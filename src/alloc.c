/* Storage allocation and gc for GNU Emacs Lisp interpreter.

Copyright (C) 1985-2024 Free Software Foundation, Inc.

This file is part of GNU Emacs.

GNU Emacs is free software: you can redistribute it and/or modify
it under the terms of the GNU General Public License as published by
the Free Software Foundation, either version 3 of the License, or (at
your option) any later version.

GNU Emacs is distributed in the hope that it will be useful,
but WITHOUT ANY WARRANTY; without even the implied warranty of
MERCHANTABILITY or FITNESS FOR A PARTICULAR PURPOSE.  See the
GNU General Public License for more details.

You should have received a copy of the GNU General Public License
along with GNU Emacs.  If not, see <https://www.gnu.org/licenses/>.  */

#include <config.h>

#include <errno.h>
#include <stdint.h>
#include <stdlib.h>
#include <limits.h>		/* For CHAR_BIT.  */
#include <signal.h>		/* For SIGABRT, SIGDANGER.  */

#ifdef HAVE_PTHREAD
#include <pthread.h>
#endif

#include "lisp.h"
#include "bignum.h"
#include "dispextern.h"
#include "intervals.h"
#include "puresize.h"
#include "sysstdio.h"
#include "systime.h"
#include "character.h"
#include "buffer.h"
#include "window.h"
#include "keyboard.h"
#include "frame.h"
#include "blockinput.h"
#include "pdumper.h"
#include "termhooks.h"		/* For struct terminal.  */
#include "itree.h"
#ifdef HAVE_WINDOW_SYSTEM
#include TERM_HEADER
#endif /* HAVE_WINDOW_SYSTEM */

#if defined HAVE_ANDROID && !defined ANDROID_STUBIFY
#include "sfntfont.h"
#endif

#ifdef HAVE_TREE_SITTER
#include "treesit.h"
#endif

#include <flexmember.h>
#include <verify.h>
#include <execinfo.h>           /* For backtrace.  */

#ifdef HAVE_LINUX_SYSINFO
#include <sys/sysinfo.h>
#endif

#ifdef MSDOS
#include "dosfns.h"		/* For dos_memory_info.  */
#endif

#ifdef HAVE_MALLOC_H
# include <malloc.h>
#endif

#if (defined ENABLE_CHECKING \
     && defined HAVE_VALGRIND_VALGRIND_H && !defined USE_VALGRIND)
# define USE_VALGRIND 1
#endif

#if USE_VALGRIND
#include <valgrind/valgrind.h>
#include <valgrind/memcheck.h>
#endif

/* AddressSanitizer exposes additional functions for manually marking
   memory as poisoned/unpoisoned.  When ASan is enabled and the needed
   header is available, memory is poisoned when:

   * An ablock is freed (lisp_align_free), or ablocks are initially
   allocated (lisp_align_malloc).
   * An interval_block is initially allocated (make_interval).
   * A dead INTERVAL is put on the interval free list
   (sweep_intervals).
   * A sdata is marked as dead (sweep_strings, pin_string).
   * An sblock is initially allocated (allocate_string_data).
   * A string_block is initially allocated (allocate_string).
   * A dead string is put on string_free_list (sweep_strings).
   * A float_block is initially allocated (make_float).
   * A dead float is put on float_free_list.
   * A cons_block is initially allocated (Fcons).
   * A dead cons is put on cons_free_list (sweep_cons).
   * A dead vector is put on vector_free_list (setup_on_free_list),
   or a new vector block is allocated (allocate_vector_from_block).
   Accordingly, objects reused from the free list are unpoisoned.

   This feature can be disabled with the run-time flag
   `allow_user_poisoning' set to zero.  */
#if ADDRESS_SANITIZER && defined HAVE_SANITIZER_ASAN_INTERFACE_H \
  && !defined GC_ASAN_POISON_OBJECTS
# define GC_ASAN_POISON_OBJECTS 1
# include <sanitizer/asan_interface.h>
#else
# define GC_ASAN_POISON_OBJECTS 0
#endif

/* GC_CHECK_MARKED_OBJECTS means do sanity checks on allocated objects.
   We turn that on by default when ENABLE_CHECKING is defined;
   define GC_CHECK_MARKED_OBJECTS to zero to disable.  */

#if defined ENABLE_CHECKING && !defined GC_CHECK_MARKED_OBJECTS
# define GC_CHECK_MARKED_OBJECTS 1
#endif

/* GC_MALLOC_CHECK defined means perform validity checks of malloc'd
   memory.  Can do this only if using gmalloc.c and if not checking
   marked objects.  */

#if (defined SYSTEM_MALLOC || defined DOUG_LEA_MALLOC \
     || defined HYBRID_MALLOC || GC_CHECK_MARKED_OBJECTS)
#undef GC_MALLOC_CHECK
#endif

#include <unistd.h>
#include <fcntl.h>

#ifdef USE_GTK
# include "gtkutil.h"
#endif
#ifdef WINDOWSNT
#include "w32.h"
#include "w32heap.h"	/* for sbrk */
#endif

/* A type with alignment at least as large as any object that Emacs
   allocates.  This is not max_align_t because some platforms (e.g.,
   mingw) have buggy malloc implementations that do not align for
   max_align_t.  This union contains types of all GCALIGNED_STRUCT
   components visible here.  */
union emacs_align_type
{
  struct frame frame;
  struct Lisp_Bignum Lisp_Bignum;
  struct Lisp_Bool_Vector Lisp_Bool_Vector;
  struct Lisp_Char_Table Lisp_Char_Table;
  struct Lisp_CondVar Lisp_CondVar;
  struct Lisp_Finalizer Lisp_Finalizer;
  struct Lisp_Float Lisp_Float;
  struct Lisp_Hash_Table Lisp_Hash_Table;
  struct Lisp_Marker Lisp_Marker;
  struct Lisp_Misc_Ptr Lisp_Misc_Ptr;
  struct Lisp_Mutex Lisp_Mutex;
  struct Lisp_Overlay Lisp_Overlay;
  struct Lisp_Sub_Char_Table Lisp_Sub_Char_Table;
  struct Lisp_Subr Lisp_Subr;
  struct Lisp_Sqlite Lisp_Sqlite;
  struct Lisp_User_Ptr Lisp_User_Ptr;
  struct Lisp_Vector Lisp_Vector;
  struct terminal terminal;
  struct thread_state thread_state;
  struct window window;

  /* Omit the following since they would require including process.h
     etc.  In practice their alignments never exceed that of the
     structs already listed.  */
#if 0
  struct Lisp_Module_Function Lisp_Module_Function;
  struct Lisp_Process Lisp_Process;
  struct save_window_data save_window_data;
  struct scroll_bar scroll_bar;
  struct xwidget_view xwidget_view;
  struct xwidget xwidget;
#endif
};

/* MALLOC_SIZE_NEAR (N) is a good number to pass to malloc when
   allocating a block of memory with size close to N bytes.
   For best results N should be a power of 2.

   When calculating how much memory to allocate, GNU malloc (SIZE)
   adds sizeof (size_t) to SIZE for internal overhead, and then rounds
   up to a multiple of MALLOC_ALIGNMENT.  Emacs can improve
   performance a bit on GNU platforms by arranging for the resulting
   size to be a power of two.  This heuristic is good for glibc 2.26
   (2017) and later, and does not affect correctness on other
   platforms.  */

#define MALLOC_SIZE_NEAR(n) \
  (ROUNDUP (max (n, sizeof (size_t)), MALLOC_ALIGNMENT) - sizeof (size_t))
#ifdef __i386
enum { MALLOC_ALIGNMENT = 16 };
#else
enum { MALLOC_ALIGNMENT = max (2 * sizeof (size_t), alignof (long double)) };
#endif

#ifdef DOUG_LEA_MALLOC

/* Specify maximum number of areas to mmap.  It would be nice to use a
   value that explicitly means "no limit".  */

# define MMAP_MAX_AREAS 100000000

/* A pointer to the memory allocated that copies that static data
   inside glibc's malloc.  */
static void *malloc_state_ptr;

/* Restore the dumped malloc state.  Because malloc can be invoked
   even before main (e.g. by the dynamic linker), the dumped malloc
   state must be restored as early as possible using this special hook.  */
static void
malloc_initialize_hook (void)
{
  static bool malloc_using_checking;

  if (! initialized)
    {
# ifdef GNU_LINUX
      my_heap_start ();
# endif
      malloc_using_checking = getenv ("MALLOC_CHECK_") != NULL;
    }
  else
    {
      if (!malloc_using_checking)
	{
	  /* Work around a bug in glibc's malloc.  MALLOC_CHECK_ must be
	     ignored if the heap to be restored was constructed without
	     malloc checking.  Can't use unsetenv, since that calls malloc.  */
	  char **p = environ;
	  if (p)
	    for (; *p; p++)
	      if (strncmp (*p, "MALLOC_CHECK_=", 14) == 0)
		{
		  do
		    *p = p[1];
		  while (*++p);

		  break;
		}
	}

      if (malloc_set_state (malloc_state_ptr) != 0)
	emacs_abort ();
      alloc_unexec_post ();
    }
}

/* Declare the malloc initialization hook, which runs before 'main' starts.
   EXTERNALLY_VISIBLE works around Bug#22522.  */
typedef void (*voidfuncptr) (void);
# ifndef __MALLOC_HOOK_VOLATILE
#  define __MALLOC_HOOK_VOLATILE
# endif
voidfuncptr __MALLOC_HOOK_VOLATILE __malloc_initialize_hook EXTERNALLY_VISIBLE
  = malloc_initialize_hook;

#endif

#if defined DOUG_LEA_MALLOC || defined HAVE_UNEXEC

/* Allocator-related actions to do just before and after unexec.  */

void
alloc_unexec_pre (void)
{
# ifdef DOUG_LEA_MALLOC
  malloc_state_ptr = malloc_get_state ();
  if (!malloc_state_ptr)
    fatal ("malloc_get_state: %s", strerror (errno));
# endif
}

void
alloc_unexec_post (void)
{
# ifdef DOUG_LEA_MALLOC
  free (malloc_state_ptr);
# endif
}

# ifdef GNU_LINUX

/* The address where the heap starts.  */
void *
my_heap_start (void)
{
  static void *start;
  if (! start)
    start = sbrk (0);
  return start;
}
# endif

#endif

/* Mark, unmark, query mark bit of a Lisp string.  S must be a pointer
   to a struct Lisp_String.  */

#define XMARK_STRING(S)		((S)->u.s.size |= ARRAY_MARK_FLAG)
#define XUNMARK_STRING(S)	((S)->u.s.size &= ~ARRAY_MARK_FLAG)
#define XSTRING_MARKED_P(S)	(((S)->u.s.size & ARRAY_MARK_FLAG) != 0)

#define XMARK_VECTOR(V)		((V)->header.size |= ARRAY_MARK_FLAG)
#define XUNMARK_VECTOR(V)	((V)->header.size &= ~ARRAY_MARK_FLAG)
#define XVECTOR_MARKED_P(V)	(((V)->header.size & ARRAY_MARK_FLAG) != 0)

/* Default value of gc_cons_threshold (see below).  */

#define GC_DEFAULT_THRESHOLD (100000 * word_size)

/* Global variables.  */
struct emacs_globals globals;

/* maybe_gc collects garbage if this goes negative.  */

EMACS_INT consing_until_gc;

#ifdef HAVE_PDUMPER
/* Number of finalizers run: used to loop over GC until we stop
   generating garbage.  */
int number_finalizers_run;
#endif

/* True during GC.  */

bool gc_in_progress;

/* System byte and object counts reported by GC.  */

/* Assume byte counts fit in uintptr_t and object counts fit into
   intptr_t.  */
typedef uintptr_t byte_ct;
typedef intptr_t object_ct;

/* Large-magnitude value for a threshold count, which fits in EMACS_INT.
   Using only half the EMACS_INT range avoids overflow hassles.
   There is no need to fit these counts into fixnums.  */
#define HI_THRESHOLD (EMACS_INT_MAX / 2)

/* Number of live and free conses etc. counted by the most-recent GC.  */

static struct gcstat
{
  object_ct total_conses, total_free_conses;
  object_ct total_symbols, total_free_symbols;
  object_ct total_strings, total_free_strings;
  byte_ct total_string_bytes;
  object_ct total_vectors, total_vector_slots, total_free_vector_slots;
  object_ct total_floats, total_free_floats;
  object_ct total_intervals, total_free_intervals;
  object_ct total_buffers;

  /* Size of the ancillary arrays of live hash-table and obarray objects.
     The objects themselves are not included (counted as vectors above).  */
  byte_ct total_hash_table_bytes;
} gcstat;

/* Total size of ancillary arrays of all allocated hash-table and obarray
   objects, both dead and alive.  This number is always kept up-to-date.  */
static ptrdiff_t hash_table_allocated_bytes = 0;

/* Points to memory space allocated as "spare", to be freed if we run
   out of memory.  We keep one large block, four cons-blocks, and
   two string blocks.  */

static char *spare_memory[7];

/* Amount of spare memory to keep in large reserve block, or to see
   whether this much is available when malloc fails on a larger request.  */

#define SPARE_MEMORY (1 << 14)

/* Initialize it to a nonzero value to force it into data space
   (rather than bss space).  That way unexec will remap it into text
   space (pure), on some systems.  We have not implemented the
   remapping on more recent systems because this is less important
   nowadays than in the days of small memories and timesharing.  */

EMACS_INT pure[(PURESIZE + sizeof (EMACS_INT) - 1) / sizeof (EMACS_INT)] = {1,};
#define PUREBEG (char *) pure

/* Pointer to the pure area, and its size.  */

static char *purebeg;
static ptrdiff_t pure_size;

/* Number of bytes of pure storage used before pure storage overflowed.
   If this is non-zero, this implies that an overflow occurred.  */

static ptrdiff_t pure_bytes_used_before_overflow;

/* Index in pure at which next pure Lisp object will be allocated..  */

static ptrdiff_t pure_bytes_used_lisp;

/* Number of bytes allocated for non-Lisp objects in pure storage.  */

static ptrdiff_t pure_bytes_used_non_lisp;

/* If positive, garbage collection is inhibited.  Otherwise, zero.  */

intptr_t garbage_collection_inhibited;

/* The GC threshold in bytes, the last time it was calculated
   from gc-cons-threshold and gc-cons-percentage.  */
static EMACS_INT gc_threshold;

/* If nonzero, this is a warning delivered by malloc and not yet
   displayed.  */

const char *pending_malloc_warning;

/* Maximum amount of C stack to save when a GC happens.  */

#ifndef MAX_SAVE_STACK
#define MAX_SAVE_STACK 16000
#endif

/* Buffer in which we save a copy of the C stack at each GC.  */

#if MAX_SAVE_STACK > 0
static char *stack_copy;
static ptrdiff_t stack_copy_size;

/* Copy to DEST a block of memory from SRC of size SIZE bytes,
   avoiding any address sanitization.  */

static void * ATTRIBUTE_NO_SANITIZE_ADDRESS
no_sanitize_memcpy (void *dest, void const *src, size_t size)
{
  if (! ADDRESS_SANITIZER)
    return memcpy (dest, src, size);
  else
    {
      size_t i;
      char *d = dest;
      char const *s = src;
      for (i = 0; i < size; i++)
	d[i] = s[i];
      return dest;
    }
}

#endif /* MAX_SAVE_STACK > 0 */

static void unchain_finalizer (struct Lisp_Finalizer *);
static void mark_terminals (void);
static void gc_sweep (void);
static void mark_buffer (struct buffer *);

#if !defined REL_ALLOC || defined SYSTEM_MALLOC || defined HYBRID_MALLOC
static void refill_memory_reserve (void);
#endif
static void compact_small_strings (void);
static void free_large_strings (void);
extern Lisp_Object which_symbols (Lisp_Object, EMACS_INT) EXTERNALLY_VISIBLE;

static bool vector_marked_p (struct Lisp_Vector const *);
static bool vectorlike_marked_p (union vectorlike_header const *);
static void set_vectorlike_marked (union vectorlike_header *);
static bool interval_marked_p (INTERVAL);
static void set_interval_marked (INTERVAL);

/* When scanning the C stack for live Lisp objects, Emacs keeps track of
   what memory allocated via lisp_malloc and lisp_align_malloc is intended
   for what purpose.  This enumeration specifies the type of memory.  */

enum mem_type
{
  MEM_TYPE_NON_LISP,
  MEM_TYPE_CONS,
  MEM_TYPE_STRING,
  MEM_TYPE_SYMBOL,
  MEM_TYPE_FLOAT,
  /* Since all non-bool pseudovectors are small enough to be
     allocated from vector blocks, this memory type denotes
     large regular vectors and large bool pseudovectors.  */
  MEM_TYPE_VECTORLIKE,
  /* Special type to denote vector blocks.  */
  MEM_TYPE_VECTOR_BLOCK,
  /* Special type to denote reserved memory.  */
  MEM_TYPE_SPARE
};

static bool
deadp (Lisp_Object x)
{
  return BASE_EQ (x, dead_object ());
}

#ifdef GC_MALLOC_CHECK

enum mem_type allocated_mem_type;

#endif /* GC_MALLOC_CHECK */

/* A node in the red-black tree describing allocated memory containing
   Lisp data.  Each such block is recorded with its start and end
   address when it is allocated, and removed from the tree when it
   is freed.

   A red-black tree is a balanced binary tree with the following
   properties:

   1. Every node is either red or black.
   2. Every leaf is black.
   3. If a node is red, then both of its children are black.
   4. Every simple path from a node to a descendant leaf contains
   the same number of black nodes.
   5. The root is always black.

   When nodes are inserted into the tree, or deleted from the tree,
   the tree is "fixed" so that these properties are always true.

   A red-black tree with N internal nodes has height at most 2
   log(N+1).  Searches, insertions and deletions are done in O(log N).
   Please see a text book about data structures for a detailed
   description of red-black trees.  Any book worth its salt should
   describe them.  */

struct mem_node
{
  /* Children of this node.  These pointers are never NULL.  When there
     is no child, the value is MEM_NIL, which points to a dummy node.  */
  struct mem_node *left, *right;

  /* The parent of this node.  In the root node, this is NULL.  */
  struct mem_node *parent;

  /* Start and end of allocated region.  */
  void *start, *end;

  /* Node color.  */
  enum {MEM_BLACK, MEM_RED} color;

  /* Memory type.  */
  enum mem_type type;
};

/* Root of the tree describing allocated Lisp memory.  */

static struct mem_node *mem_root;

/* Lowest and highest known address in the heap.  */

static void *min_heap_address, *max_heap_address;

/* Sentinel node of the tree.  */

static struct mem_node mem_z;
#define MEM_NIL &mem_z

static struct mem_node *mem_insert (void *, void *, enum mem_type);
static void mem_insert_fixup (struct mem_node *);
static void mem_rotate_left (struct mem_node *);
static void mem_rotate_right (struct mem_node *);
static void mem_delete (struct mem_node *);
static void mem_delete_fixup (struct mem_node *);
static struct mem_node *mem_find (void *);

/* Addresses of staticpro'd variables.  Initialize it to a nonzero
   value if we might unexec; otherwise some compilers put it into
   BSS.  */

Lisp_Object const *staticvec[NSTATICS]
#ifdef HAVE_UNEXEC
= {&Vpurify_flag}
#endif
  ;

/* Index of next unused slot in staticvec.  */

int staticidx;

static void *pure_alloc (size_t, int);

/* Return PTR rounded up to the next multiple of ALIGNMENT.  */

static void *
pointer_align (void *ptr, int alignment)
{
  return (void *) ROUNDUP ((uintptr_t) ptr, alignment);
}

/* Extract the pointer hidden within O.  */

static ATTRIBUTE_NO_SANITIZE_UNDEFINED void *
XPNTR (Lisp_Object a)
{
  return (BARE_SYMBOL_P (a)
	  ? (char *) lispsym + (XLI (a) - LISP_WORD_TAG (Lisp_Symbol))
	  : (char *) XLP (a) - (XLI (a) & ~VALMASK));
}

static void
XFLOAT_INIT (Lisp_Object f, double n)
{
  XFLOAT (f)->u.data = n;
}

/* Account for allocation of NBYTES in the heap.  This is a separate
   function to avoid hassles with implementation-defined conversion
   from unsigned to signed types.  */
static void
tally_consing (ptrdiff_t nbytes)
{
  consing_until_gc -= nbytes;
}

#ifdef DOUG_LEA_MALLOC
static bool
pointers_fit_in_lispobj_p (void)
{
  return (UINTPTR_MAX <= VAL_MAX) || USE_LSB_TAG;
}

static bool
mmap_lisp_allowed_p (void)
{
  /* If we can't store all memory addresses in our lisp objects, it's
     risky to let the heap use mmap and give us addresses from all
     over our address space.  We also can't use mmap for lisp objects
     if we might dump: unexec doesn't preserve the contents of mmapped
     regions.  */
  return pointers_fit_in_lispobj_p () && !will_dump_with_unexec_p ();
}
#endif

/* Head of a circularly-linked list of extant finalizers. */
struct Lisp_Finalizer finalizers;

/* Head of a circularly-linked list of finalizers that must be invoked
   because we deemed them unreachable.  This list must be global, and
   not a local inside garbage_collect, in case we GC again while
   running finalizers.  */
struct Lisp_Finalizer doomed_finalizers;


/************************************************************************
				Malloc
 ************************************************************************/

#if defined SIGDANGER || (!defined SYSTEM_MALLOC && !defined HYBRID_MALLOC)

/* Function malloc calls this if it finds we are near exhausting storage.  */

void
malloc_warning (const char *str)
{
  pending_malloc_warning = str;
}

#endif

/* Display an already-pending malloc warning.  */

void
display_malloc_warning (void)
{
  call3 (intern ("display-warning"),
	 intern ("alloc"),
	 build_string (pending_malloc_warning),
	 intern (":emergency"));
  pending_malloc_warning = 0;
}

/* Called if we can't allocate relocatable space for a buffer.  */

void
buffer_memory_full (ptrdiff_t nbytes)
{
  /* If buffers use the relocating allocator, no need to free
     spare_memory, because we may have plenty of malloc space left
     that we could get, and if we don't, the malloc that fails will
     itself cause spare_memory to be freed.  If buffers don't use the
     relocating allocator, treat this like any other failing
     malloc.  */

#ifndef REL_ALLOC
  memory_full (nbytes);
#else
  /* This used to call error, but if we've run out of memory, we could
     get infinite recursion trying to build the string.  */
  xsignal (Qnil, Vmemory_signal_data);
#endif
}

/* A common multiple of the positive integers A and B.  Ideally this
   would be the least common multiple, but there's no way to do that
   as a constant expression in C, so do the best that we can easily do.  */
#define COMMON_MULTIPLE(a, b) \
  ((a) % (b) == 0 ? (a) : (b) % (a) == 0 ? (b) : (a) * (b))

/* Alignment needed for memory blocks that are allocated via malloc
   and that contain Lisp objects.  On typical hosts malloc already
   aligns sufficiently, but extra work is needed on oddball hosts
   where Emacs would crash if malloc returned a non-GCALIGNED pointer.  */
enum { LISP_ALIGNMENT = alignof (union { union emacs_align_type x;
					 GCALIGNED_UNION_MEMBER }) };
verify (LISP_ALIGNMENT % GCALIGNMENT == 0);

/* True if malloc (N) is known to return storage suitably aligned for
   Lisp objects whenever N is a multiple of LISP_ALIGNMENT.  In
   practice this is true whenever alignof (max_align_t) is also a
   multiple of LISP_ALIGNMENT.  This works even for buggy platforms
   like MinGW circa 2020, where alignof (max_align_t) is 16 even though
   the malloc alignment is only 8, and where Emacs still works because
   it never does anything that requires an alignment of 16.  */
enum { MALLOC_IS_LISP_ALIGNED = alignof (max_align_t) % LISP_ALIGNMENT == 0 };

/* If compiled with XMALLOC_BLOCK_INPUT_CHECK, define a symbol
   BLOCK_INPUT_IN_MEMORY_ALLOCATORS that is visible to the debugger.
   If that variable is set, block input while in one of Emacs's memory
   allocation functions.  There should be no need for this debugging
   option, since signal handlers do not allocate memory, but Emacs
   formerly allocated memory in signal handlers and this compile-time
   option remains as a way to help debug the issue should it rear its
   ugly head again.  */
#ifdef XMALLOC_BLOCK_INPUT_CHECK
bool block_input_in_memory_allocators EXTERNALLY_VISIBLE;
static void
malloc_block_input (void)
{
  if (block_input_in_memory_allocators)
    block_input ();
}
static void
malloc_unblock_input (void)
{
  if (block_input_in_memory_allocators)
    {
      int err = errno;
      unblock_input ();
      errno = err;
    }
}
# define MALLOC_BLOCK_INPUT malloc_block_input ()
# define MALLOC_UNBLOCK_INPUT malloc_unblock_input ()
#else
# define MALLOC_BLOCK_INPUT ((void) 0)
# define MALLOC_UNBLOCK_INPUT ((void) 0)
#endif

#define MALLOC_PROBE(size)			\
  do {						\
    if (profiler_memory_running)		\
      malloc_probe (size);			\
  } while (0)

static void *lmalloc (size_t, bool) ATTRIBUTE_MALLOC_SIZE ((1));
static void *lrealloc (void *, size_t);

/* Like malloc but check for no memory and block interrupt input.  */

void *
xmalloc (size_t size)
{
  void *val;

  MALLOC_BLOCK_INPUT;
  val = lmalloc (size, false);
  MALLOC_UNBLOCK_INPUT;

  if (!val)
    memory_full (size);
  MALLOC_PROBE (size);
  return val;
}

/* Like the above, but zeroes out the memory just allocated.  */

void *
xzalloc (size_t size)
{
  void *val;

  MALLOC_BLOCK_INPUT;
  val = lmalloc (size, true);
  MALLOC_UNBLOCK_INPUT;

  if (!val)
    memory_full (size);
  MALLOC_PROBE (size);
  return val;
}

/* Like realloc but check for no memory and block interrupt input.  */

void *
xrealloc (void *block, size_t size)
{
  void *val;

  MALLOC_BLOCK_INPUT;
  /* Call lmalloc when BLOCK is null, for the benefit of long-obsolete
     platforms lacking support for realloc (NULL, size).  */
  if (! block)
    val = lmalloc (size, false);
  else
    val = lrealloc (block, size);
  MALLOC_UNBLOCK_INPUT;

  if (!val)
    memory_full (size);
  MALLOC_PROBE (size);
  return val;
}


/* Like free but block interrupt input.  */

void
xfree (void *block)
{
  if (!block)
    return;
  if (pdumper_object_p (block))
    return;
  MALLOC_BLOCK_INPUT;
  free (block);
  MALLOC_UNBLOCK_INPUT;
  /* We don't call refill_memory_reserve here
     because in practice the call in r_alloc_free seems to suffice.  */
}


/* Other parts of Emacs pass large int values to allocator functions
   expecting ptrdiff_t.  This is portable in practice, but check it to
   be safe.  */
verify (INT_MAX <= PTRDIFF_MAX);


/* Allocate an array of NITEMS items, each of size ITEM_SIZE.
   Signal an error on memory exhaustion, and block interrupt input.  */

void *
xnmalloc (ptrdiff_t nitems, ptrdiff_t item_size)
{
  eassert (0 <= nitems && 0 < item_size);
  ptrdiff_t nbytes;
  if (ckd_mul (&nbytes, nitems, item_size) || SIZE_MAX < nbytes)
    memory_full (SIZE_MAX);
  return xmalloc (nbytes);
}


/* Reallocate an array PA to make it of NITEMS items, each of size ITEM_SIZE.
   Signal an error on memory exhaustion, and block interrupt input.  */

void *
xnrealloc (void *pa, ptrdiff_t nitems, ptrdiff_t item_size)
{
  eassert (0 <= nitems && 0 < item_size);
  ptrdiff_t nbytes;
  if (ckd_mul (&nbytes, nitems, item_size) || SIZE_MAX < nbytes)
    memory_full (SIZE_MAX);
  return xrealloc (pa, nbytes);
}


/* Grow PA, which points to an array of *NITEMS items, and return the
   location of the reallocated array, updating *NITEMS to reflect its
   new size.  The new array will contain at least NITEMS_INCR_MIN more
   items, but will not contain more than NITEMS_MAX items total.
   ITEM_SIZE is the size of each item, in bytes.

   ITEM_SIZE and NITEMS_INCR_MIN must be positive.  *NITEMS must be
   nonnegative.  If NITEMS_MAX is -1, it is treated as if it were
   infinity.

   If PA is null, then allocate a new array instead of reallocating
   the old one.

   Block interrupt input as needed.  If memory exhaustion occurs, set
   *NITEMS to zero if PA is null, and signal an error (i.e., do not
   return).

   Thus, to grow an array A without saving its old contents, do
   { xfree (A); A = NULL; A = xpalloc (NULL, &AITEMS, ...); }.
   The A = NULL avoids a dangling pointer if xpalloc exhausts memory
   and signals an error, and later this code is reexecuted and
   attempts to free A.  */

void *
xpalloc (void *pa, ptrdiff_t *nitems, ptrdiff_t nitems_incr_min,
	 ptrdiff_t nitems_max, ptrdiff_t item_size)
{
  ptrdiff_t n0 = *nitems;
  eassume (0 < item_size && 0 < nitems_incr_min && 0 <= n0 && -1 <= nitems_max);

  /* The approximate size to use for initial small allocation
     requests.  This is the largest "small" request for the GNU C
     library malloc.  */
  enum { DEFAULT_MXFAST = 64 * sizeof (size_t) / 4 };

  /* If the array is tiny, grow it to about (but no greater than)
     DEFAULT_MXFAST bytes.  Otherwise, grow it by about 50%.
     Adjust the growth according to three constraints: NITEMS_INCR_MIN,
     NITEMS_MAX, and what the C language can represent safely.  */

  ptrdiff_t n, nbytes;
  if (ckd_add (&n, n0, n0 >> 1))
    n = PTRDIFF_MAX;
  if (0 <= nitems_max && nitems_max < n)
    n = nitems_max;

  ptrdiff_t adjusted_nbytes
    = ((ckd_mul (&nbytes, n, item_size) || SIZE_MAX < nbytes)
       ? min (PTRDIFF_MAX, SIZE_MAX)
       : nbytes < DEFAULT_MXFAST ? DEFAULT_MXFAST : 0);
  if (adjusted_nbytes)
    {
      n = adjusted_nbytes / item_size;
      nbytes = adjusted_nbytes - adjusted_nbytes % item_size;
    }

  if (! pa)
    *nitems = 0;
  if (n - n0 < nitems_incr_min
      && (ckd_add (&n, n0, nitems_incr_min)
	  || (0 <= nitems_max && nitems_max < n)
	  || ckd_mul (&nbytes, n, item_size)))
    memory_full (SIZE_MAX);
  pa = xrealloc (pa, nbytes);
  *nitems = n;
  return pa;
}


/* Like strdup, but uses xmalloc.  */

char *
xstrdup (const char *s)
{
  ptrdiff_t size;
  eassert (s);
  size = strlen (s) + 1;
  return memcpy (xmalloc (size), s, size);
}

/* Like above, but duplicates Lisp string to C string.  */

char *
xlispstrdup (Lisp_Object string)
{
  ptrdiff_t size = SBYTES (string) + 1;
  return memcpy (xmalloc (size), SSDATA (string), size);
}

/* Assign to *PTR a copy of STRING, freeing any storage *PTR formerly
   pointed to.  If STRING is null, assign it without copying anything.
   Allocate before freeing, to avoid a dangling pointer if allocation
   fails.  */

void
dupstring (char **ptr, char const *string)
{
  char *old = *ptr;
  *ptr = string ? xstrdup (string) : 0;
  xfree (old);
}


/* Like putenv, but (1) use the equivalent of xmalloc and (2) the
   argument is a const pointer.  */

void
xputenv (char const *string)
{
  if (putenv ((char *) string) != 0)
    memory_full (0);
}

/* Return a newly allocated memory block of SIZE bytes, remembering
   to free it when unwinding.  */
void *
record_xmalloc (size_t size)
{
  void *p = xmalloc (size);
  record_unwind_protect_ptr (xfree, p);
  return p;
}


/* Like malloc but used for allocating Lisp data.  NBYTES is the
   number of bytes to allocate, TYPE describes the intended use of the
   allocated memory block (for strings, for conses, ...).  */

#if ! USE_LSB_TAG
void *lisp_malloc_loser EXTERNALLY_VISIBLE;
#endif

static void *
lisp_malloc (size_t nbytes, bool clearit, enum mem_type type)
{
  register void *val;

  MALLOC_BLOCK_INPUT;

#ifdef GC_MALLOC_CHECK
  allocated_mem_type = type;
#endif

  val = lmalloc (nbytes, clearit);

#if ! USE_LSB_TAG
  /* If the memory just allocated cannot be addressed thru a Lisp
     object's pointer, and it needs to be,
     that's equivalent to running out of memory.  */
  if (val && type != MEM_TYPE_NON_LISP)
    {
      Lisp_Object tem;
      XSETCONS (tem, (char *) val + nbytes - 1);
      if ((char *) XCONS (tem) != (char *) val + nbytes - 1)
	{
	  lisp_malloc_loser = val;
	  free (val);
	  val = 0;
	}
    }
#endif

#ifndef GC_MALLOC_CHECK
  if (val && type != MEM_TYPE_NON_LISP)
    mem_insert (val, (char *) val + nbytes, type);
#endif

  MALLOC_UNBLOCK_INPUT;
  if (!val)
    memory_full (nbytes);
  MALLOC_PROBE (nbytes);
  return val;
}

/* Free BLOCK.  This must be called to free memory allocated with a
   call to lisp_malloc.  */

static void
lisp_free (void *block)
{
  if (pdumper_object_p (block))
    return;

  MALLOC_BLOCK_INPUT;
#ifndef GC_MALLOC_CHECK
  struct mem_node *m = mem_find (block);
#endif
  free (block);
#ifndef GC_MALLOC_CHECK
  mem_delete (m);
#endif
  MALLOC_UNBLOCK_INPUT;
}

/*****  Allocation of aligned blocks of memory to store Lisp data.  *****/

/* The entry point is lisp_align_malloc which returns blocks of at most
   BLOCK_BYTES and guarantees they are aligned on a BLOCK_ALIGN boundary.  */

/* Byte alignment of storage blocks.  */
#ifdef HAVE_UNEXEC
# define BLOCK_ALIGN (1 << 10)
#else  /* !HAVE_UNEXEC */
# define BLOCK_ALIGN (1 << 15)
#endif
verify (POWER_OF_2 (BLOCK_ALIGN));

/* Use aligned_alloc if it or a simple substitute is available.
   Aligned allocation is incompatible with unexmacosx.c, so don't use
   it on Darwin if HAVE_UNEXEC.  */

#if ! (defined DARWIN_OS && defined HAVE_UNEXEC)
# if (defined HAVE_ALIGNED_ALLOC					\
      || (defined HYBRID_MALLOC						\
	  ? defined HAVE_POSIX_MEMALIGN					\
	  : !defined SYSTEM_MALLOC && !defined DOUG_LEA_MALLOC))
#  define USE_ALIGNED_ALLOC 1
# elif !defined HYBRID_MALLOC && defined HAVE_POSIX_MEMALIGN
#  define USE_ALIGNED_ALLOC 1
#  define aligned_alloc my_aligned_alloc /* Avoid collision with lisp.h.  */
static void *
aligned_alloc (size_t alignment, size_t size)
{
  /* POSIX says the alignment must be a power-of-2 multiple of sizeof (void *).
     Verify this for all arguments this function is given.  */
  verify (BLOCK_ALIGN % sizeof (void *) == 0
	  && POWER_OF_2 (BLOCK_ALIGN / sizeof (void *)));
  verify (MALLOC_IS_LISP_ALIGNED
	  || (LISP_ALIGNMENT % sizeof (void *) == 0
	      && POWER_OF_2 (LISP_ALIGNMENT / sizeof (void *))));
  eassert (alignment == BLOCK_ALIGN
	   || (!MALLOC_IS_LISP_ALIGNED && alignment == LISP_ALIGNMENT));

  void *p;
  return posix_memalign (&p, alignment, size) == 0 ? p : 0;
}
# endif
#endif

/* Padding to leave at the end of a malloc'd block.  This is to give
   malloc a chance to minimize the amount of memory wasted to alignment.
   It should be tuned to the particular malloc library used.
   On glibc-2.3.2, malloc never tries to align, so a padding of 0 is best.
   aligned_alloc on the other hand would ideally prefer a value of 4
   because otherwise, there's 1020 bytes wasted between each ablocks.
   In Emacs, testing shows that those 1020 can most of the time be
   efficiently used by malloc to place other objects, so a value of 0 can
   still preferable unless you have a lot of aligned blocks and virtually
   nothing else.  */
#define BLOCK_PADDING 0
#define BLOCK_BYTES \
  (BLOCK_ALIGN - sizeof (struct ablocks *) - BLOCK_PADDING)

/* Internal data structures and constants.  */

#define ABLOCKS_SIZE 16

/* An aligned block of memory.  */
struct ablock
{
  union
  {
    char payload[BLOCK_BYTES];
    struct ablock *next_free;
  } x;

  /* ABASE is the aligned base of the ablocks.  It is overloaded to
     hold a virtual "busy" field that counts twice the number of used
     ablock values in the parent ablocks, plus one if the real base of
     the parent ablocks is ABASE (if the "busy" field is even, the
     word before the first ablock holds a pointer to the real base).
     The first ablock has a "busy" ABASE, and the others have an
     ordinary pointer ABASE.  To tell the difference, the code assumes
     that pointers, when cast to uintptr_t, are at least 2 *
     ABLOCKS_SIZE + 1.  */
  struct ablocks *abase;

  /* The padding of all but the last ablock is unused.  The padding of
     the last ablock in an ablocks is not allocated.  */
#if BLOCK_PADDING
  char padding[BLOCK_PADDING];
#endif
};

/* A bunch of consecutive aligned blocks.  */
struct ablocks
{
  struct ablock blocks[ABLOCKS_SIZE];
};

/* Size of the block requested from malloc or aligned_alloc.  */
#define ABLOCKS_BYTES (sizeof (struct ablocks) - BLOCK_PADDING)

#define ABLOCK_ABASE(block) \
  (((uintptr_t) (block)->abase) <= (1 + 2 * ABLOCKS_SIZE)	\
   ? (struct ablocks *) (block)					\
   : (block)->abase)

/* Virtual `busy' field.  */
#define ABLOCKS_BUSY(a_base) ((a_base)->blocks[0].abase)

/* Pointer to the (not necessarily aligned) malloc block.  */
#ifdef USE_ALIGNED_ALLOC
#define ABLOCKS_BASE(abase) (abase)
#else
#define ABLOCKS_BASE(abase) \
  (1 & (intptr_t) ABLOCKS_BUSY (abase) ? abase : ((void **) (abase))[-1])
#endif

#if GC_ASAN_POISON_OBJECTS
# define ASAN_POISON_ABLOCK(b) \
  __asan_poison_memory_region (&(b)->x, sizeof ((b)->x))
# define ASAN_UNPOISON_ABLOCK(b) \
  __asan_unpoison_memory_region (&(b)->x, sizeof ((b)->x))
#else
# define ASAN_POISON_ABLOCK(b) ((void) 0)
# define ASAN_UNPOISON_ABLOCK(b) ((void) 0)
#endif

/* The list of free ablock.   */
static struct ablock *free_ablock;

/* Allocate an aligned block of nbytes.
   Alignment is on a multiple of BLOCK_ALIGN and `nbytes' has to be
   smaller or equal to BLOCK_BYTES.  */
static void *
lisp_align_malloc (size_t nbytes, enum mem_type type)
{
  void *base, *val;
  struct ablocks *abase;

  eassert (nbytes <= BLOCK_BYTES);

  MALLOC_BLOCK_INPUT;

#ifdef GC_MALLOC_CHECK
  allocated_mem_type = type;
#endif

  if (!free_ablock)
    {
      int i;
      bool aligned;

#ifdef DOUG_LEA_MALLOC
      if (!mmap_lisp_allowed_p ())
        mallopt (M_MMAP_MAX, 0);
#endif

#ifdef USE_ALIGNED_ALLOC
      verify (ABLOCKS_BYTES % BLOCK_ALIGN == 0);
      abase = base = aligned_alloc (BLOCK_ALIGN, ABLOCKS_BYTES);
#else
      base = malloc (ABLOCKS_BYTES);
      abase = pointer_align (base, BLOCK_ALIGN);
#endif

      if (base == 0)
	{
	  MALLOC_UNBLOCK_INPUT;
	  memory_full (ABLOCKS_BYTES);
	}

      aligned = (base == abase);
      if (!aligned)
	((void **) abase)[-1] = base;

#ifdef DOUG_LEA_MALLOC
      if (!mmap_lisp_allowed_p ())
          mallopt (M_MMAP_MAX, MMAP_MAX_AREAS);
#endif

#if ! USE_LSB_TAG
      /* If the memory just allocated cannot be addressed thru a Lisp
	 object's pointer, and it needs to be, that's equivalent to
	 running out of memory.  */
      if (type != MEM_TYPE_NON_LISP)
	{
	  Lisp_Object tem;
	  char *end = (char *) base + ABLOCKS_BYTES - 1;
	  XSETCONS (tem, end);
	  if ((char *) XCONS (tem) != end)
	    {
	      lisp_malloc_loser = base;
	      free (base);
	      MALLOC_UNBLOCK_INPUT;
	      memory_full (SIZE_MAX);
	    }
	}
#endif

      /* Initialize the blocks and put them on the free list.
	 If `base' was not properly aligned, we can't use the last block.  */
      for (i = 0; i < (aligned ? ABLOCKS_SIZE : ABLOCKS_SIZE - 1); i++)
	{
	  abase->blocks[i].abase = abase;
	  abase->blocks[i].x.next_free = free_ablock;
	  ASAN_POISON_ABLOCK (&abase->blocks[i]);
	  free_ablock = &abase->blocks[i];
	}
      intptr_t ialigned = aligned;
      ABLOCKS_BUSY (abase) = (struct ablocks *) ialigned;

      eassert ((uintptr_t) abase % BLOCK_ALIGN == 0);
      eassert (ABLOCK_ABASE (&abase->blocks[3]) == abase); /* 3 is arbitrary */
      eassert (ABLOCK_ABASE (&abase->blocks[0]) == abase);
      eassert (ABLOCKS_BASE (abase) == base);
      eassert ((intptr_t) ABLOCKS_BUSY (abase) == aligned);
    }

  ASAN_UNPOISON_ABLOCK (free_ablock);
  abase = ABLOCK_ABASE (free_ablock);
  ABLOCKS_BUSY (abase)
    = (struct ablocks *) (2 + (intptr_t) ABLOCKS_BUSY (abase));
  val = free_ablock;
  free_ablock = free_ablock->x.next_free;

#ifndef GC_MALLOC_CHECK
  if (type != MEM_TYPE_NON_LISP)
    mem_insert (val, (char *) val + nbytes, type);
#endif

  MALLOC_UNBLOCK_INPUT;

  MALLOC_PROBE (nbytes);

  eassert (0 == ((uintptr_t) val) % BLOCK_ALIGN);
  return val;
}

static void
lisp_align_free (void *block)
{
  struct ablock *ablock = block;
  struct ablocks *abase = ABLOCK_ABASE (ablock);

  MALLOC_BLOCK_INPUT;
#ifndef GC_MALLOC_CHECK
  mem_delete (mem_find (block));
#endif
  /* Put on free list.  */
  ablock->x.next_free = free_ablock;
  ASAN_POISON_ABLOCK (ablock);
  free_ablock = ablock;
  /* Update busy count.  */
  intptr_t busy = (intptr_t) ABLOCKS_BUSY (abase) - 2;
  eassume (0 <= busy && busy <= 2 * ABLOCKS_SIZE - 1);
  ABLOCKS_BUSY (abase) = (struct ablocks *) busy;

  if (busy < 2)
    { /* All the blocks are free.  */
      int i = 0;
      bool aligned = busy;
      struct ablock **tem = &free_ablock;
      struct ablock *atop = &abase->blocks[aligned ? ABLOCKS_SIZE : ABLOCKS_SIZE - 1];
      while (*tem)
	{
#if GC_ASAN_POISON_OBJECTS
	  __asan_unpoison_memory_region (&(*tem)->x,
					 sizeof ((*tem)->x));
#endif
	  if (*tem >= (struct ablock *) abase && *tem < atop)
	    {
	      i++;
	      *tem = (*tem)->x.next_free;
	    }
	  else
	    tem = &(*tem)->x.next_free;
	}
      eassert ((aligned & 1) == aligned);
      eassert (i == (aligned ? ABLOCKS_SIZE : ABLOCKS_SIZE - 1));
#ifdef USE_POSIX_MEMALIGN
      eassert ((uintptr_t) ABLOCKS_BASE (abase) % BLOCK_ALIGN == 0);
#endif
      free (ABLOCKS_BASE (abase));
    }
  MALLOC_UNBLOCK_INPUT;
}

/* True if a malloc-returned pointer P is suitably aligned for SIZE,
   where Lisp object alignment may be needed if SIZE is a multiple of
   LISP_ALIGNMENT.  */

static bool
laligned (void *p, size_t size)
{
  return (MALLOC_IS_LISP_ALIGNED || (intptr_t) p % LISP_ALIGNMENT == 0
	  || size % LISP_ALIGNMENT != 0);
}

/* Like malloc and realloc except return null only on failure,
   the result is Lisp-aligned if SIZE is, and lrealloc's pointer
   argument must be nonnull.  Code allocating C heap memory
   for a Lisp object should use one of these functions to obtain a
   pointer P; that way, if T is an enum Lisp_Type value and L ==
   make_lisp_ptr (P, T), then XPNTR (L) == P and XTYPE (L) == T.

   If CLEARIT, arrange for the allocated memory to be cleared.
   This might use calloc, as calloc can be faster than malloc+memset.

   On typical modern platforms these functions' loops do not iterate.
   On now-rare (and perhaps nonexistent) platforms, the code can loop,
   reallocating (typically with larger and larger sizes) until the
   allocator returns a Lisp-aligned pointer.  This loop in
   theory could repeat forever.  If an infinite loop is possible on a
   platform, a build would surely loop and the builder can then send
   us a bug report.  Adding a counter to try to detect any such loop
   would complicate the code (and possibly introduce bugs, in code
   that's never really exercised) for little benefit.  */

static void *
lmalloc (size_t size, bool clearit)
{
#ifdef USE_ALIGNED_ALLOC
  if (! MALLOC_IS_LISP_ALIGNED && size % LISP_ALIGNMENT == 0)
    {
      void *p = aligned_alloc (LISP_ALIGNMENT, size);
      if (p)
	{
	  if (clearit)
	    memclear (p, size);
	}
      else if (! (MALLOC_0_IS_NONNULL || size))
	return aligned_alloc (LISP_ALIGNMENT, LISP_ALIGNMENT);
      return p;
    }
#endif

  while (true)
    {
      void *p = clearit ? calloc (1, size) : malloc (size);
      if (laligned (p, size) && (MALLOC_0_IS_NONNULL || size || p))
	return p;
      free (p);
      size_t bigger = size + LISP_ALIGNMENT;
      if (size < bigger)
	size = bigger;
    }
}

static void *
lrealloc (void *p, size_t size)
{
  while (true)
    {
      p = realloc (p, size);
      if (laligned (p, size) && (size || p))
	return p;
      size_t bigger = size + LISP_ALIGNMENT;
      if (size < bigger)
	size = bigger;
    }
}


/***********************************************************************
			 Interval Allocation
 ***********************************************************************/

/* Number of intervals allocated in an interval_block structure.  */

enum { INTERVAL_BLOCK_SIZE
         = ((MALLOC_SIZE_NEAR (1024) - sizeof (struct interval_block *))
	    / sizeof (struct interval)) };

/* Intervals are allocated in chunks in the form of an interval_block
   structure.  */

struct interval_block
{
  /* Place `intervals' first, to preserve alignment.  */
  struct interval intervals[INTERVAL_BLOCK_SIZE];
  struct interval_block *next;
};

/* Current interval block.  Its `next' pointer points to older
   blocks.  */

static struct interval_block *interval_block;

/* Index in interval_block above of the next unused interval
   structure.  */

static int interval_block_index = INTERVAL_BLOCK_SIZE;

/* List of free intervals.  */

static INTERVAL interval_free_list;

#if GC_ASAN_POISON_OBJECTS
# define ASAN_POISON_INTERVAL_BLOCK(b)         \
  __asan_poison_memory_region ((b)->intervals, \
			       sizeof ((b)->intervals))
# define ASAN_UNPOISON_INTERVAL_BLOCK(b)         \
  __asan_unpoison_memory_region ((b)->intervals, \
				 sizeof ((b)->intervals))
# define ASAN_POISON_INTERVAL(i) \
  __asan_poison_memory_region (i, sizeof *(i))
# define ASAN_UNPOISON_INTERVAL(i) \
  __asan_unpoison_memory_region (i, sizeof *(i))
#else
# define ASAN_POISON_INTERVAL_BLOCK(b) ((void) 0)
# define ASAN_UNPOISON_INTERVAL_BLOCK(b) ((void) 0)
# define ASAN_POISON_INTERVAL(i) ((void) 0)
# define ASAN_UNPOISON_INTERVAL(i) ((void) 0)
#endif

/* Return a new interval.  */

INTERVAL
make_interval (void)
{
  INTERVAL val;

  MALLOC_BLOCK_INPUT;

  if (interval_free_list)
    {
      val = interval_free_list;
      ASAN_UNPOISON_INTERVAL (val);
      interval_free_list = INTERVAL_PARENT (interval_free_list);
    }
  else
    {
      if (interval_block_index == INTERVAL_BLOCK_SIZE)
	{
	  struct interval_block *newi
	    = lisp_malloc (sizeof *newi, false, MEM_TYPE_NON_LISP);

	  newi->next = interval_block;
	  ASAN_POISON_INTERVAL_BLOCK (newi);
	  interval_block = newi;
	  interval_block_index = 0;
	}
      val = &interval_block->intervals[interval_block_index++];
      ASAN_UNPOISON_INTERVAL (val);
    }

  MALLOC_UNBLOCK_INPUT;

  tally_consing (sizeof (struct interval));
  intervals_consed++;
  RESET_INTERVAL (val);
  val->gcmarkbit = 0;
  return val;
}


/* Mark Lisp objects in interval I.  */

static void
mark_interval_tree_1 (INTERVAL i, void *dummy)
{
  /* Intervals should never be shared.  So, if extra internal checking is
     enabled, GC aborts if it seems to have visited an interval twice.  */
  eassert (!interval_marked_p (i));
  set_interval_marked (i);
  mark_object (i->plist);
}

/* Mark the interval tree rooted in I.  */

static void
mark_interval_tree (INTERVAL i)
{
  if (i && !interval_marked_p (i))
    traverse_intervals_noorder (i, mark_interval_tree_1, NULL);
}

/***********************************************************************
			  String Allocation
 ***********************************************************************/

/* Lisp_Strings are allocated in string_block structures.  When a new
   string_block is allocated, all the Lisp_Strings it contains are
   added to a free-list string_free_list.  When a new Lisp_String is
   needed, it is taken from that list.  During the sweep phase of GC,
   string_blocks that are entirely free are freed, except two which
   we keep.

   String data is allocated from sblock structures.  Strings larger
   than LARGE_STRING_BYTES, get their own sblock, data for smaller
   strings is sub-allocated out of sblocks of size SBLOCK_SIZE.

   Sblocks consist internally of sdata structures, one for each
   Lisp_String.  The sdata structure points to the Lisp_String it
   belongs to.  The Lisp_String points back to the `u.data' member of
   its sdata structure.

   When a Lisp_String is freed during GC, it is put back on
   string_free_list, and its `data' member and its sdata's `string'
   pointer is set to null.  The size of the string is recorded in the
   `n.nbytes' member of the sdata.  So, sdata structures that are no
   longer used, can be easily recognized, and it's easy to compact the
   sblocks of small strings which we do in compact_small_strings.  */

/* Size in bytes of an sblock structure used for small strings.  */

enum { SBLOCK_SIZE = MALLOC_SIZE_NEAR (8192) };

/* Strings larger than this are considered large strings.  String data
   for large strings is allocated from individual sblocks.  */

#define LARGE_STRING_BYTES 1024

/* The layout of a nonnull string.  */

struct sdata
{
  /* Back-pointer to the string this sdata belongs to.  If null, this
     structure is free, and NBYTES (in this structure or in the union below)
     contains the string's byte size (the same value that STRING_BYTES
     would return if STRING were non-null).  If non-null, STRING_BYTES
     (STRING) is the size of the data, and DATA contains the string's
     contents.  */
  struct Lisp_String *string;

#ifdef GC_CHECK_STRING_BYTES
  ptrdiff_t nbytes;
#endif

  unsigned char data[FLEXIBLE_ARRAY_MEMBER];
};

/* A union describing string memory sub-allocated from an sblock.
   This is where the contents of Lisp strings are stored.  */

typedef union
{
  struct Lisp_String *string;

  /* When STRING is nonnull, this union is actually of type 'struct sdata',
     which has a flexible array member.  However, if implemented by
     giving this union a member of type 'struct sdata', the union
     could not be the last (flexible) member of 'struct sblock',
     because C99 prohibits a flexible array member from having a type
     that is itself a flexible array.  So, comment this member out here,
     but remember that the option's there when using this union.  */
#if 0
  struct sdata u;
#endif

  /* When STRING is null.  */
  struct
  {
    struct Lisp_String *string;
    ptrdiff_t nbytes;
  } n;
} sdata;

#define SDATA_NBYTES(S)	(S)->n.nbytes
#define SDATA_DATA(S)	((struct sdata *) (S))->data

enum { SDATA_DATA_OFFSET = offsetof (struct sdata, data) };

/* Structure describing a block of memory which is sub-allocated to
   obtain string data memory for strings.  Blocks for small strings
   are of fixed size SBLOCK_SIZE.  Blocks for large strings are made
   as large as needed.  */

struct sblock
{
  /* Next in list.  */
  struct sblock *next;

  /* Pointer to the next free sdata block.  This points past the end
     of the sblock if there isn't any space left in this block.  */
  sdata *next_free;

  /* String data.  */
  sdata data[FLEXIBLE_ARRAY_MEMBER];
};

/* Number of Lisp strings in a string_block structure.  */

enum { STRING_BLOCK_SIZE
         = ((MALLOC_SIZE_NEAR (1024) - sizeof (struct string_block *))
	    / sizeof (struct Lisp_String)) };

/* Structure describing a block from which Lisp_String structures
   are allocated.  */

struct string_block
{
  /* Place `strings' first, to preserve alignment.  */
  struct Lisp_String strings[STRING_BLOCK_SIZE];
  struct string_block *next;
};

/* Head and tail of the list of sblock structures holding Lisp string
   data.  We always allocate from current_sblock.  The NEXT pointers
   in the sblock structures go from oldest_sblock to current_sblock.  */

static struct sblock *oldest_sblock, *current_sblock;

/* List of sblocks for large strings.  */

static struct sblock *large_sblocks;

/* List of string_block structures.  */

static struct string_block *string_blocks;

/* Free-list of Lisp_Strings.  */

static struct Lisp_String *string_free_list;

/* Given a pointer to a Lisp_String S which is on the free-list
   string_free_list, return a pointer to its successor in the
   free-list.  */

#define NEXT_FREE_LISP_STRING(S) ((S)->u.next)

/* Return a pointer to the sdata structure belonging to Lisp string S.
   S must be live, i.e. S->data must not be null.  S->data is actually
   a pointer to the `u.data' member of its sdata structure; the
   structure starts at a constant offset in front of that.  */

#define SDATA_OF_STRING(S) ((sdata *) ((S)->u.s.data - SDATA_DATA_OFFSET))


#ifdef GC_CHECK_STRING_OVERRUN

/* Check for overrun in string data blocks by appending a small
   "cookie" after each allocated string data block, and check for the
   presence of this cookie during GC.  */
# define GC_STRING_OVERRUN_COOKIE_SIZE ROUNDUP (4, alignof (sdata))
static char const string_overrun_cookie[GC_STRING_OVERRUN_COOKIE_SIZE] =
  { '\xde', '\xad', '\xbe', '\xef', /* Perhaps some zeros here.  */ };

#else
# define GC_STRING_OVERRUN_COOKIE_SIZE 0
#endif

/* Return the size of an sdata structure large enough to hold N bytes
   of string data.  This counts the sdata structure, the N bytes, a
   terminating NUL byte, and alignment padding.  */

static ptrdiff_t
sdata_size (ptrdiff_t n)
{
  /* Reserve space for the nbytes union member even when N + 1 is less
     than the size of that member.  */
  ptrdiff_t unaligned_size = max (SDATA_DATA_OFFSET + n + 1,
				  sizeof (sdata));
  int sdata_align = max (FLEXALIGNOF (struct sdata), alignof (sdata));
  return (unaligned_size + sdata_align - 1) & ~(sdata_align - 1);
}

/* Extra bytes to allocate for each string.  */
#define GC_STRING_EXTRA GC_STRING_OVERRUN_COOKIE_SIZE

/* Exact bound on the number of bytes in a string, not counting the
   terminating null.  A string cannot contain more bytes than
   STRING_BYTES_BOUND, nor can it be so long that the size_t
   arithmetic in allocate_string_data would overflow while it is
   calculating a value to be passed to malloc.  */
static ptrdiff_t const STRING_BYTES_MAX =
  min (STRING_BYTES_BOUND,
       ((SIZE_MAX
	 - GC_STRING_EXTRA
	 - offsetof (struct sblock, data)
	 - SDATA_DATA_OFFSET)
	& ~(sizeof (EMACS_INT) - 1)));

/* Initialize string allocation.  Called from init_alloc_once.  */

static struct Lisp_String *allocate_string (void);
static void
allocate_string_data (struct Lisp_String *s,
		      EMACS_INT nchars, EMACS_INT nbytes, bool clearit,
		      bool immovable);

static void
init_strings (void)
{
  /* String allocation code will return one of 'empty_*ibyte_string'
     when asked to construct a new 0-length string, so in order to build
     those special cases, we have to do it "by hand".  */
  struct Lisp_String *ems = allocate_string ();
  struct Lisp_String *eus = allocate_string ();
  ems->u.s.intervals = NULL;
  eus->u.s.intervals = NULL;
  allocate_string_data (ems, 0, 0, false, false);
  allocate_string_data (eus, 0, 0, false, false);
  /* We can't use 'STRING_SET_UNIBYTE' because this one includes a hack
   * to redirect its arg to 'empty_unibyte_string' when nbytes == 0. */
  eus->u.s.size_byte = -1;
  XSETSTRING (empty_multibyte_string, ems);
  XSETSTRING (empty_unibyte_string, eus);
  staticpro (&empty_unibyte_string);
  staticpro (&empty_multibyte_string);
}

#if GC_ASAN_POISON_OBJECTS
/* Prepare s for denoting a free sdata struct, i.e, poison all bytes
   in the flexible array member, except the first SDATA_OFFSET bytes.
   This is only effective for strings of size n where n > sdata_size(n).
 */
# define ASAN_PREPARE_DEAD_SDATA(s, size)                          \
  do {                                                             \
    __asan_poison_memory_region (s, sdata_size (size));		   \
    __asan_unpoison_memory_region (&(s)->string,		   \
				   sizeof (struct Lisp_String *)); \
    __asan_unpoison_memory_region (&SDATA_NBYTES (s),		   \
				   sizeof SDATA_NBYTES (s));	   \
   } while (false)
/* Prepare s for storing string data for NBYTES bytes.  */
# define ASAN_PREPARE_LIVE_SDATA(s, nbytes) \
  __asan_unpoison_memory_region (s, sdata_size (nbytes))
# define ASAN_POISON_SBLOCK_DATA(b, size) \
  __asan_poison_memory_region ((b)->data, size)
# define ASAN_POISON_STRING_BLOCK(b) \
  __asan_poison_memory_region ((b)->strings, STRING_BLOCK_SIZE)
# define ASAN_UNPOISON_STRING_BLOCK(b) \
  __asan_unpoison_memory_region ((b)->strings, STRING_BLOCK_SIZE)
# define ASAN_POISON_STRING(s) \
  __asan_poison_memory_region (s, sizeof *(s))
# define ASAN_UNPOISON_STRING(s) \
  __asan_unpoison_memory_region (s, sizeof *(s))
#else
# define ASAN_PREPARE_DEAD_SDATA(s, size) ((void) 0)
# define ASAN_PREPARE_LIVE_SDATA(s, nbytes) ((void) 0)
# define ASAN_POISON_SBLOCK_DATA(b, size) ((void) 0)
# define ASAN_POISON_STRING_BLOCK(b) ((void) 0)
# define ASAN_UNPOISON_STRING_BLOCK(b) ((void) 0)
# define ASAN_POISON_STRING(s) ((void) 0)
# define ASAN_UNPOISON_STRING(s) ((void) 0)
#endif

#ifdef GC_CHECK_STRING_BYTES

static int check_string_bytes_count;

/* Like STRING_BYTES, but with debugging check.  Can be
   called during GC, so pay attention to the mark bit.  */

ptrdiff_t
string_bytes (struct Lisp_String *s)
{
  ptrdiff_t nbytes =
    (s->u.s.size_byte < 0 ? s->u.s.size & ~ARRAY_MARK_FLAG : s->u.s.size_byte);

  if (!PURE_P (s) && !pdumper_object_p (s) && s->u.s.data
      && nbytes != SDATA_NBYTES (SDATA_OF_STRING (s)))
    emacs_abort ();
  return nbytes;
}

/* Check validity of Lisp strings' string_bytes member in B.  */

static void
check_sblock (struct sblock *b)
{
  sdata *end = b->next_free;

  for (sdata *from = b->data; from < end; )
    {
      ptrdiff_t nbytes = sdata_size (from->string
				     ? string_bytes (from->string)
				     : SDATA_NBYTES (from));
      from = (sdata *) ((char *) from + nbytes + GC_STRING_EXTRA);
    }
}


/* Check validity of Lisp strings' string_bytes member.  ALL_P
   means check all strings, otherwise check only most
   recently allocated strings.  Used for hunting a bug.  */

static void
check_string_bytes (bool all_p)
{
  if (all_p)
    {
      struct sblock *b;

      for (b = large_sblocks; b; b = b->next)
	{
	  struct Lisp_String *s = b->data[0].string;
	  if (s)
	    string_bytes (s);
	}

      for (b = oldest_sblock; b; b = b->next)
	check_sblock (b);
    }
  else if (current_sblock)
    check_sblock (current_sblock);
}

#else /* not GC_CHECK_STRING_BYTES */

#define check_string_bytes(all) ((void) 0)

#endif /* GC_CHECK_STRING_BYTES */

#ifdef GC_CHECK_STRING_FREE_LIST

/* Walk through the string free list looking for bogus next pointers.
   This may catch buffer overrun from a previous string.  */

static void
check_string_free_list (void)
{
  struct Lisp_String *s;

  /* Pop a Lisp_String off the free-list.  */
  s = string_free_list;
  while (s != NULL)
    {
      if ((uintptr_t) s < 1024)
	emacs_abort ();
      s = NEXT_FREE_LISP_STRING (s);
    }
}
#else
#define check_string_free_list()
#endif

/* Return a new Lisp_String.  */

static struct Lisp_String *
allocate_string (void)
{
  struct Lisp_String *s;

  MALLOC_BLOCK_INPUT;

  /* If the free-list is empty, allocate a new string_block, and
     add all the Lisp_Strings in it to the free-list.  */
  if (string_free_list == NULL)
    {
      struct string_block *b = lisp_malloc (sizeof *b, false, MEM_TYPE_STRING);
      int i;

      b->next = string_blocks;
      string_blocks = b;

      for (i = STRING_BLOCK_SIZE - 1; i >= 0; --i)
	{
	  s = b->strings + i;
	  /* Every string on a free list should have NULL data pointer.  */
	  s->u.s.data = NULL;
	  NEXT_FREE_LISP_STRING (s) = string_free_list;
	  string_free_list = s;
	}
      ASAN_POISON_STRING_BLOCK (b);
    }

  check_string_free_list ();

  /* Pop a Lisp_String off the free-list.  */
  s = string_free_list;
  ASAN_UNPOISON_STRING (s);
  string_free_list = NEXT_FREE_LISP_STRING (s);

  MALLOC_UNBLOCK_INPUT;

  ++strings_consed;
  tally_consing (sizeof *s);

#ifdef GC_CHECK_STRING_BYTES
  if (!noninteractive)
    {
      if (++check_string_bytes_count == 200)
	{
	  check_string_bytes_count = 0;
	  check_string_bytes (1);
	}
      else
	check_string_bytes (0);
    }
#endif /* GC_CHECK_STRING_BYTES */

  return s;
}


/* Set up Lisp_String S for holding NCHARS characters, NBYTES bytes,
   plus a NUL byte at the end.  Allocate an sdata structure DATA for
   S, and set S->u.s.data to SDATA->u.data.  Store a NUL byte at the
   end of S->u.s.data.  Set S->u.s.size to NCHARS and S->u.s.size_byte
   to NBYTES.  Free S->u.s.data if it was initially non-null.

   If CLEARIT, also clear the other bytes of S->u.s.data.  */

static void
allocate_string_data (struct Lisp_String *s,
		      EMACS_INT nchars, EMACS_INT nbytes, bool clearit,
		      bool immovable)
{
  sdata *data;
  struct sblock *b;

  if (STRING_BYTES_MAX < nbytes)
    string_overflow ();

  /* Determine the number of bytes needed to store NBYTES bytes
     of string data.  */
  ptrdiff_t needed = sdata_size (nbytes);

  MALLOC_BLOCK_INPUT;

  if (nbytes > LARGE_STRING_BYTES || immovable)
    {
      size_t size = FLEXSIZEOF (struct sblock, data, needed);

#ifdef DOUG_LEA_MALLOC
      if (!mmap_lisp_allowed_p ())
        mallopt (M_MMAP_MAX, 0);
#endif

      b = lisp_malloc (size + GC_STRING_EXTRA, clearit, MEM_TYPE_NON_LISP);
      ASAN_POISON_SBLOCK_DATA (b, size);

#ifdef DOUG_LEA_MALLOC
      if (!mmap_lisp_allowed_p ())
        mallopt (M_MMAP_MAX, MMAP_MAX_AREAS);
#endif

      data = b->data;
      b->next = large_sblocks;
      b->next_free = data;
      large_sblocks = b;
    }
  else
    {
      b = current_sblock;

      if (b == NULL
	  || (SBLOCK_SIZE - GC_STRING_EXTRA
	      < (char *) b->next_free - (char *) b + needed))
	{
	  /* Not enough room in the current sblock.  */
	  b = lisp_malloc (SBLOCK_SIZE, false, MEM_TYPE_NON_LISP);
	  ASAN_POISON_SBLOCK_DATA (b, SBLOCK_SIZE);

	  data = b->data;
	  b->next = NULL;
	  b->next_free = data;

	  if (current_sblock)
	    current_sblock->next = b;
	  else
	    oldest_sblock = b;
	  current_sblock = b;
	}

      data = b->next_free;

      if (clearit)
	{
#if GC_ASAN_POISON_OBJECTS
	  /* We are accessing SDATA_DATA (data) before it gets
	   * normally unpoisoned, so do it manually.  */
	  __asan_unpoison_memory_region (SDATA_DATA (data), nbytes);
#endif
	  memset (SDATA_DATA (data), 0, nbytes);
	}
    }

  ASAN_PREPARE_LIVE_SDATA (data, nbytes);
  data->string = s;
  b->next_free = (sdata *) ((char *) data + needed + GC_STRING_EXTRA);
  eassert ((uintptr_t) b->next_free % alignof (sdata) == 0);

  MALLOC_UNBLOCK_INPUT;

  s->u.s.data = SDATA_DATA (data);
#ifdef GC_CHECK_STRING_BYTES
  SDATA_NBYTES (data) = nbytes;
#endif
  s->u.s.size = nchars;
  s->u.s.size_byte = nbytes;
  s->u.s.data[nbytes] = '\0';
#ifdef GC_CHECK_STRING_OVERRUN
  memcpy ((char *) data + needed, string_overrun_cookie,
	  GC_STRING_OVERRUN_COOKIE_SIZE);
#endif

  tally_consing (needed);
}

/* Reallocate multibyte STRING data when a single character is replaced.
   The character is at byte offset CIDX_BYTE in the string.
   The character being replaced is CLEN bytes long,
   and the character that will replace it is NEW_CLEN bytes long.
   Return the address where the caller should store the new character.  */

unsigned char *
resize_string_data (Lisp_Object string, ptrdiff_t cidx_byte,
		    int clen, int new_clen)
{
  eassume (STRING_MULTIBYTE (string));
  sdata *old_sdata = SDATA_OF_STRING (XSTRING (string));
  ptrdiff_t nchars = SCHARS (string);
  ptrdiff_t nbytes = SBYTES (string);
  ptrdiff_t new_nbytes = nbytes + (new_clen - clen);
  unsigned char *data = SDATA (string);
  unsigned char *new_charaddr;

  if (sdata_size (nbytes) == sdata_size (new_nbytes))
    {
      /* No need to reallocate, as the size change falls within the
	 alignment slop.  */
      XSTRING (string)->u.s.size_byte = new_nbytes;
#ifdef GC_CHECK_STRING_BYTES
      SDATA_NBYTES (old_sdata) = new_nbytes;
#endif
      new_charaddr = data + cidx_byte;
      memmove (new_charaddr + new_clen, new_charaddr + clen,
	       nbytes - (cidx_byte + (clen - 1)));
    }
  else
    {
      allocate_string_data (XSTRING (string), nchars, new_nbytes, false, false);
      unsigned char *new_data = SDATA (string);
      new_charaddr = new_data + cidx_byte;
      memcpy (new_charaddr + new_clen, data + cidx_byte + clen,
	      nbytes - (cidx_byte + clen));
      memcpy (new_data, data, cidx_byte);

      /* Mark old string data as free by setting its string back-pointer
	 to null, and record the size of the data in it.  */
      SDATA_NBYTES (old_sdata) = nbytes;
      old_sdata->string = NULL;
    }

  clear_string_char_byte_cache ();

  return new_charaddr;
}


/* Sweep and compact strings.  */

NO_INLINE /* For better stack traces */
static void
sweep_strings (void)
{
  struct string_block *b, *next;
  struct string_block *live_blocks = NULL;

  string_free_list = NULL;
  gcstat.total_strings = gcstat.total_free_strings = 0;
  gcstat.total_string_bytes = 0;

  /* Scan strings_blocks, free Lisp_Strings that aren't marked.  */
  for (b = string_blocks; b; b = next)
    {
      int i, nfree = 0;
      struct Lisp_String *free_list_before = string_free_list;

      ASAN_UNPOISON_STRING_BLOCK (b);

      next = b->next;

      for (i = 0; i < STRING_BLOCK_SIZE; ++i)
	{
	  struct Lisp_String *s = b->strings + i;

	  ASAN_UNPOISON_STRING (s);

	  if (s->u.s.data)
	    {
	      /* String was not on free-list before.  */
	      if (XSTRING_MARKED_P (s))
		{
		  /* String is live; unmark it and its intervals.  */
		  XUNMARK_STRING (s);

		  /* Do not use string_(set|get)_intervals here.  */
		  s->u.s.intervals = balance_intervals (s->u.s.intervals);

		  gcstat.total_strings++;
		  gcstat.total_string_bytes += STRING_BYTES (s);
		}
	      else
		{
		  /* String is dead.  Put it on the free-list.  */
		  sdata *data = SDATA_OF_STRING (s);

		  /* Save the size of S in its sdata so that we know
		     how large that is.  Reset the sdata's string
		     back-pointer so that we know it's free.  */
#ifdef GC_CHECK_STRING_BYTES
		  if (string_bytes (s) != SDATA_NBYTES (data))
		    emacs_abort ();
#else
		  data->n.nbytes = STRING_BYTES (s);
#endif
		  data->string = NULL;

		  /* Reset the strings's `data' member so that we
		     know it's free.  */
		  s->u.s.data = NULL;

		  /* Put the string on the free-list.  */
		  NEXT_FREE_LISP_STRING (s) = string_free_list;
		  ASAN_POISON_STRING (s);
		  ASAN_PREPARE_DEAD_SDATA (data, SDATA_NBYTES (data));
		  string_free_list = s;
		  ++nfree;
		}
	    }
	  else
	    {
	      /* S was on the free-list before.  Put it there again.  */
	      NEXT_FREE_LISP_STRING (s) = string_free_list;
	      ASAN_POISON_STRING (s);

	      string_free_list = s;
	      ++nfree;
	    }
	}

      /* Free blocks that contain free Lisp_Strings only, except
	 the first two of them.  */
      if (nfree == STRING_BLOCK_SIZE
	  && gcstat.total_free_strings > STRING_BLOCK_SIZE)
	{
	  lisp_free (b);
	  string_free_list = free_list_before;
	}
      else
	{
	  gcstat.total_free_strings += nfree;
	  b->next = live_blocks;
	  live_blocks = b;
	}
    }

  check_string_free_list ();

  string_blocks = live_blocks;
  free_large_strings ();
  compact_small_strings ();

  check_string_free_list ();
}


/* Free dead large strings.  */

static void
free_large_strings (void)
{
  struct sblock *b, *next;
  struct sblock *live_blocks = NULL;

  for (b = large_sblocks; b; b = next)
    {
      next = b->next;

      if (b->data[0].string == NULL)
	lisp_free (b);
      else
	{
	  b->next = live_blocks;
	  live_blocks = b;
	}
    }

  large_sblocks = live_blocks;
}


/* Compact data of small strings.  Free sblocks that don't contain
   data of live strings after compaction.  */

static void
compact_small_strings (void)
{
  /* TB is the sblock we copy to, TO is the sdata within TB we copy
     to, and TB_END is the end of TB.  */
  struct sblock *tb = oldest_sblock;
  if (tb)
    {
      sdata *tb_end = (sdata *) ((char *) tb + SBLOCK_SIZE);
      sdata *to = tb->data;

      /* Step through the blocks from the oldest to the youngest.  We
	 expect that old blocks will stabilize over time, so that less
	 copying will happen this way.  */
      struct sblock *b = tb;
      do
	{
	  sdata *end = b->next_free;
	  eassert ((char *) end <= (char *) b + SBLOCK_SIZE);

	  for (sdata *from = b->data; from < end; )
	    {
	      /* Compute the next FROM here because copying below may
		 overwrite data we need to compute it.  */
	      ptrdiff_t nbytes;
	      struct Lisp_String *s = from->string;

#ifdef GC_CHECK_STRING_BYTES
	      /* Check that the string size recorded in the string is the
		 same as the one recorded in the sdata structure.  */
	      if (s && string_bytes (s) != SDATA_NBYTES (from))
		emacs_abort ();
#endif /* GC_CHECK_STRING_BYTES */

	      nbytes = s ? STRING_BYTES (s) : SDATA_NBYTES (from);
	      eassert (nbytes <= LARGE_STRING_BYTES);

	      ptrdiff_t size = sdata_size (nbytes);
	      sdata *from_end = (sdata *) ((char *) from
					   + size + GC_STRING_EXTRA);

#ifdef GC_CHECK_STRING_OVERRUN
	      if (memcmp (string_overrun_cookie,
			  (char *) from_end - GC_STRING_OVERRUN_COOKIE_SIZE,
			  GC_STRING_OVERRUN_COOKIE_SIZE))
		emacs_abort ();
#endif

	      /* Non-NULL S means it's alive.  Copy its data.  */
	      if (s)
		{
		  /* If TB is full, proceed with the next sblock.  */
		  sdata *to_end = (sdata *) ((char *) to
					     + size + GC_STRING_EXTRA);
		  if (to_end > tb_end)
		    {
		      tb->next_free = to;
		      tb = tb->next;
		      tb_end = (sdata *) ((char *) tb + SBLOCK_SIZE);
		      to = tb->data;
		      to_end = (sdata *) ((char *) to + size + GC_STRING_EXTRA);
		    }

		  /* Copy, and update the string's `data' pointer.  */
		  if (from != to)
		    {
		      eassert (tb != b || to < from);
		      ASAN_PREPARE_LIVE_SDATA (to, nbytes);
		      memmove (to, from, size + GC_STRING_EXTRA);
		      to->string->u.s.data = SDATA_DATA (to);
		    }

		  /* Advance past the sdata we copied to.  */
		  to = to_end;
		}
	      from = from_end;
	    }
	  b = b->next;
	}
      while (b);

      /* The rest of the sblocks following TB don't contain live data, so
	 we can free them.  */
      for (b = tb->next; b; )
	{
	  struct sblock *next = b->next;
	  lisp_free (b);
	  b = next;
	}

      tb->next_free = to;
      tb->next = NULL;
    }

  current_sblock = tb;
}

void
string_overflow (void)
{
  error ("Maximum string size exceeded");
}

static Lisp_Object make_clear_string (EMACS_INT, bool);
static Lisp_Object make_clear_multibyte_string (EMACS_INT, EMACS_INT, bool);

DEFUN ("make-string", Fmake_string, Smake_string, 2, 3, 0,
       doc: /* Return a newly created string of length LENGTH, with INIT in each element.
LENGTH must be an integer.
INIT must be an integer that represents a character.
If optional argument MULTIBYTE is non-nil, the result will be
a multibyte string even if INIT is an ASCII character.  */)
  (Lisp_Object length, Lisp_Object init, Lisp_Object multibyte)
{
  Lisp_Object val;
  EMACS_INT nbytes;

  CHECK_FIXNAT (length);
  CHECK_CHARACTER (init);

  int c = XFIXNAT (init);
  bool clearit = !c;

  if (ASCII_CHAR_P (c) && NILP (multibyte))
    {
      nbytes = XFIXNUM (length);
      val = make_clear_string (nbytes, clearit);
      if (nbytes && !clearit)
	{
	  memset (SDATA (val), c, nbytes);
	  SDATA (val)[nbytes] = 0;
	}
    }
  else
    {
      unsigned char str[MAX_MULTIBYTE_LENGTH];
      ptrdiff_t len = CHAR_STRING (c, str);
      EMACS_INT string_len = XFIXNUM (length);

      if (ckd_mul (&nbytes, len, string_len))
	string_overflow ();
      val = make_clear_multibyte_string (string_len, nbytes, clearit);
      if (!clearit)
	{
	  unsigned char *beg = SDATA (val), *end = beg + nbytes;
	  for (unsigned char *p = beg; p < end; p += len)
	    {
	      /* First time we just copy STR to the data of VAL.  */
	      if (p == beg)
		memcpy (p, str, len);
	      else
		{
		  /* Next time we copy largest possible chunk from
		     initialized to uninitialized part of VAL.  */
		  len = min (p - beg, end - p);
		  memcpy (p, beg, len);
		}
	    }
	}
    }

  return val;
}

/* Fill A with 1 bits if INIT is non-nil, and with 0 bits otherwise.
   Return A.  */

Lisp_Object
bool_vector_fill (Lisp_Object a, Lisp_Object init)
{
  EMACS_INT nbits = bool_vector_size (a);
  if (0 < nbits)
    {
      unsigned char *data = bool_vector_uchar_data (a);
      int pattern = NILP (init) ? 0 : (1 << BOOL_VECTOR_BITS_PER_CHAR) - 1;
      ptrdiff_t nbytes = bool_vector_bytes (nbits);
      int last_mask = ~ (~0u << ((nbits - 1) % BOOL_VECTOR_BITS_PER_CHAR + 1));
      memset (data, pattern, nbytes - 1);
      data[nbytes - 1] = pattern & last_mask;
    }
  return a;
}

/* Return a newly allocated, uninitialized bool vector of size NBITS.  */

Lisp_Object
make_uninit_bool_vector (EMACS_INT nbits)
{
  Lisp_Object val;
  EMACS_INT words = bool_vector_words (nbits);
  EMACS_INT word_bytes = words * sizeof (bits_word);
  EMACS_INT needed_elements = ((bool_header_size - header_size + word_bytes
				+ word_size - 1)
			       / word_size);
  if (PTRDIFF_MAX < needed_elements)
    memory_full (SIZE_MAX);
  struct Lisp_Bool_Vector *p
    = (struct Lisp_Bool_Vector *) allocate_vector (needed_elements);
  XSETVECTOR (val, p);
  XSETPVECTYPESIZE (XVECTOR (val), PVEC_BOOL_VECTOR, 0, 0);
  p->size = nbits;

  /* Clear padding at the end.  */
  if (words)
    p->data[words - 1] = 0;

  return val;
}

DEFUN ("make-bool-vector", Fmake_bool_vector, Smake_bool_vector, 2, 2, 0,
       doc: /* Return a new bool-vector of length LENGTH, using INIT for each element.
LENGTH must be a number.  INIT matters only in whether it is t or nil.  */)
  (Lisp_Object length, Lisp_Object init)
{
  Lisp_Object val;

  CHECK_FIXNAT (length);
  val = make_uninit_bool_vector (XFIXNAT (length));
  return bool_vector_fill (val, init);
}

DEFUN ("bool-vector", Fbool_vector, Sbool_vector, 0, MANY, 0,
       doc: /* Return a new bool-vector with specified arguments as elements.
Allows any number of arguments, including zero.
usage: (bool-vector &rest OBJECTS)  */)
  (ptrdiff_t nargs, Lisp_Object *args)
{
  ptrdiff_t i;
  Lisp_Object vector;

  vector = make_uninit_bool_vector (nargs);
  for (i = 0; i < nargs; i++)
    bool_vector_set (vector, i, !NILP (args[i]));

  return vector;
}

/* Make a string from NBYTES bytes at CONTENTS, and compute the number
   of characters from the contents.  This string may be unibyte or
   multibyte, depending on the contents.  */

Lisp_Object
make_string (const char *contents, ptrdiff_t nbytes)
{
  register Lisp_Object val;
  ptrdiff_t nchars, multibyte_nbytes;

  parse_str_as_multibyte ((const unsigned char *) contents, nbytes,
			  &nchars, &multibyte_nbytes);
  if (nbytes == nchars || nbytes != multibyte_nbytes)
    /* CONTENTS contains no multibyte sequences or contains an invalid
       multibyte sequence.  We must make unibyte string.  */
    val = make_unibyte_string (contents, nbytes);
  else
    val = make_multibyte_string (contents, nchars, nbytes);
  return val;
}

/* Make a unibyte string from LENGTH bytes at CONTENTS.  */

Lisp_Object
make_unibyte_string (const char *contents, ptrdiff_t length)
{
  register Lisp_Object val;
  val = make_uninit_string (length);
  memcpy (SDATA (val), contents, length);
  return val;
}


/* Make a multibyte string from NCHARS characters occupying NBYTES
   bytes at CONTENTS.  */

Lisp_Object
make_multibyte_string (const char *contents,
		       ptrdiff_t nchars, ptrdiff_t nbytes)
{
  register Lisp_Object val;
  val = make_uninit_multibyte_string (nchars, nbytes);
  memcpy (SDATA (val), contents, nbytes);
  return val;
}


/* Make a string from NCHARS characters occupying NBYTES bytes at
   CONTENTS.  It is a multibyte string if NBYTES != NCHARS.  */

Lisp_Object
make_string_from_bytes (const char *contents,
			ptrdiff_t nchars, ptrdiff_t nbytes)
{
  register Lisp_Object val;
  val = make_uninit_multibyte_string (nchars, nbytes);
  memcpy (SDATA (val), contents, nbytes);
  if (SBYTES (val) == SCHARS (val))
    STRING_SET_UNIBYTE (val);
  return val;
}


/* Make a string from NCHARS characters occupying NBYTES bytes at
   CONTENTS.  The argument MULTIBYTE controls whether to label the
   string as multibyte.  If NCHARS is negative, it counts the number of
   characters by itself.  */

Lisp_Object
make_specified_string (const char *contents,
		       ptrdiff_t nchars, ptrdiff_t nbytes, bool multibyte)
{
  Lisp_Object val;

  if (nchars < 0)
    {
      if (multibyte)
	nchars = multibyte_chars_in_text ((const unsigned char *) contents,
					  nbytes);
      else
	nchars = nbytes;
    }
  val = make_uninit_multibyte_string (nchars, nbytes);
  memcpy (SDATA (val), contents, nbytes);
  if (!multibyte)
    STRING_SET_UNIBYTE (val);
  return val;
}


/* Return a unibyte Lisp_String set up to hold LENGTH characters
   occupying LENGTH bytes.  If CLEARIT, clear its contents to null
   bytes; otherwise, the contents are uninitialized.  */

static Lisp_Object
make_clear_string (EMACS_INT length, bool clearit)
{
  Lisp_Object val;

  if (!length)
    return empty_unibyte_string;
  val = make_clear_multibyte_string (length, length, clearit);
  STRING_SET_UNIBYTE (val);
  return val;
}

/* Return a unibyte Lisp_String set up to hold LENGTH characters
   occupying LENGTH bytes.  */

Lisp_Object
make_uninit_string (EMACS_INT length)
{
  return make_clear_string (length, false);
}


/* Return a multibyte Lisp_String set up to hold NCHARS characters
   which occupy NBYTES bytes.  If CLEARIT, clear its contents to null
   bytes; otherwise, the contents are uninitialized.  */

static Lisp_Object
make_clear_multibyte_string (EMACS_INT nchars, EMACS_INT nbytes, bool clearit)
{
  Lisp_Object string;
  struct Lisp_String *s;

  if (nchars < 0)
    emacs_abort ();
  if (!nbytes)
    return empty_multibyte_string;

  s = allocate_string ();
  s->u.s.intervals = NULL;
  allocate_string_data (s, nchars, nbytes, clearit, false);
  XSETSTRING (string, s);
  string_chars_consed += nbytes;
  return string;
}

/* Return a multibyte Lisp_String set up to hold NCHARS characters
   which occupy NBYTES bytes.  */

Lisp_Object
make_uninit_multibyte_string (EMACS_INT nchars, EMACS_INT nbytes)
{
  return make_clear_multibyte_string (nchars, nbytes, false);
}

/* Print arguments to BUF according to a FORMAT, then return
   a Lisp_String initialized with the data from BUF.  */

Lisp_Object
make_formatted_string (char *buf, const char *format, ...)
{
  va_list ap;
  int length;

  va_start (ap, format);
  length = vsprintf (buf, format, ap);
  va_end (ap);
  return make_string (buf, length);
}

/* Pin a unibyte string in place so that it won't move during GC.  */
void
pin_string (Lisp_Object string)
{
  eassert (STRINGP (string) && !STRING_MULTIBYTE (string));
  struct Lisp_String *s = XSTRING (string);
  ptrdiff_t size = STRING_BYTES (s);
  unsigned char *data = s->u.s.data;

  if (!(size > LARGE_STRING_BYTES
	|| PURE_P (data) || pdumper_object_p (data)
	|| s->u.s.size_byte == -3))
    {
      eassert (s->u.s.size_byte == -1);
      sdata *old_sdata = SDATA_OF_STRING (s);
      allocate_string_data (s, size, size, false, true);
      memcpy (s->u.s.data, data, size);
      old_sdata->string = NULL;
      SDATA_NBYTES (old_sdata) = size;
      ASAN_PREPARE_DEAD_SDATA (old_sdata, size);
    }
  s->u.s.size_byte = -3;
}


/***********************************************************************
			   Float Allocation
 ***********************************************************************/

/* We store float cells inside of float_blocks, allocating a new
   float_block with malloc whenever necessary.  Float cells reclaimed
   by GC are put on a free list to be reallocated before allocating
   any new float cells from the latest float_block.  */

#define FLOAT_BLOCK_SIZE					\
  (((BLOCK_BYTES - sizeof (struct float_block *)		\
     /* The compiler might add padding at the end.  */		\
     - (sizeof (struct Lisp_Float) - sizeof (bits_word))) * CHAR_BIT) \
   / (sizeof (struct Lisp_Float) * CHAR_BIT + 1))

#define GETMARKBIT(block,n)				\
  (((block)->gcmarkbits[(n) / BITS_PER_BITS_WORD]	\
    >> ((n) % BITS_PER_BITS_WORD))			\
   & 1)

#define SETMARKBIT(block,n)				\
  ((block)->gcmarkbits[(n) / BITS_PER_BITS_WORD]	\
   |= (bits_word) 1 << ((n) % BITS_PER_BITS_WORD))

#define UNSETMARKBIT(block,n)				\
  ((block)->gcmarkbits[(n) / BITS_PER_BITS_WORD]	\
   &= ~((bits_word) 1 << ((n) % BITS_PER_BITS_WORD)))

#define FLOAT_BLOCK(fptr) \
  (eassert (!pdumper_object_p (fptr)),                                  \
   ((struct float_block *) (((uintptr_t) (fptr)) & ~(BLOCK_ALIGN - 1))))

#define FLOAT_INDEX(fptr) \
  ((((uintptr_t) (fptr)) & (BLOCK_ALIGN - 1)) / sizeof (struct Lisp_Float))

struct float_block
{
  /* Place `floats' at the beginning, to ease up FLOAT_INDEX's job.  */
  struct Lisp_Float floats[FLOAT_BLOCK_SIZE];
  bits_word gcmarkbits[1 + FLOAT_BLOCK_SIZE / BITS_PER_BITS_WORD];
  struct float_block *next;
};

#define XFLOAT_MARKED_P(fptr) \
  GETMARKBIT (FLOAT_BLOCK (fptr), FLOAT_INDEX (fptr))

#define XFLOAT_MARK(fptr) \
  SETMARKBIT (FLOAT_BLOCK (fptr), FLOAT_INDEX (fptr))

#define XFLOAT_UNMARK(fptr) \
  UNSETMARKBIT (FLOAT_BLOCK (fptr), FLOAT_INDEX (fptr))

#if GC_ASAN_POISON_OBJECTS
# define ASAN_POISON_FLOAT_BLOCK(fblk)         \
  __asan_poison_memory_region ((fblk)->floats, \
			       sizeof ((fblk)->floats))
# define ASAN_UNPOISON_FLOAT_BLOCK(fblk)         \
  __asan_unpoison_memory_region ((fblk)->floats, \
				 sizeof ((fblk)->floats))
# define ASAN_POISON_FLOAT(p) \
  __asan_poison_memory_region (p, sizeof (struct Lisp_Float))
# define ASAN_UNPOISON_FLOAT(p) \
  __asan_unpoison_memory_region (p, sizeof (struct Lisp_Float))
#else
# define ASAN_POISON_FLOAT_BLOCK(fblk) ((void) 0)
# define ASAN_UNPOISON_FLOAT_BLOCK(fblk) ((void) 0)
# define ASAN_POISON_FLOAT(p) ((void) 0)
# define ASAN_UNPOISON_FLOAT(p) ((void) 0)
#endif

/* Current float_block.  */

static struct float_block *float_block;

/* Index of first unused Lisp_Float in the current float_block.  */

static int float_block_index = FLOAT_BLOCK_SIZE;

/* Free-list of Lisp_Floats.  */

static struct Lisp_Float *float_free_list;

/* Return a new float object with value FLOAT_VALUE.  */

Lisp_Object
make_float (double float_value)
{
  register Lisp_Object val;

  MALLOC_BLOCK_INPUT;

  if (float_free_list)
    {
      XSETFLOAT (val, float_free_list);
      ASAN_UNPOISON_FLOAT (float_free_list);
      float_free_list = float_free_list->u.chain;
    }
  else
    {
      if (float_block_index == FLOAT_BLOCK_SIZE)
	{
	  struct float_block *new
	    = lisp_align_malloc (sizeof *new, MEM_TYPE_FLOAT);
	  new->next = float_block;
	  memset (new->gcmarkbits, 0, sizeof new->gcmarkbits);
	  ASAN_POISON_FLOAT_BLOCK (new);
	  float_block = new;
	  float_block_index = 0;
	}
      ASAN_UNPOISON_FLOAT (&float_block->floats[float_block_index]);
      XSETFLOAT (val, &float_block->floats[float_block_index]);
      float_block_index++;
    }

  MALLOC_UNBLOCK_INPUT;

  XFLOAT_INIT (val, float_value);
  eassert (!XFLOAT_MARKED_P (XFLOAT (val)));
  tally_consing (sizeof (struct Lisp_Float));
  floats_consed++;
  return val;
}



/***********************************************************************
			   Cons Allocation
 ***********************************************************************/

/* We store cons cells inside of cons_blocks, allocating a new
   cons_block with malloc whenever necessary.  Cons cells reclaimed by
   GC are put on a free list to be reallocated before allocating
   any new cons cells from the latest cons_block.  */

#define CONS_BLOCK_SIZE						\
  (((BLOCK_BYTES - sizeof (struct cons_block *)			\
     /* The compiler might add padding at the end.  */		\
     - (sizeof (struct Lisp_Cons) - sizeof (bits_word))) * CHAR_BIT)	\
   / (sizeof (struct Lisp_Cons) * CHAR_BIT + 1))

#define CONS_BLOCK(fptr) \
  (eassert (!pdumper_object_p (fptr)),                                  \
   ((struct cons_block *) ((uintptr_t) (fptr) & ~(BLOCK_ALIGN - 1))))

#define CONS_INDEX(fptr) \
  (((uintptr_t) (fptr) & (BLOCK_ALIGN - 1)) / sizeof (struct Lisp_Cons))

struct cons_block
{
  /* Place `conses' at the beginning, to ease up CONS_INDEX's job.  */
  struct Lisp_Cons conses[CONS_BLOCK_SIZE];
  bits_word gcmarkbits[1 + CONS_BLOCK_SIZE / BITS_PER_BITS_WORD];
  struct cons_block *next;
};

#define XCONS_MARKED_P(fptr) \
  GETMARKBIT (CONS_BLOCK (fptr), CONS_INDEX (fptr))

#define XMARK_CONS(fptr) \
  SETMARKBIT (CONS_BLOCK (fptr), CONS_INDEX (fptr))

#define XUNMARK_CONS(fptr) \
  UNSETMARKBIT (CONS_BLOCK (fptr), CONS_INDEX (fptr))

/* Minimum number of bytes of consing since GC before next GC,
   when memory is full.  */

enum { memory_full_cons_threshold = sizeof (struct cons_block) };

/* Current cons_block.  */

static struct cons_block *cons_block;

/* Index of first unused Lisp_Cons in the current block.  */

static int cons_block_index = CONS_BLOCK_SIZE;

/* Free-list of Lisp_Cons structures.  */

static struct Lisp_Cons *cons_free_list;

#if GC_ASAN_POISON_OBJECTS
# define ASAN_POISON_CONS_BLOCK(b) \
  __asan_poison_memory_region ((b)->conses, sizeof ((b)->conses))
# define ASAN_POISON_CONS(p) \
  __asan_poison_memory_region (p, sizeof (struct Lisp_Cons))
# define ASAN_UNPOISON_CONS(p) \
  __asan_unpoison_memory_region (p, sizeof (struct Lisp_Cons))
#else
# define ASAN_POISON_CONS_BLOCK(b) ((void) 0)
# define ASAN_POISON_CONS(p) ((void) 0)
# define ASAN_UNPOISON_CONS(p) ((void) 0)
#endif

/* Explicitly free a cons cell by putting it on the free-list.  */

void
free_cons (struct Lisp_Cons *ptr)
{
  ptr->u.s.u.chain = cons_free_list;
  ptr->u.s.car = dead_object ();
  cons_free_list = ptr;
  ptrdiff_t nbytes = sizeof *ptr;
  tally_consing (-nbytes);
  ASAN_POISON_CONS (ptr);
}

DEFUN ("cons", Fcons, Scons, 2, 2, 0,
       doc: /* Create a new cons, give it CAR and CDR as components, and return it.  */)
  (Lisp_Object car, Lisp_Object cdr)
{
  register Lisp_Object val;

  MALLOC_BLOCK_INPUT;

  if (cons_free_list)
    {
      ASAN_UNPOISON_CONS (cons_free_list);
      XSETCONS (val, cons_free_list);
      cons_free_list = cons_free_list->u.s.u.chain;
    }
  else
    {
      if (cons_block_index == CONS_BLOCK_SIZE)
	{
	  struct cons_block *new
	    = lisp_align_malloc (sizeof *new, MEM_TYPE_CONS);
	  memset (new->gcmarkbits, 0, sizeof new->gcmarkbits);
	  ASAN_POISON_CONS_BLOCK (new);
	  new->next = cons_block;
	  cons_block = new;
	  cons_block_index = 0;
	}
      ASAN_UNPOISON_CONS (&cons_block->conses[cons_block_index]);
      XSETCONS (val, &cons_block->conses[cons_block_index]);
      cons_block_index++;
    }

  MALLOC_UNBLOCK_INPUT;

  XSETCAR (val, car);
  XSETCDR (val, cdr);
  eassert (!XCONS_MARKED_P (XCONS (val)));
  consing_until_gc -= sizeof (struct Lisp_Cons);
  cons_cells_consed++;
  return val;
}

/* Make a list of 1, 2, 3, 4 or 5 specified objects.  */

Lisp_Object
list1 (Lisp_Object arg1)
{
  return Fcons (arg1, Qnil);
}

Lisp_Object
list2 (Lisp_Object arg1, Lisp_Object arg2)
{
  return Fcons (arg1, Fcons (arg2, Qnil));
}


Lisp_Object
list3 (Lisp_Object arg1, Lisp_Object arg2, Lisp_Object arg3)
{
  return Fcons (arg1, Fcons (arg2, Fcons (arg3, Qnil)));
}

Lisp_Object
list4 (Lisp_Object arg1, Lisp_Object arg2, Lisp_Object arg3, Lisp_Object arg4)
{
  return Fcons (arg1, Fcons (arg2, Fcons (arg3, Fcons (arg4, Qnil))));
}

Lisp_Object
list5 (Lisp_Object arg1, Lisp_Object arg2, Lisp_Object arg3, Lisp_Object arg4,
       Lisp_Object arg5)
{
  return Fcons (arg1, Fcons (arg2, Fcons (arg3, Fcons (arg4,
						       Fcons (arg5, Qnil)))));
}

/* Make a list of COUNT Lisp_Objects, where ARG is the first one.
   Use CONS to construct the pairs.  AP has any remaining args.  */
static Lisp_Object
cons_listn (ptrdiff_t count, Lisp_Object arg,
	    Lisp_Object (*cons) (Lisp_Object, Lisp_Object), va_list ap)
{
  eassume (0 < count);
  Lisp_Object val = cons (arg, Qnil);
  Lisp_Object tail = val;
  for (ptrdiff_t i = 1; i < count; i++)
    {
      Lisp_Object elem = cons (va_arg (ap, Lisp_Object), Qnil);
      XSETCDR (tail, elem);
      tail = elem;
    }
  return val;
}

/* Make a list of COUNT Lisp_Objects, where ARG1 is the first one.  */
Lisp_Object
listn (ptrdiff_t count, Lisp_Object arg1, ...)
{
  va_list ap;
  va_start (ap, arg1);
  Lisp_Object val = cons_listn (count, arg1, Fcons, ap);
  va_end (ap);
  return val;
}

/* Make a pure list of COUNT Lisp_Objects, where ARG1 is the first one.  */
Lisp_Object
pure_listn (ptrdiff_t count, Lisp_Object arg1, ...)
{
  va_list ap;
  va_start (ap, arg1);
  Lisp_Object val = cons_listn (count, arg1, pure_cons, ap);
  va_end (ap);
  return val;
}

DEFUN ("list", Flist, Slist, 0, MANY, 0,
       doc: /* Return a newly created list with specified arguments as elements.
Allows any number of arguments, including zero.
usage: (list &rest OBJECTS)  */)
  (ptrdiff_t nargs, Lisp_Object *args)
{
  register Lisp_Object val;
  val = Qnil;

  while (nargs > 0)
    {
      nargs--;
      val = Fcons (args[nargs], val);
    }
  return val;
}


DEFUN ("make-list", Fmake_list, Smake_list, 2, 2, 0,
       doc: /* Return a newly created list of length LENGTH, with each element being INIT.  */)
  (Lisp_Object length, Lisp_Object init)
{
  Lisp_Object val = Qnil;
  CHECK_FIXNAT (length);

  for (EMACS_INT size = XFIXNAT (length); 0 < size; size--)
    {
      val = Fcons (init, val);
      rarely_quit (size);
    }

  return val;
}



/***********************************************************************
			   Vector Allocation
 ***********************************************************************/

/* Sometimes a vector's contents are merely a pointer internally used
   in vector allocation code.  On the rare platforms where a null
   pointer cannot be tagged, represent it with a Lisp 0.
   Usually you don't want to touch this.  */

static struct Lisp_Vector *
next_vector (struct Lisp_Vector *v)
{
  return XUNTAG (v->contents[0], Lisp_Int0, struct Lisp_Vector);
}

static void
set_next_vector (struct Lisp_Vector *v, struct Lisp_Vector *p)
{
  v->contents[0] = make_lisp_ptr (p, Lisp_Int0);
}

/* This value is balanced well enough to avoid too much internal overhead
   for the most common cases; it's not required to be a power of two, but
   it's expected to be a mult-of-ROUNDUP_SIZE (see below).  */

enum { VECTOR_BLOCK_SIZE = 4096 };

/* Vector size requests are a multiple of this.  */
enum { roundup_size = COMMON_MULTIPLE (LISP_ALIGNMENT, word_size) };

/* Verify assumption described above.  */
verify (VECTOR_BLOCK_SIZE % roundup_size == 0);

/* Round up X to nearest mult-of-ROUNDUP_SIZE --- use at compile time.  */
#define vroundup_ct(x) ROUNDUP (x, roundup_size)
/* Round up X to nearest mult-of-ROUNDUP_SIZE --- use at runtime.  */
#define vroundup(x) (eassume ((x) >= 0), vroundup_ct (x))

/* Rounding helps to maintain alignment constraints if USE_LSB_TAG.  */

enum {VECTOR_BLOCK_BYTES = VECTOR_BLOCK_SIZE - vroundup_ct (sizeof (void *))};

/* The current code expects to be able to represent an unused block by
   a single PVEC_FREE object, whose size is limited by the header word.
   (Of course we could use multiple such objects.)  */
verify (VECTOR_BLOCK_BYTES <= (word_size << PSEUDOVECTOR_REST_BITS));

/* Size of the minimal vector allocated from block.  */

enum { VBLOCK_BYTES_MIN = vroundup_ct (header_size + sizeof (Lisp_Object)) };

/* Size of the largest vector allocated from block.  */

enum { VBLOCK_BYTES_MAX = vroundup_ct ((VECTOR_BLOCK_BYTES / 2) - word_size) };

/* We maintain one free list for each possible block-allocated
   vector size, one for blocks one word bigger,
   and one for all free vectors larger than that.  */
enum { VECTOR_FREE_LIST_ARRAY_SIZE =
       (VBLOCK_BYTES_MAX - VBLOCK_BYTES_MIN) / roundup_size + 1 + 2 };

/* Common shortcut to advance vector pointer over a block data.  */

static struct Lisp_Vector *
ADVANCE (struct Lisp_Vector *v, ptrdiff_t nbytes)
{
  void *vv = v;
  char *cv = vv;
  void *p = cv + nbytes;
  return p;
}

/* Common shortcut to calculate NBYTES-vector index in VECTOR_FREE_LISTS.  */

static ptrdiff_t
VINDEX (ptrdiff_t nbytes)
{
  eassume (VBLOCK_BYTES_MIN <= nbytes);
  return (nbytes - VBLOCK_BYTES_MIN) / roundup_size;
}

/* This internal type is used to maintain the list of large vectors
   which are allocated at their own, e.g. outside of vector blocks.

   struct large_vector itself cannot contain a struct Lisp_Vector, as
   the latter contains a flexible array member and C99 does not allow
   such structs to be nested.  Instead, each struct large_vector
   object LV is followed by a struct Lisp_Vector, which is at offset
   large_vector_offset from LV, and whose address is therefore
   large_vector_vec (&LV).  */

struct large_vector
{
  struct large_vector *next;
};

enum
{
  large_vector_offset = ROUNDUP (sizeof (struct large_vector), LISP_ALIGNMENT)
};

static struct Lisp_Vector *
large_vector_vec (struct large_vector *p)
{
  return (struct Lisp_Vector *) ((char *) p + large_vector_offset);
}

/* This internal type is used to maintain an underlying storage
   for small vectors.  */

struct vector_block
{
  char data[VECTOR_BLOCK_BYTES];
  struct vector_block *next;
};

/* Chain of vector blocks.  */

static struct vector_block *vector_blocks;

/* Vector free lists, where NTH item points to a chain of free
   vectors of the same NBYTES size, so NTH == VINDEX (NBYTES),
   except for the last element which may contain larger vectors.

   I.e., for each vector V in vector_free_lists[I] the following holds:
   - V has type PVEC_FREE
   - V's total size in bytes, BS(V) = PVSIZE(V) * word_size + header_size
   - For I < VECTOR_FREE_LIST_ARRAY_SIZE-1, VINDEX(BS(V)) = I
   - For I = VECTOR_FREE_LIST_ARRAY_SIZE-1, VINDEX(BS(V)) ≥ I */
static struct Lisp_Vector *vector_free_lists[VECTOR_FREE_LIST_ARRAY_SIZE];

/* Index to the bucket in vector_free_lists into which we last inserted
   or split a free vector.  We use this as a heuristic telling us where
   to start looking for free vectors when the exact-size bucket is empty.  */
static ptrdiff_t last_inserted_vector_free_idx = VECTOR_FREE_LIST_ARRAY_SIZE;

/* Singly-linked list of large vectors.  */

static struct large_vector *large_vectors;

/* The only vector with 0 slots, allocated from pure space.  */

Lisp_Object zero_vector;

#if GC_ASAN_POISON_OBJECTS
# define ASAN_POISON_VECTOR_CONTENTS(v, bytes) \
  __asan_poison_memory_region ((v)->contents, bytes)
# define ASAN_UNPOISON_VECTOR_CONTENTS(v, bytes) \
  __asan_unpoison_memory_region ((v)->contents, bytes)
# define ASAN_UNPOISON_VECTOR_BLOCK(b) \
  __asan_unpoison_memory_region ((b)->data, sizeof (b)->data)
#else
# define ASAN_POISON_VECTOR_CONTENTS(v, bytes) ((void) 0)
# define ASAN_UNPOISON_VECTOR_CONTENTS(v, bytes) ((void) 0)
# define ASAN_UNPOISON_VECTOR_BLOCK(b) ((void) 0)
#endif

/* Common shortcut to setup vector on a free list.  */

static void
setup_on_free_list (struct Lisp_Vector *v, ptrdiff_t nbytes)
{
  eassume (header_size <= nbytes);
  ptrdiff_t nwords = (nbytes - header_size) / word_size;
  XSETPVECTYPESIZE (v, PVEC_FREE, 0, nwords);
  eassert (nbytes % roundup_size == 0);
  ptrdiff_t vindex = VINDEX (nbytes);
  /* Anything too large goes into the last slot (overflow bin).  */
  vindex = min(vindex, VECTOR_FREE_LIST_ARRAY_SIZE - 1);
  set_next_vector (v, vector_free_lists[vindex]);
  ASAN_POISON_VECTOR_CONTENTS (v, nbytes - header_size);
  vector_free_lists[vindex] = v;
  last_inserted_vector_free_idx = vindex;
}

/* Get a new vector block.  */

static struct vector_block *
allocate_vector_block (void)
{
  struct vector_block *block = xmalloc (sizeof *block);

#ifndef GC_MALLOC_CHECK
  mem_insert (block->data, block->data + VECTOR_BLOCK_BYTES,
	      MEM_TYPE_VECTOR_BLOCK);
#endif

  block->next = vector_blocks;
  vector_blocks = block;
  return block;
}

static struct Lisp_Vector *
allocate_vector_from_block (ptrdiff_t nbytes);

/* Called once to initialize vector allocation.  */


/* PKG-FIXME: Stefan's original patch allocates the zero vector
   from a block, which doesn't work because that code is not
   prepared to handle allocations of that size.  Do it as before
   Stefan's patch, because I don't want to deal with it now.  */

static Lisp_Object
xmake_pure_vector (ptrdiff_t len)
{
  Lisp_Object new;
  size_t size = header_size + len * word_size;
  struct Lisp_Vector *p = pure_alloc (size, Lisp_Vectorlike);
  XSETVECTOR (new, p);
  XVECTOR (new)->header.size = len;
  return new;
}

static void
init_vectors (void)
{
  /* The normal vector allocation code refuses to allocate a 0-length vector
     because we use the first field of vectors internally when they're on
     the free list, so we can't put a zero-length vector on the free list.
     This is not a problem for 'zero_vector' since it's always reachable.
     An alternative approach would be to allocate zero_vector outside of the
     normal heap, e.g. as a static object, and then to "hide" it from the GC,
     for example by marking it by hand at the beginning of the GC and unmarking
     it by hand at the end.  */
  zero_vector = xmake_pure_vector (0);
  staticpro (&zero_vector);
}

/* Memory footprint in bytes of a pseudovector other than a bool-vector.  */
static ptrdiff_t
pseudovector_nbytes (const union vectorlike_header *hdr)
{
  eassert (!PSEUDOVECTOR_TYPEP (hdr, PVEC_BOOL_VECTOR));
  ptrdiff_t nwords = ((hdr->size & PSEUDOVECTOR_SIZE_MASK)
		      + ((hdr->size & PSEUDOVECTOR_REST_MASK)
			 >> PSEUDOVECTOR_SIZE_BITS));
  return vroundup (header_size + word_size * nwords);
}

/* Allocate vector from a vector block.  */

static struct Lisp_Vector *
allocate_vector_from_block (ptrdiff_t nbytes)
{
  struct Lisp_Vector *vector;
  struct vector_block *block;
  size_t index, restbytes;

  eassume (VBLOCK_BYTES_MIN <= nbytes && nbytes <= VBLOCK_BYTES_MAX);
  eassume (nbytes % roundup_size == 0);

  /* First, try to allocate from a free list
     containing vectors of the requested size.  */
  index = VINDEX (nbytes);
  if (vector_free_lists[index])
    {
      vector = vector_free_lists[index];
      ASAN_UNPOISON_VECTOR_CONTENTS (vector, nbytes - header_size);
      vector_free_lists[index] = next_vector (vector);
      return vector;
    }

  /* Next, check free lists containing larger vectors.  Since
     we will split the result, we should have remaining space
     large enough to use for one-slot vector at least.  */
  for (index = max (VINDEX (nbytes + VBLOCK_BYTES_MIN),
		    last_inserted_vector_free_idx);
       index < VECTOR_FREE_LIST_ARRAY_SIZE; index++)
    if (vector_free_lists[index])
      {
	/* This vector is larger than requested.  */
	vector = vector_free_lists[index];
	size_t vector_nbytes = pseudovector_nbytes (&vector->header);
	eassert (vector_nbytes > nbytes);
	ASAN_UNPOISON_VECTOR_CONTENTS (vector, nbytes - header_size);
	vector_free_lists[index] = next_vector (vector);

	/* Excess bytes are used for the smaller vector,
	   which should be set on an appropriate free list.  */
	restbytes = vector_nbytes - nbytes;
	eassert (restbytes % roundup_size == 0);
#if GC_ASAN_POISON_OBJECTS
	/* Ensure that accessing excess bytes does not trigger ASan.  */
	__asan_unpoison_memory_region (ADVANCE (vector, nbytes),
				       restbytes);
#endif
	setup_on_free_list (ADVANCE (vector, nbytes), restbytes);
	return vector;
      }

  /* Finally, need a new vector block.  */
  block = allocate_vector_block ();

  /* New vector will be at the beginning of this block.  */
  vector = (struct Lisp_Vector *) block->data;

  /* If the rest of space from this block is large enough
     for one-slot vector at least, set up it on a free list.  */
  restbytes = VECTOR_BLOCK_BYTES - nbytes;
  if (restbytes >= VBLOCK_BYTES_MIN)
    {
      eassert (restbytes % roundup_size == 0);
      setup_on_free_list (ADVANCE (vector, nbytes), restbytes);
    }
  return vector;
}

/* Nonzero if VECTOR pointer is valid pointer inside BLOCK.  */

#define VECTOR_IN_BLOCK(vector, block)		\
  ((char *) (vector) <= (block)->data		\
   + VECTOR_BLOCK_BYTES - VBLOCK_BYTES_MIN)

/* Return the memory footprint of V in bytes.  */

ptrdiff_t
vectorlike_nbytes (const union vectorlike_header *hdr)
{
  ptrdiff_t size = hdr->size & ~ARRAY_MARK_FLAG;
  ptrdiff_t nwords;

  if (size & PSEUDOVECTOR_FLAG)
    {
      if (PSEUDOVECTOR_TYPEP (hdr, PVEC_BOOL_VECTOR))
        {
          struct Lisp_Bool_Vector *bv = (struct Lisp_Bool_Vector *) hdr;
	  ptrdiff_t word_bytes = (bool_vector_words (bv->size)
				  * sizeof (bits_word));
	  ptrdiff_t boolvec_bytes = bool_header_size + word_bytes;
	  verify (header_size <= bool_header_size);
	  nwords = (boolvec_bytes - header_size + word_size - 1) / word_size;
        }
      else
	return pseudovector_nbytes (hdr);
    }
  else
    nwords = size;
  return vroundup (header_size + word_size * nwords);
}

/* Convert a pseudovector pointer P to its underlying struct T pointer.
   Verify that the struct is small, since cleanup_vector is called
   only on small vector-like objects.  */

#define PSEUDOVEC_STRUCT(p, t) \
  verify_expr ((header_size + VECSIZE (struct t) * word_size \
		<= VBLOCK_BYTES_MAX), \
	       (struct t *) (p))

/* Release extra resources still in use by VECTOR, which may be any
   small vector-like object.  */

static void
cleanup_vector (struct Lisp_Vector *vector)
{
  if ((vector->header.size & PSEUDOVECTOR_FLAG) == 0)
    return;  /* nothing more to do for plain vectors */
  switch (PSEUDOVECTOR_TYPE (vector))
    {
    case PVEC_BIGNUM:
      mpz_clear (PSEUDOVEC_STRUCT (vector, Lisp_Bignum)->value);
      break;
    case PVEC_OVERLAY:
      {
	struct Lisp_Overlay *ol = PSEUDOVEC_STRUCT (vector, Lisp_Overlay);
	xfree (ol->interval);
      }
      break;
    case PVEC_FINALIZER:
      unchain_finalizer (PSEUDOVEC_STRUCT (vector, Lisp_Finalizer));
      break;
    case PVEC_FONT:
      {
	if ((vector->header.size & PSEUDOVECTOR_SIZE_MASK) == FONT_OBJECT_MAX)
	  {
	    struct font *font = PSEUDOVEC_STRUCT (vector, font);
	    struct font_driver const *drv = font->driver;

	    /* The font driver might sometimes be NULL, e.g. if Emacs was
	       interrupted before it had time to set it up.  */
	    if (drv)
	      {
		/* Attempt to catch subtle bugs like Bug#16140.  */
		eassert (valid_font_driver (drv));
		drv->close_font (font);
	      }
	  }

#if defined HAVE_ANDROID && !defined ANDROID_STUBIFY
	/* The Android font driver needs the ability to associate extra
	   information with font entities.  */
	if (((vector->header.size & PSEUDOVECTOR_SIZE_MASK)
	     == FONT_ENTITY_MAX)
	    && PSEUDOVEC_STRUCT (vector, font_entity)->is_android)
	  android_finalize_font_entity (PSEUDOVEC_STRUCT (vector, font_entity));
#endif
      }
      break;
    case PVEC_THREAD:
      finalize_one_thread (PSEUDOVEC_STRUCT (vector, thread_state));
      break;
    case PVEC_MUTEX:
      finalize_one_mutex (PSEUDOVEC_STRUCT (vector, Lisp_Mutex));
      break;
    case PVEC_CONDVAR:
      finalize_one_condvar (PSEUDOVEC_STRUCT (vector, Lisp_CondVar));
      break;
    case PVEC_MARKER:
      /* sweep_buffer should already have unchained this from its buffer.  */
      eassert (! PSEUDOVEC_STRUCT (vector, Lisp_Marker)->buffer);
      break;
    case PVEC_USER_PTR:
      {
	struct Lisp_User_Ptr *uptr = PSEUDOVEC_STRUCT (vector, Lisp_User_Ptr);
	if (uptr->finalizer)
	  uptr->finalizer (uptr->p);
      }
      break;
    case PVEC_TS_PARSER:
#ifdef HAVE_TREE_SITTER
      treesit_delete_parser (PSEUDOVEC_STRUCT (vector, Lisp_TS_Parser));
#endif
      break;
    case PVEC_TS_COMPILED_QUERY:
#ifdef HAVE_TREE_SITTER
      treesit_delete_query (PSEUDOVEC_STRUCT (vector, Lisp_TS_Query));
#endif
      break;
    case PVEC_MODULE_FUNCTION:
#ifdef HAVE_MODULES
      {
	ATTRIBUTE_MAY_ALIAS struct Lisp_Module_Function *function
	  = (struct Lisp_Module_Function *) vector;
	module_finalize_function (function);
      }
#endif
      break;
    case PVEC_NATIVE_COMP_UNIT:
#ifdef HAVE_NATIVE_COMP
      {
	struct Lisp_Native_Comp_Unit *cu =
	  PSEUDOVEC_STRUCT (vector, Lisp_Native_Comp_Unit);
	unload_comp_unit (cu);
      }
#endif
      break;
    case PVEC_SUBR:
#ifdef HAVE_NATIVE_COMP
      {
	struct Lisp_Subr *subr = PSEUDOVEC_STRUCT (vector, Lisp_Subr);
	if (!NILP (subr->native_comp_u))
	  {
	    /* FIXME Alternative and non invasive solution to this cast?  */
	    xfree ((char *)subr->symbol_name);
	    xfree (subr->native_c_name);
	  }
      }
#endif
      break;
    case PVEC_HASH_TABLE:
      {
	struct Lisp_Hash_Table *h = PSEUDOVEC_STRUCT (vector, Lisp_Hash_Table);
	if (h->table_size > 0)
	  {
	    eassert (h->index_bits > 0);
	    xfree (h->index);
	    xfree (h->key_and_value);
	    xfree (h->next);
	    xfree (h->hash);
	    ptrdiff_t bytes = (h->table_size * (2 * sizeof *h->key_and_value
						+ sizeof *h->hash
						+ sizeof *h->next)
			       + hash_table_index_size (h) * sizeof *h->index);
	    hash_table_allocated_bytes -= bytes;
	  }
      }
      break;
    /* Keep the switch exhaustive.  */
    case PVEC_NORMAL_VECTOR:
    case PVEC_FREE:
    case PVEC_SYMBOL_WITH_POS:
    case PVEC_MISC_PTR:
    case PVEC_PROCESS:
    case PVEC_FRAME:
    case PVEC_WINDOW:
    case PVEC_BOOL_VECTOR:
    case PVEC_BUFFER:
    case PVEC_TERMINAL:
    case PVEC_WINDOW_CONFIGURATION:
    case PVEC_OTHER:
    case PVEC_XWIDGET:
    case PVEC_XWIDGET_VIEW:
    case PVEC_TS_NODE:
    case PVEC_SQLITE:
    case PVEC_COMPILED:
    case PVEC_CHAR_TABLE:
    case PVEC_SUB_CHAR_TABLE:
    case PVEC_RECORD:
    case PVEC_PACKAGE:
      break;
    }
}

/* Reclaim space used by unmarked vectors.  */

NO_INLINE /* For better stack traces */
static void
sweep_vectors (void)
{
  struct vector_block *block, **bprev = &vector_blocks;
  struct large_vector *lv, **lvprev = &large_vectors;
  struct Lisp_Vector *vector, *next;

  gcstat.total_vectors = 0;
  gcstat.total_vector_slots = gcstat.total_free_vector_slots = 0;
  memset (vector_free_lists, 0, sizeof (vector_free_lists));
  last_inserted_vector_free_idx = VECTOR_FREE_LIST_ARRAY_SIZE;

  /* Looking through vector blocks.  */

  for (block = vector_blocks; block; block = *bprev)
    {
      bool free_this_block = false;

      for (vector = (struct Lisp_Vector *) block->data;
	   VECTOR_IN_BLOCK (vector, block); vector = next)
	{
	  ASAN_UNPOISON_VECTOR_BLOCK (block);
	  if (XVECTOR_MARKED_P (vector))
	    {
	      XUNMARK_VECTOR (vector);
	      gcstat.total_vectors++;
	      ptrdiff_t nbytes = vector_nbytes (vector);
	      gcstat.total_vector_slots += nbytes / word_size;
	      next = ADVANCE (vector, nbytes);
	    }
	  else
	    {
	      ptrdiff_t total_bytes = 0;

	      /* While NEXT is not marked, try to coalesce with VECTOR,
		 thus making VECTOR of the largest possible size.  */

	      next = vector;
	      do
		{
		  cleanup_vector (next);
		  ptrdiff_t nbytes = vector_nbytes (next);
		  total_bytes += nbytes;
		  next = ADVANCE (next, nbytes);
		}
	      while (VECTOR_IN_BLOCK (next, block) && !vector_marked_p (next));

	      eassert (total_bytes % roundup_size == 0);

	      if (vector == (struct Lisp_Vector *) block->data
		  && !VECTOR_IN_BLOCK (next, block))
		/* This block should be freed because all of its
		   space was coalesced into the only free vector.  */
		free_this_block = true;
	      else
		{
		  setup_on_free_list (vector, total_bytes);
		  gcstat.total_free_vector_slots += total_bytes / word_size;
		}
	    }
	}

      if (free_this_block)
	{
	  *bprev = block->next;
#ifndef GC_MALLOC_CHECK
	  mem_delete (mem_find (block->data));
#endif
	  xfree (block);
	}
      else
	bprev = &block->next;
    }

  /* Sweep large vectors.  */

  for (lv = large_vectors; lv; lv = *lvprev)
    {
      vector = large_vector_vec (lv);
      if (XVECTOR_MARKED_P (vector))
	{
	  XUNMARK_VECTOR (vector);
	  gcstat.total_vectors++;
	  gcstat.total_vector_slots
	    += (vector->header.size & PSEUDOVECTOR_FLAG
		? vector_nbytes (vector) / word_size
		: header_size / word_size + vector->header.size);
	  lvprev = &lv->next;
	}
      else
	{
	  *lvprev = lv->next;
	  lisp_free (lv);
	}
    }

  gcstat.total_hash_table_bytes = hash_table_allocated_bytes;
}

/* Maximum number of elements in a vector.  This is a macro so that it
   can be used in an integer constant expression.  */

#define VECTOR_ELTS_MAX \
  ((ptrdiff_t) \
   min (((min (PTRDIFF_MAX, SIZE_MAX) - header_size - large_vector_offset) \
	 / word_size), \
	MOST_POSITIVE_FIXNUM))

/* Value is a pointer to a newly allocated Lisp_Vector structure
   with room for LEN Lisp_Objects.  LEN must be positive and
   at most VECTOR_ELTS_MAX.  */

static struct Lisp_Vector *
allocate_vectorlike (ptrdiff_t len, bool clearit)
{
  eassert (0 < len && len <= VECTOR_ELTS_MAX);
  ptrdiff_t nbytes = header_size + len * word_size;
  struct Lisp_Vector *p;

  MALLOC_BLOCK_INPUT;

#ifdef DOUG_LEA_MALLOC
  if (!mmap_lisp_allowed_p ())
    mallopt (M_MMAP_MAX, 0);
#endif

  if (nbytes <= VBLOCK_BYTES_MAX)
    {
      p = allocate_vector_from_block (vroundup (nbytes));
      if (clearit)
	memclear (p, nbytes);
    }
  else
    {
      struct large_vector *lv = lisp_malloc (large_vector_offset + nbytes,
					     clearit, MEM_TYPE_VECTORLIKE);
      lv->next = large_vectors;
      large_vectors = lv;
      p = large_vector_vec (lv);
    }

#ifdef DOUG_LEA_MALLOC
  if (!mmap_lisp_allowed_p ())
    mallopt (M_MMAP_MAX, MMAP_MAX_AREAS);
#endif

  tally_consing (nbytes);
  vector_cells_consed += len;

  MALLOC_UNBLOCK_INPUT;

  return p;
}


/* Allocate a vector with LEN slots.  If CLEARIT, clear its slots;
   otherwise the vector's slots are uninitialized.  */

static struct Lisp_Vector *
allocate_clear_vector (ptrdiff_t len, bool clearit)
{
  if (len == 0)
    return XVECTOR (zero_vector);
  if (VECTOR_ELTS_MAX < len)
    memory_full (SIZE_MAX);
  struct Lisp_Vector *v = allocate_vectorlike (len, clearit);
  v->header.size = len;
  return v;
}

/* Allocate a vector with LEN uninitialized slots.  */

struct Lisp_Vector *
allocate_vector (ptrdiff_t len)
{
  return allocate_clear_vector (len, false);
}

/* Allocate a vector with LEN nil slots.  */

struct Lisp_Vector *
allocate_nil_vector (ptrdiff_t len)
{
  return allocate_clear_vector (len, true);
}


/* Allocate other vector-like structures.  */

struct Lisp_Vector *
allocate_pseudovector (int memlen, int lisplen,
		       int zerolen, enum pvec_type tag)
{
  /* Catch bogus values.  */
  enum { size_max = (1 << PSEUDOVECTOR_SIZE_BITS) - 1 };
  enum { rest_max = (1 << PSEUDOVECTOR_REST_BITS) - 1 };
  verify (size_max + rest_max <= VECTOR_ELTS_MAX);
  eassert (0 <= tag && tag <= PVEC_TAG_MAX);
  eassert (0 <= lisplen && lisplen <= zerolen && zerolen <= memlen);
  eassert (lisplen <= size_max);
  eassert (memlen <= size_max + rest_max);

  struct Lisp_Vector *v = allocate_vectorlike (memlen, false);
  /* Only the first LISPLEN slots will be traced normally by the GC.  */
  memclear (v->contents, zerolen * word_size);
  XSETPVECTYPESIZE (v, tag, lisplen, memlen - lisplen);
  return v;
}

struct buffer *
allocate_buffer (void)
{
  struct buffer *b
    = ALLOCATE_PSEUDOVECTOR (struct buffer, cursor_in_non_selected_windows_,
			     PVEC_BUFFER);
  BUFFER_PVEC_INIT (b);
  /* Note that the rest fields of B are not initialized.  */
  return b;
}


/* Allocate a record with COUNT slots.  COUNT must be positive, and
   includes the type slot.  */

static struct Lisp_Vector *
allocate_record (EMACS_INT count)
{
  if (count > PSEUDOVECTOR_SIZE_MASK)
    error ("Attempt to allocate a record of %"pI"d slots; max is %d",
	   count, PSEUDOVECTOR_SIZE_MASK);
  struct Lisp_Vector *p = allocate_vectorlike (count, false);
  p->header.size = count;
  XSETPVECTYPE (p, PVEC_RECORD);
  return p;
}


DEFUN ("make-record", Fmake_record, Smake_record, 3, 3, 0,
       doc: /* Create a new record.
TYPE is its type as returned by `type-of'; it should be either a
symbol or a type descriptor.  SLOTS is the number of non-type slots,
each initialized to INIT.  */)
  (Lisp_Object type, Lisp_Object slots, Lisp_Object init)
{
  CHECK_FIXNAT (slots);
  EMACS_INT size = XFIXNAT (slots) + 1;
  struct Lisp_Vector *p = allocate_record (size);
  p->contents[0] = type;
  for (ptrdiff_t i = 1; i < size; i++)
    p->contents[i] = init;
  return make_lisp_ptr (p, Lisp_Vectorlike);
}


DEFUN ("record", Frecord, Srecord, 1, MANY, 0,
       doc: /* Create a new record.
TYPE is its type as returned by `type-of'; it should be either a
symbol or a type descriptor.  SLOTS is used to initialize the record
slots with shallow copies of the arguments.
usage: (record TYPE &rest SLOTS) */)
  (ptrdiff_t nargs, Lisp_Object *args)
{
  struct Lisp_Vector *p = allocate_record (nargs);
  memcpy (p->contents, args, nargs * sizeof *args);
  return make_lisp_ptr (p, Lisp_Vectorlike);
}


DEFUN ("make-vector", Fmake_vector, Smake_vector, 2, 2, 0,
       doc: /* Return a newly created vector of length LENGTH, with each element being INIT.
See also the function `vector'.  */)
  (Lisp_Object length, Lisp_Object init)
{
  CHECK_TYPE (FIXNATP (length) && XFIXNAT (length) <= PTRDIFF_MAX,
	      Qwholenump, length);
  return make_vector (XFIXNAT (length), init);
}

/* Return a new vector of length LENGTH with each element being INIT.  */

Lisp_Object
make_vector (ptrdiff_t length, Lisp_Object init)
{
  bool clearit = NIL_IS_ZERO && NILP (init);
  struct Lisp_Vector *p = allocate_clear_vector (length, clearit);
  if (!clearit)
    for (ptrdiff_t i = 0; i < length; i++)
      p->contents[i] = init;
  return make_lisp_ptr (p, Lisp_Vectorlike);
}

DEFUN ("vector", Fvector, Svector, 0, MANY, 0,
       doc: /* Return a newly created vector with specified arguments as elements.
Allows any number of arguments, including zero.
usage: (vector &rest OBJECTS)  */)
  (ptrdiff_t nargs, Lisp_Object *args)
{
  Lisp_Object val = make_uninit_vector (nargs);
  struct Lisp_Vector *p = XVECTOR (val);
  memcpy (p->contents, args, nargs * sizeof *args);
  return val;
}

DEFUN ("make-byte-code", Fmake_byte_code, Smake_byte_code, 4, MANY, 0,
       doc: /* Create a byte-code object with specified arguments as elements.
The arguments should be the ARGLIST, bytecode-string BYTE-CODE, constant
vector CONSTANTS, maximum stack size DEPTH, (optional) DOCSTRING,
and (optional) INTERACTIVE-SPEC.
The first four arguments are required; at most six have any
significance.
The ARGLIST can be either like the one of `lambda', in which case the arguments
will be dynamically bound before executing the byte code, or it can be an
integer of the form NNNNNNNRMMMMMMM where the 7bit MMMMMMM specifies the
minimum number of arguments, the 7-bit NNNNNNN specifies the maximum number
of arguments (ignoring &rest) and the R bit specifies whether there is a &rest
argument to catch the left-over arguments.  If such an integer is used, the
arguments will not be dynamically bound but will be instead pushed on the
stack before executing the byte-code.
usage: (make-byte-code ARGLIST BYTE-CODE CONSTANTS DEPTH &optional DOCSTRING INTERACTIVE-SPEC &rest ELEMENTS)  */)
  (ptrdiff_t nargs, Lisp_Object *args)
{
  if (! ((FIXNUMP (args[COMPILED_ARGLIST])
	  || CONSP (args[COMPILED_ARGLIST])
	  || NILP (args[COMPILED_ARGLIST]))
	 && STRINGP (args[COMPILED_BYTECODE])
	 && !STRING_MULTIBYTE (args[COMPILED_BYTECODE])
	 && VECTORP (args[COMPILED_CONSTANTS])
	 && FIXNATP (args[COMPILED_STACK_DEPTH])))
    error ("Invalid byte-code object");

  /* Bytecode must be immovable.  */
  pin_string (args[COMPILED_BYTECODE]);

  /* We used to purecopy everything here, if purify-flag was set.  This worked
     OK for Emacs-23, but with Emacs-24's lexical binding code, it can be
     dangerous, since make-byte-code is used during execution to build
     closures, so any closure built during the preload phase would end up
     copied into pure space, including its free variables, which is sometimes
     just wasteful and other times plainly wrong (e.g. those free vars may want
     to be setcar'd).  */
  Lisp_Object val = Fvector (nargs, args);
  XSETPVECTYPE (XVECTOR (val), PVEC_COMPILED);
  return val;
}

DEFUN ("make-closure", Fmake_closure, Smake_closure, 1, MANY, 0,
       doc: /* Create a byte-code closure from PROTOTYPE and CLOSURE-VARS.
Return a copy of PROTOTYPE, a byte-code object, with CLOSURE-VARS
replacing the elements in the beginning of the constant-vector.
usage: (make-closure PROTOTYPE &rest CLOSURE-VARS) */)
  (ptrdiff_t nargs, Lisp_Object *args)
{
  Lisp_Object protofun = args[0];
  CHECK_TYPE (COMPILEDP (protofun), Qbyte_code_function_p, protofun);

  /* Create a copy of the constant vector, filling it with the closure
     variables in the beginning.  (The overwritten part should just
     contain placeholder values.) */
  Lisp_Object proto_constvec = AREF (protofun, COMPILED_CONSTANTS);
  ptrdiff_t constsize = ASIZE (proto_constvec);
  ptrdiff_t nvars = nargs - 1;
  if (nvars > constsize)
    error ("Closure vars do not fit in constvec");
  Lisp_Object constvec = make_uninit_vector (constsize);
  memcpy (XVECTOR (constvec)->contents, args + 1, nvars * word_size);
  memcpy (XVECTOR (constvec)->contents + nvars,
	  XVECTOR (proto_constvec)->contents + nvars,
	  (constsize - nvars) * word_size);

  /* Return a copy of the prototype function with the new constant vector. */
  ptrdiff_t protosize = PVSIZE (protofun);
  struct Lisp_Vector *v = allocate_vectorlike (protosize, false);
  v->header = XVECTOR (protofun)->header;
  memcpy (v->contents, XVECTOR (protofun)->contents, protosize * word_size);
  v->contents[COMPILED_CONSTANTS] = constvec;
  return make_lisp_ptr (v, Lisp_Vectorlike);
}


/***********************************************************************
			   Symbol Allocation
 ***********************************************************************/

/* Each symbol_block is just under 1020 bytes long, since malloc
   really allocates in units of powers of two and uses 4 bytes for its
   own overhead.  */

#define SYMBOL_BLOCK_SIZE \
  ((1020 - sizeof (struct symbol_block *)) / sizeof (struct Lisp_Symbol))

struct symbol_block
{
  /* Place `symbols' first, to preserve alignment.  */
  struct Lisp_Symbol symbols[SYMBOL_BLOCK_SIZE];
  struct symbol_block *next;
};

#if GC_ASAN_POISON_OBJECTS
# define ASAN_POISON_SYMBOL_BLOCK(s) \
  __asan_poison_memory_region ((s)->symbols, sizeof ((s)->symbols))
# define ASAN_UNPOISON_SYMBOL_BLOCK(s) \
  __asan_unpoison_memory_region ((s)->symbols, sizeof ((s)->symbols))
# define ASAN_POISON_SYMBOL(sym) \
  __asan_poison_memory_region (sym, sizeof *(sym))
# define ASAN_UNPOISON_SYMBOL(sym) \
  __asan_unpoison_memory_region (sym, sizeof *(sym))

#else
# define ASAN_POISON_SYMBOL_BLOCK(s) ((void) 0)
# define ASAN_UNPOISON_SYMBOL_BLOCK(s) ((void) 0)
# define ASAN_POISON_SYMBOL(sym) ((void) 0)
# define ASAN_UNPOISON_SYMBOL(sym) ((void) 0)
#endif

/* Current symbol block and index of first unused Lisp_Symbol
   structure in it.  */

static struct symbol_block *symbol_block;
static int symbol_block_index = SYMBOL_BLOCK_SIZE;
/* Pointer to the first symbol_block that contains pinned symbols.
   Tests for 24.4 showed that at dump-time, Emacs contains about 15K symbols,
   10K of which are pinned (and all but 250 of them are interned in obarray),
   whereas a "typical session" has in the order of 30K symbols.
   `symbol_block_pinned' lets mark_pinned_symbols scan only 15K symbols rather
   than 30K to find the 10K symbols we need to mark.  */
static struct symbol_block *symbol_block_pinned;

/* List of free symbols.  */

static struct Lisp_Symbol *symbol_free_list;

static void
set_symbol_name (Lisp_Object sym, Lisp_Object name)
{
  XBARE_SYMBOL (sym)->u.s.name = name;
}

void
init_symbol (Lisp_Object val, Lisp_Object name)
{
  struct Lisp_Symbol *p = XBARE_SYMBOL (val);
  set_symbol_name (val, name);
  set_symbol_plist (val, Qnil);
  p->u.s.redirect = SYMBOL_PLAINVAL;
  SET_SYMBOL_VAL (p, Qunbound);
  set_symbol_function (val, Qnil);
  set_symbol_package (val, Qnil);
  p->u.s.gcmarkbit = false;
  p->u.s.trapped_write = SYMBOL_UNTRAPPED_WRITE;
  p->u.s.declared_special = false;
  p->u.s.pinned = false;
}

DEFUN ("make-symbol", Fmake_symbol, Smake_symbol, 1, 1, 0,
       doc: /* Return a newly allocated uninterned symbol whose name is NAME.
Its value is void, and its function definition and property list are nil.  */)
  (Lisp_Object name)
{
  Lisp_Object val;

  CHECK_STRING (name);

  MALLOC_BLOCK_INPUT;

  if (symbol_free_list)
    {
      ASAN_UNPOISON_SYMBOL (symbol_free_list);
<<<<<<< HEAD
      val = make_lisp_symbol (symbol_free_list);
      symbol_free_list = next_free_symbol (symbol_free_list);
=======
      XSETSYMBOL (val, symbol_free_list);
      symbol_free_list = symbol_free_list->u.s.next;
>>>>>>> c77e35ef
    }
  else
    {
      if (symbol_block_index == SYMBOL_BLOCK_SIZE)
	{
	  struct symbol_block *new
	    = lisp_malloc (sizeof *new, false, MEM_TYPE_SYMBOL);
	  ASAN_POISON_SYMBOL_BLOCK (new);
	  new->next = symbol_block;
	  symbol_block = new;
	  symbol_block_index = 0;
	}

      ASAN_UNPOISON_SYMBOL (&symbol_block->symbols[symbol_block_index]);
      XSETSYMBOL (val, &symbol_block->symbols[symbol_block_index]);
      symbol_block_index++;
    }

  MALLOC_UNBLOCK_INPUT;

  init_symbol (val, name);
  tally_consing (sizeof (struct Lisp_Symbol));
  symbols_consed++;
  return val;
}



Lisp_Object
make_misc_ptr (void *a)
{
  struct Lisp_Misc_Ptr *p = ALLOCATE_PLAIN_PSEUDOVECTOR (struct Lisp_Misc_Ptr,
							 PVEC_MISC_PTR);
  p->pointer = a;
  return make_lisp_ptr (p, Lisp_Vectorlike);
}

/* Return a new symbol with position with the specified SYMBOL and POSITION. */
Lisp_Object
build_symbol_with_pos (Lisp_Object symbol, Lisp_Object position)
{
  Lisp_Object val;
  struct Lisp_Symbol_With_Pos *p
    = (struct Lisp_Symbol_With_Pos *) allocate_vector (2);
  XSETVECTOR (val, p);
  XSETPVECTYPESIZE (XVECTOR (val), PVEC_SYMBOL_WITH_POS, 2, 0);
  p->sym = symbol;
  p->pos = position;

  return val;
}

/* Return a new (deleted) overlay with PLIST.  */

Lisp_Object
build_overlay (bool front_advance, bool rear_advance,
               Lisp_Object plist)
{
  struct Lisp_Overlay *p = ALLOCATE_PSEUDOVECTOR (struct Lisp_Overlay, plist,
						  PVEC_OVERLAY);
  Lisp_Object overlay = make_lisp_ptr (p, Lisp_Vectorlike);
  struct itree_node *node = xmalloc (sizeof (*node));
  itree_node_init (node, front_advance, rear_advance, overlay);
  p->interval = node;
  p->buffer = NULL;
  set_overlay_plist (overlay, plist);
  return overlay;
}

DEFUN ("make-marker", Fmake_marker, Smake_marker, 0, 0, 0,
       doc: /* Return a newly allocated marker which does not point at any place.  */)
  (void)
{
  struct Lisp_Marker *p = ALLOCATE_PLAIN_PSEUDOVECTOR (struct Lisp_Marker,
						       PVEC_MARKER);
  p->buffer = 0;
  p->bytepos = 0;
  p->charpos = 0;
  p->next = NULL;
  p->insertion_type = 0;
  p->need_adjustment = 0;
  return make_lisp_ptr (p, Lisp_Vectorlike);
}

/* Return a newly allocated marker which points into BUF
   at character position CHARPOS and byte position BYTEPOS.  */

Lisp_Object
build_marker (struct buffer *buf, ptrdiff_t charpos, ptrdiff_t bytepos)
{
  /* No dead buffers here.  */
  eassert (BUFFER_LIVE_P (buf));

  /* Every character is at least one byte.  */
  eassert (charpos <= bytepos);

  struct Lisp_Marker *m = ALLOCATE_PLAIN_PSEUDOVECTOR (struct Lisp_Marker,
						       PVEC_MARKER);
  m->buffer = buf;
  m->charpos = charpos;
  m->bytepos = bytepos;
  m->insertion_type = 0;
  m->need_adjustment = 0;
  m->next = BUF_MARKERS (buf);
  BUF_MARKERS (buf) = m;
  return make_lisp_ptr (m, Lisp_Vectorlike);
}


/* Return a newly created vector or string with specified arguments as
   elements.  If all the arguments are characters that can fit
   in a string of events, make a string; otherwise, make a vector.

   Allows any number of arguments, including zero.  */

Lisp_Object
make_event_array (ptrdiff_t nargs, Lisp_Object *args)
{
  ptrdiff_t i;

  for (i = 0; i < nargs; i++)
    /* The things that fit in a string
       are characters that are in 0...127,
       after discarding the meta bit and all the bits above it.  */
    if (!FIXNUMP (args[i])
	|| (XFIXNUM (args[i]) & ~(-CHAR_META)) >= 0200)
      return Fvector (nargs, args);

  /* Since the loop exited, we know that all the things in it are
     characters, so we can make a string.  */
  {
    Lisp_Object result;

    result = Fmake_string (make_fixnum (nargs), make_fixnum (0), Qnil);
    for (i = 0; i < nargs; i++)
      {
	SSET (result, i, XFIXNUM (args[i]));
	/* Move the meta bit to the right place for a string char.  */
	if (XFIXNUM (args[i]) & CHAR_META)
	  SSET (result, i, SREF (result, i) | 0x80);
      }

    return result;
  }
}

#ifdef HAVE_MODULES
/* Create a new module user ptr object.  */
Lisp_Object
make_user_ptr (void (*finalizer) (void *), void *p)
{
  struct Lisp_User_Ptr *uptr
    = ALLOCATE_PLAIN_PSEUDOVECTOR (struct Lisp_User_Ptr, PVEC_USER_PTR);
  uptr->finalizer = finalizer;
  uptr->p = p;
  return make_lisp_ptr (uptr, Lisp_Vectorlike);
}
#endif

static void
init_finalizer_list (struct Lisp_Finalizer *head)
{
  head->prev = head->next = head;
}

/* Insert FINALIZER before ELEMENT.  */

static void
finalizer_insert (struct Lisp_Finalizer *element,
                  struct Lisp_Finalizer *finalizer)
{
  eassert (finalizer->prev == NULL);
  eassert (finalizer->next == NULL);
  finalizer->next = element;
  finalizer->prev = element->prev;
  finalizer->prev->next = finalizer;
  element->prev = finalizer;
}

static void
unchain_finalizer (struct Lisp_Finalizer *finalizer)
{
  if (finalizer->prev != NULL)
    {
      eassert (finalizer->next != NULL);
      finalizer->prev->next = finalizer->next;
      finalizer->next->prev = finalizer->prev;
      finalizer->prev = finalizer->next = NULL;
    }
}

static void
mark_finalizer_list (struct Lisp_Finalizer *head)
{
  for (struct Lisp_Finalizer *finalizer = head->next;
       finalizer != head;
       finalizer = finalizer->next)
    {
      set_vectorlike_marked (&finalizer->header);
      mark_object (finalizer->function);
    }
}

/* Move doomed finalizers to list DEST from list SRC.  A doomed
   finalizer is one that is not GC-reachable and whose
   finalizer->function is non-nil.  */

static void
queue_doomed_finalizers (struct Lisp_Finalizer *dest,
                         struct Lisp_Finalizer *src)
{
  struct Lisp_Finalizer *finalizer = src->next;
  while (finalizer != src)
    {
      struct Lisp_Finalizer *next = finalizer->next;
      if (!vectorlike_marked_p (&finalizer->header)
          && !NILP (finalizer->function))
        {
          unchain_finalizer (finalizer);
          finalizer_insert (dest, finalizer);
        }

      finalizer = next;
    }
}

static Lisp_Object
run_finalizer_handler (Lisp_Object args)
{
  add_to_log ("finalizer failed: %S", args);
  return Qnil;
}

static void
run_finalizer_function (Lisp_Object function)
{
  specpdl_ref count = SPECPDL_INDEX ();
#ifdef HAVE_PDUMPER
  ++number_finalizers_run;
#endif

  specbind (Qinhibit_quit, Qt);
  internal_condition_case_1 (call0, function, Qt, run_finalizer_handler);
  unbind_to (count, Qnil);
}

static void
run_finalizers (struct Lisp_Finalizer *finalizers)
{
  struct Lisp_Finalizer *finalizer;
  Lisp_Object function;

  while (finalizers->next != finalizers)
    {
      finalizer = finalizers->next;
      unchain_finalizer (finalizer);
      function = finalizer->function;
      if (!NILP (function))
	{
	  finalizer->function = Qnil;
	  run_finalizer_function (function);
	}
    }
}

DEFUN ("make-finalizer", Fmake_finalizer, Smake_finalizer, 1, 1, 0,
       doc: /* Make a finalizer that will run FUNCTION.
FUNCTION will be called after garbage collection when the returned
finalizer object becomes unreachable.  If the finalizer object is
reachable only through references from finalizer objects, it does not
count as reachable for the purpose of deciding whether to run
FUNCTION.  FUNCTION will be run once per finalizer object.  */)
  (Lisp_Object function)
{
  CHECK_TYPE (FUNCTIONP (function), Qfunctionp, function);
  struct Lisp_Finalizer *finalizer
    = ALLOCATE_PSEUDOVECTOR (struct Lisp_Finalizer, function, PVEC_FINALIZER);
  finalizer->function = function;
  finalizer->prev = finalizer->next = NULL;
  finalizer_insert (&finalizers, finalizer);
  return make_lisp_ptr (finalizer, Lisp_Vectorlike);
}


/************************************************************************
                         Mark bit access functions
 ************************************************************************/

/* With the rare exception of functions implementing block-based
   allocation of various types, you should not directly test or set GC
   mark bits on objects.  Some objects might live in special memory
   regions (e.g., a dump image) and might store their mark bits
   elsewhere.  */

static bool
vector_marked_p (const struct Lisp_Vector *v)
{
  if (pdumper_object_p (v))
    {
      /* Look at cold_start first so that we don't have to fault in
         the vector header just to tell that it's a bool vector.  */
      if (pdumper_cold_object_p (v))
        {
          eassert (PSEUDOVECTOR_TYPE (v) == PVEC_BOOL_VECTOR);
          return true;
        }
      return pdumper_marked_p (v);
    }
  return XVECTOR_MARKED_P (v);
}

static void
set_vector_marked (struct Lisp_Vector *v)
{
  if (pdumper_object_p (v))
    {
      eassert (PSEUDOVECTOR_TYPE (v) != PVEC_BOOL_VECTOR);
      pdumper_set_marked (v);
    }
  else
    XMARK_VECTOR (v);
}

static bool
vectorlike_marked_p (const union vectorlike_header *header)
{
  return vector_marked_p ((const struct Lisp_Vector *) header);
}

static void
set_vectorlike_marked (union vectorlike_header *header)
{
  set_vector_marked ((struct Lisp_Vector *) header);
}

static bool
cons_marked_p (const struct Lisp_Cons *c)
{
  return pdumper_object_p (c)
    ? pdumper_marked_p (c)
    : XCONS_MARKED_P (c);
}

static void
set_cons_marked (struct Lisp_Cons *c)
{
  if (pdumper_object_p (c))
    pdumper_set_marked (c);
  else
    XMARK_CONS (c);
}

static bool
string_marked_p (const struct Lisp_String *s)
{
  return pdumper_object_p (s)
    ? pdumper_marked_p (s)
    : XSTRING_MARKED_P (s);
}

static void
set_string_marked (struct Lisp_String *s)
{
  if (pdumper_object_p (s))
    pdumper_set_marked (s);
  else
    XMARK_STRING (s);
}

static bool
symbol_marked_p (const struct Lisp_Symbol *s)
{
  return pdumper_object_p (s)
    ? pdumper_marked_p (s)
    : s->u.s.gcmarkbit;
}

static void
set_symbol_marked (struct Lisp_Symbol *s)
{
  if (pdumper_object_p (s))
    pdumper_set_marked (s);
  else
    s->u.s.gcmarkbit = true;
}

static bool
interval_marked_p (INTERVAL i)
{
  return pdumper_object_p (i)
    ? pdumper_marked_p (i)
    : i->gcmarkbit;
}

static void
set_interval_marked (INTERVAL i)
{
  if (pdumper_object_p (i))
    pdumper_set_marked (i);
  else
    i->gcmarkbit = true;
}


/************************************************************************
			   Memory Full Handling
 ************************************************************************/


/* Called if malloc (NBYTES) returns zero.  If NBYTES == SIZE_MAX,
   there may have been size_t overflow so that malloc was never
   called, or perhaps malloc was invoked successfully but the
   resulting pointer had problems fitting into a tagged EMACS_INT.  In
   either case this counts as memory being full even though malloc did
   not fail.  */

void
memory_full (size_t nbytes)
{
  if (!initialized)
    fatal ("memory exhausted");

  /* Do not go into hysterics merely because a large request failed.  */
  bool enough_free_memory = false;
  if (SPARE_MEMORY < nbytes)
    {
      void *p;

      MALLOC_BLOCK_INPUT;
      p = malloc (SPARE_MEMORY);
      if (p)
	{
	  free (p);
	  enough_free_memory = true;
	}
      MALLOC_UNBLOCK_INPUT;
    }

  if (! enough_free_memory)
    {
      Vmemory_full = Qt;
      consing_until_gc = min (consing_until_gc, memory_full_cons_threshold);

      /* The first time we get here, free the spare memory.  */
      for (int i = 0; i < ARRAYELTS (spare_memory); i++)
	if (spare_memory[i])
	  {
	    if (i == 0)
	      free (spare_memory[i]);
	    else if (i >= 1 && i <= 4)
	      lisp_align_free (spare_memory[i]);
	    else
	      lisp_free (spare_memory[i]);
	    spare_memory[i] = 0;
	  }
    }

  /* This used to call error, but if we've run out of memory, we could
     get infinite recursion trying to build the string.  */
  xsignal (Qnil, Vmemory_signal_data);
}

/* If we released our reserve (due to running out of memory),
   and we have a fair amount free once again,
   try to set aside another reserve in case we run out once more.

   This is called when a relocatable block is freed in ralloc.c,
   and also directly from this file, in case we're not using ralloc.c.  */

void
refill_memory_reserve (void)
{
#if !defined SYSTEM_MALLOC && !defined HYBRID_MALLOC
  if (spare_memory[0] == 0)
    spare_memory[0] = malloc (SPARE_MEMORY);
  if (spare_memory[1] == 0)
    spare_memory[1] = lisp_align_malloc (sizeof (struct cons_block),
						  MEM_TYPE_SPARE);
  if (spare_memory[2] == 0)
    spare_memory[2] = lisp_align_malloc (sizeof (struct cons_block),
					 MEM_TYPE_SPARE);
  if (spare_memory[3] == 0)
    spare_memory[3] = lisp_align_malloc (sizeof (struct cons_block),
					 MEM_TYPE_SPARE);
  if (spare_memory[4] == 0)
    spare_memory[4] = lisp_align_malloc (sizeof (struct cons_block),
					 MEM_TYPE_SPARE);
  if (spare_memory[5] == 0)
    spare_memory[5] = lisp_malloc (sizeof (struct string_block),
				   false, MEM_TYPE_SPARE);
  if (spare_memory[6] == 0)
    spare_memory[6] = lisp_malloc (sizeof (struct string_block),
				   false, MEM_TYPE_SPARE);
  if (spare_memory[0] && spare_memory[1] && spare_memory[5])
    Vmemory_full = Qnil;
#endif
}

/************************************************************************
			   C Stack Marking
 ************************************************************************/

/* Conservative C stack marking requires a method to identify possibly
   live Lisp objects given a pointer value.  We do this by keeping
   track of blocks of Lisp data that are allocated in a red-black tree
   (see also the comment of mem_node which is the type of nodes in
   that tree).  Function lisp_malloc adds information for an allocated
   block to the red-black tree with calls to mem_insert, and function
   lisp_free removes it with mem_delete.  Functions live_string_p etc
   call mem_find to lookup information about a given pointer in the
   tree, and use that to determine if the pointer points into a Lisp
   object or not.  */

/* Initialize this part of alloc.c.  */

static void
mem_init (void)
{
  mem_z.left = mem_z.right = MEM_NIL;
  mem_z.parent = NULL;
  mem_z.color = MEM_BLACK;
  mem_z.start = mem_z.end = NULL;
  mem_root = MEM_NIL;
}


/* Value is a pointer to the mem_node containing START.  Value is
   MEM_NIL if there is no node in the tree containing START.  */

static struct mem_node *
mem_find (void *start)
{
  struct mem_node *p;

  if (start < min_heap_address || start > max_heap_address)
    return MEM_NIL;

  /* Make the search always successful to speed up the loop below.  */
  mem_z.start = start;
  mem_z.end = (char *) start + 1;

  p = mem_root;
  while (start < p->start || start >= p->end)
    p = start < p->start ? p->left : p->right;
  return p;
}


/* Insert a new node into the tree for a block of memory with start
   address START, end address END, and type TYPE.  Value is a
   pointer to the node that was inserted.  */

static struct mem_node *
mem_insert (void *start, void *end, enum mem_type type)
{
  struct mem_node *c, *parent, *x;

  if (min_heap_address == NULL || start < min_heap_address)
    min_heap_address = start;
  if (max_heap_address == NULL || end > max_heap_address)
    max_heap_address = end;

  /* See where in the tree a node for START belongs.  In this
     particular application, it shouldn't happen that a node is already
     present.  For debugging purposes, let's check that.  */
  c = mem_root;
  parent = NULL;

  while (c != MEM_NIL)
    {
      parent = c;
      c = start < c->start ? c->left : c->right;
    }

  /* Create a new node.  */
#ifdef GC_MALLOC_CHECK
  x = malloc (sizeof *x);
  if (x == NULL)
    emacs_abort ();
#else
  x = xmalloc (sizeof *x);
#endif
  x->start = start;
  x->end = end;
  x->type = type;
  x->parent = parent;
  x->left = x->right = MEM_NIL;
  x->color = MEM_RED;

  /* Insert it as child of PARENT or install it as root.  */
  if (parent)
    {
      if (start < parent->start)
	parent->left = x;
      else
	parent->right = x;
    }
  else
    mem_root = x;

  /* Re-establish red-black tree properties.  */
  mem_insert_fixup (x);

  return x;
}


/* Re-establish the red-black properties of the tree, and thereby
   balance the tree, after node X has been inserted; X is always red.  */

static void
mem_insert_fixup (struct mem_node *x)
{
  while (x != mem_root && x->parent->color == MEM_RED)
    {
      /* X is red and its parent is red.  This is a violation of
	 red-black tree property #3.  */

      if (x->parent == x->parent->parent->left)
	{
	  /* We're on the left side of our grandparent, and Y is our
	     "uncle".  */
	  struct mem_node *y = x->parent->parent->right;

	  if (y->color == MEM_RED)
	    {
	      /* Uncle and parent are red but should be black because
		 X is red.  Change the colors accordingly and proceed
		 with the grandparent.  */
	      x->parent->color = MEM_BLACK;
	      y->color = MEM_BLACK;
	      x->parent->parent->color = MEM_RED;
	      x = x->parent->parent;
            }
	  else
	    {
	      /* Parent and uncle have different colors; parent is
		 red, uncle is black.  */
	      if (x == x->parent->right)
		{
		  x = x->parent;
		  mem_rotate_left (x);
                }

	      x->parent->color = MEM_BLACK;
	      x->parent->parent->color = MEM_RED;
	      mem_rotate_right (x->parent->parent);
            }
        }
      else
	{
	  /* This is the symmetrical case of above.  */
	  struct mem_node *y = x->parent->parent->left;

	  if (y->color == MEM_RED)
	    {
	      x->parent->color = MEM_BLACK;
	      y->color = MEM_BLACK;
	      x->parent->parent->color = MEM_RED;
	      x = x->parent->parent;
            }
	  else
	    {
	      if (x == x->parent->left)
		{
		  x = x->parent;
		  mem_rotate_right (x);
		}

	      x->parent->color = MEM_BLACK;
	      x->parent->parent->color = MEM_RED;
	      mem_rotate_left (x->parent->parent);
            }
        }
    }

  /* The root may have been changed to red due to the algorithm.  Set
     it to black so that property #5 is satisfied.  */
  mem_root->color = MEM_BLACK;
}


/*   (x)                   (y)
     / \                   / \
    a   (y)      ===>    (x)  c
        / \              / \
       b   c            a   b  */

static void
mem_rotate_left (struct mem_node *x)
{
  struct mem_node *y;

  /* Turn y's left sub-tree into x's right sub-tree.  */
  y = x->right;
  x->right = y->left;
  if (y->left != MEM_NIL)
    y->left->parent = x;

  /* Y's parent was x's parent.  */
  if (y != MEM_NIL)
    y->parent = x->parent;

  /* Get the parent to point to y instead of x.  */
  if (x->parent)
    {
      if (x == x->parent->left)
	x->parent->left = y;
      else
	x->parent->right = y;
    }
  else
    mem_root = y;

  /* Put x on y's left.  */
  y->left = x;
  if (x != MEM_NIL)
    x->parent = y;
}


/*     (x)                (Y)
       / \                / \
     (y)  c      ===>    a  (x)
     / \                    / \
    a   b                  b   c  */

static void
mem_rotate_right (struct mem_node *x)
{
  struct mem_node *y = x->left;

  x->left = y->right;
  if (y->right != MEM_NIL)
    y->right->parent = x;

  if (y != MEM_NIL)
    y->parent = x->parent;
  if (x->parent)
    {
      if (x == x->parent->right)
	x->parent->right = y;
      else
	x->parent->left = y;
    }
  else
    mem_root = y;

  y->right = x;
  if (x != MEM_NIL)
    x->parent = y;
}


/* Delete node Z from the tree.  If Z is null or MEM_NIL, do nothing.  */

static void
mem_delete (struct mem_node *z)
{
  struct mem_node *x, *y;

  if (!z || z == MEM_NIL)
    return;

  if (z->left == MEM_NIL || z->right == MEM_NIL)
    y = z;
  else
    {
      y = z->right;
      while (y->left != MEM_NIL)
	y = y->left;
    }

  if (y->left != MEM_NIL)
    x = y->left;
  else
    x = y->right;

  x->parent = y->parent;
  if (y->parent)
    {
      if (y == y->parent->left)
	y->parent->left = x;
      else
	y->parent->right = x;
    }
  else
    mem_root = x;

  if (y != z)
    {
      z->start = y->start;
      z->end = y->end;
      z->type = y->type;
    }

  if (y->color == MEM_BLACK)
    mem_delete_fixup (x);

#ifdef GC_MALLOC_CHECK
  free (y);
#else
  xfree (y);
#endif
}


/* Re-establish the red-black properties of the tree, after a
   deletion.  */

static void
mem_delete_fixup (struct mem_node *x)
{
  while (x != mem_root && x->color == MEM_BLACK)
    {
      if (x == x->parent->left)
	{
	  struct mem_node *w = x->parent->right;

	  if (w->color == MEM_RED)
	    {
	      w->color = MEM_BLACK;
	      x->parent->color = MEM_RED;
	      mem_rotate_left (x->parent);
	      w = x->parent->right;
            }

	  if (w->left->color == MEM_BLACK && w->right->color == MEM_BLACK)
	    {
	      w->color = MEM_RED;
	      x = x->parent;
            }
	  else
	    {
	      if (w->right->color == MEM_BLACK)
		{
		  w->left->color = MEM_BLACK;
		  w->color = MEM_RED;
		  mem_rotate_right (w);
		  w = x->parent->right;
                }
	      w->color = x->parent->color;
	      x->parent->color = MEM_BLACK;
	      w->right->color = MEM_BLACK;
	      mem_rotate_left (x->parent);
	      x = mem_root;
            }
        }
      else
	{
	  struct mem_node *w = x->parent->left;

	  if (w->color == MEM_RED)
	    {
	      w->color = MEM_BLACK;
	      x->parent->color = MEM_RED;
	      mem_rotate_right (x->parent);
	      w = x->parent->left;
            }

	  if (w->right->color == MEM_BLACK && w->left->color == MEM_BLACK)
	    {
	      w->color = MEM_RED;
	      x = x->parent;
            }
	  else
	    {
	      if (w->left->color == MEM_BLACK)
		{
		  w->right->color = MEM_BLACK;
		  w->color = MEM_RED;
		  mem_rotate_left (w);
		  w = x->parent->left;
                }

	      w->color = x->parent->color;
	      x->parent->color = MEM_BLACK;
	      w->left->color = MEM_BLACK;
	      mem_rotate_right (x->parent);
	      x = mem_root;
            }
        }
    }

  x->color = MEM_BLACK;
}


/* If P is a pointer into a live Lisp string object on the heap,
   return the object's address.  Otherwise, return NULL.  M points to the
   mem_block for P.

   This and other *_holding functions look for a pointer anywhere into
   the object, not merely for a pointer to the start of the object,
   because some compilers sometimes optimize away the latter.  See
   Bug#28213.  */

static struct Lisp_String *
live_string_holding (struct mem_node *m, void *p)
{
  eassert (m->type == MEM_TYPE_STRING);
#if GC_ASAN_POISON_OBJECTS
  if (__asan_address_is_poisoned (p))
    return NULL;
#endif

  struct string_block *b = m->start;
  char *cp = p;
  ptrdiff_t offset = cp - (char *) &b->strings[0];

  /* P must point into a Lisp_String structure, and it
     must not be on the free-list.  */
  if (0 <= offset && offset < sizeof b->strings)
    {
      ptrdiff_t off = offset % sizeof b->strings[0];
      if (off == Lisp_String
	  || off == 0
	  || off == offsetof (struct Lisp_String, u.s.size_byte)
	  || off == offsetof (struct Lisp_String, u.s.intervals)
	  || off == offsetof (struct Lisp_String, u.s.data))
	{
	  struct Lisp_String *s = p = cp -= off;
#if GC_ASAN_POISON_OBJECTS
	  if (__asan_region_is_poisoned (s, sizeof (*s)))
	    return NULL;
#endif
	  if (s->u.s.data)
	    return s;
	}
    }
  return NULL;
}

static bool
live_string_p (struct mem_node *m, void *p)
{
  return live_string_holding (m, p) == p;
}

/* If P is a pointer into a live Lisp cons object on the heap, return
   the object's address.  Otherwise, return NULL.  M points to the
   mem_block for P.  */

static struct Lisp_Cons *
live_cons_holding (struct mem_node *m, void *p)
{
  eassert (m->type == MEM_TYPE_CONS);
#if GC_ASAN_POISON_OBJECTS
  if (__asan_address_is_poisoned (p))
    return NULL;
#endif

  struct cons_block *b = m->start;
  char *cp = p;
  ptrdiff_t offset = cp - (char *) &b->conses[0];

  /* P must point into a Lisp_Cons, not be
     one of the unused cells in the current cons block,
     and not be on the free-list.  */
  if (0 <= offset && offset < sizeof b->conses
      && (b != cons_block
	  || offset / sizeof b->conses[0] < cons_block_index))
    {
      ptrdiff_t off = offset % sizeof b->conses[0];
      if (off == Lisp_Cons
	  || off == 0
	  || off == offsetof (struct Lisp_Cons, u.s.u.cdr))
	{
	  struct Lisp_Cons *s = p = cp -= off;
#if GC_ASAN_POISON_OBJECTS
	  if (__asan_region_is_poisoned (s, sizeof (*s)))
	    return NULL;
#endif
	  if (!deadp (s->u.s.car))
	    return s;
	}
    }
  return NULL;
}

static bool
live_cons_p (struct mem_node *m, void *p)
{
  return live_cons_holding (m, p) == p;
}


/* If P is a pointer into a live Lisp symbol object on the heap,
   return the object's address.  Otherwise, return NULL.  M points to the
   mem_block for P.  */

static struct Lisp_Symbol *
live_symbol_holding (struct mem_node *m, void *p)
{
  eassert (m->type == MEM_TYPE_SYMBOL);
#if GC_ASAN_POISON_OBJECTS
  if (__asan_address_is_poisoned (p))
    return NULL;
#endif
  struct symbol_block *b = m->start;
  char *cp = p;
  ptrdiff_t offset = cp - (char *) &b->symbols[0];

  /* P must point into the Lisp_Symbol, not be
     one of the unused cells in the current symbol block,
     and not be on the free-list.  */
  if (0 <= offset && offset < sizeof b->symbols
      && (b != symbol_block
	  || offset / sizeof b->symbols[0] < symbol_block_index))
    {
      ptrdiff_t off = offset % sizeof b->symbols[0];
      if (off == Lisp_Symbol

	  /* Plain '|| off == 0' would run afoul of GCC 10.2
	     -Wlogical-op, as Lisp_Symbol happens to be zero.  */
	  || (Lisp_Symbol != 0 && off == 0)

	  || off == offsetof (struct Lisp_Symbol, u.s.name)
	  || off == offsetof (struct Lisp_Symbol, u.s.val)
	  || off == offsetof (struct Lisp_Symbol, u.s.function)
	  || off == offsetof (struct Lisp_Symbol, u.s.package)
	  || off == offsetof (struct Lisp_Symbol, u.s.plist))
	{
	  struct Lisp_Symbol *s = p = cp -= off;
#if GC_ASAN_POISON_OBJECTS
	  if (__asan_region_is_poisoned (s, sizeof (*s)))
	    return NULL;
#endif
	  if (!deadp (s->u.s.function))
	    return s;
	}
    }
  return NULL;
}

static bool
live_symbol_p (struct mem_node *m, void *p)
{
  return live_symbol_holding (m, p) == p;
}


/* If P is a (possibly-tagged) pointer to a live Lisp_Float on the
   heap, return the address of the Lisp_Float.  Otherwise, return NULL.
   M is a pointer to the mem_block for P.  */

static struct Lisp_Float *
live_float_holding (struct mem_node *m, void *p)
{
  eassert (m->type == MEM_TYPE_FLOAT);
#if GC_ASAN_POISON_OBJECTS
  if (__asan_address_is_poisoned (p))
    return NULL;
#endif

  struct float_block *b = m->start;
  char *cp = p;
  ptrdiff_t offset = cp - (char *) &b->floats[0];

  /* P must point to (or be a tagged pointer to) the start of a
     Lisp_Float and not be one of the unused cells in the current
     float block.  */
  if (0 <= offset && offset < sizeof b->floats)
    {
      int off = offset % sizeof b->floats[0];
      if ((off == Lisp_Float || off == 0)
	  && (b != float_block
	      || offset / sizeof b->floats[0] < float_block_index))
	{
	  struct Lisp_Float *f = (struct Lisp_Float *) (cp - off);
#if GC_ASAN_POISON_OBJECTS
	  if (__asan_region_is_poisoned (f, sizeof (*f)))
	    return NULL;
#endif
	  return f;
	}
    }
  return NULL;
}

static bool
live_float_p (struct mem_node *m, void *p)
{
  return live_float_holding (m, p) == p;
}

/* Return VECTOR if P points within it, NULL otherwise.  */

static struct Lisp_Vector *
live_vector_pointer (struct Lisp_Vector *vector, void *p)
{
  void *vvector = vector;
  char *cvector = vvector;
  char *cp = p;
  ptrdiff_t offset = cp - cvector;
  return ((offset == Lisp_Vectorlike
	   || offset == 0
	   || (sizeof vector->header <= offset
	       && offset < vector_nbytes (vector)
	       && (! (vector->header.size & PSEUDOVECTOR_FLAG)
		   ? (offsetof (struct Lisp_Vector, contents) <= offset
		      && (((offset - offsetof (struct Lisp_Vector, contents))
			   % word_size)
			  == 0))
		   /* For non-bool-vector pseudovectors, treat any pointer
		      past the header as valid since it's too much of a pain
		      to write special-case code for every pseudovector.  */
		   : (! PSEUDOVECTOR_TYPEP (&vector->header, PVEC_BOOL_VECTOR)
		      || offset == offsetof (struct Lisp_Bool_Vector, size)
		      || (offsetof (struct Lisp_Bool_Vector, data) <= offset
			  && (((offset
				- offsetof (struct Lisp_Bool_Vector, data))
			       % sizeof (bits_word))
			      == 0))))))
	  ? vector : NULL);
}

/* If P is a pointer to a live, large vector-like object, return the object.
   Otherwise, return nil.
   M is a pointer to the mem_block for P.  */

static struct Lisp_Vector *
live_large_vector_holding (struct mem_node *m, void *p)
{
  eassert (m->type == MEM_TYPE_VECTORLIKE);
  return live_vector_pointer (large_vector_vec (m->start), p);
}

static bool
live_large_vector_p (struct mem_node *m, void *p)
{
  return live_large_vector_holding (m, p) == p;
}

/* If P is a pointer to a live, small vector-like object, return the object.
   Otherwise, return NULL.
   M is a pointer to the mem_block for P.  */

static struct Lisp_Vector *
live_small_vector_holding (struct mem_node *m, void *p)
{
  eassert (m->type == MEM_TYPE_VECTOR_BLOCK);
  struct Lisp_Vector *vp = p;
  struct vector_block *block = m->start;
  struct Lisp_Vector *vector = (struct Lisp_Vector *) block->data;

  /* P is in the block's allocation range.  Scan the block
     up to P and see whether P points to the start of some
     vector which is not on a free list.  FIXME: check whether
     some allocation patterns (probably a lot of short vectors)
     may cause a substantial overhead of this loop.  */
  while (VECTOR_IN_BLOCK (vector, block) && vector <= vp)
    {
      struct Lisp_Vector *next = ADVANCE (vector, vector_nbytes (vector));
      if (vp < next && !PSEUDOVECTOR_TYPEP (&vector->header, PVEC_FREE))
	return live_vector_pointer (vector, vp);
      vector = next;
    }
  return NULL;
}

static bool
live_small_vector_p (struct mem_node *m, void *p)
{
  return live_small_vector_holding (m, p) == p;
}

/* If P points to Lisp data, mark that as live if it isn't already
   marked.  */

static void
mark_maybe_pointer (void *p, bool symbol_only)
{
  struct mem_node *m;

#if USE_VALGRIND
  VALGRIND_MAKE_MEM_DEFINED (&p, sizeof (p));
#endif

  /* If the pointer is in the dump image and the dump has a record
     of the object starting at the place where the pointer points, we
     definitely have an object.  If the pointer is in the dump image
     and the dump has no idea what the pointer is pointing at, we
     definitely _don't_ have an object.  */
  if (pdumper_object_p (p))
    {
      /* FIXME: This code assumes that every reachable pdumper object
	 is addressed either by a pointer to the object start, or by
	 the same pointer with an LSB-style tag.  This assumption
	 fails if a pdumper object is reachable only via machine
	 addresses of non-initial object components.  Although such
	 addressing is rare in machine code generated by C compilers
	 from Emacs source code, it can occur in some cases.  To fix
	 this problem, the pdumper code should grok non-initial
	 addresses, as the non-pdumper code does.  */
      uintptr_t mask = VALMASK & UINTPTR_MAX;
      uintptr_t masked_p = (uintptr_t) p & mask;
      void *po = (void *) masked_p;
      char *cp = p;
      char *cpo = po;
      /* Don't use pdumper_object_p_precise here! It doesn't check the
         tag bits. OBJ here might be complete garbage, so we need to
         verify both the pointer and the tag.  */
      int type = pdumper_find_object_type (po);
      if (pdumper_valid_object_type_p (type)
	  && (!USE_LSB_TAG || p == po || cp - cpo == type))
	{
	  if (type == Lisp_Symbol)
	    mark_object (make_lisp_symbol (po));
	  else if (!symbol_only)
	    mark_object (make_lisp_ptr (po, type));
	}
      return;
    }

  m = mem_find (p);
  if (m != MEM_NIL)
    {
      Lisp_Object obj;

      switch (m->type)
	{
	case MEM_TYPE_NON_LISP:
	case MEM_TYPE_SPARE:
	  /* Nothing to do; not a pointer to Lisp memory.  */
	  return;

	case MEM_TYPE_CONS:
	  {
	    if (symbol_only)
	      return;
	    struct Lisp_Cons *h = live_cons_holding (m, p);
	    if (!h)
	      return;
	    obj = make_lisp_ptr (h, Lisp_Cons);
	  }
	  break;

	case MEM_TYPE_STRING:
	  {
	    if (symbol_only)
	      return;
	    struct Lisp_String *h = live_string_holding (m, p);
	    if (!h)
	      return;
	    obj = make_lisp_ptr (h, Lisp_String);
	  }
	  break;

	case MEM_TYPE_SYMBOL:
	  {
	    struct Lisp_Symbol *h = live_symbol_holding (m, p);
	    if (!h)
	      return;
	    obj = make_lisp_symbol (h);
	  }
	  break;

	case MEM_TYPE_FLOAT:
	  {
	    if (symbol_only)
	      return;
	    struct Lisp_Float *h = live_float_holding (m, p);
	    if (!h)
	      return;
	    obj = make_lisp_ptr (h, Lisp_Float);
	  }
	  break;

	case MEM_TYPE_VECTORLIKE:
	  {
	    if (symbol_only)
	      return;
	    struct Lisp_Vector *h = live_large_vector_holding (m, p);
	    if (!h)
	      return;
	    obj = make_lisp_ptr (h, Lisp_Vectorlike);
	  }
	  break;

	case MEM_TYPE_VECTOR_BLOCK:
	  {
	    if (symbol_only)
	      return;
	    struct Lisp_Vector *h = live_small_vector_holding (m, p);
	    if (!h)
	      return;
	    obj = make_lisp_ptr (h, Lisp_Vectorlike);
	  }
	  break;

	default:
	  emacs_abort ();
	}

      mark_object (obj);
    }
}


/* Alignment of pointer values.  Use alignof, as it sometimes returns
   a smaller alignment than GCC's __alignof__ and mark_memory might
   miss objects if __alignof__ were used.  */
#define GC_POINTER_ALIGNMENT alignof (void *)

/* Mark Lisp objects referenced from the address range START..END
   or END..START.  */

void ATTRIBUTE_NO_SANITIZE_ADDRESS
mark_memory (void const *start, void const *end)
{
  char const *pp;

  /* Make START the pointer to the start of the memory region,
     if it isn't already.  */
  if (end < start)
    {
      void const *tem = start;
      start = end;
      end = tem;
    }

  eassert (((uintptr_t) start) % GC_POINTER_ALIGNMENT == 0);

  /* Mark Lisp data pointed to.  This is necessary because, in some
     situations, the C compiler optimizes Lisp objects away, so that
     only a pointer to them remains.  Example:

     DEFUN ("testme", Ftestme, Stestme, 0, 0, 0, "")
     ()
     {
       Lisp_Object obj = build_string ("test");
       struct Lisp_String *s = XSTRING (obj);
       garbage_collect ();
       fprintf (stderr, "test '%s'\n", s->u.s.data);
       return Qnil;
     }

     Here, `obj' isn't really used, and the compiler optimizes it
     away.  The only reference to the life string is through the
     pointer `s'.  */

  for (pp = start; (void const *) pp < end; pp += GC_POINTER_ALIGNMENT)
    {
      void *p = *(void *const *) pp;
      mark_maybe_pointer (p, false);

      /* Unmask any struct Lisp_Symbol pointer that make_lisp_symbol
	 previously disguised by adding the address of 'lispsym'.
	 On a host with 32-bit pointers and 64-bit Lisp_Objects,
	 a Lisp_Object might be split into registers saved into
	 non-adjacent words and P might be the low-order word's value.  */
      intptr_t ip;
      ckd_add (&ip, (intptr_t) p, (intptr_t) lispsym);
      mark_maybe_pointer ((void *) ip, true);
    }
}

#ifndef HAVE___BUILTIN_UNWIND_INIT

# ifdef GC_SETJMP_WORKS
static void
test_setjmp (void)
{
}
# else

static bool setjmp_tested_p;
static int longjmps_done;

#  define SETJMP_WILL_LIKELY_WORK "\
\n\
Emacs garbage collector has been changed to use conservative stack\n\
marking.  Emacs has determined that the method it uses to do the\n\
marking will likely work on your system, but this isn't sure.\n\
\n\
If you are a system-programmer, or can get the help of a local wizard\n\
who is, please take a look at the function mark_c_stack in alloc.c, and\n\
verify that the methods used are appropriate for your system.\n\
\n\
Please mail the result to <emacs-devel@gnu.org>.\n\
"

#  define SETJMP_WILL_NOT_WORK "\
\n\
Emacs garbage collector has been changed to use conservative stack\n\
marking.  Emacs has determined that the default method it uses to do the\n\
marking will not work on your system.  We will need a system-dependent\n\
solution for your system.\n\
\n\
Please take a look at the function mark_c_stack in alloc.c, and\n\
try to find a way to make it work on your system.\n\
\n\
Note that you may get false negatives, depending on the compiler.\n\
In particular, you need to use -O with GCC for this test.\n\
\n\
Please mail the result to <emacs-devel@gnu.org>.\n\
"


/* Perform a quick check if it looks like setjmp saves registers in a
   jmp_buf.  Print a message to stderr saying so.  When this test
   succeeds, this is _not_ a proof that setjmp is sufficient for
   conservative stack marking.  Only the sources or a disassembly
   can prove that.  */

static void
test_setjmp (void)
{
  if (setjmp_tested_p)
    return;
  setjmp_tested_p = true;
  char buf[10];
  register int x;
  sys_jmp_buf jbuf;

  /* Arrange for X to be put in a register.  */
  sprintf (buf, "1");
  x = strlen (buf);
  x = 2 * x - 1;

  sys_setjmp (jbuf);
  if (longjmps_done == 1)
    {
      /* Came here after the longjmp at the end of the function.

         If x == 1, the longjmp has restored the register to its
         value before the setjmp, and we can hope that setjmp
         saves all such registers in the jmp_buf, although that
	 isn't sure.

         For other values of X, either something really strange is
         taking place, or the setjmp just didn't save the register.  */

      if (x == 1)
	fputs (SETJMP_WILL_LIKELY_WORK, stderr);
      else
	{
	  fputs (SETJMP_WILL_NOT_WORK, stderr);
	  exit (1);
	}
    }

  ++longjmps_done;
  x = 2;
  if (longjmps_done == 1)
    sys_longjmp (jbuf, 1);
}
# endif /* ! GC_SETJMP_WORKS */
#endif /* ! HAVE___BUILTIN_UNWIND_INIT */

/* The type of an object near the stack top, whose address can be used
   as a stack scan limit.  */
typedef union
{
  /* Make sure stack_top and m_stack_bottom are properly aligned as GC
     expects.  */
  Lisp_Object o;
  void *p;
#ifndef HAVE___BUILTIN_UNWIND_INIT
  sys_jmp_buf j;
  char c;
#endif
} stacktop_sentry;

/* Set *P to the address of the top of the stack.  This must be a
   macro, not a function, so that it is executed in the caller's
   environment.  It is not inside a do-while so that its storage
   survives the macro.  Callers should be declared NO_INLINE.  */
#ifdef HAVE___BUILTIN_UNWIND_INIT
# define SET_STACK_TOP_ADDRESS(p)	\
   stacktop_sentry sentry;		\
   *(p) = NEAR_STACK_TOP (&sentry)
#else
# define SET_STACK_TOP_ADDRESS(p)		\
   stacktop_sentry sentry;			\
   test_setjmp ();				\
   sys_setjmp (sentry.j);			\
   *(p) = NEAR_STACK_TOP (&sentry + (stack_bottom < &sentry.c))
#endif

/* Mark live Lisp objects on the C stack.

   There are several system-dependent problems to consider when
   porting this to new architectures:

   Processor Registers

   We have to mark Lisp objects in CPU registers that can hold local
   variables or are used to pass parameters.

   If __builtin_unwind_init is available, it should suffice to save
   registers.

   Otherwise, assume that calling setjmp saves registers we need
   to see in a jmp_buf which itself lies on the stack.  This doesn't
   have to be true!  It must be verified for each system, possibly
   by taking a look at the source code of setjmp.

   Stack Layout

   Architectures differ in the way their processor stack is organized.
   For example, the stack might look like this

     +----------------+
     |  Lisp_Object   |  size = 4
     +----------------+
     | something else |  size = 2
     +----------------+
     |  Lisp_Object   |  size = 4
     +----------------+
     |	...	      |

   In such a case, not every Lisp_Object will be aligned equally.  To
   find all Lisp_Object on the stack it won't be sufficient to walk
   the stack in steps of 4 bytes.  Instead, two passes will be
   necessary, one starting at the start of the stack, and a second
   pass starting at the start of the stack + 2.  Likewise, if the
   minimal alignment of Lisp_Objects on the stack is 1, four passes
   would be necessary, each one starting with one byte more offset
   from the stack start.  */

void
mark_c_stack (char const *bottom, char const *end)
{
  /* This assumes that the stack is a contiguous region in memory.  If
     that's not the case, something has to be done here to iterate
     over the stack segments.  */
  mark_memory (bottom, end);

  /* Allow for marking a secondary stack, like the register stack on the
     ia64.  */
#ifdef GC_MARK_SECONDARY_STACK
  GC_MARK_SECONDARY_STACK ();
#endif
}

/* flush_stack_call_func is the trampoline function that flushes
   registers to the stack, and then calls FUNC.  ARG is passed through
   to FUNC verbatim.

   This function must be called whenever Emacs is about to release the
   global interpreter lock.  This lets the garbage collector easily
   find roots in registers on threads that are not actively running
   Lisp.

   It is invalid to run any Lisp code or to allocate any GC memory
   from FUNC.

   Note: all register spilling is done in flush_stack_call_func before
   flush_stack_call_func1 is activated.

   flush_stack_call_func1 is responsible for identifying the stack
   address range to be scanned.  It *must* be carefully kept as
   noinline to make sure that registers has been spilled before it is
   called, otherwise given __builtin_frame_address (0) typically
   returns the frame pointer (base pointer) and not the stack pointer
   [1] GC will miss to scan callee-saved registers content
   (Bug#41357).

   [1] <https://gcc.gnu.org/onlinedocs/gcc/Return-Address.html>.  */

NO_INLINE void
flush_stack_call_func1 (void (*func) (void *arg), void *arg)
{
  void *end;
  struct thread_state *self = current_thread;
  SET_STACK_TOP_ADDRESS (&end);
  self->stack_top = end;
  func (arg);
  eassert (current_thread == self);
}

/* Determine whether it is safe to access memory at address P.  */
static int
valid_pointer_p (void *p)
{
#ifdef WINDOWSNT
  return w32_valid_pointer_p (p, 16);
#else

  if (ADDRESS_SANITIZER)
    return p ? -1 : 0;

  int fd[2];
  static int under_rr_state;

  if (!under_rr_state)
    under_rr_state = getenv ("RUNNING_UNDER_RR") ? -1 : 1;
  if (under_rr_state < 0)
    return under_rr_state;

  /* Obviously, we cannot just access it (we would SEGV trying), so we
     trick the o/s to tell us whether p is a valid pointer.
     Unfortunately, we cannot use NULL_DEVICE here, as emacs_write may
     not validate p in that case.  */

  if (emacs_pipe (fd) == 0)
    {
      bool valid = emacs_write (fd[1], p, 16) == 16;
      emacs_close (fd[1]);
      emacs_close (fd[0]);
      return valid;
    }

  return -1;
#endif
}

/* Return 2 if OBJ is a killed or special buffer object, 1 if OBJ is a
   valid lisp object, 0 if OBJ is NOT a valid lisp object, or -1 if we
   cannot validate OBJ.  This function can be quite slow, and is used
   only in debugging.  */

int
valid_lisp_object_p (Lisp_Object obj)
{
  if (FIXNUMP (obj))
    return 1;

  void *p = XPNTR (obj);
  if (PURE_P (p))
    return 1;

  if (BARE_SYMBOL_P (obj) && c_symbol_p (p))
    return ((char *) p - (char *) lispsym) % sizeof lispsym[0] == 0;

  if (p == &buffer_defaults || p == &buffer_local_symbols)
    return 2;

  if (pdumper_object_p (p))
    return pdumper_object_p_precise (p) ? 1 : 0;

  struct mem_node *m = mem_find (p);

  if (m == MEM_NIL)
    {
      int valid = valid_pointer_p (p);
      if (valid <= 0)
	return valid;

      /* Strings and conses produced by AUTO_STRING etc. all get here.  */
      if (SUBRP (obj) || STRINGP (obj) || CONSP (obj))
	return 1;

      return 0;
    }

  switch (m->type)
    {
    case MEM_TYPE_NON_LISP:
    case MEM_TYPE_SPARE:
      return 0;

    case MEM_TYPE_CONS:
      return live_cons_p (m, p);

    case MEM_TYPE_STRING:
      return live_string_p (m, p);

    case MEM_TYPE_SYMBOL:
      return live_symbol_p (m, p);

    case MEM_TYPE_FLOAT:
      return live_float_p (m, p);

    case MEM_TYPE_VECTORLIKE:
      return live_large_vector_p (m, p);

    case MEM_TYPE_VECTOR_BLOCK:
      return live_small_vector_p (m, p);

    default:
      break;
    }

  return 0;
}

/* Like xmalloc, but makes allocation count toward the total consing
   and hash table or obarray usage.
   Return NULL for a zero-sized allocation.  */
void *
hash_table_alloc_bytes (ptrdiff_t nbytes)
{
  if (nbytes == 0)
    return NULL;
  tally_consing (nbytes);
  hash_table_allocated_bytes += nbytes;
  return xmalloc (nbytes);
}

/* Like xfree, but makes allocation count toward the total consing.  */
void
hash_table_free_bytes (void *p, ptrdiff_t nbytes)
{
  tally_consing (-nbytes);
  hash_table_allocated_bytes -= nbytes;
  xfree (p);
}


/***********************************************************************
		       Pure Storage Management
 ***********************************************************************/

/* Allocate room for SIZE bytes from pure Lisp storage and return a
   pointer to it.  TYPE is the Lisp type for which the memory is
   allocated.  TYPE < 0 means it's not used for a Lisp object,
   and that the result should have an alignment of -TYPE.

   The bytes are initially zero.

   If pure space is exhausted, allocate space from the heap.  This is
   merely an expedient to let Emacs warn that pure space was exhausted
   and that Emacs should be rebuilt with a larger pure space.  */

static void *
pure_alloc (size_t size, int type)
{
  void *result;
  static bool pure_overflow_warned = false;

 again:
  if (type >= 0)
    {
      /* Allocate space for a Lisp object from the beginning of the free
	 space with taking account of alignment.  */
      result = pointer_align (purebeg + pure_bytes_used_lisp, LISP_ALIGNMENT);
      pure_bytes_used_lisp = ((char *)result - (char *)purebeg) + size;
    }
  else
    {
      /* Allocate space for a non-Lisp object from the end of the free
	 space.  */
      ptrdiff_t unaligned_non_lisp = pure_bytes_used_non_lisp + size;
      char *unaligned = purebeg + pure_size - unaligned_non_lisp;
      int decr = (intptr_t) unaligned & (-1 - type);
      pure_bytes_used_non_lisp = unaligned_non_lisp + decr;
      result = unaligned - decr;
    }
  pure_bytes_used = pure_bytes_used_lisp + pure_bytes_used_non_lisp;

  if (pure_bytes_used <= pure_size)
    return result;

  if (!pure_overflow_warned)
    {
      message ("Pure Lisp storage overflowed");
      pure_overflow_warned = true;
    }

  /* Don't allocate a large amount here,
     because it might get mmap'd and then its address
     might not be usable.  */
  int small_amount = 10000;
  eassert (size <= small_amount - LISP_ALIGNMENT);
  purebeg = xzalloc (small_amount);
  pure_size = small_amount;
  pure_bytes_used_before_overflow += pure_bytes_used - size;
  pure_bytes_used = 0;
  pure_bytes_used_lisp = pure_bytes_used_non_lisp = 0;

  /* Can't GC if pure storage overflowed because we can't determine
     if something is a pure object or not.  */
  garbage_collection_inhibited++;
  goto again;
}

/* Print a warning if PURESIZE is too small.  */

void
check_pure_size (void)
{
  if (pure_bytes_used_before_overflow)
    message (("emacs:0:Pure Lisp storage overflow (approx. %jd"
	      " bytes needed)"),
	     pure_bytes_used + pure_bytes_used_before_overflow);
}

#if 0
/* Find the byte sequence {DATA[0], ..., DATA[NBYTES-1], '\0'} from
   the non-Lisp data pool of the pure storage, and return its start
   address.  Return NULL if not found.  */

static char *
find_string_data_in_pure (const char *data, ptrdiff_t nbytes)
{
  int i;
  ptrdiff_t skip, bm_skip[256], last_char_skip, infinity, start, start_max;
  const unsigned char *p;
  char *non_lisp_beg;

  if (pure_bytes_used_non_lisp <= nbytes)
    return NULL;

  /* The Android GCC generates code like:

   0xa539e755 <+52>:	lea    0x430(%esp),%esi
=> 0xa539e75c <+59>:	movdqa %xmm0,0x0(%ebp)
   0xa539e761 <+64>:	add    $0x10,%ebp

   but data is not aligned appropriately, so a GP fault results.  */

#if defined __i386__				\
  && defined HAVE_ANDROID			\
  && !defined ANDROID_STUBIFY			\
  && !defined (__clang__)
  if ((intptr_t) data & 15)
    return NULL;
#endif

  /* Set up the Boyer-Moore table.  */
  skip = nbytes + 1;
  for (i = 0; i < 256; i++)
    bm_skip[i] = skip;

  p = (const unsigned char *) data;
  while (--skip > 0)
    bm_skip[*p++] = skip;

  last_char_skip = bm_skip['\0'];

  non_lisp_beg = purebeg + pure_size - pure_bytes_used_non_lisp;
  start_max = pure_bytes_used_non_lisp - (nbytes + 1);

  /* See the comments in the function `boyer_moore' (search.c) for the
     use of `infinity'.  */
  infinity = pure_bytes_used_non_lisp + 1;
  bm_skip['\0'] = infinity;

  p = (const unsigned char *) non_lisp_beg + nbytes;
  start = 0;
  do
    {
      /* Check the last character (== '\0').  */
      do
	{
	  start += bm_skip[*(p + start)];
	}
      while (start <= start_max);

      if (start < infinity)
	/* Couldn't find the last character.  */
	return NULL;

      /* No less than `infinity' means we could find the last
	 character at `p[start - infinity]'.  */
      start -= infinity;

      /* Check the remaining characters.  */
      if (memcmp (data, non_lisp_beg + start, nbytes) == 0)
	/* Found.  */
	return non_lisp_beg + start;

      start += last_char_skip;
    }
  while (start <= start_max);

  return NULL;
}

#endif // 0


/* Return a string allocated in pure space.  DATA is a buffer holding
   NCHARS characters, and NBYTES bytes of string data.  MULTIBYTE
   means make the result string multibyte.

   Must get an error if pure storage is full, since if it cannot hold
   a large string it may be able to hold conses that point to that
   string; then the string is not protected from gc.  */

Lisp_Object
make_pure_string (const char *data,
		  ptrdiff_t nchars, ptrdiff_t nbytes, bool multibyte)
{
  if (multibyte)
    return make_multibyte_string (data, nchars, nbytes);
  else
    return make_unibyte_string (data, nchars);
}

/* Return a string allocated in pure space.  Do not
   allocate the string data, just point to DATA.  */

Lisp_Object
make_pure_c_string (const char *data, ptrdiff_t nchars)
{
  return make_unibyte_string (data, nchars);
}

static Lisp_Object purecopy (Lisp_Object obj);

/* Return a cons allocated from pure space.  Give it pure copies
   of CAR as car and CDR as cdr.  */

Lisp_Object
pure_cons (Lisp_Object car, Lisp_Object cdr)
{
  return Fcons (car, cdr);
}


DEFUN ("purecopy", Fpurecopy, Spurecopy, 1, 1, 0,
       doc: /* Make a copy of object OBJ in pure storage.
Recursively copies contents of vectors and cons cells.
Does not copy symbols.  Copies strings without text properties.  */)
  (register Lisp_Object obj)
{
  if (NILP (Vpurify_flag))
    return obj;
  else if (MARKERP (obj) || OVERLAYP (obj) || SYMBOLP (obj))
    /* Can't purify those.  */
    return obj;
  else
    return purecopy (obj);
}

/* Pinned objects are marked before every GC cycle.  */
static struct pinned_object
{
  Lisp_Object object;
  struct pinned_object *next;
} *pinned_objects;

static Lisp_Object
purecopy (Lisp_Object obj)
{
  if (FIXNUMP (obj)
      || (! SYMBOLP (obj) && PURE_P (XPNTR (obj)))
      || SUBRP (obj))
    return obj;    /* Already pure.  */

  if (HASH_TABLE_P (Vpurify_flag)) /* Hash consing.  */
    {
      Lisp_Object tmp = Fgethash (obj, Vpurify_flag, Qnil);
      if (!NILP (tmp))
	return tmp;
    }

  return obj;
}



/***********************************************************************
			  Protection from GC
 ***********************************************************************/

/* Put an entry in staticvec, pointing at the variable with address
   VARADDRESS.  */

void
staticpro (Lisp_Object const *varaddress)
{
  for (int i = 0; i < staticidx; i++)
    eassert (staticvec[i] != varaddress);
  if (staticidx >= NSTATICS)
    fatal ("NSTATICS too small; try increasing and recompiling Emacs.");
  staticvec[staticidx++] = varaddress;
}


/***********************************************************************
			  Protection from GC
 ***********************************************************************/

/* Temporarily prevent garbage collection.  Temporarily bump
   consing_until_gc to speed up maybe_gc when GC is inhibited.  */

static void
allow_garbage_collection (intmax_t consing)
{
  consing_until_gc = consing - (HI_THRESHOLD - consing_until_gc);
  garbage_collection_inhibited--;
}

specpdl_ref
inhibit_garbage_collection (void)
{
  specpdl_ref count = SPECPDL_INDEX ();
  record_unwind_protect_intmax (allow_garbage_collection, consing_until_gc);
  garbage_collection_inhibited++;
  consing_until_gc = HI_THRESHOLD;
  return count;
}

/* Return the number of bytes in N objects each of size S, guarding
   against overflow if size_t is narrower than byte_ct.  */

static byte_ct
object_bytes (object_ct n, size_t s)
{
  byte_ct b = s;
  return n * b;
}

/* Calculate total bytes of live objects.  */

static byte_ct
total_bytes_of_live_objects (void)
{
  byte_ct tot = 0;
  tot += object_bytes (gcstat.total_conses, sizeof (struct Lisp_Cons));
  tot += object_bytes (gcstat.total_symbols, sizeof (struct Lisp_Symbol));
  tot += gcstat.total_string_bytes;
  tot += object_bytes (gcstat.total_vector_slots, word_size);
  tot += object_bytes (gcstat.total_floats, sizeof (struct Lisp_Float));
  tot += object_bytes (gcstat.total_intervals, sizeof (struct interval));
  tot += object_bytes (gcstat.total_strings, sizeof (struct Lisp_String));
  tot += gcstat.total_hash_table_bytes;
  return tot;
}

#ifdef HAVE_WINDOW_SYSTEM

/* Remove unmarked font-spec and font-entity objects from ENTRY, which is
   (DRIVER-TYPE NUM-FRAMES FONT-CACHE-DATA ...), and return changed entry.  */

static Lisp_Object
compact_font_cache_entry (Lisp_Object entry)
{
  Lisp_Object tail, *prev = &entry;

  for (tail = entry; CONSP (tail); tail = XCDR (tail))
    {
      bool drop = 0;
      Lisp_Object obj = XCAR (tail);

      /* Consider OBJ if it is (font-spec . [font-entity font-entity ...]).  */
      if (CONSP (obj) && GC_FONT_SPEC_P (XCAR (obj))
	  && !vectorlike_marked_p (&GC_XFONT_SPEC (XCAR (obj))->header)
	  /* Don't use VECTORP here, as that calls ASIZE, which could
	     hit assertion violation during GC.  */
	  && (VECTORLIKEP (XCDR (obj))
	      && ! (gc_asize (XCDR (obj)) & PSEUDOVECTOR_FLAG)))
	{
	  ptrdiff_t i, size = gc_asize (XCDR (obj));
	  Lisp_Object obj_cdr = XCDR (obj);

	  /* If font-spec is not marked, most likely all font-entities
	     are not marked too.  But we must be sure that nothing is
	     marked within OBJ before we really drop it.  */
	  for (i = 0; i < size; i++)
            {
              Lisp_Object objlist;

              if (vectorlike_marked_p (
                    &GC_XFONT_ENTITY (AREF (obj_cdr, i))->header))
                break;

              objlist = AREF (AREF (obj_cdr, i), FONT_OBJLIST_INDEX);
              for (; CONSP (objlist); objlist = XCDR (objlist))
                {
                  Lisp_Object val = XCAR (objlist);
                  struct font *font = GC_XFONT_OBJECT (val);

                  if (!NILP (AREF (val, FONT_TYPE_INDEX))
                      && vectorlike_marked_p (&font->header))
                    break;
                }
              if (CONSP (objlist))
		{
		  /* Found a marked font, bail out.  */
		  break;
		}
            }

	  if (i == size)
	    {
	      /* No marked fonts were found, so this entire font
		 entity can be dropped.  */
	      drop = 1;
	    }
	}
      if (drop)
	*prev = XCDR (tail);
      else
	prev = xcdr_addr (tail);
    }
  return entry;
}

/* Compact font caches on all terminals and mark
   everything which is still here after compaction.  */

static void
compact_font_caches (void)
{
  struct terminal *t;

  for (t = terminal_list; t; t = t->next_terminal)
    {
      Lisp_Object cache = TERMINAL_FONT_CACHE (t);
      /* Inhibit compacting the caches if the user so wishes.  Some of
	 the users don't mind a larger memory footprint, but do mind
	 slower redisplay.  */
      if (!inhibit_compacting_font_caches
	  && CONSP (cache))
	{
	  Lisp_Object entry;

	  for (entry = XCDR (cache); CONSP (entry); entry = XCDR (entry))
	    XSETCAR (entry, compact_font_cache_entry (XCAR (entry)));
	}
      mark_object (cache);
    }
}

#else /* not HAVE_WINDOW_SYSTEM */

#define compact_font_caches() (void)(0)

#endif /* HAVE_WINDOW_SYSTEM */

/* Remove (MARKER . DATA) entries with unmarked MARKER
   from buffer undo LIST and return changed list.  */

static Lisp_Object
compact_undo_list (Lisp_Object list)
{
  Lisp_Object tail, *prev = &list;

  for (tail = list; CONSP (tail); tail = XCDR (tail))
    {
      if (CONSP (XCAR (tail))
	  && MARKERP (XCAR (XCAR (tail)))
	  && !vectorlike_marked_p (&XMARKER (XCAR (XCAR (tail)))->header))
	*prev = XCDR (tail);
      else
	prev = xcdr_addr (tail);
    }
  return list;
}

static void
mark_pinned_objects (void)
{
  for (struct pinned_object *pobj = pinned_objects; pobj; pobj = pobj->next)
    mark_object (pobj->object);
}

#if defined HAVE_ANDROID && !defined (__clang__)

/* The Android gcc is broken and needs the following version of
   make_lisp_symbol.  Otherwise a mysterious ICE pops up.  */

#define make_lisp_symbol android_make_lisp_symbol

static Lisp_Object
android_make_lisp_symbol (struct Lisp_Symbol *sym)
{
  intptr_t symoffset;

  symoffset = (intptr_t) sym;
  ckd_sub (&symoffset, symoffset, (intptr_t) &lispsym);

  {
    Lisp_Object a = TAG_PTR_INITIALLY (Lisp_Symbol, symoffset);
    return a;
  }
}

#endif

static void
mark_pinned_symbols (void)
{
  struct symbol_block *sblk;
  int lim;
  struct Lisp_Symbol *sym, *end;

  if (symbol_block_pinned == symbol_block)
    lim = symbol_block_index;
  else
    lim = SYMBOL_BLOCK_SIZE;

  for (sblk = symbol_block_pinned; sblk; sblk = sblk->next)
    {
      sym = sblk->symbols, end = sym + lim;
      for (; sym < end; ++sym)
	if (sym->u.s.pinned)
	  mark_object (make_lisp_symbol (sym));

      lim = SYMBOL_BLOCK_SIZE;
    }
}

static void
visit_vectorlike_root (struct gc_root_visitor visitor,
                       struct Lisp_Vector *ptr,
                       enum gc_root_type type)
{
  ptrdiff_t size = ptr->header.size;
  ptrdiff_t i;

  if (size & PSEUDOVECTOR_FLAG)
    size &= PSEUDOVECTOR_SIZE_MASK;
  for (i = 0; i < size; i++)
    visitor.visit (&ptr->contents[i], type, visitor.data);
}

static void
visit_buffer_root (struct gc_root_visitor visitor,
                   struct buffer *buffer,
                   enum gc_root_type type)
{
  /* Buffers that are roots don't have intervals, an undo list, or
     other constructs that real buffers have.  */
  eassert (buffer->base_buffer == NULL);
  eassert (buffer->overlays == NULL);

  /* Visit the buffer-locals.  */
  visit_vectorlike_root (visitor, (struct Lisp_Vector *) buffer, type);
}

/* Visit GC roots stored in the Emacs data section.  Used by both core
   GC and by the portable dumping code.

   There are other GC roots of course, but these roots are dynamic
   runtime data structures that pdump doesn't care about and so we can
   continue to mark those directly in garbage_collect.  */
void
visit_static_gc_roots (struct gc_root_visitor visitor)
{
  visit_buffer_root (visitor,
                     &buffer_defaults,
                     GC_ROOT_BUFFER_LOCAL_DEFAULT);
  visit_buffer_root (visitor,
                     &buffer_local_symbols,
                     GC_ROOT_BUFFER_LOCAL_NAME);

  for (int i = 0; i < ARRAYELTS (lispsym); i++)
    {
      Lisp_Object sptr = builtin_lisp_symbol (i);
      visitor.visit (&sptr, GC_ROOT_C_SYMBOL, visitor.data);
    }

  for (int i = 0; i < staticidx; i++)
    visitor.visit (staticvec[i], GC_ROOT_STATICPRO, visitor.data);
}

static void
mark_object_root_visitor (Lisp_Object const *root_ptr,
                          enum gc_root_type type,
                          void *data)
{
  mark_object (*root_ptr);
}

/* List of weak hash tables we found during marking the Lisp heap.
   NULL on entry to garbage_collect and after it returns.  */
static struct Lisp_Hash_Table *weak_hash_tables;

NO_INLINE /* For better stack traces */
static void
mark_and_sweep_weak_table_contents (void)
{
  struct Lisp_Hash_Table *h;
  bool marked;

  /* Mark all keys and values that are in use.  Keep on marking until
     there is no more change.  This is necessary for cases like
     value-weak table A containing an entry X -> Y, where Y is used in a
     key-weak table B, Z -> Y.  If B comes after A in the list of weak
     tables, X -> Y might be removed from A, although when looking at B
     one finds that it shouldn't.  */
  do
    {
      marked = false;
      for (h = weak_hash_tables; h; h = h->next_weak)
        marked |= sweep_weak_table (h, false);
    }
  while (marked);

  /* Remove hash table entries that aren't used.  */
  while (weak_hash_tables)
    {
      h = weak_hash_tables;
      weak_hash_tables = h->next_weak;
      h->next_weak = NULL;
      sweep_weak_table (h, true);
    }
}

/* Return the number of bytes to cons between GCs, given THRESHOLD and
   PERCENTAGE.  When calculating a threshold based on PERCENTAGE,
   assume SINCE_GC bytes have been allocated since the most recent GC.
   The returned value is positive and no greater than HI_THRESHOLD.  */
static EMACS_INT
consing_threshold (intmax_t threshold, Lisp_Object percentage,
		   intmax_t since_gc)
{
  if (!NILP (Vmemory_full))
    return memory_full_cons_threshold;
  else
    {
      threshold = max (threshold, GC_DEFAULT_THRESHOLD / 10);
      if (FLOATP (percentage))
	{
	  double tot = (XFLOAT_DATA (percentage)
			* (total_bytes_of_live_objects () + since_gc));
	  if (threshold < tot)
	    {
	      if (tot < HI_THRESHOLD)
		return tot;
	      else
		return HI_THRESHOLD;
	    }
	}
      return min (threshold, HI_THRESHOLD);
    }
}

/* Adjust consing_until_gc and gc_threshold, given THRESHOLD and PERCENTAGE.
   Return the updated consing_until_gc.  */

static EMACS_INT
bump_consing_until_gc (intmax_t threshold, Lisp_Object percentage)
{
  /* Guesstimate that half the bytes allocated since the most
     recent GC are still in use.  */
  EMACS_INT since_gc = (gc_threshold - consing_until_gc) >> 1;
  EMACS_INT new_gc_threshold = consing_threshold (threshold, percentage,
						  since_gc);
  consing_until_gc += new_gc_threshold - gc_threshold;
  gc_threshold = new_gc_threshold;
  return consing_until_gc;
}

/* Watch changes to gc-cons-threshold.  */
static Lisp_Object
watch_gc_cons_threshold (Lisp_Object symbol, Lisp_Object newval,
			 Lisp_Object operation, Lisp_Object where)
{
  intmax_t threshold;
  if (! (INTEGERP (newval) && integer_to_intmax (newval, &threshold)))
    return Qnil;
  bump_consing_until_gc (threshold, Vgc_cons_percentage);
  return Qnil;
}

/* Watch changes to gc-cons-percentage.  */
static Lisp_Object
watch_gc_cons_percentage (Lisp_Object symbol, Lisp_Object newval,
			  Lisp_Object operation, Lisp_Object where)
{
  bump_consing_until_gc (gc_cons_threshold, newval);
  return Qnil;
}

/* It may be time to collect garbage.  Recalculate consing_until_gc,
   since it might depend on current usage, and do the garbage
   collection if the recalculation says so.  */
void
maybe_garbage_collect (void)
{
  if (bump_consing_until_gc (gc_cons_threshold, Vgc_cons_percentage) < 0)
    garbage_collect ();
}

static inline bool mark_stack_empty_p (void);

/* Subroutine of Fgarbage_collect that does most of the work.  */
void
garbage_collect (void)
{
  Lisp_Object tail, buffer;
  char stack_top_variable;
  bool message_p;
  specpdl_ref count = SPECPDL_INDEX ();
  struct timespec start;

  eassert (weak_hash_tables == NULL);

  if (garbage_collection_inhibited)
    return;

  eassert(mark_stack_empty_p ());

  /* Record this function, so it appears on the profiler's backtraces.  */
  record_in_backtrace (QAutomatic_GC, 0, 0);

  /* Don't keep undo information around forever.
     Do this early on, so it is no problem if the user quits.  */
  FOR_EACH_LIVE_BUFFER (tail, buffer)
    compact_buffer (XBUFFER (buffer));

  byte_ct tot_before = (profiler_memory_running
			? total_bytes_of_live_objects ()
			: (byte_ct) -1);

  start = current_timespec ();

  /* In case user calls debug_print during GC,
     don't let that cause a recursive GC.  */
  consing_until_gc = HI_THRESHOLD;

  /* Save what's currently displayed in the echo area.  Don't do that
     if we are GC'ing because we've run out of memory, since
     push_message will cons, and we might have no memory for that.  */
  if (NILP (Vmemory_full))
    {
      message_p = push_message ();
      record_unwind_protect_void (pop_message_unwind);
    }
  else
    message_p = false;

  /* Save a copy of the contents of the stack, for debugging.  */
#if MAX_SAVE_STACK > 0
  if (NILP (Vpurify_flag))
    {
      char const *stack;
      ptrdiff_t stack_size;
      if (&stack_top_variable < stack_bottom)
	{
	  stack = &stack_top_variable;
	  stack_size = stack_bottom - &stack_top_variable;
	}
      else
	{
	  stack = stack_bottom;
	  stack_size = &stack_top_variable - stack_bottom;
	}
      if (stack_size <= MAX_SAVE_STACK)
	{
	  if (stack_copy_size < stack_size)
	    {
	      stack_copy = xrealloc (stack_copy, stack_size);
	      stack_copy_size = stack_size;
	    }
	  no_sanitize_memcpy (stack_copy, stack, stack_size);
	}
    }
#endif /* MAX_SAVE_STACK > 0 */

  if (garbage_collection_messages)
    message1_nolog ("Garbage collecting...");

  block_input ();

  shrink_regexp_cache ();

  gc_in_progress = 1;

  /* Mark all the special slots that serve as the roots of accessibility.  */

  struct gc_root_visitor visitor = { .visit = mark_object_root_visitor };
  visit_static_gc_roots (visitor);

  mark_pinned_objects ();
  mark_pinned_symbols ();
  mark_lread ();
  mark_terminals ();
  mark_kboards ();
  mark_threads ();
  mark_charset ();
  mark_composite ();
  mark_profiler ();
#ifdef HAVE_PGTK
  mark_pgtkterm ();
#endif

#ifdef USE_GTK
  xg_mark_data ();
#endif

#ifdef HAVE_HAIKU
  mark_haiku_display ();
#endif

#ifdef HAVE_WINDOW_SYSTEM
  mark_fringe_data ();
#endif

#ifdef HAVE_X_WINDOWS
  mark_xterm ();
  mark_xselect ();
#endif

#ifdef HAVE_ANDROID
  mark_androidterm ();
#ifndef ANDROID_STUBIFY
  mark_sfntfont ();
#endif
#endif

#ifdef HAVE_NS
  mark_nsterm ();
#endif
  mark_fns ();

  /* Everything is now marked, except for the data in font caches,
     undo lists, and finalizers.  The first two are compacted by
     removing any items which aren't reachable otherwise.  */

  compact_font_caches ();

  FOR_EACH_LIVE_BUFFER (tail, buffer)
    {
      struct buffer *nextb = XBUFFER (buffer);
      if (!EQ (BVAR (nextb, undo_list), Qt))
	bset_undo_list (nextb, compact_undo_list (BVAR (nextb, undo_list)));
      /* Now that we have stripped the elements that need not be
	 in the undo_list any more, we can finally mark the list.  */
      mark_object (BVAR (nextb, undo_list));
    }

  /* Now pre-sweep finalizers.  Here, we add any unmarked finalizers
     to doomed_finalizers so we can run their associated functions
     after GC.  It's important to scan finalizers at this stage so
     that we can be sure that unmarked finalizers are really
     unreachable except for references from their associated functions
     and from other finalizers.  */

  queue_doomed_finalizers (&doomed_finalizers, &finalizers);
  mark_finalizer_list (&doomed_finalizers);

  /* Must happen after all other marking and before gc_sweep.  */
  mark_and_sweep_weak_table_contents ();
  eassert (weak_hash_tables == NULL);

  eassert (mark_stack_empty_p ());

  gc_sweep ();

  unmark_main_thread ();

  gc_in_progress = 0;

  consing_until_gc = gc_threshold
    = consing_threshold (gc_cons_threshold, Vgc_cons_percentage, 0);

  /* Unblock *after* re-setting `consing_until_gc` in case `unblock_input`
     signals an error (see bug#43389).  */
  unblock_input ();

  if (garbage_collection_messages && NILP (Vmemory_full))
    {
      if (message_p || minibuf_level > 0)
	restore_message ();
      else
	message1_nolog ("Garbage collecting...done");
    }

  unbind_to (count, Qnil);

  /* GC is complete: now we can run our finalizer callbacks.  */
  run_finalizers (&doomed_finalizers);

#ifdef HAVE_WINDOW_SYSTEM
  /* Eject unused image cache entries.  */
  image_prune_animation_caches (false);
#endif

  /* Accumulate statistics.  */
  if (FLOATP (Vgc_elapsed))
    {
      static struct timespec gc_elapsed;
      gc_elapsed = timespec_add (gc_elapsed,
				 timespec_sub (current_timespec (), start));
      Vgc_elapsed = make_float (timespectod (gc_elapsed));
    }

  gcs_done++;

  /* Collect profiling data.  */
  if (tot_before != (byte_ct) -1)
    {
      byte_ct tot_after = total_bytes_of_live_objects ();
      if (tot_after < tot_before)
	malloc_probe (min (tot_before - tot_after, SIZE_MAX));
    }

  if (!NILP (Vpost_gc_hook))
    {
      specpdl_ref gc_count = inhibit_garbage_collection ();
      safe_run_hooks (Qpost_gc_hook);
      unbind_to (gc_count, Qnil);
    }
}

DEFUN ("garbage-collect", Fgarbage_collect, Sgarbage_collect, 0, 0, "",
       doc: /* Reclaim storage for Lisp objects no longer needed.
Garbage collection happens automatically if you cons more than
`gc-cons-threshold' bytes of Lisp data since previous garbage collection.
`garbage-collect' normally returns a list with info on amount of space in use,
where each entry has the form (NAME SIZE USED FREE), where:
- NAME is a symbol describing the kind of objects this entry represents,
- SIZE is the number of bytes used by each one,
- USED is the number of those objects that were found live in the heap,
- FREE is the number of those objects that are not live but that Emacs
  keeps around for future allocations (maybe because it does not know how
  to return them to the OS).

However, if there was overflow in pure space, and Emacs was dumped
using the \"unexec\" method, `garbage-collect' returns nil, because
real GC can't be done.

Note that calling this function does not guarantee that absolutely all
unreachable objects will be garbage-collected.  Emacs uses a
mark-and-sweep garbage collector, but is conservative when it comes to
collecting objects in some circumstances.

For further details, see Info node `(elisp)Garbage Collection'.  */)
  (void)
{
  if (garbage_collection_inhibited)
    return Qnil;

  specpdl_ref count = SPECPDL_INDEX ();
  specbind (Qsymbols_with_pos_enabled, Qnil);
  garbage_collect ();
  unbind_to (count, Qnil);
  struct gcstat gcst = gcstat;

  Lisp_Object total[] = {
    list4 (Qconses, make_fixnum (sizeof (struct Lisp_Cons)),
	   make_int (gcst.total_conses),
	   make_int (gcst.total_free_conses)),
    list4 (Qsymbols, make_fixnum (sizeof (struct Lisp_Symbol)),
	   make_int (gcst.total_symbols),
	   make_int (gcst.total_free_symbols)),
    list4 (Qstrings, make_fixnum (sizeof (struct Lisp_String)),
	   make_int (gcst.total_strings),
	   make_int (gcst.total_free_strings)),
    list3 (Qstring_bytes, make_fixnum (1),
	   make_int (gcst.total_string_bytes)),
    list3 (Qvectors,
	   make_fixnum (header_size + sizeof (Lisp_Object)),
	   make_int (gcst.total_vectors)),
    list4 (Qvector_slots, make_fixnum (word_size),
	   make_int (gcst.total_vector_slots),
	   make_int (gcst.total_free_vector_slots)),
    list4 (Qfloats, make_fixnum (sizeof (struct Lisp_Float)),
	   make_int (gcst.total_floats),
	   make_int (gcst.total_free_floats)),
    list4 (Qintervals, make_fixnum (sizeof (struct interval)),
	   make_int (gcst.total_intervals),
	   make_int (gcst.total_free_intervals)),
    list3 (Qbuffers, make_fixnum (sizeof (struct buffer)),
	   make_int (gcst.total_buffers)),

#ifdef DOUG_LEA_MALLOC
    list4 (Qheap, make_fixnum (1024),
	   make_int ((mallinfo ().uordblks + 1023) >> 10),
	   make_int ((mallinfo ().fordblks + 1023) >> 10)),
#endif
  };
  return CALLMANY (Flist, total);
}

DEFUN ("garbage-collect-maybe", Fgarbage_collect_maybe,
Sgarbage_collect_maybe, 1, 1, 0,
       doc: /* Call `garbage-collect' if enough allocation happened.
FACTOR determines what "enough" means here:
If FACTOR is a positive number N, it means to run GC if more than
1/Nth of the allocations needed to trigger automatic allocation took
place.
Therefore, as N gets higher, this is more likely to perform a GC.
Returns non-nil if GC happened, and nil otherwise.  */)
  (Lisp_Object factor)
{
  CHECK_FIXNAT (factor);
  EMACS_INT fact = XFIXNAT (factor);

  EMACS_INT since_gc = gc_threshold - consing_until_gc;
  if (fact >= 1 && since_gc > gc_threshold / fact)
    {
      garbage_collect ();
      return Qt;
    }
  else
    return Qnil;
}

/* Mark Lisp objects in glyph matrix MATRIX.  Currently the
   only interesting objects referenced from glyphs are strings.  */

static void
mark_glyph_matrix (struct glyph_matrix *matrix)
{
  struct glyph_row *row = matrix->rows;
  struct glyph_row *end = row + matrix->nrows;

  for (; row < end; ++row)
    if (row->enabled_p)
      {
	int area;
	for (area = LEFT_MARGIN_AREA; area < LAST_AREA; ++area)
	  {
	    struct glyph *glyph = row->glyphs[area];
	    struct glyph *end_glyph = glyph + row->used[area];

	    for (; glyph < end_glyph; ++glyph)
	      if (STRINGP (glyph->object)
		  && !string_marked_p (XSTRING (glyph->object)))
		mark_object (glyph->object);
	  }
      }
}

/* Whether to remember a few of the last marked values for debugging.  */
#define GC_REMEMBER_LAST_MARKED 0

#if GC_REMEMBER_LAST_MARKED
enum { LAST_MARKED_SIZE = 1 << 9 }; /* Must be a power of 2.  */
Lisp_Object last_marked[LAST_MARKED_SIZE] EXTERNALLY_VISIBLE;
static int last_marked_index;
#endif

/* Whether to enable the mark_object_loop_halt debugging feature.  */
#define GC_CDR_COUNT 0

#if GC_CDR_COUNT
/* For debugging--call abort when we cdr down this many
   links of a list, in mark_object.  In debugging,
   the call to abort will hit a breakpoint.
   Normally this is zero and the check never goes off.  */
ptrdiff_t mark_object_loop_halt EXTERNALLY_VISIBLE;
#endif

static void
mark_vectorlike (union vectorlike_header *header)
{
  struct Lisp_Vector *ptr = (struct Lisp_Vector *) header;
  ptrdiff_t size = ptr->header.size;

  eassert (!vector_marked_p (ptr));

  /* Bool vectors have a different case in mark_object.  */
  eassert (PSEUDOVECTOR_TYPE (ptr) != PVEC_BOOL_VECTOR);

  set_vector_marked (ptr); /* Else mark it.  */
  if (size & PSEUDOVECTOR_FLAG)
    size &= PSEUDOVECTOR_SIZE_MASK;

  /* Note that this size is not the memory-footprint size, but only
     the number of Lisp_Object fields that we should trace.
     The distinction is used e.g. by Lisp_Process which places extra
     non-Lisp_Object fields at the end of the structure...  */
  mark_objects (ptr->contents, size);
}

/* Like mark_vectorlike but optimized for char-tables (and
   sub-char-tables) assuming that the contents are mostly integers or
   symbols.  */

static void
mark_char_table (struct Lisp_Vector *ptr, enum pvec_type pvectype)
{
  int size = ptr->header.size & PSEUDOVECTOR_SIZE_MASK;
  /* Consult the Lisp_Sub_Char_Table layout before changing this.  */
  int i, idx = (pvectype == PVEC_SUB_CHAR_TABLE ? SUB_CHAR_TABLE_OFFSET : 0);

  eassert (!vector_marked_p (ptr));
  set_vector_marked (ptr);
  for (i = idx; i < size; i++)
    {
      Lisp_Object val = ptr->contents[i];

      if (FIXNUMP (val) ||
          (BARE_SYMBOL_P (val) && symbol_marked_p (XBARE_SYMBOL (val))))
	continue;
      if (SUB_CHAR_TABLE_P (val))
	{
	  if (! vector_marked_p (XVECTOR (val)))
	    mark_char_table (XVECTOR (val), PVEC_SUB_CHAR_TABLE);
	}
      else
	mark_object (val);
    }
}

/* Mark the chain of overlays starting at PTR.  */

static void
mark_overlay (struct Lisp_Overlay *ov)
{
  /* We don't mark the `itree_node` object, because it is managed manually
     rather than by the GC.  */
  eassert (BASE_EQ (ov->interval->data, make_lisp_ptr (ov, Lisp_Vectorlike)));
  set_vectorlike_marked (&ov->header);
  mark_object (ov->plist);
}

/* Mark the overlay subtree rooted at NODE.  */

static void
mark_overlays (struct itree_node *node)
{
  if (node == NULL)
    return;
  mark_object (node->data);
  mark_overlays (node->left);
  mark_overlays (node->right);
}

/* Mark Lisp_Objects and special pointers in BUFFER.  */

static void
mark_buffer (struct buffer *buffer)
{
  /* This is handled much like other pseudovectors...  */
  mark_vectorlike (&buffer->header);

  /* ...but there are some buffer-specific things.  */

  mark_interval_tree (buffer_intervals (buffer));

  /* For now, we just don't mark the undo_list.  It's done later in
     a special way just before the sweep phase, and after stripping
     some of its elements that are not needed any more.
     Note: this later processing is only done for live buffers, so
     for dead buffers, the undo_list should be nil (set by Fkill_buffer),
     but just to be on the safe side, we mark it here.  */
  if (!BUFFER_LIVE_P (buffer))
      mark_object (BVAR (buffer, undo_list));

  if (!itree_empty_p (buffer->overlays))
    mark_overlays (buffer->overlays->root);

  /* If this is an indirect buffer, mark its base buffer.  */
  if (buffer->base_buffer &&
      !vectorlike_marked_p (&buffer->base_buffer->header))
    mark_buffer (buffer->base_buffer);
}

/* Mark Lisp faces in the face cache C.  */

NO_INLINE /* To reduce stack depth in mark_object.  */
static void
mark_face_cache (struct face_cache *c)
{
  if (c)
    {
      for (int i = 0; i < c->used; i++)
	{
	  struct face *face = FACE_FROM_ID_OR_NULL (c->f, i);

	  if (face)
	    {
	      if (face->font && !vectorlike_marked_p (&face->font->header))
		mark_vectorlike (&face->font->header);

	      mark_objects (face->lface, LFACE_VECTOR_SIZE);
	    }
	}
    }
}

/* Remove killed buffers or items whose car is a killed buffer from
   LIST, and mark other items.  Return changed LIST, which is marked.  */

static Lisp_Object
mark_discard_killed_buffers (Lisp_Object list)
{
  Lisp_Object tail, *prev = &list;

  for (tail = list; CONSP (tail) && !cons_marked_p (XCONS (tail));
       tail = XCDR (tail))
    {
      Lisp_Object tem = XCAR (tail);
      if (CONSP (tem))
	tem = XCAR (tem);
      if (BUFFERP (tem) && !BUFFER_LIVE_P (XBUFFER (tem)))
	*prev = XCDR (tail);
      else
	{
	  set_cons_marked (XCONS (tail));
	  mark_object (XCAR (tail));
	  prev = xcdr_addr (tail);
	}
    }
  mark_object (tail);
  return list;
}

static void
mark_frame (struct Lisp_Vector *ptr)
{
  struct frame *f = (struct frame *) ptr;
#ifdef HAVE_TEXT_CONVERSION
  struct text_conversion_action *tem;
#endif


  mark_vectorlike (&ptr->header);
  mark_face_cache (f->face_cache);
#ifdef HAVE_WINDOW_SYSTEM
  if (FRAME_WINDOW_P (f) && FRAME_OUTPUT_DATA (f))
    {
      struct font *font = FRAME_FONT (f);

      if (font && !vectorlike_marked_p (&font->header))
        mark_vectorlike (&font->header);
    }
#endif

#ifdef HAVE_TEXT_CONVERSION
  mark_object (f->conversion.compose_region_start);
  mark_object (f->conversion.compose_region_end);
  mark_object (f->conversion.compose_region_overlay);

  for (tem = f->conversion.actions; tem; tem = tem->next)
    mark_object (tem->data);
#endif
}

static void
mark_window (struct Lisp_Vector *ptr)
{
  struct window *w = (struct window *) ptr;

  mark_vectorlike (&ptr->header);

  /* Mark glyph matrices, if any.  Marking window
     matrices is sufficient because frame matrices
     use the same glyph memory.  */
  if (w->current_matrix)
    {
      mark_glyph_matrix (w->current_matrix);
      mark_glyph_matrix (w->desired_matrix);
    }

  /* Filter out killed buffers from both buffer lists
     in attempt to help GC to reclaim killed buffers faster.
     We can do it elsewhere for live windows, but this is the
     best place to do it for dead windows.  */
  wset_prev_buffers
    (w, mark_discard_killed_buffers (w->prev_buffers));
  wset_next_buffers
    (w, mark_discard_killed_buffers (w->next_buffers));
}

/* Entry of the mark stack.  */
struct mark_entry
{
  ptrdiff_t n;		        /* number of values, or 0 if a single value */
  union {
    Lisp_Object value;		/* when n = 0 */
    Lisp_Object *values;	/* when n > 0 */
  } u;
};

/* This stack is used during marking for traversing data structures without
   using C recursion.  */
struct mark_stack
{
  struct mark_entry *stack;	/* base of stack */
  ptrdiff_t size;		/* allocated size in entries */
  ptrdiff_t sp;			/* current number of entries */
};

static struct mark_stack mark_stk = {NULL, 0, 0};

static inline bool
mark_stack_empty_p (void)
{
  return mark_stk.sp <= 0;
}

/* Pop and return a value from the mark stack (which must be nonempty).  */
static inline Lisp_Object
mark_stack_pop (void)
{
  eassume (!mark_stack_empty_p ());
  struct mark_entry *e = &mark_stk.stack[mark_stk.sp - 1];
  if (e->n == 0)		/* single value */
    {
      --mark_stk.sp;
      return e->u.value;
    }
  /* Array of values: pop them left to right, which seems to be slightly
     faster than right to left.  */
  e->n--;
  if (e->n == 0)
    --mark_stk.sp;		/* last value consumed */
  return (++e->u.values)[-1];
}

NO_INLINE static void
grow_mark_stack (void)
{
  struct mark_stack *ms = &mark_stk;
  eassert (ms->sp == ms->size);
  ptrdiff_t min_incr = ms->sp == 0 ? 8192 : 1;
  ms->stack = xpalloc (ms->stack, &ms->size, min_incr, -1, sizeof *ms->stack);
  eassert (ms->sp < ms->size);
}

/* Push VALUE onto the mark stack.  */
static inline void
mark_stack_push_value (Lisp_Object value)
{
  if (mark_stk.sp >= mark_stk.size)
    grow_mark_stack ();
  mark_stk.stack[mark_stk.sp++] = (struct mark_entry){.n = 0, .u.value = value};
}

/* Push the N values at VALUES onto the mark stack.  */
static inline void
mark_stack_push_values (Lisp_Object *values, ptrdiff_t n)
{
  eassume (n >= 0);
  if (n == 0)
    return;
  if (mark_stk.sp >= mark_stk.size)
    grow_mark_stack ();
  mark_stk.stack[mark_stk.sp++] = (struct mark_entry){.n = n,
						      .u.values = values};
}

/* Traverse and mark objects on the mark stack above BASE_SP.

   Traversal is depth-first using the mark stack for most common
   object types.  Recursion is used for other types, in the hope that
   they are rare enough that C stack usage is kept low.  */
static void
process_mark_stack (ptrdiff_t base_sp)
{
#if GC_CHECK_MARKED_OBJECTS
  struct mem_node *m = NULL;
#endif
#if GC_CDR_COUNT
  ptrdiff_t cdr_count = 0;
#endif

  eassume (mark_stk.sp >= base_sp && base_sp >= 0);

  while (mark_stk.sp > base_sp)
    {
      Lisp_Object obj = mark_stack_pop ();
    mark_obj: ;
      void *po = XPNTR (obj);
      if (PURE_P (po))
	continue;

#if GC_REMEMBER_LAST_MARKED
      last_marked[last_marked_index++] = obj;
      last_marked_index &= LAST_MARKED_SIZE - 1;
#endif

      /* Perform some sanity checks on the objects marked here.  Abort if
	 we encounter an object we know is bogus.  This increases GC time
	 by ~80%.  */
#if GC_CHECK_MARKED_OBJECTS

      /* Check that the object pointed to by PO is known to be a Lisp
	 structure allocated from the heap.  */
#define CHECK_ALLOCATED()			\
      do {					\
	if (pdumper_object_p (po))		\
	  {					\
	    if (!pdumper_object_p_precise (po))	\
	      emacs_abort ();			\
	    break;				\
	  }					\
	m = mem_find (po);			\
	if (m == MEM_NIL)			\
	  emacs_abort ();			\
      } while (0)

      /* Check that the object pointed to by PO is live, using predicate
	 function LIVEP.  */
#define CHECK_LIVE(LIVEP, MEM_TYPE)			\
      do {						\
	if (pdumper_object_p (po))			\
	  break;					\
	if (! (m->type == MEM_TYPE && LIVEP (m, po)))	\
	  emacs_abort ();				\
      } while (0)

      /* Check both of the above conditions, for non-symbols.  */
#define CHECK_ALLOCATED_AND_LIVE(LIVEP, MEM_TYPE)	\
      do {						\
	CHECK_ALLOCATED ();				\
	CHECK_LIVE (LIVEP, MEM_TYPE);			\
      } while (false)

      /* Check both of the above conditions, for symbols.  */
#define CHECK_ALLOCATED_AND_LIVE_SYMBOL()			\
      do {							\
	if (!c_symbol_p (ptr))					\
	  {							\
	    CHECK_ALLOCATED ();					\
	    CHECK_LIVE (live_symbol_p, MEM_TYPE_SYMBOL);	\
	  }							\
      } while (false)

#else /* not GC_CHECK_MARKED_OBJECTS */

#define CHECK_ALLOCATED_AND_LIVE(LIVEP, MEM_TYPE)	((void) 0)
#define CHECK_ALLOCATED_AND_LIVE_SYMBOL()		((void) 0)

#endif /* not GC_CHECK_MARKED_OBJECTS */

      switch (XTYPE (obj))
	{
	case Lisp_String:
	  {
	    register struct Lisp_String *ptr = XSTRING (obj);
	    if (string_marked_p (ptr))
	      break;
	    CHECK_ALLOCATED_AND_LIVE (live_string_p, MEM_TYPE_STRING);
	    set_string_marked (ptr);
	    mark_interval_tree (ptr->u.s.intervals);
#ifdef GC_CHECK_STRING_BYTES
	    /* Check that the string size recorded in the string is the
	       same as the one recorded in the sdata structure.  */
	    string_bytes (ptr);
#endif /* GC_CHECK_STRING_BYTES */
	  }
	  break;

	case Lisp_Vectorlike:
	  {
	    register struct Lisp_Vector *ptr = XVECTOR (obj);

	    if (vector_marked_p (ptr))
	      break;

	    enum pvec_type pvectype
	      = PSEUDOVECTOR_TYPE (ptr);

#ifdef GC_CHECK_MARKED_OBJECTS
	    if (!pdumper_object_p (po) && !SUBRP (obj) && !main_thread_p (po))
	      {
		m = mem_find (po);
		if (m == MEM_NIL)
		  emacs_abort ();
		if (m->type == MEM_TYPE_VECTORLIKE)
		  CHECK_LIVE (live_large_vector_p, MEM_TYPE_VECTORLIKE);
		else
		  CHECK_LIVE (live_small_vector_p, MEM_TYPE_VECTOR_BLOCK);
	      }
#endif

	    switch (pvectype)
	      {
	      case PVEC_BUFFER:
		mark_buffer ((struct buffer *) ptr);
		break;

	      case PVEC_FRAME:
		mark_frame (ptr);
		break;

	      case PVEC_WINDOW:
		mark_window (ptr);
		break;

	      case PVEC_HASH_TABLE:
		{
		  struct Lisp_Hash_Table *h = (struct Lisp_Hash_Table *)ptr;
		  set_vector_marked (ptr);
		  if (h->weakness == Weak_None)
		    /* The values pushed here may include
		       HASH_UNUSED_ENTRY_KEY, which this function must
		       cope with.  */
		    mark_stack_push_values (h->key_and_value,
					    2 * h->table_size);
		  else
		    {
		      /* For weak tables, don't mark the
			 contents --- that's what makes it weak.  */
		      eassert (h->next_weak == NULL);
		      h->next_weak = weak_hash_tables;
		      weak_hash_tables = h;
		    }
		  break;
		}

	      case PVEC_CHAR_TABLE:
	      case PVEC_SUB_CHAR_TABLE:
		mark_char_table (ptr, (enum pvec_type) pvectype);
		break;

	      case PVEC_BOOL_VECTOR:
		/* bool vectors in a dump are permanently "marked", since
		   they're in the old section and don't have mark bits.
		   If we're looking at a dumped bool vector, we should
		   have aborted above when we called vector_marked_p, so
		   we should never get here.  */
		eassert (!pdumper_object_p (ptr));
		set_vector_marked (ptr);
		break;

	      case PVEC_OVERLAY:
		mark_overlay (XOVERLAY (obj));
		break;

	      case PVEC_SUBR:
#ifdef HAVE_NATIVE_COMP
		if (SUBR_NATIVE_COMPILEDP (obj))
		  {
		    set_vector_marked (ptr);
		    struct Lisp_Subr *subr = XSUBR (obj);
		    mark_stack_push_value (subr->intspec.native);
		    mark_stack_push_value (subr->command_modes);
		    mark_stack_push_value (subr->native_comp_u);
		    mark_stack_push_value (subr->lambda_list);
		    mark_stack_push_value (subr->type);
		  }
#endif
		break;

	      case PVEC_FREE:
		emacs_abort ();

	      default:
		{
		  /* A regular vector or pseudovector needing no special
		     treatment.  */
		  ptrdiff_t size = ptr->header.size;
		  if (size & PSEUDOVECTOR_FLAG)
		    size &= PSEUDOVECTOR_SIZE_MASK;
		  set_vector_marked (ptr);
		  mark_stack_push_values (ptr->contents, size);
		}
		break;
	      }
	  }
	  break;

	case Lisp_Symbol:
	  {
	    struct Lisp_Symbol *ptr = XBARE_SYMBOL (obj);
	    if (symbol_marked_p (ptr))
	      break;
	    CHECK_ALLOCATED_AND_LIVE_SYMBOL ();
	    set_symbol_marked (ptr);
	    /* Attempt to catch bogus objects.  */
	    eassert (valid_lisp_object_p (ptr->u.s.function));
	    mark_stack_push_value (ptr->u.s.function);
	    eassert (valid_lisp_object_p (ptr->u.s.package));
	    mark_stack_push_value (ptr->u.s.package);
	    mark_stack_push_value (ptr->u.s.plist);
	    switch (ptr->u.s.redirect)
	      {
	      case SYMBOL_PLAINVAL:
		mark_stack_push_value (SYMBOL_VAL (ptr));
		break;
	      case SYMBOL_VARALIAS:
		{
		  Lisp_Object tem;
		  XSETSYMBOL (tem, SYMBOL_ALIAS (ptr));
		  mark_stack_push_value (tem);
		  break;
		}
	      case SYMBOL_LOCALIZED:
		{
		  struct Lisp_Buffer_Local_Value *blv = SYMBOL_BLV (ptr);
		  Lisp_Object where = blv->where;
		  /* If the value is set up for a killed buffer,
		     restore its global binding.  */
		  if (BUFFERP (where) && !BUFFER_LIVE_P (XBUFFER (where)))
		    swap_in_global_binding (ptr);
		  mark_stack_push_value (blv->where);
		  mark_stack_push_value (blv->valcell);
		  mark_stack_push_value (blv->defcell);
		}
		break;
	      case SYMBOL_FORWARDED:
		/* If the value is forwarded to a buffer or keyboard field,
		   these are marked when we see the corresponding object.
		   And if it's forwarded to a C variable, either it's not
		   a Lisp_Object var, or it's staticpro'd already.  */
		break;
	      default: emacs_abort ();
	      }
	    if (!PURE_P (XSTRING (ptr->u.s.name)))
	      set_string_marked (XSTRING (ptr->u.s.name));
	    mark_interval_tree (string_intervals (ptr->u.s.name));
	    /* Inner loop to mark next symbol in this bucket, if any.  */
	  }
	  break;

	case Lisp_Cons:
	  {
	    struct Lisp_Cons *ptr = XCONS (obj);
	    if (cons_marked_p (ptr))
	      break;
	    CHECK_ALLOCATED_AND_LIVE (live_cons_p, MEM_TYPE_CONS);
	    set_cons_marked (ptr);
	    /* Avoid growing the stack if the cdr is nil.
	       In any case, make sure the car is expanded first.  */
	    if (!NILP (ptr->u.s.u.cdr))
	      {
		mark_stack_push_value (ptr->u.s.u.cdr);
#if GC_CDR_COUNT
		cdr_count++;
		if (cdr_count == mark_object_loop_halt)
		  emacs_abort ();
#endif
	      }
	    /* Speedup hack for the common case (successive list elements).  */
	    obj = ptr->u.s.car;
	    goto mark_obj;
	  }

	case Lisp_Float:
	  {
	    struct Lisp_Float *f = XFLOAT (obj);
	    if (!f)
	      break;		/* for HASH_UNUSED_ENTRY_KEY */
	    CHECK_ALLOCATED_AND_LIVE (live_float_p, MEM_TYPE_FLOAT);
	    /* Do not mark floats stored in a dump image: these floats are
	       "cold" and do not have mark bits.  */
	    if (pdumper_object_p (f))
	      eassert (pdumper_cold_object_p (f));
	    else if (!XFLOAT_MARKED_P (f))
	      XFLOAT_MARK (f);
	    break;
	  }

	case_Lisp_Int:
	  break;

	default:
	  emacs_abort ();
	}
    }

#undef CHECK_LIVE
#undef CHECK_ALLOCATED
#undef CHECK_ALLOCATED_AND_LIVE
}

void
mark_object (Lisp_Object obj)
{
  ptrdiff_t sp = mark_stk.sp;
  mark_stack_push_value (obj);
  process_mark_stack (sp);
}

void
mark_objects (Lisp_Object *objs, ptrdiff_t n)
{
  ptrdiff_t sp = mark_stk.sp;
  mark_stack_push_values (objs, n);
  process_mark_stack (sp);
}

/* Mark the Lisp pointers in the terminal objects.
   Called by Fgarbage_collect.  */

static void
mark_terminals (void)
{
  struct terminal *t;
  for (t = terminal_list; t; t = t->next_terminal)
    {
      eassert (t->name != NULL);
#ifdef HAVE_WINDOW_SYSTEM
      /* If a terminal object is reachable from a stacpro'ed object,
	 it might have been marked already.  Make sure the image cache
	 gets marked.  */
      mark_image_cache (t->image_cache);
#endif /* HAVE_WINDOW_SYSTEM */
      if (!vectorlike_marked_p (&t->header))
	mark_vectorlike (&t->header);
    }
}

/* Value is non-zero if OBJ will survive the current GC because it's
   either marked or does not need to be marked to survive.  */

bool
survives_gc_p (Lisp_Object obj)
{
  bool survives_p;

  switch (XTYPE (obj))
    {
    case_Lisp_Int:
      survives_p = true;
      break;

    case Lisp_Symbol:
      survives_p = symbol_marked_p (XBARE_SYMBOL (obj));
      break;

    case Lisp_String:
      survives_p = string_marked_p (XSTRING (obj));
      break;

    case Lisp_Vectorlike:
      survives_p =
	(SUBRP (obj) && !SUBR_NATIVE_COMPILEDP (obj)) ||
	vector_marked_p (XVECTOR (obj));
      break;

    case Lisp_Cons:
      survives_p = cons_marked_p (XCONS (obj));
      break;

    case Lisp_Float:
      survives_p =
        XFLOAT_MARKED_P (XFLOAT (obj)) ||
        pdumper_object_p (XFLOAT (obj));
      break;

    default:
      emacs_abort ();
    }

  return survives_p || PURE_P (XPNTR (obj));
}




NO_INLINE /* For better stack traces */
static void
sweep_conses (void)
{
  struct cons_block **cprev = &cons_block;
  int lim = cons_block_index;
  object_ct num_free = 0, num_used = 0;

  cons_free_list = 0;

  for (struct cons_block *cblk; (cblk = *cprev); )
    {
      int i = 0;
      int this_free = 0;
      int ilim = (lim + BITS_PER_BITS_WORD - 1) / BITS_PER_BITS_WORD;

      /* Scan the mark bits an int at a time.  */
      for (i = 0; i < ilim; i++)
        {
          if (cblk->gcmarkbits[i] == BITS_WORD_MAX)
            {
              /* Fast path - all cons cells for this int are marked.  */
              cblk->gcmarkbits[i] = 0;
              num_used += BITS_PER_BITS_WORD;
            }
          else
            {
              /* Some cons cells for this int are not marked.
                 Find which ones, and free them.  */
              int start, pos, stop;

              start = i * BITS_PER_BITS_WORD;
              stop = lim - start;
              if (stop > BITS_PER_BITS_WORD)
                stop = BITS_PER_BITS_WORD;
              stop += start;

              for (pos = start; pos < stop; pos++)
                {
		  struct Lisp_Cons *acons = &cblk->conses[pos];
		  if (!XCONS_MARKED_P (acons))
                    {
		      ASAN_UNPOISON_CONS (&cblk->conses[pos]);
                      this_free++;
                      cblk->conses[pos].u.s.u.chain = cons_free_list;
                      cons_free_list = &cblk->conses[pos];
                      cons_free_list->u.s.car = dead_object ();
		      ASAN_POISON_CONS (&cblk->conses[pos]);
		    }
                  else
                    {
                      num_used++;
		      XUNMARK_CONS (acons);
                    }
                }
            }
        }

      lim = CONS_BLOCK_SIZE;
      /* If this block contains only free conses and we have already
         seen more than two blocks worth of free conses then deallocate
         this block.  */
      if (this_free == CONS_BLOCK_SIZE && num_free > CONS_BLOCK_SIZE)
        {
          *cprev = cblk->next;
          /* Unhook from the free list.  */
	  ASAN_UNPOISON_CONS (&cblk->conses[0]);
          cons_free_list = cblk->conses[0].u.s.u.chain;
          lisp_align_free (cblk);
        }
      else
        {
          num_free += this_free;
          cprev = &cblk->next;
        }
    }
  gcstat.total_conses = num_used;
  gcstat.total_free_conses = num_free;
}

NO_INLINE /* For better stack traces */
static void
sweep_floats (void)
{
  struct float_block **fprev = &float_block;
  int lim = float_block_index;
  object_ct num_free = 0, num_used = 0;

  float_free_list = 0;

  for (struct float_block *fblk; (fblk = *fprev); )
    {
      int this_free = 0;
      ASAN_UNPOISON_FLOAT_BLOCK (fblk);
      for (int i = 0; i < lim; i++)
	{
	  struct Lisp_Float *afloat = &fblk->floats[i];
	  if (!XFLOAT_MARKED_P (afloat))
	    {
	      this_free++;
	      fblk->floats[i].u.chain = float_free_list;
	      ASAN_POISON_FLOAT (&fblk->floats[i]);
	      float_free_list = &fblk->floats[i];
	    }
	  else
	    {
	      num_used++;
	      XFLOAT_UNMARK (afloat);
	    }
	}
      lim = FLOAT_BLOCK_SIZE;
      /* If this block contains only free floats and we have already
         seen more than two blocks worth of free floats then deallocate
         this block.  */
      if (this_free == FLOAT_BLOCK_SIZE && num_free > FLOAT_BLOCK_SIZE)
        {
          *fprev = fblk->next;
          /* Unhook from the free list.  */
	  ASAN_UNPOISON_FLOAT (&fblk->floats[0]);
	  float_free_list = fblk->floats[0].u.chain;
          lisp_align_free (fblk);
        }
      else
        {
          num_free += this_free;
          fprev = &fblk->next;
        }
    }
  gcstat.total_floats = num_used;
  gcstat.total_free_floats = num_free;
}

NO_INLINE /* For better stack traces */
static void
sweep_intervals (void)
{
  struct interval_block **iprev = &interval_block;
  int lim = interval_block_index;
  object_ct num_free = 0, num_used = 0;

  interval_free_list = 0;

  for (struct interval_block *iblk; (iblk = *iprev); )
    {
      int this_free = 0;
      ASAN_UNPOISON_INTERVAL_BLOCK (iblk);
      for (int i = 0; i < lim; i++)
        {
          if (!iblk->intervals[i].gcmarkbit)
            {
              set_interval_parent (&iblk->intervals[i], interval_free_list);
              interval_free_list = &iblk->intervals[i];
	      ASAN_POISON_INTERVAL (&iblk->intervals[i]);
              this_free++;
            }
          else
            {
              num_used++;
              iblk->intervals[i].gcmarkbit = 0;
            }
        }
      lim = INTERVAL_BLOCK_SIZE;
      /* If this block contains only free intervals and we have already
         seen more than two blocks worth of free intervals then
         deallocate this block.  */
      if (this_free == INTERVAL_BLOCK_SIZE && num_free > INTERVAL_BLOCK_SIZE)
        {
          *iprev = iblk->next;
          /* Unhook from the free list.  */
	  ASAN_UNPOISON_INTERVAL (&iblk->intervals[0]);
          interval_free_list = INTERVAL_PARENT (&iblk->intervals[0]);
          lisp_free (iblk);
        }
      else
        {
          num_free += this_free;
          iprev = &iblk->next;
        }
    }
  gcstat.total_intervals = num_used;
  gcstat.total_free_intervals = num_free;
}

NO_INLINE /* For better stack traces */
static void
sweep_symbols (void)
{
  struct symbol_block *sblk;
  struct symbol_block **sprev = &symbol_block;
  int lim = symbol_block_index;
  object_ct num_free = 0, num_used = ARRAYELTS (lispsym);

  symbol_free_list = NULL;

  for (int i = 0; i < ARRAYELTS (lispsym); i++)
    lispsym[i].u.s.gcmarkbit = 0;

  for (sblk = symbol_block; sblk; sblk = *sprev)
    {
      ASAN_UNPOISON_SYMBOL_BLOCK (sblk);

      int this_free = 0;
      struct Lisp_Symbol *sym = sblk->symbols;
      struct Lisp_Symbol *end = sym + lim;

      for (; sym < end; ++sym)
        {
          if (!sym->u.s.gcmarkbit)
            {
              if (sym->u.s.redirect == SYMBOL_LOCALIZED)
		{
                  xfree (SYMBOL_BLV (sym));
                  /* At every GC we sweep all symbol_blocks and rebuild the
                     symbol_free_list, so those symbols which stayed unused
                     between the two will be re-swept.
                     So we have to make sure we don't re-free this blv next
                     time we sweep this symbol_block (bug#29066).  */
                  sym->u.s.redirect = SYMBOL_PLAINVAL;
                }
              set_next_free_symbol (sym, symbol_free_list);
              symbol_free_list = sym;
              symbol_free_list->u.s.function = dead_object ();
	      ASAN_POISON_SYMBOL (sym);
	      ++this_free;
            }
          else
            {
              ++num_used;
              sym->u.s.gcmarkbit = 0;
              /* Attempt to catch bogus objects.  */
              eassert (valid_lisp_object_p (sym->u.s.function));
            }
        }

      lim = SYMBOL_BLOCK_SIZE;
      /* If this block contains only free symbols and we have already
         seen more than two blocks worth of free symbols then deallocate
         this block.  */
      if (this_free == SYMBOL_BLOCK_SIZE && num_free > SYMBOL_BLOCK_SIZE)
        {
          *sprev = sblk->next;
          /* Unhook from the free list.  */
	  ASAN_UNPOISON_SYMBOL (&sblk->symbols[0]);
          symbol_free_list = next_free_symbol (&sblk->symbols[0]);
          lisp_free (sblk);
        }
      else
        {
          num_free += this_free;
          sprev = &sblk->next;
        }
    }
  gcstat.total_symbols = num_used;
  gcstat.total_free_symbols = num_free;
}

/* Remove BUFFER's markers that are due to be swept.  This is needed since
   we treat BUF_MARKERS and markers's `next' field as weak pointers.  */
static void
unchain_dead_markers (struct buffer *buffer)
{
  struct Lisp_Marker *this, **prev = &BUF_MARKERS (buffer);

  while ((this = *prev))
    if (vectorlike_marked_p (&this->header))
      prev = &this->next;
    else
      {
        this->buffer = NULL;
        *prev = this->next;
      }
}

NO_INLINE /* For better stack traces */
static void
sweep_buffers (void)
{
  Lisp_Object tail, buf;

  gcstat.total_buffers = 0;
  FOR_EACH_LIVE_BUFFER (tail, buf)
    {
      struct buffer *buffer = XBUFFER (buf);
      /* Do not use buffer_(set|get)_intervals here.  */
      buffer->text->intervals = balance_intervals (buffer->text->intervals);
      unchain_dead_markers (buffer);
      gcstat.total_buffers++;
    }
}

/* Sweep: find all structures not marked, and free them.  */
static void
gc_sweep (void)
{
  sweep_strings ();
  check_string_bytes (!noninteractive);
  sweep_conses ();
  sweep_floats ();
  sweep_intervals ();
  sweep_symbols ();
  sweep_buffers ();
  sweep_vectors ();
  pdumper_clear_marks ();
  check_string_bytes (!noninteractive);
}

DEFUN ("memory-info", Fmemory_info, Smemory_info, 0, 0, 0,
       doc: /* Return a list of (TOTAL-RAM FREE-RAM TOTAL-SWAP FREE-SWAP).
All values are in Kbytes.  If there is no swap space,
last two values are zero.  If the system is not supported
or memory information can't be obtained, return nil.
If `default-directory' is remote, return memory information of the
respective remote host.  */)
  (void)
{
  Lisp_Object handler
    = Ffind_file_name_handler (BVAR (current_buffer, directory),
			       Qmemory_info);
  if (!NILP (handler))
    return call1 (handler, Qmemory_info);

#if defined HAVE_LINUX_SYSINFO
  struct sysinfo si;
  uintmax_t units;

  if (sysinfo (&si))
    return Qnil;
#ifdef LINUX_SYSINFO_UNIT
  units = si.mem_unit;
#else
  units = 1;
#endif
  return list4i ((uintmax_t) si.totalram * units / 1024,
		 (uintmax_t) si.freeram * units / 1024,
		 (uintmax_t) si.totalswap * units / 1024,
		 (uintmax_t) si.freeswap * units / 1024);
#elif defined WINDOWSNT
  unsigned long long totalram, freeram, totalswap, freeswap;

  if (w32_memory_info (&totalram, &freeram, &totalswap, &freeswap) == 0)
    return list4i ((uintmax_t) totalram / 1024,
		   (uintmax_t) freeram / 1024,
		   (uintmax_t) totalswap / 1024,
		   (uintmax_t) freeswap / 1024);
  else
    return Qnil;
#elif defined MSDOS
  unsigned long totalram, freeram, totalswap, freeswap;

  if (dos_memory_info (&totalram, &freeram, &totalswap, &freeswap) == 0)
    return list4i ((uintmax_t) totalram / 1024,
		   (uintmax_t) freeram / 1024,
		   (uintmax_t) totalswap / 1024,
		   (uintmax_t) freeswap / 1024);
  else
    return Qnil;
#else /* not HAVE_LINUX_SYSINFO, not WINDOWSNT, not MSDOS */
  /* FIXME: add more systems.  */
  return Qnil;
#endif /* HAVE_LINUX_SYSINFO, not WINDOWSNT, not MSDOS */
}

/* Debugging aids.  */

DEFUN ("memory-use-counts", Fmemory_use_counts, Smemory_use_counts, 0, 0, 0,
       doc: /* Return a list of counters that measure how much consing there has been.
Each of these counters increments for a certain kind of object.
The counters wrap around from the largest positive integer to zero.
Garbage collection does not decrease them.
The elements of the value are as follows:
  (CONSES FLOATS VECTOR-CELLS SYMBOLS STRING-CHARS INTERVALS STRINGS)
All are in units of 1 = one object consed
except for VECTOR-CELLS and STRING-CHARS, which count the total length of
objects consed.
Frames, windows, buffers, and subprocesses count as vectors
  (but the contents of a buffer's text do not count here).  */)
  (void)
{
  return  list (make_int (cons_cells_consed),
		make_int (floats_consed),
		make_int (vector_cells_consed),
		make_int (symbols_consed),
		make_int (string_chars_consed),
		make_int (intervals_consed),
		make_int (strings_consed));
}

#if defined GNU_LINUX && defined __GLIBC__ && \
  (__GLIBC__ > 2 || __GLIBC_MINOR__ >= 10)
DEFUN ("malloc-info", Fmalloc_info, Smalloc_info, 0, 0, "",
       doc: /* Report malloc information to stderr.
This function outputs to stderr an XML-formatted
description of the current state of the memory-allocation
arenas.  */)
  (void)
{
  if (malloc_info (0, stderr))
    error ("malloc_info failed: %s", emacs_strerror (errno));
  return Qnil;
}
#endif

#ifdef HAVE_MALLOC_TRIM
DEFUN ("malloc-trim", Fmalloc_trim, Smalloc_trim, 0, 1, "",
       doc: /* Release free heap memory to the OS.
This function asks libc to return unused heap memory back to the operating
system.  This function isn't guaranteed to do anything, and is mainly
meant as a debugging tool.

If LEAVE_PADDING is given, ask the system to leave that much unused
space in the heap of the Emacs process.  This should be an integer, and if
not given, it defaults to 0.

This function returns nil if no memory could be returned to the
system, and non-nil if some memory could be returned.  */)
  (Lisp_Object leave_padding)
{
  int pad = 0;

  if (! NILP (leave_padding))
    {
      CHECK_FIXNAT (leave_padding);
      pad = XFIXNUM (leave_padding);
    }

  /* 1 means that memory was released to the system.  */
  if (malloc_trim (pad) == 1)
    return Qt;
  else
    return Qnil;
}
#endif

static bool
symbol_uses_obj (Lisp_Object symbol, Lisp_Object obj)
{
  struct Lisp_Symbol *sym = XBARE_SYMBOL (symbol);
  Lisp_Object val = find_symbol_value (symbol);
  return (EQ (val, obj)
	  || EQ (sym->u.s.function, obj)
	  || (!NILP (sym->u.s.function)
	      && COMPILEDP (sym->u.s.function)
	      && EQ (AREF (sym->u.s.function, COMPILED_BYTECODE), obj))
	  || (!NILP (val)
	      && COMPILEDP (val)
	      && EQ (AREF (val, COMPILED_BYTECODE), obj)));
}

/* Find at most FIND_MAX symbols which have OBJ as their value or
   function.  This is used in gdbinit's `xwhichsymbols' command.  */

Lisp_Object
which_symbols (Lisp_Object obj, EMACS_INT find_max)
{
   struct symbol_block *sblk;
   specpdl_ref gc_count = inhibit_garbage_collection ();
   Lisp_Object found = Qnil;

   if (! deadp (obj))
     {
       for (int i = 0; i < ARRAYELTS (lispsym); i++)
	 {
	   Lisp_Object sym = builtin_lisp_symbol (i);
	   if (symbol_uses_obj (sym, obj))
	     {
	       found = Fcons (sym, found);
	       if (--find_max == 0)
		 goto out;
	     }
	 }

       for (sblk = symbol_block; sblk; sblk = sblk->next)
	 {
	   struct Lisp_Symbol *asym = sblk->symbols;
	   int bn;

	   for (bn = 0; bn < SYMBOL_BLOCK_SIZE; bn++, asym++)
	     {
	       if (sblk == symbol_block && bn >= symbol_block_index)
		 break;

	       Lisp_Object sym = make_lisp_symbol (asym);
	       if (symbol_uses_obj (sym, obj))
		 {
		   found = Fcons (sym, found);
		   if (--find_max == 0)
		     goto out;
		 }
	     }
	 }
     }

  out:
   return unbind_to (gc_count, found);
}

#ifdef ENABLE_CHECKING

bool suppress_checking;

void
die (const char *msg, const char *file, int line)
{
  fprintf (stderr, "\r\n%s:%d: Emacs fatal error: assertion failed: %s\r\n",
	   file, line, msg);
  terminate_due_to_signal (SIGABRT, INT_MAX);
}

#endif /* ENABLE_CHECKING */

#if defined (ENABLE_CHECKING) && USE_STACK_LISP_OBJECTS

/* Stress alloca with inconveniently sized requests and check
   whether all allocated areas may be used for Lisp_Object.  */

NO_INLINE static void
verify_alloca (void)
{
  int i;
  enum { ALLOCA_CHECK_MAX = 256 };
  /* Start from size of the smallest Lisp object.  */
  for (i = sizeof (struct Lisp_Cons); i <= ALLOCA_CHECK_MAX; i++)
    {
      void *ptr = alloca (i);
      make_lisp_ptr (ptr, Lisp_Cons);
    }
}

#else /* not ENABLE_CHECKING && USE_STACK_LISP_OBJECTS */

#define verify_alloca() ((void) 0)

#endif /* ENABLE_CHECKING && USE_STACK_LISP_OBJECTS */

/* Initialization.  */

static void init_alloc_once_for_pdumper (void);

void
init_alloc_once (void)
{
  gc_cons_threshold = GC_DEFAULT_THRESHOLD;
  /* Even though Qt's contents are not set up, its address is known.  */
  Vpurify_flag = Qt;

  PDUMPER_REMEMBER_SCALAR (buffer_defaults.header);
  PDUMPER_REMEMBER_SCALAR (buffer_local_symbols.header);

  /* Call init_alloc_once_for_pdumper now so we run mem_init early.
     Keep in mind that when we reload from a dump, we'll run _only_
     init_alloc_once_for_pdumper and not init_alloc_once at all.  */
  pdumper_do_now_and_after_load (init_alloc_once_for_pdumper);

  verify_alloca ();

  init_strings ();
  init_vectors ();
}

static void
init_alloc_once_for_pdumper (void)
{
  purebeg = PUREBEG;
  pure_size = PURESIZE;
  mem_init ();

#ifdef DOUG_LEA_MALLOC
  mallopt (M_TRIM_THRESHOLD, 128 * 1024); /* Trim threshold.  */
  mallopt (M_MMAP_THRESHOLD, 64 * 1024);  /* Mmap threshold.  */
  mallopt (M_MMAP_MAX, MMAP_MAX_AREAS);   /* Max. number of mmap'ed areas.  */
#endif


  init_finalizer_list (&finalizers);
  init_finalizer_list (&doomed_finalizers);
  refill_memory_reserve ();
}

void
init_alloc (void)
{
  Vgc_elapsed = make_float (0.0);
  gcs_done = 0;
}

void
syms_of_alloc (void)
{
  DEFVAR_INT ("gc-cons-threshold", gc_cons_threshold,
	      doc: /* Number of bytes of consing between garbage collections.
Garbage collection can happen automatically once this many bytes have been
allocated since the last garbage collection.  All data types count.

Garbage collection happens automatically only when `eval' is called.

By binding this temporarily to a large number, you can effectively
prevent garbage collection during a part of the program.  But be
sure to get back to the normal value soon enough, to avoid system-wide
memory pressure, and never use a too-high value for prolonged periods
of time.
See also `gc-cons-percentage'.  */);

  DEFVAR_LISP ("gc-cons-percentage", Vgc_cons_percentage,
	       doc: /* Portion of the heap used for allocation.
Garbage collection can happen automatically once this portion of the heap
has been allocated since the last garbage collection.

By binding this temporarily to a large number, you can effectively
prevent garbage collection during a part of the program.  But be
sure to get back to the normal value soon enough, to avoid system-wide
memory pressure, and never use a too-high value for prolonged periods
of time.

If this portion is smaller than `gc-cons-threshold', this is ignored.  */);
  Vgc_cons_percentage = make_float (0.1);

  DEFVAR_INT ("pure-bytes-used", pure_bytes_used,
	      doc: /* Number of bytes of shareable Lisp data allocated so far.  */);

  DEFVAR_INT ("cons-cells-consed", cons_cells_consed,
	      doc: /* Number of cons cells that have been consed so far.  */);

  DEFVAR_INT ("floats-consed", floats_consed,
	      doc: /* Number of floats that have been consed so far.  */);

  DEFVAR_INT ("vector-cells-consed", vector_cells_consed,
	      doc: /* Number of vector cells that have been consed so far.  */);

  DEFVAR_INT ("symbols-consed", symbols_consed,
	      doc: /* Number of symbols that have been consed so far.  */);
  symbols_consed += ARRAYELTS (lispsym);

  DEFVAR_INT ("string-chars-consed", string_chars_consed,
	      doc: /* Number of string characters that have been consed so far.  */);

  DEFVAR_INT ("intervals-consed", intervals_consed,
	      doc: /* Number of intervals that have been consed so far.  */);

  DEFVAR_INT ("strings-consed", strings_consed,
	      doc: /* Number of strings that have been consed so far.  */);

  DEFVAR_LISP ("purify-flag", Vpurify_flag,
	       doc: /* Non-nil means loading Lisp code in order to dump an executable.
This means that certain objects should be allocated in shared (pure) space.
It can also be set to a hash-table, in which case this table is used to
do hash-consing of the objects allocated to pure space.  */);

  DEFVAR_BOOL ("garbage-collection-messages", garbage_collection_messages,
	       doc: /* Non-nil means display messages at start and end of garbage collection.  */);
  garbage_collection_messages = 0;

  DEFVAR_LISP ("post-gc-hook", Vpost_gc_hook,
	       doc: /* Hook run after garbage collection has finished.  */);
  Vpost_gc_hook = Qnil;
  DEFSYM (Qpost_gc_hook, "post-gc-hook");

  DEFVAR_LISP ("memory-signal-data", Vmemory_signal_data,
	       doc: /* Precomputed `signal' argument for memory-full error.  */);
  /* We build this in advance because if we wait until we need it, we might
     not be able to allocate the memory to hold it.  */
  Vmemory_signal_data
    = pure_list (Qerror,
		 build_pure_c_string ("Memory exhausted--use"
				      " M-x save-some-buffers then"
				      " exit and restart Emacs"));

  DEFVAR_LISP ("memory-full", Vmemory_full,
	       doc: /* Non-nil means Emacs cannot get much more Lisp memory.  */);
  Vmemory_full = Qnil;

  DEFSYM (Qmemory_info, "memory-info");

  DEFSYM (Qconses, "conses");
  DEFSYM (Qsymbols, "symbols");
  DEFSYM (Qstrings, "strings");
  DEFSYM (Qvectors, "vectors");
  DEFSYM (Qfloats, "floats");
  DEFSYM (Qintervals, "intervals");
  DEFSYM (Qbuffers, "buffers");
  DEFSYM (Qstring_bytes, "string-bytes");
  DEFSYM (Qvector_slots, "vector-slots");
  DEFSYM (Qheap, "heap");
  DEFSYM (QAutomatic_GC, "Automatic GC");

  DEFSYM (Qgc_cons_percentage, "gc-cons-percentage");
  DEFSYM (Qgc_cons_threshold, "gc-cons-threshold");
  DEFSYM (Qchar_table_extra_slots, "char-table-extra-slots");

  DEFVAR_LISP ("gc-elapsed", Vgc_elapsed,
	       doc: /* Accumulated time elapsed in garbage collections.
The time is in seconds as a floating point value.  */);
  DEFVAR_INT ("gcs-done", gcs_done,
              doc: /* Accumulated number of garbage collections done.  */);

  DEFVAR_INT ("integer-width", integer_width,
	      doc: /* Maximum number N of bits in safely-calculated integers.
Integers with absolute values less than 2**N do not signal a range error.
N should be nonnegative.  */);

  defsubr (&Scons);
  defsubr (&Slist);
  defsubr (&Svector);
  defsubr (&Srecord);
  defsubr (&Sbool_vector);
  defsubr (&Smake_byte_code);
  defsubr (&Smake_closure);
  defsubr (&Smake_list);
  defsubr (&Smake_vector);
  defsubr (&Smake_record);
  defsubr (&Smake_string);
  defsubr (&Smake_bool_vector);
  defsubr (&Smake_symbol);
  defsubr (&Smake_marker);
  defsubr (&Smake_finalizer);
  defsubr (&Spurecopy);
  defsubr (&Sgarbage_collect);
  defsubr (&Sgarbage_collect_maybe);
  defsubr (&Smemory_info);
  defsubr (&Smemory_use_counts);
#if defined GNU_LINUX && defined __GLIBC__ && \
  (__GLIBC__ > 2 || __GLIBC_MINOR__ >= 10)

  defsubr (&Smalloc_info);
#endif
#ifdef HAVE_MALLOC_TRIM
  defsubr (&Smalloc_trim);
#endif

  Lisp_Object watcher;

  static union Aligned_Lisp_Subr Swatch_gc_cons_threshold =
     {{{ PSEUDOVECTOR_FLAG | (PVEC_SUBR << PSEUDOVECTOR_AREA_BITS) },
       { .a4 = watch_gc_cons_threshold },
       4, 4, "watch_gc_cons_threshold", {0}, lisp_h_Qnil}};
  XSETSUBR (watcher, &Swatch_gc_cons_threshold.s);
  Fadd_variable_watcher (Qgc_cons_threshold, watcher);

  static union Aligned_Lisp_Subr Swatch_gc_cons_percentage =
     {{{ PSEUDOVECTOR_FLAG | (PVEC_SUBR << PSEUDOVECTOR_AREA_BITS) },
       { .a4 = watch_gc_cons_percentage },
       4, 4, "watch_gc_cons_percentage", {0}, lisp_h_Qnil}};
  XSETSUBR (watcher, &Swatch_gc_cons_percentage.s);
  Fadd_variable_watcher (Qgc_cons_percentage, watcher);
}

#ifdef HAVE_X_WINDOWS
enum defined_HAVE_X_WINDOWS { defined_HAVE_X_WINDOWS = true };
#else
enum defined_HAVE_X_WINDOWS { defined_HAVE_X_WINDOWS = false };
#endif

#ifdef HAVE_PGTK
enum defined_HAVE_PGTK { defined_HAVE_PGTK = true };
#else
enum defined_HAVE_PGTK { defined_HAVE_PGTK = false };
#endif

/* When compiled with GCC, GDB might say "No enum type named
   pvec_type" if we don't have at least one symbol with that type, and
   then xbacktrace could fail.  Similarly for the other enums and
   their values.  Some non-GCC compilers don't like these constructs.  */
#ifdef __GNUC__
union
{
  enum CHARTAB_SIZE_BITS CHARTAB_SIZE_BITS;
  enum char_table_specials char_table_specials;
  enum char_bits char_bits;
  enum CHECK_LISP_OBJECT_TYPE CHECK_LISP_OBJECT_TYPE;
  enum DEFAULT_HASH_SIZE DEFAULT_HASH_SIZE;
  enum Lisp_Bits Lisp_Bits;
  enum Lisp_Compiled Lisp_Compiled;
  enum maxargs maxargs;
  enum MAX_ALLOCA MAX_ALLOCA;
  enum More_Lisp_Bits More_Lisp_Bits;
  enum pvec_type pvec_type;
  enum defined_HAVE_X_WINDOWS defined_HAVE_X_WINDOWS;
  enum defined_HAVE_PGTK defined_HAVE_PGTK;
} const EXTERNALLY_VISIBLE gdb_make_enums_visible = {0};
#endif	/* __GNUC__ */<|MERGE_RESOLUTION|>--- conflicted
+++ resolved
@@ -4004,13 +4004,8 @@
   if (symbol_free_list)
     {
       ASAN_UNPOISON_SYMBOL (symbol_free_list);
-<<<<<<< HEAD
       val = make_lisp_symbol (symbol_free_list);
       symbol_free_list = next_free_symbol (symbol_free_list);
-=======
-      XSETSYMBOL (val, symbol_free_list);
-      symbol_free_list = symbol_free_list->u.s.next;
->>>>>>> c77e35ef
     }
   else
     {
