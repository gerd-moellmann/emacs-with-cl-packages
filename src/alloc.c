--- conflicted
+++ resolved
@@ -3368,13 +3368,10 @@
     case PVEC_CHAR_TABLE:
     case PVEC_SUB_CHAR_TABLE:
     case PVEC_RECORD:
-<<<<<<< HEAD
     case PVEC_PACKAGE:
-=======
 #ifdef FLAT_BIGNUMS
     case PVEC_BIGNUM:
 #endif
->>>>>>> 1a339d54
       break;
     }
 }
