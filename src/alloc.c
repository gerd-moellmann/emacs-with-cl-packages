--- conflicted
+++ resolved
@@ -923,9 +923,6 @@
 void *lisp_malloc_loser EXTERNALLY_VISIBLE;
 #endif
 
-<<<<<<< HEAD
-#ifndef HAVE_MPS
-=======
 /* Allocate memory for Lisp data.
    NBYTES is the number of bytes to allocate;
    it must be a multiple of LISP_ALIGNMENT.
@@ -939,7 +936,6 @@
    a pointer P; that way, if T is an enum Lisp_Type value and
    L == make_lisp_ptr (P, T), then XPNTR (L) == P and XTYPE (L) == T.  */
 
->>>>>>> a8e85243
 static void *
 lisp_malloc (size_t nbytes, bool clearit, enum mem_type type)
 {
