--- conflicted
+++ resolved
@@ -513,19 +513,6 @@
 
 int staticidx;
 
-<<<<<<< HEAD
-/* Return PTR rounded up to the next multiple of ALIGNMENT.  */
-
-#ifndef HAVE_ALIGNED_ALLOC
-static void *
-pointer_align (void *ptr, int alignment)
-{
-  return (void *) ROUNDUP ((uintptr_t) ptr, alignment);
-}
-#endif
-
-=======
->>>>>>> 20e3959d
 /* Extract the pointer hidden within O.  */
 
 static ATTRIBUTE_NO_SANITIZE_UNDEFINED void *
