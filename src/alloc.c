/* Storage allocation and gc for GNU Emacs Lisp interpreter.

Copyright (C) 1985-2025 Free Software Foundation, Inc.

This file is part of GNU Emacs.

GNU Emacs is free software: you can redistribute it and/or modify
it under the terms of the GNU General Public License as published by
the Free Software Foundation, either version 3 of the License, or (at
your option) any later version.

GNU Emacs is distributed in the hope that it will be useful,
but WITHOUT ANY WARRANTY; without even the implied warranty of
MERCHANTABILITY or FITNESS FOR A PARTICULAR PURPOSE.  See the
GNU General Public License for more details.

You should have received a copy of the GNU General Public License
along with GNU Emacs.  If not, see <https://www.gnu.org/licenses/>.  */

#include <config.h>

#include <errno.h>
#include <stdint.h>
#include <stdlib.h>
#include <limits.h>		/* For CHAR_BIT.  */
#include <signal.h>		/* For SIGABRT, SIGDANGER.  */

#ifdef HAVE_PTHREAD
#include <pthread.h>
#endif

#include "lisp.h"
#include "igc.h"
#include "bignum.h"
#include "dispextern.h"
#include "intervals.h"
#include "sysstdio.h"
#include "systime.h"
#include "character.h"
#include "buffer.h"
#include "marker-vector.h"
#include "window.h"
#include "keyboard.h"
#include "frame.h"
#include "blockinput.h"
#include "pdumper.h"
#include "process.h"
#include "termhooks.h"		/* For struct terminal.  */
#include "itree.h"
#ifdef HAVE_WINDOW_SYSTEM
#include TERM_HEADER
#endif /* HAVE_WINDOW_SYSTEM */

#if defined HAVE_ANDROID && !defined ANDROID_STUBIFY
#include "sfntfont.h"
#endif

#ifdef HAVE_TREE_SITTER
#include "treesit.h"
#endif

#include <flexmember.h>
#include <verify.h>
#include <execinfo.h>           /* For backtrace.  */

#ifdef HAVE_LINUX_SYSINFO
#include <sys/sysinfo.h>
#endif

#ifdef MSDOS
#include "dosfns.h"		/* For dos_memory_info.  */
#endif

#ifdef HAVE_MALLOC_H
# include <malloc.h>
#endif

#if (defined ENABLE_CHECKING \
     && defined HAVE_VALGRIND_VALGRIND_H && !defined USE_VALGRIND)
# define USE_VALGRIND 1
#endif

#if USE_VALGRIND
#include <valgrind/valgrind.h>
#include <valgrind/memcheck.h>
#endif

/* AddressSanitizer exposes additional functions for manually marking
   memory as poisoned/unpoisoned.  When ASan is enabled and the needed
   header is available, memory is poisoned when:

   * An ablock is freed (lisp_align_free), or ablocks are initially
   allocated (lisp_align_malloc).
   * An interval_block is initially allocated (make_interval).
   * A dead INTERVAL is put on the interval free list
   (sweep_intervals).
   * A sdata is marked as dead (sweep_strings, pin_string).
   * An sblock is initially allocated (allocate_string_data).
   * A string_block is initially allocated (allocate_string).
   * A dead string is put on string_free_list (sweep_strings).
   * A float_block is initially allocated (make_float).
   * A dead float is put on float_free_list.
   * A cons_block is initially allocated (Fcons).
   * A dead cons is put on cons_free_list (sweep_cons).
   * A dead vector is put on vector_free_list (setup_on_free_list),
   or a new vector block is allocated (allocate_vector_from_block).
   Accordingly, objects reused from the free list are unpoisoned.

   This feature can be disabled with the run-time flag
   `allow_user_poisoning' set to zero.  */
#if ADDRESS_SANITIZER && defined HAVE_SANITIZER_ASAN_INTERFACE_H \
  && !defined GC_ASAN_POISON_OBJECTS
# define GC_ASAN_POISON_OBJECTS 1
# include <sanitizer/asan_interface.h>
#else
# define GC_ASAN_POISON_OBJECTS 0
#endif

/* GC_CHECK_MARKED_OBJECTS means do sanity checks on allocated objects.
   We turn that on by default when ENABLE_CHECKING is defined;
   define GC_CHECK_MARKED_OBJECTS to zero to disable.  */

#if defined ENABLE_CHECKING && !defined GC_CHECK_MARKED_OBJECTS
# define GC_CHECK_MARKED_OBJECTS 1
#endif

/* GC_MALLOC_CHECK defined means perform validity checks of malloc'd
   memory.  Can do this only if using gmalloc.c and if not checking
   marked objects.  */

#if (defined SYSTEM_MALLOC || defined DOUG_LEA_MALLOC \
     || GC_CHECK_MARKED_OBJECTS)
#undef GC_MALLOC_CHECK
#endif

#include <unistd.h>
#include <fcntl.h>

#ifdef USE_GTK
# include "gtkutil.h"
#endif
#ifdef WINDOWSNT
#include "w32.h"
#include "w32heap.h"	/* for sbrk */
#endif

/* A type with alignment at least as large as any object that Emacs
   allocates.  This is not max_align_t because some platforms (e.g.,
   mingw) have buggy malloc implementations that do not align for
   max_align_t.  This union contains types of all GCALIGNED_STRUCT
   components visible here.  */
union emacs_align_type
{
  struct frame frame;
  struct Lisp_Bignum Lisp_Bignum;
  struct Lisp_CondVar Lisp_CondVar;
  struct Lisp_Finalizer Lisp_Finalizer;
  struct Lisp_Float Lisp_Float;
  struct Lisp_Hash_Table Lisp_Hash_Table;
  struct Lisp_Marker Lisp_Marker;
  struct Lisp_Misc_Ptr Lisp_Misc_Ptr;
  struct Lisp_Mutex Lisp_Mutex;
  struct Lisp_Overlay Lisp_Overlay;
  struct Lisp_Subr Lisp_Subr;
  struct Lisp_Sqlite Lisp_Sqlite;
  struct Lisp_User_Ptr Lisp_User_Ptr;
  struct terminal terminal;
  struct thread_state thread_state;
  struct window window;

  /* Omit the following since they would require including process.h
     etc, or because they are defined with flexible array members, which
     are rejected by some C99 compilers when this union subsequently
     appears in an `alignof' expression.  In practice their alignments
     never exceed that of the structs already listed.  */
#if 0
  struct Lisp_Bool_Vector Lisp_Bool_Vector;
  struct Lisp_Char_Table Lisp_Char_Table;
  struct Lisp_Sub_Char_Table Lisp_Sub_Char_Table;
  struct Lisp_Module_Function Lisp_Module_Function;
  struct Lisp_Process Lisp_Process;
  struct Lisp_Vector Lisp_Vector;
  struct save_window_data save_window_data;
  struct scroll_bar scroll_bar;
  struct xwidget_view xwidget_view;
  struct xwidget xwidget;
#endif
};

#ifdef HAVE_MPS
# pragma GCC diagnostic push
# pragma GCC diagnostic ignored "-Wunused-macros"
#endif	/* HAVE_MPS */

/* MALLOC_SIZE_NEAR (N) is a good number to pass to malloc when
   allocating a block of memory with size close to N bytes.
   For best results N should be a power of 2.

   When calculating how much memory to allocate, GNU malloc (SIZE)
   adds sizeof (size_t) to SIZE for internal overhead, and then rounds
   up to a multiple of MALLOC_ALIGNMENT.  Emacs can improve
   performance a bit on GNU platforms by arranging for the resulting
   size to be a power of two.  This heuristic is good for glibc 2.26
   (2017) and later, and does not affect correctness on other
   platforms.  */

#define MALLOC_SIZE_NEAR(n) \
  (ROUNDUP (max (n, sizeof (size_t)), MALLOC_ALIGNMENT) - sizeof (size_t))
#ifdef __i386
enum { MALLOC_ALIGNMENT = 16 };
#else
enum { MALLOC_ALIGNMENT = max (2 * sizeof (size_t), alignof (long double)) };
#endif

#ifdef DOUG_LEA_MALLOC

/* Specify maximum number of areas to mmap.  It would be nice to use a
   value that explicitly means "no limit".  */

# define MMAP_MAX_AREAS 100000000

/* Restore the dumped malloc state.  Because malloc can be invoked
   even before main (e.g. by the dynamic linker), the dumped malloc
   state must be restored as early as possible using this special hook.  */
static void
malloc_initialize_hook (void)
{
  static bool malloc_using_checking;

  if (! initialized)
    {
      malloc_using_checking = getenv ("MALLOC_CHECK_") != NULL;
    }
  else
    {
      if (!malloc_using_checking)
	{
	  /* Work around a bug in glibc's malloc.  MALLOC_CHECK_ must be
	     ignored if the heap to be restored was constructed without
	     malloc checking.  Can't use unsetenv, since that calls malloc.  */
	  char **p = environ;
	  if (p)
	    for (; *p; p++)
	      if (strncmp (*p, "MALLOC_CHECK_=", 14) == 0)
		{
		  do
		    *p = p[1];
		  while (*++p);

		  break;
		}
	}
    }
}

/* Declare the malloc initialization hook, which runs before 'main' starts.
   EXTERNALLY_VISIBLE works around Bug#22522.  */
typedef void (*voidfuncptr) (void);
# ifndef __MALLOC_HOOK_VOLATILE
#  define __MALLOC_HOOK_VOLATILE
# endif
voidfuncptr __MALLOC_HOOK_VOLATILE __malloc_initialize_hook EXTERNALLY_VISIBLE
  = malloc_initialize_hook;

#endif

/* Mark, unmark, query mark bit of a Lisp string.  S must be a pointer
   to a struct Lisp_String.  */

#define XMARK_STRING(S)		((S)->u.s.size |= ARRAY_MARK_FLAG)
#define XUNMARK_STRING(S)	((S)->u.s.size &= ~ARRAY_MARK_FLAG)
#define XSTRING_MARKED_P(S)	(((S)->u.s.size & ARRAY_MARK_FLAG) != 0)

#define XMARK_VECTOR(V)		((V)->header.size |= ARRAY_MARK_FLAG)
#define XUNMARK_VECTOR(V)	((V)->header.size &= ~ARRAY_MARK_FLAG)
#define XVECTOR_MARKED_P(V)	(((V)->header.size & ARRAY_MARK_FLAG) != 0)

/* Default value of gc_cons_threshold (see below).  */

#define GC_DEFAULT_THRESHOLD (100000 * word_size)

/* Global variables.  */
struct emacs_globals globals;

/* maybe_gc collects garbage if this goes negative.  */

EMACS_INT consing_until_gc;

#ifdef HAVE_PDUMPER
/* Number of finalizers run: used to loop over GC until we stop
   generating garbage.  */
int number_finalizers_run;
#endif

/* True during GC.  */

bool gc_in_progress;

/* System byte and object counts reported by GC.  */

/* Assume byte counts fit in uintptr_t and object counts fit into
   intptr_t.  */
typedef uintptr_t byte_ct;
typedef intptr_t object_ct;

/* Large-magnitude value for a threshold count, which fits in EMACS_INT.
   Using only half the EMACS_INT range avoids overflow hassles.
   There is no need to fit these counts into fixnums.  */
#define HI_THRESHOLD (EMACS_INT_MAX / 2)

/* Number of live and free conses etc. counted by the most-recent GC.  */

static struct gcstat
{
  object_ct total_conses, total_free_conses;
  object_ct total_symbols, total_free_symbols;
  object_ct total_strings, total_free_strings;
  byte_ct total_string_bytes;
  object_ct total_vectors, total_vector_slots, total_free_vector_slots;
  object_ct total_floats, total_free_floats;
  object_ct total_intervals, total_free_intervals;
  object_ct total_buffers;

  /* Size of the ancillary arrays of live hash-table and obarray objects.
     The objects themselves are not included (counted as vectors above).  */
  byte_ct total_hash_table_bytes;
} gcstat;

/* Total size of ancillary arrays of all allocated hash-table and obarray
   objects, both dead and alive.  This number is always kept up-to-date.  */
static ptrdiff_t hash_table_allocated_bytes = 0;

#ifndef HAVE_MPS
/* Points to memory space allocated as "spare", to be freed if we run
   out of memory.  We keep one large block, four cons-blocks, and
   two string blocks.  */

static char *spare_memory[7];

/* Amount of spare memory to keep in large reserve block, or to see
   whether this much is available when malloc fails on a larger request.  */

#define SPARE_MEMORY (1 << 14)
#endif

/* If positive, garbage collection is inhibited.  Otherwise, zero.  */

intptr_t garbage_collection_inhibited;

/* The GC threshold in bytes, the last time it was calculated
   from gc-cons-threshold and gc-cons-percentage.  */
static EMACS_INT gc_threshold;

/* If nonzero, this is a warning delivered by malloc and not yet
   displayed.  */

const char *pending_malloc_warning;

/* Maximum amount of C stack to save when a GC happens.  */

#ifndef MAX_SAVE_STACK
#define MAX_SAVE_STACK 16000
#endif

/* Buffer in which we save a copy of the C stack at each GC.  */

#if MAX_SAVE_STACK > 0
static char *stack_copy;
static ptrdiff_t stack_copy_size;

/* Copy to DEST a block of memory from SRC of size SIZE bytes,
   avoiding any address sanitization.  */

static void * ATTRIBUTE_NO_SANITIZE_ADDRESS
no_sanitize_memcpy (void *dest, void const *src, size_t size)
{
  if (! ADDRESS_SANITIZER)
    return memcpy (dest, src, size);
  else
    {
      size_t i;
      char *d = dest;
      char const *s = src;
      for (i = 0; i < size; i++)
	d[i] = s[i];
      return dest;
    }
}

#endif /* MAX_SAVE_STACK > 0 */

static struct Lisp_Vector *allocate_clear_vector (ptrdiff_t, bool);
#ifndef HAVE_MPS
static void mark_terminals (void);
static void gc_sweep (void);
static void mark_buffer (struct buffer *);
static void compact_small_strings (void);
static void free_large_strings (void);
static bool vector_marked_p (struct Lisp_Vector const *);
static bool vectorlike_marked_p (struct vectorlike_header const *);
static void set_vectorlike_marked (struct vectorlike_header *);
static bool interval_marked_p (INTERVAL);
static void set_interval_marked (INTERVAL);
#endif

#if !defined REL_ALLOC || defined SYSTEM_MALLOC || defined HYBRID_MALLOC
static void refill_memory_reserve (void);
#endif
extern Lisp_Object which_symbols (Lisp_Object, EMACS_INT) EXTERNALLY_VISIBLE;

#ifndef HAVE_MPS
/* When scanning the C stack for live Lisp objects, Emacs keeps track of
   what memory allocated via lisp_malloc and lisp_align_malloc is intended
   for what purpose.  This enumeration specifies the type of memory.  */

enum mem_type
{
  MEM_TYPE_NON_LISP,
  MEM_TYPE_CONS,
  MEM_TYPE_STRING,
  MEM_TYPE_SYMBOL,
  MEM_TYPE_FLOAT,
  /* Since all non-bool pseudovectors are small enough to be
     allocated from vector blocks, this memory type denotes
     large regular vectors and large bool pseudovectors.  */
  MEM_TYPE_VECTORLIKE,
  /* Special type to denote vector blocks.  */
  MEM_TYPE_VECTOR_BLOCK,
  /* Special type to denote reserved memory.  */
  MEM_TYPE_SPARE
};

static bool
deadp (Lisp_Object x)
{
  return BASE_EQ (x, dead_object ());
}

#ifdef GC_MALLOC_CHECK

enum mem_type allocated_mem_type;

#endif /* GC_MALLOC_CHECK */

/* A node in the red-black tree describing allocated memory containing
   Lisp data.  Each such block is recorded with its start and end
   address when it is allocated, and removed from the tree when it
   is freed.

   A red-black tree is a balanced binary tree with the following
   properties:

   1. Every node is either red or black.
   2. Every leaf is black.
   3. If a node is red, then both of its children are black.
   4. Every simple path from a node to a descendant leaf contains
   the same number of black nodes.
   5. The root is always black.

   When nodes are inserted into the tree, or deleted from the tree,
   the tree is "fixed" so that these properties are always true.

   A red-black tree with N internal nodes has height at most 2
   log(N+1).  Searches, insertions and deletions are done in O(log N).
   Please see a text book about data structures for a detailed
   description of red-black trees.  Any book worth its salt should
   describe them.  */

struct mem_node
{
  /* Children of this node.  These pointers are never NULL.  When there
     is no child, the value is MEM_NIL, which points to a dummy node.  */
  struct mem_node *left, *right;

  /* The parent of this node.  In the root node, this is NULL.  */
  struct mem_node *parent;

  /* Start and end of allocated region.  */
  void *start, *end;

  /* Node color.  */
  enum {MEM_BLACK, MEM_RED} color;

  /* Memory type.  */
  enum mem_type type;
};

/* Root of the tree describing allocated Lisp memory.  */

static struct mem_node *mem_root;

/* Lowest and highest known address in the heap.  */

static void *min_heap_address, *max_heap_address;

/* Sentinel node of the tree.  */

static struct mem_node mem_z;
#define MEM_NIL &mem_z

static struct mem_node *mem_insert (void *, void *, enum mem_type);
static void mem_insert_fixup (struct mem_node *);
static void mem_rotate_left (struct mem_node *);
static void mem_rotate_right (struct mem_node *);
static void mem_delete (struct mem_node *);
static void mem_delete_fixup (struct mem_node *);
static struct mem_node *mem_find (void *);

#endif // not HAVE_MPS

/* Addresses of staticpro'd variables.  */

Lisp_Object const *staticvec[NSTATICS];

/* Index of next unused slot in staticvec.  */

int staticidx;

/* Extract the pointer hidden within O.  */

static ATTRIBUTE_NO_SANITIZE_UNDEFINED void *
XPNTR (Lisp_Object a)
{
  return (BARE_SYMBOL_P (a)
	  ? (char *) lispsym + (XLI (a) - LISP_WORD_TAG (Lisp_Symbol))
	  : (char *) XLP (a) - (XLI (a) & ~VALMASK));
}

#ifndef HAVE_MPS
static void
XFLOAT_INIT (Lisp_Object f, double n)
{
  XFLOAT (f)->u.data = n;
}
#endif

/* Account for allocation of NBYTES in the heap.  This is a separate
   function to avoid hassles with implementation-defined conversion
   from unsigned to signed types.  */
static void
tally_consing (ptrdiff_t nbytes)
{
  consing_until_gc -= nbytes;
}

#ifdef DOUG_LEA_MALLOC
static bool
pointers_fit_in_lispobj_p (void)
{
  return (UINTPTR_MAX <= VAL_MAX) || USE_LSB_TAG;
}

static bool
mmap_lisp_allowed_p (void)
{
  /* If we can't store all memory addresses in our lisp objects, it's
     risky to let the heap use mmap and give us addresses from all
     over our address space.  */
  return pointers_fit_in_lispobj_p ();
}
#endif

/* Head of a circularly-linked list of extant finalizers. */
struct Lisp_Finalizer finalizers;

/* Head of a circularly-linked list of finalizers that must be invoked
   because we deemed them unreachable.  This list must be global, and
   not a local inside garbage_collect, in case we GC again while
   running finalizers.  */
struct Lisp_Finalizer doomed_finalizers;


/************************************************************************
				Malloc
 ************************************************************************/

#if defined SIGDANGER || (!defined SYSTEM_MALLOC)

/* Function malloc calls this if it finds we are near exhausting storage.  */

void
malloc_warning (const char *str)
{
  pending_malloc_warning = str;
}

#endif

/* Display an already-pending malloc warning.  */

void
display_malloc_warning (void)
{
  calln (Qdisplay_warning,
	 Qalloc,
	 build_string (pending_malloc_warning),
	 QCemergency);
  pending_malloc_warning = 0;
}

/* Called if we can't allocate relocatable space for a buffer.  */

void
buffer_memory_full (ptrdiff_t nbytes)
{
  /* If buffers use the relocating allocator, no need to free
     spare_memory, because we may have plenty of malloc space left
     that we could get, and if we don't, the malloc that fails will
     itself cause spare_memory to be freed.  If buffers don't use the
     relocating allocator, treat this like any other failing
     malloc.  */

#ifndef REL_ALLOC
  memory_full (nbytes);
#else
  /* This used to call error, but if we've run out of memory, we could
     get infinite recursion trying to build the string.  */
  xsignal (Qnil, Vmemory_signal_data);
#endif
}

/* A common multiple of the positive integers A and B.  Ideally this
   would be the least common multiple, but there's no way to do that
   as a constant expression in C, so do the best that we can easily do.  */
#define COMMON_MULTIPLE(a, b) \
  ((a) % (b) == 0 ? (a) : (b) % (a) == 0 ? (b) : (a) * (b))

/* Alignment needed for memory blocks managed by the garbage collector.  */
enum { LISP_ALIGNMENT = alignof (union { union emacs_align_type x;
					 GCALIGNED_UNION_MEMBER }) };
static_assert (LISP_ALIGNMENT % GCALIGNMENT == 0);

/* Emacs assumes that malloc (N) returns storage suitably aligned for
   any Lisp object whenever N is a multiple of LISP_ALIGNMENT.
   This Emacs assumption holds for current Emacs porting targets.

   On all current Emacs porting targets, it also happens that
   alignof (max_align_t) is a multiple of LISP_ALIGNMENT.
   Check this with a static_assert.  If the static_assert fails on an
   unusual platform, Emacs may well not work, so inspect this module's
   source code carefully with the unusual platform's quirks in mind.

   In practice the static_assert works even for buggy platforms where
   malloc can yield an unaligned address if given a large but unaligned
   size; Emacs avoids the bug because it aligns the size before calling
   malloc.  The static_assert also works for MinGW circa 2020, where
   alignof (max_align_t) is 16 even though the malloc alignment is only 8;
   Emacs avoids the bug because on this platform it never does anything
   that requires an alignment of 16.  */
enum { MALLOC_IS_LISP_ALIGNED = alignof (max_align_t) % LISP_ALIGNMENT == 0 };
static_assert (MALLOC_IS_LISP_ALIGNED);

#define MALLOC_PROBE(size)			\
  do {						\
    if (profiler_memory_running)		\
      malloc_probe (size);			\
  } while (0)

/* Like malloc but check for no memory and block interrupt input.  */

void *
xmalloc (size_t size)
{
  void *val = malloc (size);
  if (!val)
    memory_full (size);
  MALLOC_PROBE (size);
  return val;
}

/* Like the above, but zeroes out the memory just allocated.  */

void *
xzalloc (size_t size)
{
  void *val = calloc (1, size);
  if (!val)
    memory_full (size);
  MALLOC_PROBE (size);
  return val;
}

/* Like realloc but check for no memory and block interrupt input.  */

void *
xrealloc (void *block, size_t size)
{
  void *val = realloc (block, size);
  if (!val)
    memory_full (size);
  MALLOC_PROBE (size);
  return val;
}


/* Like free but block interrupt input.  */

void
xfree (void *block)
{
  if (!block)
    return;
  if (pdumper_object_p (block))
    return;
<<<<<<< HEAD
#if defined (ENABLE_CHECKING) && defined (HAVE_MPS)
  igc_check_freeable (block);
#endif
  MALLOC_BLOCK_INPUT;
=======
>>>>>>> a7f5d183
  free (block);
  /* We don't call refill_memory_reserve here
     because in practice the call in r_alloc_free seems to suffice.  */
}


/* Other parts of Emacs pass large int values to allocator functions
   expecting ptrdiff_t.  This is portable in practice, but check it to
   be safe.  */
static_assert (INT_MAX <= PTRDIFF_MAX);


/* Allocate an array of NITEMS items, each of size ITEM_SIZE.
   Signal an error on memory exhaustion, and block interrupt input.  */

void *
xnmalloc (ptrdiff_t nitems, ptrdiff_t item_size)
{
  eassert (0 <= nitems && 0 < item_size);
  ptrdiff_t nbytes;
  if (ckd_mul (&nbytes, nitems, item_size) || SIZE_MAX < nbytes)
    memory_full (SIZE_MAX);
  return xmalloc (nbytes);
}


/* Reallocate an array PA to make it of NITEMS items, each of size ITEM_SIZE.
   Signal an error on memory exhaustion, and block interrupt input.  */

void *
xnrealloc (void *pa, ptrdiff_t nitems, ptrdiff_t item_size)
{
  eassert (0 <= nitems && 0 < item_size);
  ptrdiff_t nbytes;
  if (ckd_mul (&nbytes, nitems, item_size) || SIZE_MAX < nbytes)
    memory_full (SIZE_MAX);
  return xrealloc (pa, nbytes);
}


/* Calculate the new allocation size for xpalloc, for growing PA, which
   points to an array of *NITEMS items, and return the size of the new
   allocation, updating *NITEMS to reflect this new size.  This new array
   would contain at least NITEMS_INCR_MIN more items, but will not
   contain more than NITEMS_MAX items total.  ITEM_SIZE is the size of
   each item, in bytes.

   ITEM_SIZE and NITEMS_INCR_MIN must be positive.  *NITEMS must be
   nonnegative.  If NITEMS_MAX is -1, it is treated as if it were
   infinity.

   If PA is null, then calculate the size of a new array.

   If memory exhaustion is certain to occur, set *NITEMS to zero if PA
   is null, and signal an error (i.e., do not return).  */

ptrdiff_t
xpalloc_nbytes (void *pa, ptrdiff_t *nitems, ptrdiff_t nitems_incr_min,
		ptrdiff_t nitems_max, ptrdiff_t item_size)
{
  ptrdiff_t n0 = *nitems;
  eassume (0 < item_size && 0 < nitems_incr_min && 0 <= n0 && -1 <= nitems_max);

  /* The approximate size to use for initial small allocation
     requests.  This is the largest "small" request for the GNU C
     library malloc.  */
  enum { DEFAULT_MXFAST = 64 * sizeof (size_t) / 4 };

  /* If the array is tiny, grow it to about (but no greater than)
     DEFAULT_MXFAST bytes.  Otherwise, grow it by about 50%.
     Adjust the growth according to three constraints: NITEMS_INCR_MIN,
     NITEMS_MAX, and what the C language can represent safely.  */

  ptrdiff_t n, nbytes;
  if (ckd_add (&n, n0, n0 >> 1))
    n = PTRDIFF_MAX;
  if (0 <= nitems_max && nitems_max < n)
    n = nitems_max;

  ptrdiff_t adjusted_nbytes
    = ((ckd_mul (&nbytes, n, item_size) || SIZE_MAX < nbytes)
       ? min (PTRDIFF_MAX, SIZE_MAX)
       : nbytes < DEFAULT_MXFAST ? DEFAULT_MXFAST : 0);
  if (adjusted_nbytes)
    {
      n = adjusted_nbytes / item_size;
      nbytes = adjusted_nbytes - adjusted_nbytes % item_size;
    }

  if (! pa)
    *nitems = 0;
  if (n - n0 < nitems_incr_min
      && (ckd_add (&n, n0, nitems_incr_min)
	  || (0 <= nitems_max && nitems_max < n)
	  || ckd_mul (&nbytes, n, item_size)))
    memory_full (SIZE_MAX);
  *nitems = n;
  return nbytes;
}

/* Grow PA, which points to an array of *NITEMS items, and return the
   location of the reallocated array, updating *NITEMS to reflect its
   new size.  The new array will contain at least NITEMS_INCR_MIN more
   items, but will not contain more than NITEMS_MAX items total.
   ITEM_SIZE is the size of each item, in bytes.

   ITEM_SIZE and NITEMS_INCR_MIN must be positive.  *NITEMS must be
   nonnegative.  If NITEMS_MAX is -1, it is treated as if it were
   infinity.

   If PA is null, then allocate a new array instead of reallocating
   the old one.

   Block interrupt input as needed.  If memory exhaustion occurs, set
   *NITEMS to zero if PA is null, and signal an error (i.e., do not
   return).

   Thus, to grow an array A without saving its old contents, do
   { xfree (A); A = NULL; A = xpalloc (NULL, &AITEMS, ...); }.
   The A = NULL avoids a dangling pointer if xpalloc exhausts memory
   and signals an error, and later this code is reexecuted and
   attempts to free A.  */

void *
xpalloc (void *pa, ptrdiff_t *nitems, ptrdiff_t nitems_incr_min,
	 ptrdiff_t nitems_max, ptrdiff_t item_size)
{
  ptrdiff_t nitems_new = *nitems;
  ptrdiff_t nbytes = xpalloc_nbytes (pa, &nitems_new, nitems_incr_min,
				     nitems_max, item_size);
  pa = xrealloc (pa, nbytes);
  *nitems = nitems_new;
  return pa;
}


/* Like strdup, but uses xmalloc.  */

char *
xstrdup (const char *s)
{
  ptrdiff_t size;
  eassert (s);
  size = strlen (s) + 1;
  return memcpy (xmalloc (size), s, size);
}

/* Like above, but duplicates Lisp string to C string.  */

char *
xlispstrdup (Lisp_Object string)
{
  ptrdiff_t size = SBYTES (string) + 1;
  return memcpy (xmalloc (size), SSDATA (string), size);
}

/* Assign to *PTR a copy of STRING, freeing any storage *PTR formerly
   pointed to.  If STRING is null, assign it without copying anything.
   Allocate before freeing, to avoid a dangling pointer if allocation
   fails.  */

void
dupstring (char **ptr, char const *string)
{
  char *old = *ptr;
  *ptr = string ? xstrdup (string) : 0;
  xfree (old);
}


/* Like putenv, but (1) use the equivalent of xmalloc and (2) the
   argument is a const pointer.  */

void
xputenv (char const *string)
{
  if (putenv ((char *) string) != 0)
    memory_full (0);
}

/* Return a newly allocated memory block of SIZE bytes, remembering
   to free it when unwinding.  */
void *
record_xmalloc (size_t size)
{
  void *p = xmalloc (size);
  record_unwind_protect_ptr (xfree, p);
  return p;
}


#if ! USE_LSB_TAG
extern void *lisp_malloc_loser;
void *lisp_malloc_loser EXTERNALLY_VISIBLE;
#endif

#ifndef HAVE_MPS

/* Allocate memory for Lisp data.
   NBYTES is the number of bytes to allocate;
   it must be a multiple of LISP_ALIGNMENT.
   If CLEARIT, arrange for the allocated memory to be cleared
   by using calloc, which can be faster than malloc+memset.
   TYPE describes the intended use of the allocated memory block
   (for strings, for conses, ...).
   Return a null pointer if and only if allocation failed.

   Code allocating heap memory for Lisp should use this function to get
   a pointer P; that way, if T is an enum Lisp_Type value and
   L == make_lisp_ptr (P, T), then XPNTR (L) == P and XTYPE (L) == T.  */

static void *
lisp_malloc (size_t nbytes, bool clearit, enum mem_type type)
{
#ifdef GC_MALLOC_CHECK
  allocated_mem_type = type;
#endif

  void *val = clearit ? calloc (1, nbytes) : malloc (nbytes);

#if ! USE_LSB_TAG
  /* If the memory just allocated cannot be addressed thru a Lisp
     object's pointer, and it needs to be,
     that's equivalent to running out of memory.  */
  if (val && type != MEM_TYPE_NON_LISP)
    {
      Lisp_Object tem;
      XSETCONS (tem, (char *) val + nbytes - 1);
      if ((char *) XCONS (tem) != (char *) val + nbytes - 1)
	{
	  lisp_malloc_loser = val;
	  free (val);
	  val = 0;
	}
    }
#endif

#ifndef GC_MALLOC_CHECK
  if (val && type != MEM_TYPE_NON_LISP)
    mem_insert (val, (char *) val + nbytes, type);
#endif

  if (!val)
    memory_full (nbytes);
  MALLOC_PROBE (nbytes);
  return val;
}

/* Free BLOCK.  This must be called to free memory allocated with a
   call to lisp_malloc.  */

static void
lisp_free (void *block)
{
  if (pdumper_object_p (block))
    return;

#ifndef GC_MALLOC_CHECK
  struct mem_node *m = mem_find (block);
#endif
  free (block);
#ifndef GC_MALLOC_CHECK
  mem_delete (m);
#endif
}

#endif // not HAVE_MPS

/*****  Allocation of aligned blocks of memory to store Lisp data.  *****/

/* The entry point is lisp_align_malloc which returns blocks of at most
   BLOCK_BYTES and guarantees they are aligned on a BLOCK_ALIGN boundary.  */

/* Byte alignment of storage blocks.  */
# define BLOCK_ALIGN (1 << 15)
static_assert (POWER_OF_2 (BLOCK_ALIGN));

/* Use aligned_alloc if it or a simple substitute is available. */

#if (defined HAVE_ALIGNED_ALLOC					\
     || (!defined SYSTEM_MALLOC && !defined DOUG_LEA_MALLOC))
# define USE_ALIGNED_ALLOC 1
#elif defined HAVE_POSIX_MEMALIGN
# define USE_ALIGNED_ALLOC 1
# define aligned_alloc my_aligned_alloc /* Avoid collision with lisp.h.  */
static void *
aligned_alloc (size_t alignment, size_t size)
{
  /* POSIX says the alignment must be a power-of-2 multiple of sizeof (void *).
     Verify this for all arguments this function is given.  */
  static_assert (BLOCK_ALIGN % sizeof (void *) == 0
		 && POWER_OF_2 (BLOCK_ALIGN / sizeof (void *)));
  eassert (alignment == BLOCK_ALIGN);

  void *p;
  return posix_memalign (&p, alignment, size) == 0 ? p : 0;
}
#endif

/* Padding to leave at the end of a malloc'd block.  This is to give
   malloc a chance to minimize the amount of memory wasted to alignment.
   It should be tuned to the particular malloc library used.
   On glibc-2.3.2, malloc never tries to align, so a padding of 0 is best.
   aligned_alloc on the other hand would ideally prefer a value of 4
   because otherwise, there's 1020 bytes wasted between each ablocks.
   In Emacs, testing shows that those 1020 can most of the time be
   efficiently used by malloc to place other objects, so a value of 0 can
   still preferable unless you have a lot of aligned blocks and virtually
   nothing else.  */
#define BLOCK_PADDING 0
#define BLOCK_BYTES \
  (BLOCK_ALIGN - sizeof (struct ablocks *) - BLOCK_PADDING)

/* Internal data structures and constants.  */

#define ABLOCKS_SIZE 16

/* An aligned block of memory.  */
struct ablock
{
  union
  {
    char payload[BLOCK_BYTES];
    struct ablock *next_free;
  } x;

  /* ABASE is the aligned base of the ablocks.  It is overloaded to
     hold a virtual "busy" field that counts twice the number of used
     ablock values in the parent ablocks, plus one if the real base of
     the parent ablocks is ABASE (if the "busy" field is even, the
     word before the first ablock holds a pointer to the real base).
     The first ablock has a "busy" ABASE, and the others have an
     ordinary pointer ABASE.  To tell the difference, the code assumes
     that pointers, when cast to uintptr_t, are at least 2 *
     ABLOCKS_SIZE + 1.  */
  struct ablocks *abase;

  /* The padding of all but the last ablock is unused.  The padding of
     the last ablock in an ablocks is not allocated.  */
#if BLOCK_PADDING
  char padding[BLOCK_PADDING];
#endif
};

/* A bunch of consecutive aligned blocks.  */
struct ablocks
{
  struct ablock blocks[ABLOCKS_SIZE];
};

/* Size of the block requested from malloc or aligned_alloc.  */
#define ABLOCKS_BYTES (sizeof (struct ablocks) - BLOCK_PADDING)

#define ABLOCK_ABASE(block) \
  (((uintptr_t) (block)->abase) <= (1 + 2 * ABLOCKS_SIZE)	\
   ? (struct ablocks *) (block)					\
   : (block)->abase)

/* Virtual `busy' field.  */
#define ABLOCKS_BUSY(a_base) ((a_base)->blocks[0].abase)

/* Pointer to the (not necessarily aligned) malloc block.  */
#ifdef USE_ALIGNED_ALLOC
#define ABLOCKS_BASE(abase) (abase)
#else
#define ABLOCKS_BASE(abase) \
  (1 & (intptr_t) ABLOCKS_BUSY (abase) ? abase : ((void **) (abase))[-1])
#endif

#if GC_ASAN_POISON_OBJECTS
# define ASAN_POISON_ABLOCK(b) \
  __asan_poison_memory_region (&(b)->x, sizeof ((b)->x))
# define ASAN_UNPOISON_ABLOCK(b) \
  __asan_unpoison_memory_region (&(b)->x, sizeof ((b)->x))
#else
# define ASAN_POISON_ABLOCK(b) ((void) 0)
# define ASAN_UNPOISON_ABLOCK(b) ((void) 0)
#endif

#ifndef HAVE_MPS
/* The list of free ablock.   */
static struct ablock *free_ablock;

#if !USE_ALIGNED_ALLOC

static void *
pointer_align (void *ptr, int alignment)
{
  return (void *) ROUNDUP ((uintptr_t) ptr, alignment);
}

#endif /* !USE_ALIGNED_ALLOC */

/* Allocate an aligned block of nbytes.
   Alignment is on a multiple of BLOCK_ALIGN and `nbytes' has to be
   smaller or equal to BLOCK_BYTES.  */
static void *
lisp_align_malloc (size_t nbytes, enum mem_type type)
{
  void *base, *val;
  struct ablocks *abase;

  eassert (nbytes <= BLOCK_BYTES);

#ifdef GC_MALLOC_CHECK
  allocated_mem_type = type;
#endif

  if (!free_ablock)
    {
      int i;
      bool aligned;

#ifdef DOUG_LEA_MALLOC
      if (!mmap_lisp_allowed_p ())
        mallopt (M_MMAP_MAX, 0);
#endif

#ifdef USE_ALIGNED_ALLOC
      static_assert (ABLOCKS_BYTES % BLOCK_ALIGN == 0);
      abase = base = aligned_alloc (BLOCK_ALIGN, ABLOCKS_BYTES);
#else
      base = malloc (ABLOCKS_BYTES);
      abase = pointer_align (base, BLOCK_ALIGN);
#endif

      if (base == 0)
	memory_full (ABLOCKS_BYTES);

      aligned = (base == abase);
      if (!aligned)
	((void **) abase)[-1] = base;

#ifdef DOUG_LEA_MALLOC
      if (!mmap_lisp_allowed_p ())
          mallopt (M_MMAP_MAX, MMAP_MAX_AREAS);
#endif

#if ! USE_LSB_TAG
      /* If the memory just allocated cannot be addressed thru a Lisp
	 object's pointer, and it needs to be, that's equivalent to
	 running out of memory.  */
      if (type != MEM_TYPE_NON_LISP)
	{
	  Lisp_Object tem;
	  char *end = (char *) base + ABLOCKS_BYTES - 1;
	  XSETCONS (tem, end);
	  if ((char *) XCONS (tem) != end)
	    {
	      lisp_malloc_loser = base;
	      free (base);
	      memory_full (SIZE_MAX);
	    }
	}
#endif

      /* Initialize the blocks and put them on the free list.
	 If `base' was not properly aligned, we can't use the last block.  */
      for (i = 0; i < (aligned ? ABLOCKS_SIZE : ABLOCKS_SIZE - 1); i++)
	{
	  abase->blocks[i].abase = abase;
	  abase->blocks[i].x.next_free = free_ablock;
	  ASAN_POISON_ABLOCK (&abase->blocks[i]);
	  free_ablock = &abase->blocks[i];
	}
      intptr_t ialigned = aligned;
      ABLOCKS_BUSY (abase) = (struct ablocks *) ialigned;

      eassert ((uintptr_t) abase % BLOCK_ALIGN == 0);
      eassert (ABLOCK_ABASE (&abase->blocks[3]) == abase); /* 3 is arbitrary */
      eassert (ABLOCK_ABASE (&abase->blocks[0]) == abase);
      eassert (ABLOCKS_BASE (abase) == base);
      eassert ((intptr_t) ABLOCKS_BUSY (abase) == aligned);
    }

  ASAN_UNPOISON_ABLOCK (free_ablock);
  abase = ABLOCK_ABASE (free_ablock);
  ABLOCKS_BUSY (abase)
    = (struct ablocks *) (2 + (intptr_t) ABLOCKS_BUSY (abase));
  val = free_ablock;
  free_ablock = free_ablock->x.next_free;

#ifndef GC_MALLOC_CHECK
  if (type != MEM_TYPE_NON_LISP)
    mem_insert (val, (char *) val + nbytes, type);
#endif

  MALLOC_PROBE (nbytes);

  eassert (0 == ((uintptr_t) val) % BLOCK_ALIGN);
  return val;
}

static void
lisp_align_free (void *block)
{
  struct ablock *ablock = block;
  struct ablocks *abase = ABLOCK_ABASE (ablock);

#ifndef GC_MALLOC_CHECK
  mem_delete (mem_find (block));
#endif
  /* Put on free list.  */
  ablock->x.next_free = free_ablock;
  ASAN_POISON_ABLOCK (ablock);
  free_ablock = ablock;
  /* Update busy count.  */
  intptr_t busy = (intptr_t) ABLOCKS_BUSY (abase) - 2;
  eassume (0 <= busy && busy <= 2 * ABLOCKS_SIZE - 1);
  ABLOCKS_BUSY (abase) = (struct ablocks *) busy;

  if (busy < 2)
    { /* All the blocks are free.  */
      int i = 0;
      bool aligned = busy;
      struct ablock **tem = &free_ablock;
      struct ablock *atop = &abase->blocks[aligned ? ABLOCKS_SIZE : ABLOCKS_SIZE - 1];
      while (*tem)
	{
#if GC_ASAN_POISON_OBJECTS
	  __asan_unpoison_memory_region (&(*tem)->x,
					 sizeof ((*tem)->x));
#endif
	  if (*tem >= (struct ablock *) abase && *tem < atop)
	    {
	      i++;
	      *tem = (*tem)->x.next_free;
	    }
	  else
	    tem = &(*tem)->x.next_free;
	}
      eassert ((aligned & 1) == aligned);
      eassert (i == (aligned ? ABLOCKS_SIZE : ABLOCKS_SIZE - 1));
#ifdef USE_POSIX_MEMALIGN
      eassert ((uintptr_t) ABLOCKS_BASE (abase) % BLOCK_ALIGN == 0);
#endif
      free (ABLOCKS_BASE (abase));
    }
}

#endif // not HAVE_MPS


/***********************************************************************
			 Interval Allocation
 ***********************************************************************/

#ifndef HAVE_MPS

/* Number of intervals allocated in an interval_block structure.  */

enum { INTERVAL_BLOCK_SIZE
         = ((MALLOC_SIZE_NEAR (1024) - sizeof (struct interval_block *))
	    / sizeof (struct interval)) };

/* Intervals are allocated in chunks in the form of an interval_block
   structure.  */

struct interval_block
{
  /* Place `intervals' first, to preserve alignment.  */
  struct interval intervals[INTERVAL_BLOCK_SIZE];
  struct interval_block *next;
};

/* Current interval block.  Its `next' pointer points to older
   blocks.  */

static struct interval_block *interval_block;

/* Index in interval_block above of the next unused interval
   structure.  */

static int interval_block_index = INTERVAL_BLOCK_SIZE;

/* List of free intervals.  */

static INTERVAL interval_free_list;

#if GC_ASAN_POISON_OBJECTS
# define ASAN_POISON_INTERVAL_BLOCK(b)         \
  __asan_poison_memory_region ((b)->intervals, \
			       sizeof ((b)->intervals))
# define ASAN_UNPOISON_INTERVAL_BLOCK(b)         \
  __asan_unpoison_memory_region ((b)->intervals, \
				 sizeof ((b)->intervals))
# define ASAN_POISON_INTERVAL(i) \
  __asan_poison_memory_region (i, sizeof *(i))
# define ASAN_UNPOISON_INTERVAL(i) \
  __asan_unpoison_memory_region (i, sizeof *(i))
#else
# define ASAN_POISON_INTERVAL_BLOCK(b) ((void) 0)
# define ASAN_UNPOISON_INTERVAL_BLOCK(b) ((void) 0)
# define ASAN_POISON_INTERVAL(i) ((void) 0)
# define ASAN_UNPOISON_INTERVAL(i) ((void) 0)
#endif

#endif // not HAVE_MPS

/* Return a new interval.  */

INTERVAL
make_interval (void)
{
#ifdef HAVE_MPS
  return igc_make_interval ();
#else
  INTERVAL val;

  if (interval_free_list)
    {
      val = interval_free_list;
      ASAN_UNPOISON_INTERVAL (val);
      interval_free_list = INTERVAL_PARENT (interval_free_list);
    }
  else
    {
      if (interval_block_index == INTERVAL_BLOCK_SIZE)
	{
	  struct interval_block *newi
	    = lisp_malloc (sizeof *newi, false, MEM_TYPE_NON_LISP);

	  newi->next = interval_block;
	  ASAN_POISON_INTERVAL_BLOCK (newi);
	  interval_block = newi;
	  interval_block_index = 0;
	}
      val = &interval_block->intervals[interval_block_index++];
      ASAN_UNPOISON_INTERVAL (val);
    }

  tally_consing (sizeof (struct interval));
  intervals_consed++;
  RESET_INTERVAL (val);
  val->gcmarkbit = 0;
  return val;
#endif
}


/* Mark Lisp objects in interval I.  */
#ifndef HAVE_MPS
static void
mark_interval_tree_1 (INTERVAL i, void *dummy)
{
  /* Intervals should never be shared.  So, if extra internal checking is
     enabled, GC aborts if it seems to have visited an interval twice.  */
  eassert (!interval_marked_p (i));
  set_interval_marked (i);
  mark_object (i->plist);
}

/* Mark the interval tree rooted in I.  */

void
mark_interval_tree (INTERVAL i)
{
  if (i && !interval_marked_p (i))
    traverse_intervals_noorder (i, mark_interval_tree_1, NULL);
}
#endif

/***********************************************************************
			  String Allocation
 ***********************************************************************/

#ifndef HAVE_MPS
/* Lisp_Strings are allocated in string_block structures.  When a new
   string_block is allocated, all the Lisp_Strings it contains are
   added to a free-list string_free_list.  When a new Lisp_String is
   needed, it is taken from that list.  During the sweep phase of GC,
   string_blocks that are entirely free are freed, except two which
   we keep.

   String data is allocated from sblock structures.  Strings larger
   than LARGE_STRING_BYTES, get their own sblock, data for smaller
   strings is sub-allocated out of sblocks of size SBLOCK_SIZE.

   Sblocks consist internally of sdata structures, one for each
   Lisp_String.  The sdata structure points to the Lisp_String it
   belongs to.  The Lisp_String points back to the `u.data' member of
   its sdata structure.

   When a Lisp_String is freed during GC, it is put back on
   string_free_list, and its `data' member and its sdata's `string'
   pointer is set to null.  The size of the string is recorded in the
   `n.nbytes' member of the sdata.  So, sdata structures that are no
   longer used, can be easily recognized, and it's easy to compact the
   sblocks of small strings which we do in compact_small_strings.  */

/* Size in bytes of an sblock structure used for small strings.  */

enum { SBLOCK_SIZE = MALLOC_SIZE_NEAR (8192) };

/* Strings larger than this are considered large strings.  String data
   for large strings is allocated from individual sblocks.  */

#define LARGE_STRING_BYTES 1024

/* The layout of a nonnull string.  */

struct sdata
{
  /* Back-pointer to the string this sdata belongs to.  If null, this
     structure is free, and NBYTES (in this structure or in the union below)
     contains the string's byte size (the same value that STRING_BYTES
     would return if STRING were non-null).  If non-null, STRING_BYTES
     (STRING) is the size of the data, and DATA contains the string's
     contents.  */
  struct Lisp_String *string;

#ifdef GC_CHECK_STRING_BYTES
  ptrdiff_t nbytes;
#endif

  unsigned char data[FLEXIBLE_ARRAY_MEMBER];
};

/* A union describing string memory sub-allocated from an sblock.
   This is where the contents of Lisp strings are stored.  */

typedef union
{
  struct Lisp_String *string;

  /* When STRING is nonnull, this union is actually of type 'struct sdata',
     which has a flexible array member.  However, if implemented by
     giving this union a member of type 'struct sdata', the union
     could not be the last (flexible) member of 'struct sblock',
     because C99 prohibits a flexible array member from having a type
     that is itself a flexible array.  So, comment this member out here,
     but remember that the option's there when using this union.  */
#if 0
  struct sdata u;
#endif

  /* When STRING is null.  */
  struct
  {
    struct Lisp_String *string;
    ptrdiff_t nbytes;
  } n;
} sdata;

#define SDATA_NBYTES(S)	(S)->n.nbytes
#define SDATA_DATA(S)	((struct sdata *) (S))->data

enum { SDATA_DATA_OFFSET = offsetof (struct sdata, data) };

/* Structure describing a block of memory which is sub-allocated to
   obtain string data memory for strings.  Blocks for small strings
   are of fixed size SBLOCK_SIZE.  Blocks for large strings are made
   as large as needed.  */

struct sblock
{
  /* Next in list.  */
  struct sblock *next;

  /* Pointer to the next free sdata block.  This points past the end
     of the sblock if there isn't any space left in this block.  */
  sdata *next_free;

  /* String data.  */
  sdata data[FLEXIBLE_ARRAY_MEMBER];
};

/* Number of Lisp strings in a string_block structure.  */

enum { STRING_BLOCK_SIZE
         = ((MALLOC_SIZE_NEAR (1024) - sizeof (struct string_block *))
	    / sizeof (struct Lisp_String)) };

/* Structure describing a block from which Lisp_String structures
   are allocated.  */

struct string_block
{
  /* Place `strings' first, to preserve alignment.  */
  struct Lisp_String strings[STRING_BLOCK_SIZE];
  struct string_block *next;
};

/* Head and tail of the list of sblock structures holding Lisp string
   data.  We always allocate from current_sblock.  The NEXT pointers
   in the sblock structures go from oldest_sblock to current_sblock.  */

static struct sblock *oldest_sblock, *current_sblock;

/* List of sblocks for large strings.  */

static struct sblock *large_sblocks;

/* List of string_block structures.  */

static struct string_block *string_blocks;

/* Free-list of Lisp_Strings.  */

static struct Lisp_String *string_free_list;

/* Given a pointer to a Lisp_String S which is on the free-list
   string_free_list, return a pointer to its successor in the
   free-list.  */

#define NEXT_FREE_LISP_STRING(S) ((S)->u.next)

/* Return a pointer to the sdata structure belonging to Lisp string S.
   S must be live, i.e. S->data must not be null.  S->data is actually
   a pointer to the `u.data' member of its sdata structure; the
   structure starts at a constant offset in front of that.  */

#define SDATA_OF_STRING(S) ((sdata *) ((S)->u.s.data - SDATA_DATA_OFFSET))


#ifdef GC_CHECK_STRING_OVERRUN

/* Check for overrun in string data blocks by appending a small
   "cookie" after each allocated string data block, and check for the
   presence of this cookie during GC.  */
# define GC_STRING_OVERRUN_COOKIE_SIZE ROUNDUP (4, alignof (sdata))
static char const string_overrun_cookie[GC_STRING_OVERRUN_COOKIE_SIZE] =
  { '\xde', '\xad', '\xbe', '\xef', /* Perhaps some zeros here.  */ };

#else
# define GC_STRING_OVERRUN_COOKIE_SIZE 0
#endif

/* Return the size of an sdata structure large enough to hold N bytes
   of string data.  This counts the sdata structure, the N bytes, a
   terminating NUL byte, and alignment padding.  */

static ptrdiff_t
sdata_size (ptrdiff_t n)
{
  /* Reserve space for the nbytes union member even when N + 1 is less
     than the size of that member.  */
  ptrdiff_t unaligned_size = max (SDATA_DATA_OFFSET + n + 1,
				  sizeof (sdata));
  int sdata_align = max (FLEXALIGNOF (struct sdata), alignof (sdata));
  return (unaligned_size + sdata_align - 1) & ~(sdata_align - 1);
}

/* Extra bytes to allocate for each string.  */
#define GC_STRING_EXTRA GC_STRING_OVERRUN_COOKIE_SIZE

/* Exact bound on the number of bytes in a string, not counting the
   terminating null.  A string cannot contain more bytes than
   STRING_BYTES_BOUND, nor can it be so long that the size_t
   arithmetic in allocate_string_data would overflow while it is
   calculating a value to be passed to malloc.  */
static ptrdiff_t const STRING_BYTES_MAX =
  min (STRING_BYTES_BOUND,
       ((SIZE_MAX
	 - GC_STRING_EXTRA
	 - offsetof (struct sblock, data)
	 - SDATA_DATA_OFFSET)
	& ~(sizeof (EMACS_INT) - 1)));

#endif

/* Initialize string allocation.  Called from init_alloc_once.  */

#ifndef HAVE_MPS
static struct Lisp_String *allocate_string (void);
static void
allocate_string_data (struct Lisp_String *s,
		      EMACS_INT nchars, EMACS_INT nbytes, bool clearit,
		      bool immovable);
#endif

static void
init_strings (void)
{
#ifdef HAVE_MPS
  empty_multibyte_string = igc_make_multibyte_string (0, 0, false);
  empty_unibyte_string = igc_make_unibyte_string (0, 0, false);
#else
  /* String allocation code will return one of 'empty_*ibyte_string'
     when asked to construct a new 0-length string, so in order to build
     those special cases, we have to do it "by hand".  */
  struct Lisp_String *ems = allocate_string ();
  struct Lisp_String *eus = allocate_string ();
  ems->u.s.intervals = NULL;
  eus->u.s.intervals = NULL;
  allocate_string_data (ems, 0, 0, false, false);
  allocate_string_data (eus, 0, 0, false, false);
  /* We can't use 'STRING_SET_UNIBYTE' because this one includes a hack
   * to redirect its arg to 'empty_unibyte_string' when nbytes == 0. */
  eus->u.s.size_byte = -1;
  XSETSTRING (empty_multibyte_string, ems);
  XSETSTRING (empty_unibyte_string, eus);
#endif
  staticpro (&empty_unibyte_string);
  staticpro (&empty_multibyte_string);
}

#ifndef HAVE_MPS
#if GC_ASAN_POISON_OBJECTS
/* Prepare s for denoting a free sdata struct, i.e, poison all bytes
   in the flexible array member, except the first SDATA_OFFSET bytes.
   This is only effective for strings of size n where n > sdata_size(n).
 */
# define ASAN_PREPARE_DEAD_SDATA(s, size)                          \
  do {                                                             \
    __asan_poison_memory_region (s, sdata_size (size));		   \
    __asan_unpoison_memory_region (&(s)->string,		   \
				   sizeof (struct Lisp_String *)); \
    __asan_unpoison_memory_region (&SDATA_NBYTES (s),		   \
				   sizeof SDATA_NBYTES (s));	   \
   } while (false)
/* Prepare s for storing string data for NBYTES bytes.  */
# define ASAN_PREPARE_LIVE_SDATA(s, nbytes) \
  __asan_unpoison_memory_region (s, sdata_size (nbytes))
# define ASAN_POISON_SBLOCK_DATA(b, size) \
  __asan_poison_memory_region ((b)->data, size)
# define ASAN_POISON_STRING_BLOCK(b) \
  __asan_poison_memory_region ((b)->strings, STRING_BLOCK_SIZE)
# define ASAN_UNPOISON_STRING_BLOCK(b) \
  __asan_unpoison_memory_region ((b)->strings, STRING_BLOCK_SIZE)
# define ASAN_POISON_STRING(s) \
  __asan_poison_memory_region (s, sizeof *(s))
# define ASAN_UNPOISON_STRING(s) \
  __asan_unpoison_memory_region (s, sizeof *(s))
#else
# define ASAN_PREPARE_DEAD_SDATA(s, size) ((void) 0)
# define ASAN_PREPARE_LIVE_SDATA(s, nbytes) ((void) 0)
# define ASAN_POISON_SBLOCK_DATA(b, size) ((void) 0)
# define ASAN_POISON_STRING_BLOCK(b) ((void) 0)
# define ASAN_UNPOISON_STRING_BLOCK(b) ((void) 0)
# define ASAN_POISON_STRING(s) ((void) 0)
# define ASAN_UNPOISON_STRING(s) ((void) 0)
#endif

#ifdef GC_CHECK_STRING_BYTES

static int check_string_bytes_count;

/* Like STRING_BYTES, but with debugging check.  Can be
   called during GC, so pay attention to the mark bit.  */

ptrdiff_t
string_bytes (struct Lisp_String *s)
{
  ptrdiff_t nbytes =
    (s->u.s.size_byte < 0 ? s->u.s.size & ~ARRAY_MARK_FLAG : s->u.s.size_byte);

  if (!pdumper_object_p (s) && s->u.s.data
      && nbytes != SDATA_NBYTES (SDATA_OF_STRING (s)))
    emacs_abort ();
  return nbytes;
}

/* Check validity of Lisp strings' string_bytes member in B.  */

static void
check_sblock (struct sblock *b)
{
  sdata *end = b->next_free;

  for (sdata *from = b->data; from < end; )
    {
      ptrdiff_t nbytes = sdata_size (from->string
				     ? string_bytes (from->string)
				     : SDATA_NBYTES (from));
      from = (sdata *) ((char *) from + nbytes + GC_STRING_EXTRA);
    }
}


/* Check validity of Lisp strings' string_bytes member.  ALL_P
   means check all strings, otherwise check only most
   recently allocated strings.  Used for hunting a bug.  */

static void
check_string_bytes (bool all_p)
{
  if (all_p)
    {
      struct sblock *b;

      for (b = large_sblocks; b; b = b->next)
	{
	  struct Lisp_String *s = b->data[0].string;
	  if (s)
	    string_bytes (s);
	}

      for (b = oldest_sblock; b; b = b->next)
	check_sblock (b);
    }
  else if (current_sblock)
    check_sblock (current_sblock);
}

#else /* not GC_CHECK_STRING_BYTES */

#define check_string_bytes(all) ((void) 0)

#endif /* GC_CHECK_STRING_BYTES */

#ifdef GC_CHECK_STRING_FREE_LIST

/* Walk through the string free list looking for bogus next pointers.
   This may catch buffer overrun from a previous string.  */

static void
check_string_free_list (void)
{
  struct Lisp_String *s;

  /* Pop a Lisp_String off the free-list.  */
  s = string_free_list;
  while (s != NULL)
    {
      if ((uintptr_t) s < 1024)
	emacs_abort ();
      s = NEXT_FREE_LISP_STRING (s);
    }
}
#else
#define check_string_free_list()
#endif

/* Return a new Lisp_String.  */

static struct Lisp_String *
allocate_string (void)
{
  struct Lisp_String *s;

  /* If the free-list is empty, allocate a new string_block, and
     add all the Lisp_Strings in it to the free-list.  */
  if (string_free_list == NULL)
    {
      struct string_block *b = lisp_malloc (sizeof *b, false, MEM_TYPE_STRING);
      int i;

      b->next = string_blocks;
      string_blocks = b;

      for (i = STRING_BLOCK_SIZE - 1; i >= 0; --i)
	{
	  s = b->strings + i;
	  /* Every string on a free list should have NULL data pointer.  */
	  s->u.s.data = NULL;
	  NEXT_FREE_LISP_STRING (s) = string_free_list;
	  string_free_list = s;
	}
      ASAN_POISON_STRING_BLOCK (b);
    }

  check_string_free_list ();

  /* Pop a Lisp_String off the free-list.  */
  s = string_free_list;
  ASAN_UNPOISON_STRING (s);
  string_free_list = NEXT_FREE_LISP_STRING (s);

  ++strings_consed;
  tally_consing (sizeof *s);

#ifdef GC_CHECK_STRING_BYTES
  if (!noninteractive)
    {
      if (++check_string_bytes_count == 200)
	{
	  check_string_bytes_count = 0;
	  check_string_bytes (1);
	}
      else
	check_string_bytes (0);
    }
#endif /* GC_CHECK_STRING_BYTES */

  return s;
}

/* Set up Lisp_String S for holding NCHARS characters, NBYTES bytes,
   plus a NUL byte at the end.  Allocate an sdata structure DATA for
   S, and set S->u.s.data to SDATA->u.data.  Store a NUL byte at the
   end of S->u.s.data.  Set S->u.s.size to NCHARS and S->u.s.size_byte
   to NBYTES.  Free S->u.s.data if it was initially non-null.

   If CLEARIT, also clear the other bytes of S->u.s.data.  */

static void
allocate_string_data (struct Lisp_String *s,
		      EMACS_INT nchars, EMACS_INT nbytes, bool clearit,
		      bool immovable)
{
  eassert_not_mps ();
  sdata *data;
  struct sblock *b;

  if (STRING_BYTES_MAX < nbytes)
    string_overflow ();

  /* Determine the number of bytes needed to store NBYTES bytes
     of string data.  */
  ptrdiff_t needed = sdata_size (nbytes);

  if (nbytes > LARGE_STRING_BYTES || immovable)
    {
      size_t size = FLEXSIZEOF (struct sblock, data, needed);

#ifdef DOUG_LEA_MALLOC
      if (!mmap_lisp_allowed_p ())
        mallopt (M_MMAP_MAX, 0);
#endif

      b = lisp_malloc (size + GC_STRING_EXTRA, clearit, MEM_TYPE_NON_LISP);
      ASAN_POISON_SBLOCK_DATA (b, size);

#ifdef DOUG_LEA_MALLOC
      if (!mmap_lisp_allowed_p ())
        mallopt (M_MMAP_MAX, MMAP_MAX_AREAS);
#endif

      data = b->data;
      b->next = large_sblocks;
      b->next_free = data;
      large_sblocks = b;
    }
  else
    {
      b = current_sblock;

      if (b == NULL
	  || (SBLOCK_SIZE - GC_STRING_EXTRA
	      < (char *) b->next_free - (char *) b + needed))
	{
	  /* Not enough room in the current sblock.  */
	  b = lisp_malloc (SBLOCK_SIZE, false, MEM_TYPE_NON_LISP);
	  ASAN_POISON_SBLOCK_DATA (b, SBLOCK_SIZE);

	  data = b->data;
	  b->next = NULL;
	  b->next_free = data;

	  if (current_sblock)
	    current_sblock->next = b;
	  else
	    oldest_sblock = b;
	  current_sblock = b;
	}

      data = b->next_free;

      if (clearit)
	{
#if GC_ASAN_POISON_OBJECTS
	  /* We are accessing SDATA_DATA (data) before it gets
	   * normally unpoisoned, so do it manually.  */
	  __asan_unpoison_memory_region (SDATA_DATA (data), nbytes);
#endif
	  memset (SDATA_DATA (data), 0, nbytes);
	}
    }

  ASAN_PREPARE_LIVE_SDATA (data, nbytes);
  data->string = s;
  b->next_free = (sdata *) ((char *) data + needed + GC_STRING_EXTRA);
  eassert ((uintptr_t) b->next_free % alignof (sdata) == 0);

  s->u.s.data = SDATA_DATA (data);
#ifdef GC_CHECK_STRING_BYTES
  SDATA_NBYTES (data) = nbytes;
#endif
  s->u.s.size = nchars;
  s->u.s.size_byte = nbytes;
  s->u.s.data[nbytes] = '\0';
#ifdef GC_CHECK_STRING_OVERRUN
  memcpy ((char *) data + needed, string_overrun_cookie,
	  GC_STRING_OVERRUN_COOKIE_SIZE);
#endif

  tally_consing (needed);
}

#endif // not HAVE_MPS

/* Reallocate multibyte STRING data when a single character is replaced.
   The character is at byte offset CIDX_BYTE in the string.
   The character being replaced is CLEN bytes long,
   and the character that will replace it is NEW_CLEN bytes long.
   Return the address where the caller should store the new character.  */

unsigned char *
resize_string_data (Lisp_Object string, ptrdiff_t cidx_byte,
		    int clen, int new_clen)
{
#ifdef HAVE_MPS
  unsigned char *s = igc_replace_char (string, cidx_byte, clen, new_clen);
  clear_string_char_byte_cache ();
  return s;
#else
  eassume (STRING_MULTIBYTE (string));
  sdata *old_sdata = SDATA_OF_STRING (XSTRING (string));
  ptrdiff_t nchars = SCHARS (string);
  ptrdiff_t nbytes = SBYTES (string);
  ptrdiff_t new_nbytes = nbytes + (new_clen - clen);
  unsigned char *data = SDATA (string);
  unsigned char *new_charaddr;

  if (sdata_size (nbytes) == sdata_size (new_nbytes))
    {
      /* No need to reallocate, as the size change falls within the
	 alignment slop.  */
      XSTRING (string)->u.s.size_byte = new_nbytes;
#ifdef GC_CHECK_STRING_BYTES
      SDATA_NBYTES (old_sdata) = new_nbytes;
# endif
      new_charaddr = data + cidx_byte;
      memmove (new_charaddr + new_clen, new_charaddr + clen,
	       nbytes - (cidx_byte + (clen - 1)));
    }
  else
    {
      allocate_string_data (XSTRING (string), nchars, new_nbytes, false, false);
      unsigned char *new_data = SDATA (string);
      new_charaddr = new_data + cidx_byte;
      memcpy (new_charaddr + new_clen, data + cidx_byte + clen,
	      nbytes - (cidx_byte + clen));
      memcpy (new_data, data, cidx_byte);

      /* Mark old string data as free by setting its string back-pointer
	 to null, and record the size of the data in it.  */
      SDATA_NBYTES (old_sdata) = nbytes;
      old_sdata->string = NULL;
    }

  clear_string_char_byte_cache ();

  return new_charaddr;
#endif // not HAVE_MPS
}

#ifndef HAVE_MPS

/* Sweep and compact strings.  */

NO_INLINE /* For better stack traces */
static void
sweep_strings (void)
{
  struct string_block *b, *next;
  struct string_block *live_blocks = NULL;

  string_free_list = NULL;
  gcstat.total_strings = gcstat.total_free_strings = 0;
  gcstat.total_string_bytes = 0;

  /* Scan strings_blocks, free Lisp_Strings that aren't marked.  */
  for (b = string_blocks; b; b = next)
    {
      int i, nfree = 0;
      struct Lisp_String *free_list_before = string_free_list;

      ASAN_UNPOISON_STRING_BLOCK (b);

      next = b->next;

      for (i = 0; i < STRING_BLOCK_SIZE; ++i)
	{
	  struct Lisp_String *s = b->strings + i;

	  ASAN_UNPOISON_STRING (s);

	  if (s->u.s.data)
	    {
	      /* String was not on free-list before.  */
	      if (XSTRING_MARKED_P (s))
		{
		  /* String is live; unmark it and its intervals.  */
		  XUNMARK_STRING (s);

		  /* Do not use string_(set|get)_intervals here.  */
		  s->u.s.intervals = balance_intervals (s->u.s.intervals);

		  gcstat.total_strings++;
		  gcstat.total_string_bytes += STRING_BYTES (s);
		}
	      else
		{
		  /* String is dead.  Put it on the free-list.  */
		  sdata *data = SDATA_OF_STRING (s);

		  /* Save the size of S in its sdata so that we know
		     how large that is.  Reset the sdata's string
		     back-pointer so that we know it's free.  */
#ifdef GC_CHECK_STRING_BYTES
		  if (string_bytes (s) != SDATA_NBYTES (data))
		    emacs_abort ();
#else
		  data->n.nbytes = STRING_BYTES (s);
#endif
		  data->string = NULL;

		  /* Reset the strings's `data' member so that we
		     know it's free.  */
		  s->u.s.data = NULL;

		  /* Put the string on the free-list.  */
		  NEXT_FREE_LISP_STRING (s) = string_free_list;
		  ASAN_POISON_STRING (s);
		  ASAN_PREPARE_DEAD_SDATA (data, SDATA_NBYTES (data));
		  string_free_list = s;
		  ++nfree;
		}
	    }
	  else
	    {
	      /* S was on the free-list before.  Put it there again.  */
	      NEXT_FREE_LISP_STRING (s) = string_free_list;
	      ASAN_POISON_STRING (s);

	      string_free_list = s;
	      ++nfree;
	    }
	}

      /* Free blocks that contain free Lisp_Strings only, except
	 the first two of them.  */
      if (nfree == STRING_BLOCK_SIZE
	  && gcstat.total_free_strings > STRING_BLOCK_SIZE)
	{
	  lisp_free (b);
	  string_free_list = free_list_before;
	}
      else
	{
	  gcstat.total_free_strings += nfree;
	  b->next = live_blocks;
	  live_blocks = b;
	}
    }

  check_string_free_list ();

  string_blocks = live_blocks;
  free_large_strings ();
  compact_small_strings ();

  check_string_free_list ();
}


/* Free dead large strings.  */

static void
free_large_strings (void)
{
  struct sblock *b, *next;
  struct sblock *live_blocks = NULL;

  for (b = large_sblocks; b; b = next)
    {
      next = b->next;

      if (b->data[0].string == NULL)
	lisp_free (b);
      else
	{
	  b->next = live_blocks;
	  live_blocks = b;
	}
    }

  large_sblocks = live_blocks;
}


/* Compact data of small strings.  Free sblocks that don't contain
   data of live strings after compaction.  */

static void
compact_small_strings (void)
{
  /* TB is the sblock we copy to, TO is the sdata within TB we copy
     to, and TB_END is the end of TB.  */
  struct sblock *tb = oldest_sblock;
  if (tb)
    {
      sdata *tb_end = (sdata *) ((char *) tb + SBLOCK_SIZE);
      sdata *to = tb->data;

      /* Step through the blocks from the oldest to the youngest.  We
	 expect that old blocks will stabilize over time, so that less
	 copying will happen this way.  */
      struct sblock *b = tb;
      do
	{
	  sdata *end = b->next_free;
	  eassert ((char *) end <= (char *) b + SBLOCK_SIZE);

	  for (sdata *from = b->data; from < end; )
	    {
	      /* Compute the next FROM here because copying below may
		 overwrite data we need to compute it.  */
	      ptrdiff_t nbytes;
	      struct Lisp_String *s = from->string;

#ifdef GC_CHECK_STRING_BYTES
	      /* Check that the string size recorded in the string is the
		 same as the one recorded in the sdata structure.  */
	      if (s && string_bytes (s) != SDATA_NBYTES (from))
		emacs_abort ();
#endif /* GC_CHECK_STRING_BYTES */

	      nbytes = s ? STRING_BYTES (s) : SDATA_NBYTES (from);
	      eassert (nbytes <= LARGE_STRING_BYTES);

	      ptrdiff_t size = sdata_size (nbytes);
	      sdata *from_end = (sdata *) ((char *) from
					   + size + GC_STRING_EXTRA);

#ifdef GC_CHECK_STRING_OVERRUN
	      if (memcmp (string_overrun_cookie,
			  (char *) from_end - GC_STRING_OVERRUN_COOKIE_SIZE,
			  GC_STRING_OVERRUN_COOKIE_SIZE))
		emacs_abort ();
#endif

	      /* Non-NULL S means it's alive.  Copy its data.  */
	      if (s)
		{
		  /* If TB is full, proceed with the next sblock.  */
		  sdata *to_end = (sdata *) ((char *) to
					     + size + GC_STRING_EXTRA);
		  if (to_end > tb_end)
		    {
		      tb->next_free = to;
		      tb = tb->next;
		      tb_end = (sdata *) ((char *) tb + SBLOCK_SIZE);
		      to = tb->data;
		      to_end = (sdata *) ((char *) to + size + GC_STRING_EXTRA);
		    }

		  /* Copy, and update the string's `data' pointer.  */
		  if (from != to)
		    {
		      eassert (tb != b || to < from);
		      ASAN_PREPARE_LIVE_SDATA (to, nbytes);
		      memmove (to, from, size + GC_STRING_EXTRA);
		      to->string->u.s.data = SDATA_DATA (to);
		    }

		  /* Advance past the sdata we copied to.  */
		  to = to_end;
		}
	      from = from_end;
	    }
	  b = b->next;
	}
      while (b);

      /* The rest of the sblocks following TB don't contain live data, so
	 we can free them.  */
      for (b = tb->next; b; )
	{
	  struct sblock *next = b->next;
	  lisp_free (b);
	  b = next;
	}

      tb->next_free = to;
      tb->next = NULL;
    }

  current_sblock = tb;
}

#endif // not HAVE_MPS

void
string_overflow (void)
{
  error ("Maximum string size exceeded");
}

static Lisp_Object make_clear_string (EMACS_INT, bool);
static Lisp_Object make_clear_multibyte_string (EMACS_INT, EMACS_INT, bool);

DEFUN ("make-string", Fmake_string, Smake_string, 2, 3, 0,
       doc: /* Return a newly created string of length LENGTH, with INIT in each element.
LENGTH must be an integer.
INIT must be an integer that represents a character.
If optional argument MULTIBYTE is non-nil, the result will be
a multibyte string even if INIT is an ASCII character.  */)
  (Lisp_Object length, Lisp_Object init, Lisp_Object multibyte)
{
  Lisp_Object val;
  EMACS_INT nbytes;

  CHECK_FIXNAT (length);
  CHECK_CHARACTER (init);

  int c = XFIXNAT (init);
  bool clearit = !c;

  if (ASCII_CHAR_P (c) && NILP (multibyte))
    {
      nbytes = XFIXNUM (length);
      val = make_clear_string (nbytes, clearit);
      if (nbytes && !clearit)
	{
	  memset (SDATA (val), c, nbytes);
	  SDATA (val)[nbytes] = 0;
	}
    }
  else
    {
      unsigned char str[MAX_MULTIBYTE_LENGTH];
      ptrdiff_t len = CHAR_STRING (c, str);
      EMACS_INT string_len = XFIXNUM (length);

      if (ckd_mul (&nbytes, len, string_len))
	string_overflow ();
      val = make_clear_multibyte_string (string_len, nbytes, clearit);
      if (!clearit)
	{
	  unsigned char *beg = SDATA (val), *end = beg + nbytes;
	  for (unsigned char *p = beg; p < end; p += len)
	    {
	      /* First time we just copy STR to the data of VAL.  */
	      if (p == beg)
		memcpy (p, str, len);
	      else
		{
		  /* Next time we copy largest possible chunk from
		     initialized to uninitialized part of VAL.  */
		  len = min (p - beg, end - p);
		  memcpy (p, beg, len);
		}
	    }
	}
    }

  return val;
}

/* Fill A with 1 bits if INIT is non-nil, and with 0 bits otherwise.
   Return A.  */

Lisp_Object
bool_vector_fill (Lisp_Object a, Lisp_Object init)
{
  EMACS_INT nbits = bool_vector_size (a);
  if (0 < nbits)
    {
      unsigned char *data = bool_vector_uchar_data (a);
      int pattern = NILP (init) ? 0 : (1 << BOOL_VECTOR_BITS_PER_CHAR) - 1;
      ptrdiff_t nbytes = bool_vector_bytes (nbits);
      int last_mask = ~ (~0u << ((nbits - 1) % BOOL_VECTOR_BITS_PER_CHAR + 1));
      memset (data, pattern, nbytes - 1);
      data[nbytes - 1] = pattern & last_mask;
    }
  return a;
}

/* Return a newly allocated, bool vector of size NBITS.  If CLEARIT,
   clear its slots; otherwise the vector's slots are uninitialized.  */

Lisp_Object
make_clear_bool_vector (EMACS_INT nbits, bool clearit)
{
  eassert (0 <= nbits && nbits <= BOOL_VECTOR_LENGTH_MAX);
  Lisp_Object val;
  ptrdiff_t words = bool_vector_words (nbits);
  ptrdiff_t word_bytes = words * sizeof (bits_word);
  ptrdiff_t needed_elements = ((bool_header_size - header_size + word_bytes
				+ word_size - 1)
			       / word_size);
  struct Lisp_Bool_Vector *p
    = (struct Lisp_Bool_Vector *) allocate_clear_vector (needed_elements,
							 clearit);
  /* Clear padding at end; but only if necessary, to avoid polluting the
     data cache.  */
  if (!clearit && nbits % BITS_PER_BITS_WORD != 0)
    p->data[words - 1] = 0;

  XSETVECTOR (val, p);
  XSETPVECTYPESIZE (XVECTOR (val), PVEC_BOOL_VECTOR, 0, 0);
  p->size = nbits;
  return val;
}

/* Return a newly allocated, uninitialized bool vector of size NBITS.  */

Lisp_Object
make_uninit_bool_vector (EMACS_INT nbits)
{
  return make_clear_bool_vector (nbits, false);
}

DEFUN ("make-bool-vector", Fmake_bool_vector, Smake_bool_vector, 2, 2, 0,
       doc: /* Return a new bool-vector of length LENGTH, using INIT for each element.
LENGTH must be a number.  INIT matters only in whether it is t or nil.  */)
  (Lisp_Object length, Lisp_Object init)
{
  CHECK_FIXNAT (length);
  EMACS_INT len = XFIXNAT (length);
  if (BOOL_VECTOR_LENGTH_MAX < len)
    memory_full (SIZE_MAX);
  Lisp_Object val = make_clear_bool_vector (len, NILP (init));
  return NILP (init) ? val : bool_vector_fill (val, init);
}

DEFUN ("bool-vector", Fbool_vector, Sbool_vector, 0, MANY, 0,
       doc: /* Return a new bool-vector with specified arguments as elements.
Allows any number of arguments, including zero.
usage: (bool-vector &rest OBJECTS)  */)
  (ptrdiff_t nargs, Lisp_Object *args)
{
  if (BOOL_VECTOR_LENGTH_MAX < nargs)
    memory_full (SIZE_MAX);
  Lisp_Object vector = make_clear_bool_vector (nargs, true);
  for (ptrdiff_t i = 0; i < nargs; i++)
    if (!NILP (args[i]))
      bool_vector_set (vector, i, true);
  return vector;
}

/* Make a string from NBYTES bytes at CONTENTS, and compute the number
   of characters from the contents.  This string may be unibyte or
   multibyte, depending on the contents.  */

Lisp_Object
make_string (const char *contents, ptrdiff_t nbytes)
{
  register Lisp_Object val;
  ptrdiff_t nchars, multibyte_nbytes;

  parse_str_as_multibyte ((const unsigned char *) contents, nbytes,
			  &nchars, &multibyte_nbytes);
  if (nbytes == nchars || nbytes != multibyte_nbytes)
    /* CONTENTS contains no multibyte sequences or contains an invalid
       multibyte sequence.  We must make unibyte string.  */
    val = make_unibyte_string (contents, nbytes);
  else
    val = make_multibyte_string (contents, nchars, nbytes);
  return val;
}

/* Make a unibyte string from LENGTH bytes at CONTENTS.  */

Lisp_Object
make_unibyte_string (const char *contents, ptrdiff_t length)
{
  register Lisp_Object val;
  val = make_uninit_string (length);
  memcpy (SDATA (val), contents, length);
  return val;
}


/* Make a multibyte string from NCHARS characters occupying NBYTES
   bytes at CONTENTS.  */

Lisp_Object
make_multibyte_string (const char *contents,
		       ptrdiff_t nchars, ptrdiff_t nbytes)
{
  register Lisp_Object val;
  val = make_uninit_multibyte_string (nchars, nbytes);
  memcpy (SDATA (val), contents, nbytes);
  return val;
}


/* Make a string from NCHARS characters occupying NBYTES bytes at
   CONTENTS.  It is a multibyte string if NBYTES != NCHARS.  */

Lisp_Object
make_string_from_bytes (const char *contents,
			ptrdiff_t nchars, ptrdiff_t nbytes)
{
  register Lisp_Object val;
  val = make_uninit_multibyte_string (nchars, nbytes);
  memcpy (SDATA (val), contents, nbytes);
  if (SBYTES (val) == SCHARS (val))
    STRING_SET_UNIBYTE (val);
  return val;
}


/* Make a string from NCHARS characters occupying NBYTES bytes at
   CONTENTS.  The argument MULTIBYTE controls whether to label the
   string as multibyte.  If NCHARS is negative, it counts the number of
   characters by itself.  */

Lisp_Object
make_specified_string (const char *contents,
		       ptrdiff_t nchars, ptrdiff_t nbytes, bool multibyte)
{
  Lisp_Object val;

  if (nchars < 0)
    {
      if (multibyte)
	nchars = multibyte_chars_in_text ((const unsigned char *) contents,
					  nbytes);
      else
	nchars = nbytes;
    }
  val = make_uninit_multibyte_string (nchars, nbytes);
  memcpy (SDATA (val), contents, nbytes);
  if (!multibyte)
    STRING_SET_UNIBYTE (val);
  return val;
}


/* Return a unibyte Lisp_String set up to hold LENGTH characters
   occupying LENGTH bytes.  If CLEARIT, clear its contents to null
   bytes; otherwise, the contents are uninitialized.  */

static Lisp_Object
make_clear_string (EMACS_INT length, bool clearit)
{
  Lisp_Object val;

  if (!length)
    return empty_unibyte_string;
  val = make_clear_multibyte_string (length, length, clearit);
  STRING_SET_UNIBYTE (val);
  return val;
}

/* Return a unibyte Lisp_String set up to hold LENGTH characters
   occupying LENGTH bytes.  */

Lisp_Object
make_uninit_string (EMACS_INT length)
{
  return make_clear_string (length, false);
}


/* Return a multibyte Lisp_String set up to hold NCHARS characters
   which occupy NBYTES bytes.  If CLEARIT, clear its contents to null
   bytes; otherwise, the contents are uninitialized.  */

static Lisp_Object
make_clear_multibyte_string (EMACS_INT nchars, EMACS_INT nbytes, bool clearit)
{
  if (nchars < 0)
    emacs_abort ();
  if (!nbytes)
    return empty_multibyte_string;

#ifdef HAVE_MPS
  return igc_make_multibyte_string (nchars, nbytes, clearit);
#else
  Lisp_Object string;
  struct Lisp_String *s;

  s = allocate_string ();
  s->u.s.intervals = NULL;
  allocate_string_data (s, nchars, nbytes, clearit, false);
  XSETSTRING (string, s);
  string_chars_consed += nbytes;
  return string;
#endif
}

/* Return a multibyte Lisp_String set up to hold NCHARS characters
   which occupy NBYTES bytes.  */

Lisp_Object
make_uninit_multibyte_string (EMACS_INT nchars, EMACS_INT nbytes)
{
  return make_clear_multibyte_string (nchars, nbytes, false);
}

/* Return a Lisp_String according to a doprnt-style FORMAT and args.  */

Lisp_Object
make_formatted_string (const char *format, ...)
{
  char buf[MAX_ALLOCA];
  char *cstr = buf;
  ptrdiff_t bufsize = sizeof buf;
  va_list ap;

  va_start (ap, format);
  ptrdiff_t length = evxprintf (&cstr, &bufsize, buf, -1, format, ap);
  va_end (ap);
  Lisp_Object ret = make_string (cstr, length);
  if (cstr != buf)
    xfree (cstr);
  return ret;
}

#ifndef HAVE_MPS
/* Pin a unibyte string in place so that it won't move during GC.  */
void
pin_string (Lisp_Object string)
{
  eassert (STRINGP (string) && !STRING_MULTIBYTE (string));
  struct Lisp_String *s = XSTRING (string);
  ptrdiff_t size = STRING_BYTES (s);
  unsigned char *data = s->u.s.data;

  if (!(size > LARGE_STRING_BYTES
	|| pdumper_object_p (data)
	|| s->u.s.size_byte == -3))
    {
      eassert (s->u.s.size_byte == -1);
      sdata *old_sdata = SDATA_OF_STRING (s);
      allocate_string_data (s, size, size, false, true);
      memcpy (s->u.s.data, data, size);
      old_sdata->string = NULL;
      SDATA_NBYTES (old_sdata) = size;
      ASAN_PREPARE_DEAD_SDATA (old_sdata, size);
    }
  s->u.s.size_byte = -3;
}
#endif


/***********************************************************************
			   Float Allocation
 ***********************************************************************/

#ifndef HAVE_MPS

/* We store float cells inside of float_blocks, allocating a new
   float_block with malloc whenever necessary.  Float cells reclaimed
   by GC are put on a free list to be reallocated before allocating
   any new float cells from the latest float_block.  */

#define FLOAT_BLOCK_SIZE					\
  (((BLOCK_BYTES - sizeof (struct float_block *)		\
     /* The compiler might add padding at the end.  */		\
     - (sizeof (struct Lisp_Float) - sizeof (bits_word))) * CHAR_BIT) \
   / (sizeof (struct Lisp_Float) * CHAR_BIT + 1))

#define GETMARKBIT(block,n)				\
  (((block)->gcmarkbits[(n) / BITS_PER_BITS_WORD]	\
    >> ((n) % BITS_PER_BITS_WORD))			\
   & 1)

#define SETMARKBIT(block,n)				\
  ((block)->gcmarkbits[(n) / BITS_PER_BITS_WORD]	\
   |= (bits_word) 1 << ((n) % BITS_PER_BITS_WORD))

#define UNSETMARKBIT(block,n)				\
  ((block)->gcmarkbits[(n) / BITS_PER_BITS_WORD]	\
   &= ~((bits_word) 1 << ((n) % BITS_PER_BITS_WORD)))

#define FLOAT_BLOCK(fptr) \
  (eassert (!pdumper_object_p (fptr)),                                  \
   ((struct float_block *) (((uintptr_t) (fptr)) & ~(BLOCK_ALIGN - 1))))

#define FLOAT_INDEX(fptr) \
  ((((uintptr_t) (fptr)) & (BLOCK_ALIGN - 1)) / sizeof (struct Lisp_Float))

struct float_block
{
  /* Place `floats' at the beginning, to ease up FLOAT_INDEX's job.  */
  struct Lisp_Float floats[FLOAT_BLOCK_SIZE];
  bits_word gcmarkbits[1 + FLOAT_BLOCK_SIZE / BITS_PER_BITS_WORD];
  struct float_block *next;
};

#define XFLOAT_MARKED_P(fptr) \
  GETMARKBIT (FLOAT_BLOCK (fptr), FLOAT_INDEX (fptr))

#define XFLOAT_MARK(fptr) \
  SETMARKBIT (FLOAT_BLOCK (fptr), FLOAT_INDEX (fptr))

#define XFLOAT_UNMARK(fptr) \
  UNSETMARKBIT (FLOAT_BLOCK (fptr), FLOAT_INDEX (fptr))

#if GC_ASAN_POISON_OBJECTS
# define ASAN_POISON_FLOAT_BLOCK(fblk)         \
  __asan_poison_memory_region ((fblk)->floats, \
			       sizeof ((fblk)->floats))
# define ASAN_UNPOISON_FLOAT_BLOCK(fblk)         \
  __asan_unpoison_memory_region ((fblk)->floats, \
				 sizeof ((fblk)->floats))
# define ASAN_POISON_FLOAT(p) \
  __asan_poison_memory_region (p, sizeof (struct Lisp_Float))
# define ASAN_UNPOISON_FLOAT(p) \
  __asan_unpoison_memory_region (p, sizeof (struct Lisp_Float))
#else
# define ASAN_POISON_FLOAT_BLOCK(fblk) ((void) 0)
# define ASAN_UNPOISON_FLOAT_BLOCK(fblk) ((void) 0)
# define ASAN_POISON_FLOAT(p) ((void) 0)
# define ASAN_UNPOISON_FLOAT(p) ((void) 0)
#endif

/* Current float_block.  */

static struct float_block *float_block;

/* Index of first unused Lisp_Float in the current float_block.  */

static int float_block_index = FLOAT_BLOCK_SIZE;

/* Free-list of Lisp_Floats.  */

static struct Lisp_Float *float_free_list;

#endif // not HAVE_MPS

/* Return a new float object with value FLOAT_VALUE.  */

Lisp_Object
make_float (double float_value)
{
#ifdef HAVE_MPS
  return igc_make_float (float_value);
#else
  register Lisp_Object val;

  if (float_free_list)
    {
      XSETFLOAT (val, float_free_list);
      ASAN_UNPOISON_FLOAT (float_free_list);
      float_free_list = float_free_list->u.chain;
    }
  else
    {
      if (float_block_index == FLOAT_BLOCK_SIZE)
	{
	  struct float_block *new
	    = lisp_align_malloc (sizeof *new, MEM_TYPE_FLOAT);
	  new->next = float_block;
	  memset (new->gcmarkbits, 0, sizeof new->gcmarkbits);
	  ASAN_POISON_FLOAT_BLOCK (new);
	  float_block = new;
	  float_block_index = 0;
	}
      ASAN_UNPOISON_FLOAT (&float_block->floats[float_block_index]);
      XSETFLOAT (val, &float_block->floats[float_block_index]);
      float_block_index++;
    }

  XFLOAT_INIT (val, float_value);
  eassert (!XFLOAT_MARKED_P (XFLOAT (val)));
  tally_consing (sizeof (struct Lisp_Float));
  floats_consed++;
  return val;
#endif
}



/***********************************************************************
			   Cons Allocation
 ***********************************************************************/
#ifndef HAVE_MPS

/* We store cons cells inside of cons_blocks, allocating a new
   cons_block with malloc whenever necessary.  Cons cells reclaimed by
   GC are put on a free list to be reallocated before allocating
   any new cons cells from the latest cons_block.  */

#define CONS_BLOCK_SIZE						\
  (((BLOCK_BYTES - sizeof (struct cons_block *)			\
     /* The compiler might add padding at the end.  */		\
     - (sizeof (struct Lisp_Cons) - sizeof (bits_word))) * CHAR_BIT)	\
   / (sizeof (struct Lisp_Cons) * CHAR_BIT + 1))

#define CONS_BLOCK(fptr) \
  (eassert (!pdumper_object_p (fptr)),                                  \
   ((struct cons_block *) ((uintptr_t) (fptr) & ~(BLOCK_ALIGN - 1))))

#define CONS_INDEX(fptr) \
  (((uintptr_t) (fptr) & (BLOCK_ALIGN - 1)) / sizeof (struct Lisp_Cons))

struct cons_block
{
  /* Place `conses' at the beginning, to ease up CONS_INDEX's job.  */
  struct Lisp_Cons conses[CONS_BLOCK_SIZE];
  bits_word gcmarkbits[1 + CONS_BLOCK_SIZE / BITS_PER_BITS_WORD];
  struct cons_block *next;
};

#define XCONS_MARKED_P(fptr) \
  GETMARKBIT (CONS_BLOCK (fptr), CONS_INDEX (fptr))

#define XMARK_CONS(fptr) \
  SETMARKBIT (CONS_BLOCK (fptr), CONS_INDEX (fptr))

#define XUNMARK_CONS(fptr) \
  UNSETMARKBIT (CONS_BLOCK (fptr), CONS_INDEX (fptr))

/* Minimum number of bytes of consing since GC before next GC,
   when memory is full.  */

enum { memory_full_cons_threshold = sizeof (struct cons_block) };


/* Current cons_block.  */
static struct cons_block *cons_block;

/* Index of first unused Lisp_Cons in the current block.  */
static int cons_block_index = CONS_BLOCK_SIZE;

/* Free-list of Lisp_Cons structures.  */
static struct Lisp_Cons *cons_free_list;

#if GC_ASAN_POISON_OBJECTS
# define ASAN_POISON_CONS_BLOCK(b) \
  __asan_poison_memory_region ((b)->conses, sizeof ((b)->conses))
# define ASAN_POISON_CONS(p) \
  __asan_poison_memory_region (p, sizeof (struct Lisp_Cons))
# define ASAN_UNPOISON_CONS(p) \
  __asan_unpoison_memory_region (p, sizeof (struct Lisp_Cons))
#else
# define ASAN_POISON_CONS_BLOCK(b) ((void) 0)
# define ASAN_POISON_CONS(p) ((void) 0)
# define ASAN_UNPOISON_CONS(p) ((void) 0)
#endif

/* Explicitly free a cons cell by putting it on the free-list.  */

void
free_cons (struct Lisp_Cons *ptr)
{
  ptr->u.s.u.chain = cons_free_list;
  ptr->u.s.car = dead_object ();
  cons_free_list = ptr;
  ptrdiff_t nbytes = sizeof *ptr;
  tally_consing (-nbytes);
  ASAN_POISON_CONS (ptr);
}

#endif // not HAVE_MPS

DEFUN ("cons", Fcons, Scons, 2, 2, 0,
       doc: /* Create a new cons, give it CAR and CDR as components, and return it.  */)
  (Lisp_Object car, Lisp_Object cdr)
{
#ifdef HAVE_MPS
  return igc_make_cons (car, cdr);
#else
  register Lisp_Object val;

  if (cons_free_list)
    {
      ASAN_UNPOISON_CONS (cons_free_list);
      XSETCONS (val, cons_free_list);
      cons_free_list = cons_free_list->u.s.u.chain;
    }
  else
    {
      if (cons_block_index == CONS_BLOCK_SIZE)
	{
	  struct cons_block *new
	    = lisp_align_malloc (sizeof *new, MEM_TYPE_CONS);
	  memset (new->gcmarkbits, 0, sizeof new->gcmarkbits);
	  ASAN_POISON_CONS_BLOCK (new);
	  new->next = cons_block;
	  cons_block = new;
	  cons_block_index = 0;
	}
      ASAN_UNPOISON_CONS (&cons_block->conses[cons_block_index]);
      XSETCONS (val, &cons_block->conses[cons_block_index]);
      cons_block_index++;
    }

  XSETCAR (val, car);
  XSETCDR (val, cdr);
  eassert (!XCONS_MARKED_P (XCONS (val)));
  consing_until_gc -= sizeof (struct Lisp_Cons);
  cons_cells_consed++;

  return val;
#endif // not HAVE_MPS
}

/* Make a list of 1, 2, 3, 4 or 5 specified objects.  */

Lisp_Object
list1 (Lisp_Object arg1)
{
  return Fcons (arg1, Qnil);
}

Lisp_Object
list2 (Lisp_Object arg1, Lisp_Object arg2)
{
  return Fcons (arg1, Fcons (arg2, Qnil));
}


Lisp_Object
list3 (Lisp_Object arg1, Lisp_Object arg2, Lisp_Object arg3)
{
  return Fcons (arg1, Fcons (arg2, Fcons (arg3, Qnil)));
}

Lisp_Object
list4 (Lisp_Object arg1, Lisp_Object arg2, Lisp_Object arg3, Lisp_Object arg4)
{
  return Fcons (arg1, Fcons (arg2, Fcons (arg3, Fcons (arg4, Qnil))));
}

Lisp_Object
list5 (Lisp_Object arg1, Lisp_Object arg2, Lisp_Object arg3, Lisp_Object arg4,
       Lisp_Object arg5)
{
  return Fcons (arg1, Fcons (arg2, Fcons (arg3, Fcons (arg4,
						       Fcons (arg5, Qnil)))));
}

/* Make a list of COUNT Lisp_Objects, where ARG is the first one.
   AP has any remaining args.  */
static Lisp_Object
cons_listn (ptrdiff_t count, Lisp_Object arg, va_list ap)
{
  eassume (0 < count);
  Lisp_Object val = Fcons (arg, Qnil);
  Lisp_Object tail = val;
  for (ptrdiff_t i = 1; i < count; i++)
    {
      Lisp_Object elem = Fcons (va_arg (ap, Lisp_Object), Qnil);
      XSETCDR (tail, elem);
      tail = elem;
    }
  return val;
}

/* Make a list of COUNT Lisp_Objects, where ARG1 is the first one.  */
Lisp_Object
listn (ptrdiff_t count, Lisp_Object arg1, ...)
{
  va_list ap;
  va_start (ap, arg1);
  Lisp_Object val = cons_listn (count, arg1, ap);
  va_end (ap);
  return val;
}

DEFUN ("list", Flist, Slist, 0, MANY, 0,
       doc: /* Return a newly created list with specified arguments as elements.
Allows any number of arguments, including zero.
usage: (list &rest OBJECTS)  */)
  (ptrdiff_t nargs, Lisp_Object *args)
{
  register Lisp_Object val;
  val = Qnil;

  while (nargs > 0)
    {
      nargs--;
      val = Fcons (args[nargs], val);
    }
  return val;
}


DEFUN ("make-list", Fmake_list, Smake_list, 2, 2, 0,
       doc: /* Return a newly created list of length LENGTH, with each element being INIT.  */)
  (Lisp_Object length, Lisp_Object init)
{
  Lisp_Object val = Qnil;
  CHECK_FIXNAT (length);

  for (EMACS_INT size = XFIXNAT (length); 0 < size; size--)
    {
      val = Fcons (init, val);
      rarely_quit (size);
    }

  return val;
}



/***********************************************************************
			   Vector Allocation
 ***********************************************************************/
/* Vector size requests are a multiple of this.  */
enum { roundup_size = COMMON_MULTIPLE (LISP_ALIGNMENT, word_size) };

/* Round up X to nearest mult-of-ROUNDUP_SIZE --- use at compile time.  */
#define vroundup_ct(x) ROUNDUP (x, roundup_size)
/* Round up X to nearest mult-of-ROUNDUP_SIZE --- use at runtime.  */
#define vroundup(x) (eassume ((x) >= 0), vroundup_ct (x))

Lisp_Object zero_vector;

#ifndef HAVE_MPS

/* Sometimes a vector's contents are merely a pointer internally used
   in vector allocation code.  On the rare platforms where a null
   pointer cannot be tagged, represent it with a Lisp 0.
   Usually you don't want to touch this.  */

static struct Lisp_Vector *
next_vector (struct Lisp_Vector *v)
{
  return XUNTAG (v->contents[0], Lisp_Int0, struct Lisp_Vector);
}

static void
set_next_vector (struct Lisp_Vector *v, struct Lisp_Vector *p)
{
  v->contents[0] = make_lisp_ptr (p, Lisp_Int0);
}

/* This value is balanced well enough to avoid too much internal overhead
   for the most common cases; it's not required to be a power of two, but
   it's expected to be a mult-of-ROUNDUP_SIZE (see below).  */

enum { VECTOR_BLOCK_SIZE = 4096 };

/* Rounding helps to maintain alignment constraints if USE_LSB_TAG.  */

enum {VECTOR_BLOCK_BYTES = VECTOR_BLOCK_SIZE - vroundup_ct (sizeof (void *))};
/* Verify assumption described above.  */
verify (VECTOR_BLOCK_SIZE % roundup_size == 0);


/* The current code expects to be able to represent an unused block by
   a single PVEC_FREE object, whose size is limited by the header word.
   (Of course we could use multiple such objects.)  */
static_assert (VECTOR_BLOCK_BYTES <= (word_size << PSEUDOVECTOR_REST_BITS));

/* Size of the minimal vector allocated from block.  */

enum { VBLOCK_BYTES_MIN = vroundup_ct (header_size + sizeof (Lisp_Object)) };

/* Size of the largest vector allocated from block.  */

enum { VBLOCK_BYTES_MAX = vroundup_ct ((VECTOR_BLOCK_BYTES / 2) - word_size) };

/* We maintain one free list for each possible block-allocated
   vector size, one for blocks one word bigger,
   and one for all free vectors larger than that.  */
enum { VECTOR_FREE_LIST_ARRAY_SIZE =
       (VBLOCK_BYTES_MAX - VBLOCK_BYTES_MIN) / roundup_size + 1 + 2 };

/* Common shortcut to advance vector pointer over a block data.  */

static struct Lisp_Vector *
ADVANCE (struct Lisp_Vector *v, ptrdiff_t nbytes)
{
  void *vv = v;
  char *cv = vv;
  void *p = cv + nbytes;
  return p;
}

/* Common shortcut to calculate NBYTES-vector index in VECTOR_FREE_LISTS.  */

static ptrdiff_t
VINDEX (ptrdiff_t nbytes)
{
  eassume (VBLOCK_BYTES_MIN <= nbytes);
  return (nbytes - VBLOCK_BYTES_MIN) / roundup_size;
}

/* This internal type is used to maintain the list of large vectors
   which are allocated at their own, e.g. outside of vector blocks.

   struct large_vector itself cannot contain a struct Lisp_Vector, as
   the latter contains a flexible array member and C99 does not allow
   such structs to be nested.  Instead, each struct large_vector
   object LV is followed by a struct Lisp_Vector, which is at offset
   large_vector_offset from LV, and whose address is therefore
   large_vector_vec (&LV).  */

struct large_vector
{
  struct large_vector *next;
};

enum
{
  large_vector_offset = ROUNDUP (sizeof (struct large_vector), LISP_ALIGNMENT)
};

static struct Lisp_Vector *
large_vector_vec (struct large_vector *p)
{
  return (struct Lisp_Vector *) ((char *) p + large_vector_offset);
}

/* This internal type is used to maintain an underlying storage
   for small vectors.  */

struct vector_block
{
  char data[VECTOR_BLOCK_BYTES];
  struct vector_block *next;
};

/* Chain of vector blocks.  */

static struct vector_block *vector_blocks;

/* Vector free lists, where NTH item points to a chain of free
   vectors of the same NBYTES size, so NTH == VINDEX (NBYTES),
   except for the last element which may contain larger vectors.

   I.e., for each vector V in vector_free_lists[I] the following holds:
   - V has type PVEC_FREE
   - V's total size in bytes, BS(V) = PVSIZE(V) * word_size + header_size
   - For I < VECTOR_FREE_LIST_ARRAY_SIZE-1, VINDEX(BS(V)) = I
   - For I = VECTOR_FREE_LIST_ARRAY_SIZE-1, VINDEX(BS(V)) ≥ I */
static struct Lisp_Vector *vector_free_lists[VECTOR_FREE_LIST_ARRAY_SIZE];

/* Index to the bucket in vector_free_lists into which we last inserted
   or split a free vector.  We use this as a heuristic telling us where
   to start looking for free vectors when the exact-size bucket is empty.  */
static ptrdiff_t last_inserted_vector_free_idx = VECTOR_FREE_LIST_ARRAY_SIZE;

/* Singly-linked list of large vectors.  */

static struct large_vector *large_vectors;

/* The only vector with 0 slots.  */

#if GC_ASAN_POISON_OBJECTS
# define ASAN_POISON_VECTOR_CONTENTS(v, bytes) \
  __asan_poison_memory_region ((v)->contents, bytes)
# define ASAN_UNPOISON_VECTOR_CONTENTS(v, bytes) \
  __asan_unpoison_memory_region ((v)->contents, bytes)
# define ASAN_UNPOISON_VECTOR_BLOCK(b) \
  __asan_unpoison_memory_region ((b)->data, sizeof (b)->data)
#else
# define ASAN_POISON_VECTOR_CONTENTS(v, bytes) ((void) 0)
# define ASAN_UNPOISON_VECTOR_CONTENTS(v, bytes) ((void) 0)
# define ASAN_UNPOISON_VECTOR_BLOCK(b) ((void) 0)
#endif

/* Common shortcut to setup vector on a free list.  */

static void
setup_on_free_list (struct Lisp_Vector *v, ptrdiff_t nbytes)
{
  eassume (header_size <= nbytes);
  ptrdiff_t nwords = (nbytes - header_size) / word_size;
  XSETPVECTYPESIZE (v, PVEC_FREE, 0, nwords);
  eassert (nbytes % roundup_size == 0);
  ptrdiff_t vindex = VINDEX (nbytes);
  /* Anything too large goes into the last slot (overflow bin).  */
  vindex = min(vindex, VECTOR_FREE_LIST_ARRAY_SIZE - 1);
  set_next_vector (v, vector_free_lists[vindex]);
  ASAN_POISON_VECTOR_CONTENTS (v, nbytes - header_size);
  vector_free_lists[vindex] = v;
  last_inserted_vector_free_idx = vindex;
}

/* Get a new vector block.  */

static struct vector_block *
allocate_vector_block (void)
{
  struct vector_block *block = xmalloc (sizeof *block);

#ifndef GC_MALLOC_CHECK
  mem_insert (block->data, block->data + VECTOR_BLOCK_BYTES,
	      MEM_TYPE_VECTOR_BLOCK);
#endif

  block->next = vector_blocks;
  vector_blocks = block;
  return block;
}

# endif // not HAVE_MPS

/* Memory footprint in bytes of a pseudovector other than a bool-vector.  */
static ptrdiff_t
pseudovector_nbytes (const struct vectorlike_header *hdr)
{
  eassert (!PSEUDOVECTOR_TYPEP (hdr, PVEC_BOOL_VECTOR));
  ptrdiff_t nwords = ((hdr->size & PSEUDOVECTOR_SIZE_MASK)
		      + ((hdr->size & PSEUDOVECTOR_REST_MASK)
			 >> PSEUDOVECTOR_SIZE_BITS));
  return vroundup (header_size + word_size * nwords);
}

/* Called once to initialize vector allocation.  */

static void
init_vectors (void)
{
  /* The normal vector allocation code refuses to allocate a 0-length vector
     because we use the first field of vectors internally when they're on
     the free list, so we can't put a zero-length vector on the free list.
     This is not a problem for 'zero_vector' since it's always reachable.
     An alternative approach would be to allocate zero_vector outside of the
     normal heap, e.g. as a static object, and then to "hide" it from the GC,
     for example by marking it by hand at the beginning of the GC and unmarking
     it by hand at the end.  */
#ifndef HAVE_MPS
  struct vector_block *block = allocate_vector_block ();
  struct Lisp_Vector *zv = (struct Lisp_Vector *)block->data;
  zv->header.size = 0;
  ssize_t nbytes = pseudovector_nbytes (&zv->header);
  ssize_t restbytes = VECTOR_BLOCK_BYTES - nbytes;
  eassert (restbytes % roundup_size == 0);
  setup_on_free_list (ADVANCE (zv, nbytes), restbytes);

  zero_vector = make_lisp_ptr (zv, Lisp_Vectorlike);
#else
  XSETVECTOR (zero_vector, igc_alloc_vector (0));
#endif
  staticpro (&zero_vector);
}

#ifndef HAVE_MPS
/* Allocate vector from a vector block.  */

static struct Lisp_Vector *
allocate_vector_from_block (ptrdiff_t nbytes)
{
  struct Lisp_Vector *vector;
  struct vector_block *block;
  size_t index, restbytes;

  eassume (VBLOCK_BYTES_MIN <= nbytes && nbytes <= VBLOCK_BYTES_MAX);
  eassume (nbytes % roundup_size == 0);

  /* First, try to allocate from a free list
     containing vectors of the requested size.  */
  index = VINDEX (nbytes);
  if (vector_free_lists[index])
    {
      vector = vector_free_lists[index];
      ASAN_UNPOISON_VECTOR_CONTENTS (vector, nbytes - header_size);
      vector_free_lists[index] = next_vector (vector);
      return vector;
    }

  /* Next, check free lists containing larger vectors.  Since
     we will split the result, we should have remaining space
     large enough to use for one-slot vector at least.  */
  for (index = max (VINDEX (nbytes + VBLOCK_BYTES_MIN),
		    last_inserted_vector_free_idx);
       index < VECTOR_FREE_LIST_ARRAY_SIZE; index++)
    if (vector_free_lists[index])
      {
	/* This vector is larger than requested.  */
	vector = vector_free_lists[index];
	size_t vector_nbytes = pseudovector_nbytes (&vector->header);
	eassert (vector_nbytes > nbytes);
	ASAN_UNPOISON_VECTOR_CONTENTS (vector, nbytes - header_size);
	vector_free_lists[index] = next_vector (vector);

	/* Excess bytes are used for the smaller vector,
	   which should be set on an appropriate free list.  */
	restbytes = vector_nbytes - nbytes;
	eassert (restbytes % roundup_size == 0);
#if GC_ASAN_POISON_OBJECTS
	/* Ensure that accessing excess bytes does not trigger ASan.  */
	__asan_unpoison_memory_region (ADVANCE (vector, nbytes),
				       restbytes);
#endif
	setup_on_free_list (ADVANCE (vector, nbytes), restbytes);
	return vector;
      }

  /* Finally, need a new vector block.  */
  block = allocate_vector_block ();

  /* New vector will be at the beginning of this block.  */
  vector = (struct Lisp_Vector *) block->data;

  /* If the rest of space from this block is large enough
     for one-slot vector at least, set up it on a free list.  */
  restbytes = VECTOR_BLOCK_BYTES - nbytes;
  if (restbytes >= VBLOCK_BYTES_MIN)
    {
      eassert (restbytes % roundup_size == 0);
      setup_on_free_list (ADVANCE (vector, nbytes), restbytes);
    }
  return vector;
}

/* Nonzero if VECTOR pointer is valid pointer inside BLOCK.  */

#define VECTOR_IN_BLOCK(vector, block)		\
  ((char *) (vector) <= (block)->data		\
   + VECTOR_BLOCK_BYTES - VBLOCK_BYTES_MIN)

#endif // not HAVE_MPS

ptrdiff_t
vectorlike_nbytes (const struct vectorlike_header *hdr)
{
  ptrdiff_t size = hdr->size & ~ARRAY_MARK_FLAG;
  ptrdiff_t nwords;

  if (size & PSEUDOVECTOR_FLAG)
    {
      if (PSEUDOVECTOR_TYPEP (hdr, PVEC_BOOL_VECTOR))
        {
          struct Lisp_Bool_Vector *bv = (struct Lisp_Bool_Vector *) hdr;
	  ptrdiff_t word_bytes = (bool_vector_words (bv->size)
				  * sizeof (bits_word));
	  ptrdiff_t boolvec_bytes = bool_header_size + word_bytes;
	  static_assert (header_size <= bool_header_size);
	  nwords = (boolvec_bytes - header_size + word_size - 1) / word_size;
        }
      else
	return pseudovector_nbytes (hdr);
    }
  else
    nwords = size;
  return vroundup (header_size + word_size * nwords);
}

/* Convert a pseudovector pointer P to its underlying struct T pointer.
   Verify that the struct is small, since cleanup_vector is called
   only on small vector-like objects.  */

#define PSEUDOVEC_STRUCT(p, t) \
  verify_expr ((header_size + VECSIZE (struct t) * word_size \
		<= VBLOCK_BYTES_MAX), \
	       (struct t *) (p))

/* Release extra resources still in use by VECTOR, whicth may be any
   small vector-like object.  */
#ifndef HAVE_MPS
static void
cleanup_vector (struct Lisp_Vector *vector)
{
  if ((vector->header.size & PSEUDOVECTOR_FLAG) == 0)
    return;  /* nothing more to do for plain vectors */
  switch (PSEUDOVECTOR_TYPE (vector))
    {
    case PVEC_BIGNUM:
      mpz_clear (PSEUDOVEC_STRUCT (vector, Lisp_Bignum)->value);
      break;
    case PVEC_OVERLAY:
      {
	struct Lisp_Overlay *ol = PSEUDOVEC_STRUCT (vector, Lisp_Overlay);
	xfree (ol->interval);
      }
      break;
    case PVEC_FINALIZER:
      unchain_finalizer (PSEUDOVEC_STRUCT (vector, Lisp_Finalizer));
      break;
    case PVEC_FONT:
      {
	if ((vector->header.size & PSEUDOVECTOR_SIZE_MASK) == FONT_OBJECT_MAX)
	  {
	    struct font *font = PSEUDOVEC_STRUCT (vector, font);
	    struct font_driver const *drv = font->driver;

	    /* The font driver might sometimes be NULL, e.g. if Emacs was
	       interrupted before it had time to set it up.  */
	    if (drv)
	      {
		/* Attempt to catch subtle bugs like Bug#16140.  */
		eassert (valid_font_driver (drv));
		drv->close_font (font);
	      }
	  }

#if defined HAVE_ANDROID && !defined ANDROID_STUBIFY
	/* The Android font driver needs the ability to associate extra
	   information with font entities.  */
	if (((vector->header.size & PSEUDOVECTOR_SIZE_MASK)
	     == FONT_ENTITY_MAX)
	    && PSEUDOVEC_STRUCT (vector, font_entity)->is_android)
	  android_finalize_font_entity (PSEUDOVEC_STRUCT (vector, font_entity));
#endif
      }
      break;
    case PVEC_THREAD:
      finalize_one_thread (PSEUDOVEC_STRUCT (vector, thread_state));
      break;
    case PVEC_MUTEX:
      finalize_one_mutex (PSEUDOVEC_STRUCT (vector, Lisp_Mutex));
      break;
    case PVEC_CONDVAR:
      finalize_one_condvar (PSEUDOVEC_STRUCT (vector, Lisp_CondVar));
      break;
    case PVEC_MARKER:
      /* sweep_buffer should already have unchained this from its buffer.  */
      eassert (! PSEUDOVEC_STRUCT (vector, Lisp_Marker)->buffer);
      break;
    case PVEC_USER_PTR:
      {
	struct Lisp_User_Ptr *uptr = PSEUDOVEC_STRUCT (vector, Lisp_User_Ptr);
	if (uptr->finalizer)
	  uptr->finalizer (uptr->p);
      }
      break;
    case PVEC_TS_PARSER:
#ifdef HAVE_TREE_SITTER
      treesit_delete_parser (PSEUDOVEC_STRUCT (vector, Lisp_TS_Parser));
#endif
      break;
    case PVEC_TS_COMPILED_QUERY:
#ifdef HAVE_TREE_SITTER
      treesit_delete_query (PSEUDOVEC_STRUCT (vector, Lisp_TS_Query));
#endif
      break;
    case PVEC_MODULE_FUNCTION:
#ifdef HAVE_MODULES
      {
	ATTRIBUTE_MAY_ALIAS struct Lisp_Module_Function *function
	  = (struct Lisp_Module_Function *) vector;
	module_finalize_function (function);
      }
# endif
      break;
    case PVEC_MODULE_GLOBAL_REFERENCE:
      break;
    case PVEC_NATIVE_COMP_UNIT:
#ifdef HAVE_NATIVE_COMP
      {
	struct Lisp_Native_Comp_Unit *cu =
	  PSEUDOVEC_STRUCT (vector, Lisp_Native_Comp_Unit);
	unload_comp_unit (cu);
      }
#endif
      break;
    case PVEC_SUBR:
#ifdef HAVE_NATIVE_COMP
      {
	struct Lisp_Subr *subr = PSEUDOVEC_STRUCT (vector, Lisp_Subr);
	if (!NILP (subr->native_comp_u))
	  {
	    /* FIXME Alternative and non invasive solution to this cast?  */
	    xfree ((char *)subr->symbol_name);
	    xfree (subr->native_c_name);
	  }
      }
#endif
      break;
    case PVEC_HASH_TABLE:
      {
	struct Lisp_Hash_Table *h = PSEUDOVEC_STRUCT (vector, Lisp_Hash_Table);
	if (h->table_size > 0)
	  {
	    eassert (h->index_bits > 0);
	    xfree (h->index);
	    xfree (h->key);
	    xfree (h->value);
	    xfree (h->next);
	    xfree (h->hash);
	    ptrdiff_t bytes = (h->table_size * (2 * sizeof *h->key
						+ sizeof *h->hash
						+ sizeof *h->next)
			       + hash_table_index_size (h) * sizeof *h->index);
	    hash_table_allocated_bytes -= bytes;
	  }
      }
      break;
    /* Keep the switch exhaustive.  */
    case PVEC_NORMAL_VECTOR:
    case PVEC_FREE:
    case PVEC_SYMBOL_WITH_POS:
    case PVEC_MISC_PTR:
    case PVEC_FRAME:
    case PVEC_WINDOW:
    case PVEC_BOOL_VECTOR:
    case PVEC_BUFFER:
    case PVEC_PROCESS:
    case PVEC_TERMINAL:
    case PVEC_WINDOW_CONFIGURATION:
    case PVEC_OTHER:
    case PVEC_XWIDGET:
    case PVEC_XWIDGET_VIEW:
    case PVEC_TS_NODE:
    case PVEC_SQLITE:
    case PVEC_CLOSURE:
    case PVEC_CHAR_TABLE:
    case PVEC_SUB_CHAR_TABLE:
    case PVEC_RECORD:
    case PVEC_PACKAGE:
      break;
    }
}

/* Reclaim space used by unmarked vectors.  */

NO_INLINE /* For better stack traces */
static void
sweep_vectors (void)
{
  eassert_not_mps ();
  struct vector_block *block, **bprev = &vector_blocks;
  struct large_vector *lv, **lvprev = &large_vectors;
  struct Lisp_Vector *vector, *next;

  gcstat.total_vectors = 0;
  gcstat.total_vector_slots = gcstat.total_free_vector_slots = 0;
  memset (vector_free_lists, 0, sizeof (vector_free_lists));
  last_inserted_vector_free_idx = VECTOR_FREE_LIST_ARRAY_SIZE;

  /* Looking through vector blocks.  */

  for (block = vector_blocks; block; block = *bprev)
    {
      bool free_this_block = false;

      for (vector = (struct Lisp_Vector *) block->data;
	   VECTOR_IN_BLOCK (vector, block); vector = next)
	{
	  ASAN_UNPOISON_VECTOR_BLOCK (block);
	  if (XVECTOR_MARKED_P (vector))
	    {
	      XUNMARK_VECTOR (vector);
	      gcstat.total_vectors++;
	      ptrdiff_t nbytes = vector_nbytes (vector);
	      gcstat.total_vector_slots += nbytes / word_size;
	      next = ADVANCE (vector, nbytes);
	    }
	  else
	    {
	      ptrdiff_t total_bytes = 0;

	      /* While NEXT is not marked, try to coalesce with VECTOR,
		 thus making VECTOR of the largest possible size.  */

	      next = vector;
	      do
		{
		  cleanup_vector (next);
		  ptrdiff_t nbytes = vector_nbytes (next);
		  total_bytes += nbytes;
		  next = ADVANCE (next, nbytes);
		}
	      while (VECTOR_IN_BLOCK (next, block) && !vector_marked_p (next));

	      eassert (total_bytes % roundup_size == 0);

	      if (vector == (struct Lisp_Vector *) block->data
		  && !VECTOR_IN_BLOCK (next, block))
		/* This block should be freed because all of its
		   space was coalesced into the only free vector.  */
		free_this_block = true;
	      else
		{
		  setup_on_free_list (vector, total_bytes);
		  gcstat.total_free_vector_slots += total_bytes / word_size;
		}
	    }
	}

      if (free_this_block)
	{
	  *bprev = block->next;
#ifndef GC_MALLOC_CHECK
	  mem_delete (mem_find (block->data));
#endif
	  xfree (block);
	}
      else
	bprev = &block->next;
    }

  /* Sweep large vectors.  */

  for (lv = large_vectors; lv; lv = *lvprev)
    {
      vector = large_vector_vec (lv);
      if (XVECTOR_MARKED_P (vector))
	{
	  XUNMARK_VECTOR (vector);
	  gcstat.total_vectors++;
	  gcstat.total_vector_slots
	    += (vector->header.size & PSEUDOVECTOR_FLAG
		? vector_nbytes (vector) / word_size
		: header_size / word_size + vector->header.size);
	  lvprev = &lv->next;
	}
      else
	{
	  *lvprev = lv->next;
	  lisp_free (lv);
	}
    }

  gcstat.total_hash_table_bytes = hash_table_allocated_bytes;
}

/* Maximum number of elements in a vector.  This is a macro so that it
   can be used in an integer constant expression.  */

#define VECTOR_ELTS_MAX \
  ((ptrdiff_t) \
   min (((min (PTRDIFF_MAX, SIZE_MAX) - header_size - large_vector_offset) \
	 / word_size), \
	MOST_POSITIVE_FIXNUM))

/* Value is a pointer to a newly allocated Lisp_Vector structure
   with room for LEN Lisp_Objects.  LEN must be positive and
   at most VECTOR_ELTS_MAX.  */

struct Lisp_Vector *
allocate_vectorlike (ptrdiff_t len, bool clearit)
{
#ifdef HAVE_MPS
  eassert (!"allocate_vectorlike not implemented");
  return NULL;
#else
  eassert (0 < len && len <= VECTOR_ELTS_MAX);
  ptrdiff_t nbytes = header_size + len * word_size;
  struct Lisp_Vector *p;

#ifdef DOUG_LEA_MALLOC
  if (!mmap_lisp_allowed_p ())
    mallopt (M_MMAP_MAX, 0);
#endif

  if (nbytes <= VBLOCK_BYTES_MAX)
    {
      p = allocate_vector_from_block (vroundup (nbytes));
      if (clearit)
	memclear (p, nbytes);
    }
  else
    {
      struct large_vector *lv
	= lisp_malloc (large_vector_offset + nbytes, clearit,
		       MEM_TYPE_VECTORLIKE);
      lv->next = large_vectors;
      large_vectors = lv;
      p = large_vector_vec (lv);
    }

#ifdef DOUG_LEA_MALLOC
  if (!mmap_lisp_allowed_p ())
    mallopt (M_MMAP_MAX, MMAP_MAX_AREAS);
# endif

  tally_consing (nbytes);
  vector_cells_consed += len;

  return p;
#endif
}

#endif // not HAVE_MPS

/* Allocate a vector with LEN slots.  If CLEARIT, clear its slots;
   otherwise the vector's slots are uninitialized.  */

static struct Lisp_Vector *
allocate_clear_vector (ptrdiff_t len, bool clearit)
{
  if (len == 0)
    return XVECTOR (zero_vector);
#ifdef HAVE_MPS
  struct Lisp_Vector *v = igc_alloc_vector (len);
#else
  if (VECTOR_ELTS_MAX < len)
    memory_full (SIZE_MAX);
  struct Lisp_Vector *v = allocate_vectorlike (len, clearit);
  v->header.size = len;
#endif
  return v;
}

/* Allocate a vector with LEN uninitialized slots.  */

struct Lisp_Vector *
allocate_vector (ptrdiff_t len)
{
  return allocate_clear_vector (len, false);
}

/* Allocate a vector with LEN nil slots.  */

struct Lisp_Vector *
allocate_nil_vector (ptrdiff_t len)
{
  return allocate_clear_vector (len, true);
}


/* Allocate other vector-like structures.  */

struct Lisp_Vector *
allocate_pseudovector (int memlen, int lisplen,
		       int zerolen, enum pvec_type tag)
{
  /* Catch bogus values.  */
  enum { size_max = (1 << PSEUDOVECTOR_SIZE_BITS) - 1 };
  enum { rest_max = (1 << PSEUDOVECTOR_REST_BITS) - 1 };
#ifndef HAVE_MPS
  static_assert (size_max + rest_max <= VECTOR_ELTS_MAX);
#endif
  eassert (0 <= tag && tag <= PVEC_TAG_MAX);
  eassert (0 <= lisplen && lisplen <= zerolen && zerolen <= memlen);
  eassert (lisplen <= size_max);
  eassert (memlen <= size_max + rest_max);

#ifdef HAVE_MPS
  return igc_alloc_pseudovector (memlen, lisplen, zerolen, tag);
#else
  verify (size_max + rest_max <= VECTOR_ELTS_MAX);
  struct Lisp_Vector *v = allocate_vectorlike (memlen, false);
  /* Only the first LISPLEN slots will be traced normally by the GC.  */
  memclear (v->contents, zerolen * word_size);
  XSETPVECTYPESIZE (v, tag, lisplen, memlen - lisplen);
  return v;
#endif
}

struct buffer *
allocate_buffer (void)
{
  struct buffer *b
    = ALLOCATE_PSEUDOVECTOR (struct buffer, cursor_in_non_selected_windows_,
			     PVEC_BUFFER);
  BUFFER_PVEC_INIT (b);
  /* Note that the rest fields of B are not initialized.  */
  return b;
}


/* Allocate a record with COUNT slots.  COUNT must be positive, and
   includes the type slot.  */

static struct Lisp_Vector *
allocate_record (EMACS_INT count)
{
  if (count > PSEUDOVECTOR_SIZE_MASK)
    error ("Attempt to allocate a record of %" pI "d slots; max is %d", count,
	   PSEUDOVECTOR_SIZE_MASK);
#ifdef HAVE_MPS
  return igc_alloc_record (count);
#else
  struct Lisp_Vector *p = allocate_vectorlike (count, false);
  p->header.size = count;
  XSETPVECTYPE (p, PVEC_RECORD);
  return p;
#endif
}


DEFUN ("make-record", Fmake_record, Smake_record, 3, 3, 0,
       doc: /* Create a new record.
TYPE is its type as returned by `type-of'; it should be either a
symbol or a type descriptor.  SLOTS is the number of non-type slots,
each initialized to INIT.  */)
  (Lisp_Object type, Lisp_Object slots, Lisp_Object init)
{
  CHECK_FIXNAT (slots);
  EMACS_INT size = XFIXNAT (slots) + 1;
  struct Lisp_Vector *p = allocate_record (size);
  p->contents[0] = type;
  for (ptrdiff_t i = 1; i < size; i++)
    p->contents[i] = init;
  return make_lisp_ptr (p, Lisp_Vectorlike);
}


DEFUN ("record", Frecord, Srecord, 1, MANY, 0,
       doc: /* Create a new record.
TYPE is its type as returned by `type-of'; it should be either a
symbol or a type descriptor.  SLOTS is used to initialize the record
slots with shallow copies of the arguments.
usage: (record TYPE &rest SLOTS) */)
  (ptrdiff_t nargs, Lisp_Object *args)
{
  struct Lisp_Vector *p = allocate_record (nargs);
  memcpy (p->contents, args, nargs * sizeof *args);
  return make_lisp_ptr (p, Lisp_Vectorlike);
}


DEFUN ("make-vector", Fmake_vector, Smake_vector, 2, 2, 0,
       doc: /* Return a newly created vector of length LENGTH, with each element being INIT.
See also the function `vector'.  */)
  (Lisp_Object length, Lisp_Object init)
{
  CHECK_TYPE (FIXNATP (length) && XFIXNAT (length) <= PTRDIFF_MAX,
	      Qwholenump, length);
  return make_vector (XFIXNAT (length), init);
}

/* Return a new vector of length LENGTH with each element being INIT.  */

Lisp_Object
make_vector (ptrdiff_t length, Lisp_Object init)
{
  bool clearit = NIL_IS_ZERO && NILP (init);
  struct Lisp_Vector *p = allocate_clear_vector (length, clearit);
  if (!clearit)
    for (ptrdiff_t i = 0; i < length; i++)
      p->contents[i] = init;
  return make_lisp_ptr (p, Lisp_Vectorlike);
}

DEFUN ("vector", Fvector, Svector, 0, MANY, 0,
       doc: /* Return a newly created vector with specified arguments as elements.
Allows any number of arguments, including zero.
usage: (vector &rest OBJECTS)  */)
  (ptrdiff_t nargs, Lisp_Object *args)
{
  Lisp_Object val = make_uninit_vector (nargs);
  struct Lisp_Vector *p = XVECTOR (val);
  memcpy (p->contents, args, nargs * sizeof *args);
  return val;
}

DEFUN ("make-byte-code", Fmake_byte_code, Smake_byte_code, 4, MANY, 0,
       doc: /* Create a byte-code object with specified arguments as elements.
The arguments should be the ARGLIST, bytecode-string BYTE-CODE, constant
vector CONSTANTS, maximum stack size DEPTH, (optional) DOCSTRING,
and (optional) INTERACTIVE-SPEC.
The first four arguments are required; at most six have any
significance.
The ARGLIST can be either like the one of `lambda', in which case the arguments
will be dynamically bound before executing the byte code, or it can be an
integer of the form NNNNNNNRMMMMMMM where the 7bit MMMMMMM specifies the
minimum number of arguments, the 7-bit NNNNNNN specifies the maximum number
of arguments (ignoring &rest) and the R bit specifies whether there is a &rest
argument to catch the left-over arguments.  If such an integer is used, the
arguments will not be dynamically bound but will be instead pushed on the
stack before executing the byte-code.
usage: (make-byte-code ARGLIST BYTE-CODE CONSTANTS DEPTH &optional DOCSTRING INTERACTIVE-SPEC &rest ELEMENTS)  */)
  (ptrdiff_t nargs, Lisp_Object *args)
{
  if (! ((FIXNUMP (args[CLOSURE_ARGLIST])
	  || CONSP (args[CLOSURE_ARGLIST])
	  || NILP (args[CLOSURE_ARGLIST]))
	 && STRINGP (args[CLOSURE_CODE])
	 && !STRING_MULTIBYTE (args[CLOSURE_CODE])
	 && VECTORP (args[CLOSURE_CONSTANTS])
	 && FIXNATP (args[CLOSURE_STACK_DEPTH])))
    error ("Invalid byte-code object");

#ifndef HAVE_MPS
  /* Bytecode must be immovable.  */
  pin_string (args[CLOSURE_CODE]);
#endif

  Lisp_Object val = Fvector (nargs, args);
  XSETPVECTYPE (XVECTOR (val), PVEC_CLOSURE);
  return val;
}

DEFUN ("make-closure", Fmake_closure, Smake_closure, 1, MANY, 0,
       doc: /* Create a byte-code closure from PROTOTYPE and CLOSURE-VARS.
Return a copy of PROTOTYPE, a byte-code object, with CLOSURE-VARS
replacing the elements in the beginning of the constant-vector.
usage: (make-closure PROTOTYPE &rest CLOSURE-VARS) */)
  (ptrdiff_t nargs, Lisp_Object *args)
{
  Lisp_Object protofun = args[0];
  CHECK_TYPE (CLOSUREP (protofun), Qbyte_code_function_p, protofun);

  /* Create a copy of the constant vector, filling it with the closure
     variables in the beginning.  (The overwritten part should just
     contain placeholder values.) */
  Lisp_Object proto_constvec = AREF (protofun, CLOSURE_CONSTANTS);
  ptrdiff_t constsize = ASIZE (proto_constvec);
  ptrdiff_t nvars = nargs - 1;
  if (nvars > constsize)
    error ("Closure vars do not fit in constvec");
  Lisp_Object constvec = make_uninit_vector (constsize);
  memcpy (XVECTOR (constvec)->contents, args + 1, nvars * word_size);
  memcpy (XVECTOR (constvec)->contents + nvars,
	  XVECTOR (proto_constvec)->contents + nvars,
	  (constsize - nvars) * word_size);

  /* Return a copy of the prototype function with the new constant vector. */
  ptrdiff_t protosize = PVSIZE (protofun);
#ifdef HAVE_MPS
  struct Lisp_Vector *v = igc_alloc_vector (protosize);
#else
  struct Lisp_Vector *v = allocate_vectorlike (protosize, false);
#endif
  v->header = XVECTOR (protofun)->header;
  memcpy (v->contents, XVECTOR (protofun)->contents, protosize * word_size);
  v->contents[CLOSURE_CONSTANTS] = constvec;
  return make_lisp_ptr (v, Lisp_Vectorlike);
}


/***********************************************************************
			   Symbol Allocation
 ***********************************************************************/

/* Each symbol_block is just under 1020 bytes long, since malloc
   really allocates in units of powers of two and uses 4 bytes for its
   own overhead.  */

#define SYMBOL_BLOCK_SIZE \
  ((1020 - sizeof (struct symbol_block *)) / sizeof (struct Lisp_Symbol))

struct symbol_block
{
  /* Place `symbols' first, to preserve alignment.  */
  struct Lisp_Symbol symbols[SYMBOL_BLOCK_SIZE];
  struct symbol_block *next;
};

#if GC_ASAN_POISON_OBJECTS
# define ASAN_POISON_SYMBOL_BLOCK(s) \
  __asan_poison_memory_region ((s)->symbols, sizeof ((s)->symbols))
# define ASAN_UNPOISON_SYMBOL_BLOCK(s) \
  __asan_unpoison_memory_region ((s)->symbols, sizeof ((s)->symbols))
# define ASAN_POISON_SYMBOL(sym) \
  __asan_poison_memory_region (sym, sizeof *(sym))
# define ASAN_UNPOISON_SYMBOL(sym) \
  __asan_unpoison_memory_region (sym, sizeof *(sym))

#else
# define ASAN_POISON_SYMBOL_BLOCK(s) ((void) 0)
# define ASAN_UNPOISON_SYMBOL_BLOCK(s) ((void) 0)
# define ASAN_POISON_SYMBOL(sym) ((void) 0)
# define ASAN_UNPOISON_SYMBOL(sym) ((void) 0)
#endif

/* Current symbol block and index of first unused Lisp_Symbol
   structure in it.  */

#ifndef HAVE_MPS
static struct symbol_block *symbol_block;
static int symbol_block_index = SYMBOL_BLOCK_SIZE;

/* List of free symbols.  */

static struct Lisp_Symbol *symbol_free_list;
#endif

static void
set_symbol_name (Lisp_Object sym, Lisp_Object name)
{
  XBARE_SYMBOL (sym)->u.s.name = name;
}

void
init_symbol (Lisp_Object val, Lisp_Object name)
{
  struct Lisp_Symbol *p = XBARE_SYMBOL (val);
  set_symbol_name (val, name);
  set_symbol_plist (val, Qnil);
  p->u.s.redirect = SYMBOL_PLAINVAL;
  SET_SYMBOL_VAL (p, Qunbound);
  set_symbol_function (val, Qnil);
  set_symbol_package (val, Qnil);
  p->u.s.gcmarkbit = false;
  p->u.s.trapped_write = SYMBOL_UNTRAPPED_WRITE;
  p->u.s.declared_special = false;
}

DEFUN ("make-symbol", Fmake_symbol, Smake_symbol, 1, 1, 0,
       doc: /* Return a newly allocated uninterned symbol whose name is NAME.
Its value is void, and its function definition and property list are nil.  */)
  (Lisp_Object name)
{
  CHECK_STRING (name);

<<<<<<< HEAD
#ifdef HAVE_MPS
  Lisp_Object val = igc_alloc_symbol ();
  init_symbol (val, name);
  return val;
#else

  Lisp_Object val;

  MALLOC_BLOCK_INPUT;

=======
>>>>>>> a7f5d183
  if (symbol_free_list)
    {
      ASAN_UNPOISON_SYMBOL (symbol_free_list);
      val = make_lisp_symbol (symbol_free_list);
      symbol_free_list = next_free_symbol (symbol_free_list);
    }
  else
    {
      if (symbol_block_index == SYMBOL_BLOCK_SIZE)
	{
	  struct symbol_block *new
	    = lisp_malloc (sizeof *new, false, MEM_TYPE_SYMBOL);
	  ASAN_POISON_SYMBOL_BLOCK (new);
	  new->next = symbol_block;
	  symbol_block = new;
	  symbol_block_index = 0;
	}

      ASAN_UNPOISON_SYMBOL (&symbol_block->symbols[symbol_block_index]);
      XSETSYMBOL (val, &symbol_block->symbols[symbol_block_index]);
      symbol_block_index++;
    }

  init_symbol (val, name);
  tally_consing (sizeof (struct Lisp_Symbol));
  symbols_consed++;
  return val;
#endif
}



Lisp_Object
make_misc_ptr (void *a)
{
  struct Lisp_Misc_Ptr *p = ALLOCATE_PLAIN_PSEUDOVECTOR (struct Lisp_Misc_Ptr,
							 PVEC_MISC_PTR);
  p->pointer = a;
  return make_lisp_ptr (p, Lisp_Vectorlike);
}

/* Return a new symbol with position with the specified SYMBOL and POSITION. */
Lisp_Object
build_symbol_with_pos (Lisp_Object symbol, Lisp_Object position)
{
  Lisp_Object val;
  struct Lisp_Symbol_With_Pos *p
    = (struct Lisp_Symbol_With_Pos *) allocate_vector (2);
  XSETVECTOR (val, p);
  XSETPVECTYPESIZE (XVECTOR (val), PVEC_SYMBOL_WITH_POS, 2, 0);
  p->sym = symbol;
  p->pos = position;

  return val;
}

/* Return a new (deleted) overlay with PLIST.  */

Lisp_Object
build_overlay (bool front_advance, bool rear_advance,
               Lisp_Object plist)
{
  struct Lisp_Overlay *p = ALLOCATE_PSEUDOVECTOR (struct Lisp_Overlay, plist,
						  PVEC_OVERLAY);
  Lisp_Object overlay = make_lisp_ptr (p, Lisp_Vectorlike);
#ifdef HAVE_MPS
  struct itree_node *node = igc_make_itree_node ();
#else
  struct itree_node *node = xmalloc (sizeof (*node));
#endif
  itree_node_init (node, front_advance, rear_advance, overlay);
  p->interval = node;
  p->buffer = NULL;
  set_overlay_plist (overlay, plist);
  return overlay;
}

DEFUN ("make-marker", Fmake_marker, Smake_marker, 0, 0, 0,
       doc: /* Return a newly allocated marker which does not point at any place.  */)
  (void)
{
  struct Lisp_Marker *p = ALLOCATE_PLAIN_PSEUDOVECTOR (struct Lisp_Marker,
						       PVEC_MARKER);
  p->buffer = 0;
  p->bytepos = 0;
  p->charpos = 0;
  p->entry = 0;
  p->insertion_type = 0;
  p->need_adjustment = 0;
  return make_lisp_ptr (p, Lisp_Vectorlike);
}

/* Return a newly allocated marker which points into BUF
   at character position CHARPOS and byte position BYTEPOS.  */

Lisp_Object
build_marker (struct buffer *buf, ptrdiff_t charpos, ptrdiff_t bytepos)
{
  /* No dead buffers here.  */
  eassert (BUFFER_LIVE_P (buf));

  /* Every character is at least one byte.  */
  eassert (charpos <= bytepos);

  struct Lisp_Marker *m = ALLOCATE_PLAIN_PSEUDOVECTOR (struct Lisp_Marker,
						       PVEC_MARKER);
  m->buffer = buf;
  m->charpos = charpos;
  m->bytepos = bytepos;
  m->insertion_type = 0;
  m->need_adjustment = 0;
  marker_vector_add (buf, m);
  return make_lisp_ptr (m, Lisp_Vectorlike);
}


/* Return a newly created vector or string with specified arguments as
   elements.  If all the arguments are characters that can fit
   in a string of events, make a string; otherwise, make a vector.

   Allows any number of arguments, including zero.  */

Lisp_Object
make_event_array (ptrdiff_t nargs, Lisp_Object *args)
{
  ptrdiff_t i;

  for (i = 0; i < nargs; i++)
    /* The things that fit in a string
       are characters that are in 0...127,
       after discarding the meta bit and all the bits above it.  */
    if (!FIXNUMP (args[i])
	|| (XFIXNUM (args[i]) & ~(-CHAR_META)) >= 0200)
      return Fvector (nargs, args);

  /* Since the loop exited, we know that all the things in it are
     characters, so we can make a string.  */
  {
    Lisp_Object result;

    result = Fmake_string (make_fixnum (nargs), make_fixnum (0), Qnil);
    for (i = 0; i < nargs; i++)
      {
	SSET (result, i, XFIXNUM (args[i]));
	/* Move the meta bit to the right place for a string char.  */
	if (XFIXNUM (args[i]) & CHAR_META)
	  SSET (result, i, SREF (result, i) | 0x80);
      }

    return result;
  }
}

#ifdef HAVE_MODULES
/* Create a new module user ptr object.  */
Lisp_Object
make_user_ptr (void (*finalizer) (void *), void *p)
{
  struct Lisp_User_Ptr *uptr
    = ALLOCATE_PLAIN_PSEUDOVECTOR (struct Lisp_User_Ptr, PVEC_USER_PTR);
  uptr->finalizer = finalizer;
  uptr->p = p;
  return make_lisp_ptr (uptr, Lisp_Vectorlike);
}
#endif

static void
init_finalizer_list (struct Lisp_Finalizer *head)
{
  head->prev = head->next = head;
}

/* Insert FINALIZER before ELEMENT.  */

static void
finalizer_insert (struct Lisp_Finalizer *element,
                  struct Lisp_Finalizer *finalizer)
{
  eassert (finalizer->prev == NULL);
  eassert (finalizer->next == NULL);
  finalizer->next = element;
  finalizer->prev = element->prev;
  finalizer->prev->next = finalizer;
  element->prev = finalizer;
}

void
unchain_finalizer (struct Lisp_Finalizer *finalizer)
{
  if (finalizer->prev != NULL)
    {
      eassert (finalizer->next != NULL);
      finalizer->prev->next = finalizer->next;
      finalizer->next->prev = finalizer->prev;
      finalizer->prev = finalizer->next = NULL;
    }
}

#ifndef HAVE_MPS

static void
mark_finalizer_list (struct Lisp_Finalizer *head)
{
  for (struct Lisp_Finalizer *finalizer = head->next;
       finalizer != head;
       finalizer = finalizer->next)
    {
      set_vectorlike_marked (&finalizer->header);
      mark_object (finalizer->function);
    }
}

/* Move doomed finalizers to list DEST from list SRC.  A doomed
   finalizer is one that is not GC-reachable and whose
   finalizer->function is non-nil.  */

static void
queue_doomed_finalizers (struct Lisp_Finalizer *dest,
                         struct Lisp_Finalizer *src)
{
  struct Lisp_Finalizer *finalizer = src->next;
  while (finalizer != src)
    {
      struct Lisp_Finalizer *next = finalizer->next;
      if (!vectorlike_marked_p (&finalizer->header)
          && !NILP (finalizer->function))
        {
          unchain_finalizer (finalizer);
          finalizer_insert (dest, finalizer);
        }

      finalizer = next;
    }
}

static Lisp_Object
run_finalizer_handler (Lisp_Object args)
{
  add_to_log ("finalizer failed: %S", args);
  return Qnil;
}

void
run_finalizer_function (Lisp_Object function)
{
  specpdl_ref count = SPECPDL_INDEX ();
#ifdef HAVE_PDUMPER
  ++number_finalizers_run;
#endif

  specbind (Qinhibit_quit, Qt);
  internal_condition_case_1 (call0, function, Qt, run_finalizer_handler);
  unbind_to (count, Qnil);
}

static void
run_finalizers (struct Lisp_Finalizer *finalizers)
{
  struct Lisp_Finalizer *finalizer;
  Lisp_Object function;

  while (finalizers->next != finalizers)
    {
      finalizer = finalizers->next;
      unchain_finalizer (finalizer);
      function = finalizer->function;
      if (!NILP (function))
	{
	  finalizer->function = Qnil;
	  run_finalizer_function (function);
	}
    }
}

#endif // not HAVE_MPS

DEFUN ("make-finalizer", Fmake_finalizer, Smake_finalizer, 1, 1, 0,
       doc: /* Make a finalizer that will run FUNCTION.
FUNCTION will be called after garbage collection when the returned
finalizer object becomes unreachable.  If the finalizer object is
reachable only through references from finalizer objects, it does not
count as reachable for the purpose of deciding whether to run
FUNCTION.  FUNCTION will be run once per finalizer object.  */)
  (Lisp_Object function)
{
  CHECK_TYPE (FUNCTIONP (function), Qfunctionp, function);
  struct Lisp_Finalizer *finalizer
    = ALLOCATE_PSEUDOVECTOR (struct Lisp_Finalizer, function, PVEC_FINALIZER);
  finalizer->function = function;
  finalizer->prev = finalizer->next = NULL;
  finalizer_insert (&finalizers, finalizer);
  return make_lisp_ptr (finalizer, Lisp_Vectorlike);
}


/************************************************************************
                         Mark bit access functions
 ************************************************************************/
#ifndef HAVE_MPS

/* With the rare exception of functions implementing block-based
   allocation of various types, you should not directly test or set GC
   mark bits on objects.  Some objects might live in special memory
   regions (e.g., a dump image) and might store their mark bits
   elsewhere.  */

static bool
vector_marked_p (const struct Lisp_Vector *v)
{
  if (pdumper_object_p (v))
    {
      /* Look at cold_start first so that we don't have to fault in
         the vector header just to tell that it's a bool vector.  */
      if (pdumper_cold_object_p (v))
        {
          eassert (PSEUDOVECTOR_TYPE (v) == PVEC_BOOL_VECTOR);
          return true;
        }

      return pdumper_marked_p (v);
    }
  return XVECTOR_MARKED_P (v);
}

static void
set_vector_marked (struct Lisp_Vector *v)
{
  if (pdumper_object_p (v))
    {
      eassert (PSEUDOVECTOR_TYPE (v) != PVEC_BOOL_VECTOR);
      pdumper_set_marked (v);
    }
  else
    XMARK_VECTOR (v);
}

static bool
vectorlike_marked_p (const struct vectorlike_header *header)
{
  return vector_marked_p ((const struct Lisp_Vector *) header);
}

static void
set_vectorlike_marked (struct vectorlike_header *header)
{
  set_vector_marked ((struct Lisp_Vector *) header);
}

static bool
cons_marked_p (const struct Lisp_Cons *c)
{
  eassert_not_mps ();
  return pdumper_object_p (c)
    ? pdumper_marked_p (c)
    : XCONS_MARKED_P (c);
}

static void
set_cons_marked (struct Lisp_Cons *c)
{
  if (pdumper_object_p (c))
    pdumper_set_marked (c);
  else
    XMARK_CONS (c);
}

static bool
string_marked_p (const struct Lisp_String *s)
{
  return pdumper_object_p (s)
    ? pdumper_marked_p (s)
    : XSTRING_MARKED_P (s);
}

void
set_string_marked (struct Lisp_String *s)
{
  if (pdumper_object_p (s))
    pdumper_set_marked (s);
  else
    XMARK_STRING (s);
}

static bool
symbol_marked_p (const struct Lisp_Symbol *s)
{
  eassert_not_mps ();
  return pdumper_object_p (s)
    ? pdumper_marked_p (s)
    : s->u.s.gcmarkbit;
}

static void
set_symbol_marked (struct Lisp_Symbol *s)
{
  if (pdumper_object_p (s))
    pdumper_set_marked (s);
  else
    s->u.s.gcmarkbit = true;
}

static bool
interval_marked_p (INTERVAL i)
{
  return pdumper_object_p (i)
    ? pdumper_marked_p (i)
    : i->gcmarkbit;
}

static void
set_interval_marked (INTERVAL i)
{
  if (pdumper_object_p (i))
    pdumper_set_marked (i);
  else
    i->gcmarkbit = true;
}

#endif // not HAVE_MPS


/************************************************************************
			   Memory Full Handling
 ************************************************************************/


/* Called if malloc (NBYTES) returns zero.  If NBYTES == SIZE_MAX,
   there may have been size_t overflow so that malloc was never
   called, or perhaps malloc was invoked successfully but the
   resulting pointer had problems fitting into a tagged EMACS_INT.  In
   either case this counts as memory being full even though malloc did
   not fail.  */

void
memory_full (size_t nbytes)
{
  if (!initialized)
    fatal ("memory exhausted");
#ifndef HAVE_MPS
  /* Do not go into hysterics merely because a large request failed.  */
  bool enough_free_memory = false;
  if (SPARE_MEMORY < nbytes)
    {
      void *p = malloc (SPARE_MEMORY);
      if (p)
	{
	  free (p);
	  enough_free_memory = true;
	}
    }

  if (! enough_free_memory)
    {
      Vmemory_full = Qt;
      consing_until_gc = min (consing_until_gc, memory_full_cons_threshold);

      /* The first time we get here, free the spare memory.  */
      for (int i = 0; i < ARRAYELTS (spare_memory); i++)
	if (spare_memory[i])
	  {
	    if (i == 0)
	      free (spare_memory[i]);
	    else if (i >= 1 && i <= 4)
	      lisp_align_free (spare_memory[i]);
	    else
	      lisp_free (spare_memory[i]);
	    spare_memory[i] = 0;
	  }
    }

  /* This used to call error, but if we've run out of memory, we could
     get infinite recursion trying to build the string.  */
#endif
  xsignal (Qnil, Vmemory_signal_data);
}

/* If we released our reserve (due to running out of memory),
   and we have a fair amount free once again,
   try to set aside another reserve in case we run out once more.

   This is called when a relocatable block is freed in ralloc.c,
   and also directly from this file, in case we're not using ralloc.c.  */

void
refill_memory_reserve (void)
{
#if !defined SYSTEM_MALLOC
  if (spare_memory[0] == 0)
    spare_memory[0] = malloc (SPARE_MEMORY);
  if (spare_memory[1] == 0)
    spare_memory[1] = lisp_align_malloc (sizeof (struct cons_block),
						  MEM_TYPE_SPARE);
  if (spare_memory[2] == 0)
    spare_memory[2] = lisp_align_malloc (sizeof (struct cons_block),
					 MEM_TYPE_SPARE);
  if (spare_memory[3] == 0)
    spare_memory[3] = lisp_align_malloc (sizeof (struct cons_block),
					 MEM_TYPE_SPARE);
  if (spare_memory[4] == 0)
    spare_memory[4] = lisp_align_malloc (sizeof (struct cons_block),
					 MEM_TYPE_SPARE);
  if (spare_memory[5] == 0)
    spare_memory[5] = lisp_malloc (sizeof (struct string_block),
				   false, MEM_TYPE_SPARE);
  if (spare_memory[6] == 0)
    spare_memory[6] = lisp_malloc (sizeof (struct string_block),
				   false, MEM_TYPE_SPARE);
  if (spare_memory[0] && spare_memory[1] && spare_memory[5])
    Vmemory_full = Qnil;
#endif
}

/************************************************************************
			   C Stack Marking
 ************************************************************************/

#ifndef HAVE_MPS

/* Conservative C stack marking requires a method to identify possibly
   live Lisp objects given a pointer value.  We do this by keeping
   track of blocks of Lisp data that are allocated in a red-black tree
   (see also the comment of mem_node which is the type of nodes in
   that tree).  Function lisp_malloc adds information for an allocated
   block to the red-black tree with calls to mem_insert, and function
   lisp_free removes it with mem_delete.  Functions live_string_p etc
   call mem_find to lookup information about a given pointer in the
   tree, and use that to determine if the pointer points into a Lisp
   object or not.  */

/* Initialize this part of alloc.c.  */

static void
mem_init (void)
{
  mem_z.left = mem_z.right = MEM_NIL;
  mem_z.parent = NULL;
  mem_z.color = MEM_BLACK;
  mem_z.start = mem_z.end = NULL;
  mem_root = MEM_NIL;
}


/* Value is a pointer to the mem_node containing START.  Value is
   MEM_NIL if there is no node in the tree containing START.  */

static struct mem_node *
mem_find (void *start)
{
  eassert_not_mps ();
  struct mem_node *p;

  if (start < min_heap_address || start > max_heap_address)
    return MEM_NIL;

  /* Make the search always successful to speed up the loop below.  */
  mem_z.start = start;
  mem_z.end = (char *) start + 1;

  p = mem_root;
  while (start < p->start || start >= p->end)
    p = start < p->start ? p->left : p->right;
  return p;
}


/* Insert a new node into the tree for a block of memory with start
   address START, end address END, and type TYPE.  Value is a
   pointer to the node that was inserted.  */

static struct mem_node *
mem_insert (void *start, void *end, enum mem_type type)
{
  eassert_not_mps ();
  struct mem_node *c, *parent, *x;

  if (min_heap_address == NULL || start < min_heap_address)
    min_heap_address = start;
  if (max_heap_address == NULL || end > max_heap_address)
    max_heap_address = end;

  /* See where in the tree a node for START belongs.  In this
     particular application, it shouldn't happen that a node is already
     present.  For debugging purposes, let's check that.  */
  c = mem_root;
  parent = NULL;

  while (c != MEM_NIL)
    {
      parent = c;
      c = start < c->start ? c->left : c->right;
    }

  /* Create a new node.  */
#ifdef GC_MALLOC_CHECK
  x = malloc (sizeof *x);
  if (x == NULL)
    emacs_abort ();
#else
  x = xmalloc (sizeof *x);
#endif
  x->start = start;
  x->end = end;
  x->type = type;
  x->parent = parent;
  x->left = x->right = MEM_NIL;
  x->color = MEM_RED;

  /* Insert it as child of PARENT or install it as root.  */
  if (parent)
    {
      if (start < parent->start)
	parent->left = x;
      else
	parent->right = x;
    }
  else
    mem_root = x;

  /* Re-establish red-black tree properties.  */
  mem_insert_fixup (x);

  return x;
}


/* Re-establish the red-black properties of the tree, and thereby
   balance the tree, after node X has been inserted; X is always red.  */

static void
mem_insert_fixup (struct mem_node *x)
{
  while (x != mem_root && x->parent->color == MEM_RED)
    {
      /* X is red and its parent is red.  This is a violation of
	 red-black tree property #3.  */

      if (x->parent == x->parent->parent->left)
	{
	  /* We're on the left side of our grandparent, and Y is our
	     "uncle".  */
	  struct mem_node *y = x->parent->parent->right;

	  if (y->color == MEM_RED)
	    {
	      /* Uncle and parent are red but should be black because
		 X is red.  Change the colors accordingly and proceed
		 with the grandparent.  */
	      x->parent->color = MEM_BLACK;
	      y->color = MEM_BLACK;
	      x->parent->parent->color = MEM_RED;
	      x = x->parent->parent;
            }
	  else
	    {
	      /* Parent and uncle have different colors; parent is
		 red, uncle is black.  */
	      if (x == x->parent->right)
		{
		  x = x->parent;
		  mem_rotate_left (x);
                }

	      x->parent->color = MEM_BLACK;
	      x->parent->parent->color = MEM_RED;
	      mem_rotate_right (x->parent->parent);
            }
        }
      else
	{
	  /* This is the symmetrical case of above.  */
	  struct mem_node *y = x->parent->parent->left;

	  if (y->color == MEM_RED)
	    {
	      x->parent->color = MEM_BLACK;
	      y->color = MEM_BLACK;
	      x->parent->parent->color = MEM_RED;
	      x = x->parent->parent;
            }
	  else
	    {
	      if (x == x->parent->left)
		{
		  x = x->parent;
		  mem_rotate_right (x);
		}

	      x->parent->color = MEM_BLACK;
	      x->parent->parent->color = MEM_RED;
	      mem_rotate_left (x->parent->parent);
            }
        }
    }

  /* The root may have been changed to red due to the algorithm.  Set
     it to black so that property #5 is satisfied.  */
  mem_root->color = MEM_BLACK;
}


/*   (x)                   (y)
     / \                   / \
    a   (y)      ===>    (x)  c
        / \              / \
       b   c            a   b  */

static void
mem_rotate_left (struct mem_node *x)
{
  struct mem_node *y;

  /* Turn y's left sub-tree into x's right sub-tree.  */
  y = x->right;
  x->right = y->left;
  if (y->left != MEM_NIL)
    y->left->parent = x;

  /* Y's parent was x's parent.  */
  if (y != MEM_NIL)
    y->parent = x->parent;

  /* Get the parent to point to y instead of x.  */
  if (x->parent)
    {
      if (x == x->parent->left)
	x->parent->left = y;
      else
	x->parent->right = y;
    }
  else
    mem_root = y;

  /* Put x on y's left.  */
  y->left = x;
  if (x != MEM_NIL)
    x->parent = y;
}


/*     (x)                (Y)
       / \                / \
     (y)  c      ===>    a  (x)
     / \                    / \
    a   b                  b   c  */

static void
mem_rotate_right (struct mem_node *x)
{
  struct mem_node *y = x->left;

  x->left = y->right;
  if (y->right != MEM_NIL)
    y->right->parent = x;

  if (y != MEM_NIL)
    y->parent = x->parent;
  if (x->parent)
    {
      if (x == x->parent->right)
	x->parent->right = y;
      else
	x->parent->left = y;
    }
  else
    mem_root = y;

  y->right = x;
  if (x != MEM_NIL)
    x->parent = y;
}


/* Delete node Z from the tree.  If Z is null or MEM_NIL, do nothing.  */

static void
mem_delete (struct mem_node *z)
{
  eassert_not_mps ();
  struct mem_node *x, *y;

  if (!z || z == MEM_NIL)
    return;

  if (z->left == MEM_NIL || z->right == MEM_NIL)
    y = z;
  else
    {
      y = z->right;
      while (y->left != MEM_NIL)
	y = y->left;
    }

  if (y->left != MEM_NIL)
    x = y->left;
  else
    x = y->right;

  x->parent = y->parent;
  if (y->parent)
    {
      if (y == y->parent->left)
	y->parent->left = x;
      else
	y->parent->right = x;
    }
  else
    mem_root = x;

  if (y != z)
    {
      z->start = y->start;
      z->end = y->end;
      z->type = y->type;
    }

  if (y->color == MEM_BLACK)
    mem_delete_fixup (x);

#ifdef GC_MALLOC_CHECK
  free (y);
#else
  xfree (y);
#endif
}


/* Re-establish the red-black properties of the tree, after a
   deletion.  */

static void
mem_delete_fixup (struct mem_node *x)
{
  while (x != mem_root && x->color == MEM_BLACK)
    {
      if (x == x->parent->left)
	{
	  struct mem_node *w = x->parent->right;

	  if (w->color == MEM_RED)
	    {
	      w->color = MEM_BLACK;
	      x->parent->color = MEM_RED;
	      mem_rotate_left (x->parent);
	      w = x->parent->right;
            }

	  if (w->left->color == MEM_BLACK && w->right->color == MEM_BLACK)
	    {
	      w->color = MEM_RED;
	      x = x->parent;
            }
	  else
	    {
	      if (w->right->color == MEM_BLACK)
		{
		  w->left->color = MEM_BLACK;
		  w->color = MEM_RED;
		  mem_rotate_right (w);
		  w = x->parent->right;
                }
	      w->color = x->parent->color;
	      x->parent->color = MEM_BLACK;
	      w->right->color = MEM_BLACK;
	      mem_rotate_left (x->parent);
	      x = mem_root;
            }
        }
      else
	{
	  struct mem_node *w = x->parent->left;

	  if (w->color == MEM_RED)
	    {
	      w->color = MEM_BLACK;
	      x->parent->color = MEM_RED;
	      mem_rotate_right (x->parent);
	      w = x->parent->left;
            }

	  if (w->right->color == MEM_BLACK && w->left->color == MEM_BLACK)
	    {
	      w->color = MEM_RED;
	      x = x->parent;
            }
	  else
	    {
	      if (w->left->color == MEM_BLACK)
		{
		  w->right->color = MEM_BLACK;
		  w->color = MEM_RED;
		  mem_rotate_left (w);
		  w = x->parent->left;
                }

	      w->color = x->parent->color;
	      x->parent->color = MEM_BLACK;
	      w->left->color = MEM_BLACK;
	      mem_rotate_right (x->parent);
	      x = mem_root;
            }
        }
    }

  x->color = MEM_BLACK;
}


/* If P is a pointer into a live Lisp string object on the heap,
   return the object's address.  Otherwise, return NULL.  M points to the
   mem_block for P.

   This and other *_holding functions look for a pointer anywhere into
   the object, not merely for a pointer to the start of the object,
   because some compilers sometimes optimize away the latter.  See
   Bug#28213.  */

static struct Lisp_String *
live_string_holding (struct mem_node *m, void *p)
{
  eassert (m->type == MEM_TYPE_STRING);
#if GC_ASAN_POISON_OBJECTS
  if (__asan_address_is_poisoned (p))
    return NULL;
#endif

  struct string_block *b = m->start;
  char *cp = p;
  ptrdiff_t offset = cp - (char *) &b->strings[0];

  /* P must point into a Lisp_String structure, and it
     must not be on the free-list.  */
  if (0 <= offset && offset < sizeof b->strings)
    {
      ptrdiff_t off = offset % sizeof b->strings[0];
      if (off == Lisp_String
	  || off == 0
	  || off == offsetof (struct Lisp_String, u.s.size_byte)
	  || off == offsetof (struct Lisp_String, u.s.intervals)
	  || off == offsetof (struct Lisp_String, u.s.data))
	{
	  struct Lisp_String *s = p = cp -= off;
#if GC_ASAN_POISON_OBJECTS
	  if (__asan_region_is_poisoned (s, sizeof (*s)))
	    return NULL;
#endif
	  if (s->u.s.data)
	    return s;
	}
    }
  return NULL;
}

static bool
live_string_p (struct mem_node *m, void *p)
{
  return live_string_holding (m, p) == p;
}

/* If P is a pointer into a live Lisp cons object on the heap, return
   the object's address.  Otherwise, return NULL.  M points to the
   mem_block for P.  */

static struct Lisp_Cons *
live_cons_holding (struct mem_node *m, void *p)
{
  eassert (m->type == MEM_TYPE_CONS);
#if GC_ASAN_POISON_OBJECTS
  if (__asan_address_is_poisoned (p))
    return NULL;
#endif

  struct cons_block *b = m->start;
  char *cp = p;
  ptrdiff_t offset = cp - (char *) &b->conses[0];

  /* P must point into a Lisp_Cons, not be
     one of the unused cells in the current cons block,
     and not be on the free-list.  */
  if (0 <= offset && offset < sizeof b->conses
      && (b != cons_block
	  || offset / sizeof b->conses[0] < cons_block_index))
    {
      ptrdiff_t off = offset % sizeof b->conses[0];
      if (off == Lisp_Cons
	  || off == 0
	  || off == offsetof (struct Lisp_Cons, u.s.u.cdr))
	{
	  struct Lisp_Cons *s = p = cp -= off;
#if GC_ASAN_POISON_OBJECTS
	  if (__asan_region_is_poisoned (s, sizeof (*s)))
	    return NULL;
#endif
	  if (!deadp (s->u.s.car))
	    return s;
	}
    }
  return NULL;
}

static bool
live_cons_p (struct mem_node *m, void *p)
{
  return live_cons_holding (m, p) == p;
}

/* If P is a pointer into a live Lisp symbol object on the heap,
   return the object's address.  Otherwise, return NULL.  M points to the
   mem_block for P.  */

static struct Lisp_Symbol *
live_symbol_holding (struct mem_node *m, void *p)
{
  eassert (m->type == MEM_TYPE_SYMBOL);
#if GC_ASAN_POISON_OBJECTS
  if (__asan_address_is_poisoned (p))
    return NULL;
#endif
  struct symbol_block *b = m->start;
  char *cp = p;
  ptrdiff_t offset = cp - (char *) &b->symbols[0];

  /* P must point into the Lisp_Symbol, not be
     one of the unused cells in the current symbol block,
     and not be on the free-list.  */
  if (0 <= offset && offset < sizeof b->symbols
      && (b != symbol_block
	  || offset / sizeof b->symbols[0] < symbol_block_index))
    {
      ptrdiff_t off = offset % sizeof b->symbols[0];
      if (off == Lisp_Symbol

	  /* Plain '|| off == 0' would run afoul of GCC 10.2
	     -Wlogical-op, as Lisp_Symbol happens to be zero.  */
	  || (Lisp_Symbol != 0 && off == 0)

	  || off == offsetof (struct Lisp_Symbol, u.s.name)
	  || off == offsetof (struct Lisp_Symbol, u.s.val)
	  || off == offsetof (struct Lisp_Symbol, u.s.function)
	  || off == offsetof (struct Lisp_Symbol, u.s.package)
	  || off == offsetof (struct Lisp_Symbol, u.s.plist))
	{
	  struct Lisp_Symbol *s = p = cp -= off;
#if GC_ASAN_POISON_OBJECTS
	  if (__asan_region_is_poisoned (s, sizeof (*s)))
	    return NULL;
#endif
	  if (!deadp (s->u.s.function))
	    return s;
	}
    }
  return NULL;
}

static bool
live_symbol_p (struct mem_node *m, void *p)
{
  return live_symbol_holding (m, p) == p;
}

/* If P is a (possibly-tagged) pointer to a live Lisp_Float on the
   heap, return the address of the Lisp_Float.  Otherwise, return NULL.
   M is a pointer to the mem_block for P.  */

static struct Lisp_Float *
live_float_holding (struct mem_node *m, void *p)
{
  eassert (m->type == MEM_TYPE_FLOAT);
#if GC_ASAN_POISON_OBJECTS
  if (__asan_address_is_poisoned (p))
    return NULL;
#endif

  struct float_block *b = m->start;
  char *cp = p;
  ptrdiff_t offset = cp - (char *) &b->floats[0];

  /* P must point to (or be a tagged pointer to) the start of a
     Lisp_Float and not be one of the unused cells in the current
     float block.  */
  if (0 <= offset && offset < sizeof b->floats)
    {
      int off = offset % sizeof b->floats[0];
      if ((off == Lisp_Float || off == 0)
	  && (b != float_block
	      || offset / sizeof b->floats[0] < float_block_index))
	{
	  struct Lisp_Float *f = (struct Lisp_Float *) (cp - off);
#if GC_ASAN_POISON_OBJECTS
	  if (__asan_region_is_poisoned (f, sizeof (*f)))
	    return NULL;
#endif
	  return f;
	}
    }
  return NULL;
}

static bool
live_float_p (struct mem_node *m, void *p)
{
  return live_float_holding (m, p) == p;
}

/* Return VECTOR if P points within it, NULL otherwise.  */

static struct Lisp_Vector *
live_vector_pointer (struct Lisp_Vector *vector, void *p)
{
  void *vvector = vector;
  char *cvector = vvector;
  char *cp = p;
  ptrdiff_t offset = cp - cvector;
  return ((offset == Lisp_Vectorlike
	   || offset == 0
	   || (sizeof vector->header <= offset
	       && offset < vector_nbytes (vector)
	       && (! (vector->header.size & PSEUDOVECTOR_FLAG)
		   ? (offsetof (struct Lisp_Vector, contents) <= offset
		      && (((offset - offsetof (struct Lisp_Vector, contents))
			   % word_size)
			  == 0))
		   /* For non-bool-vector pseudovectors, treat any pointer
		      past the header as valid since it's too much of a pain
		      to write special-case code for every pseudovector.  */
		   : (! PSEUDOVECTOR_TYPEP (&vector->header, PVEC_BOOL_VECTOR)
		      || offset == offsetof (struct Lisp_Bool_Vector, size)
		      || (offsetof (struct Lisp_Bool_Vector, data) <= offset
			  && (((offset
				- offsetof (struct Lisp_Bool_Vector, data))
			       % sizeof (bits_word))
			      == 0))))))
	  ? vector : NULL);
}

/* If P is a pointer to a live, large vector-like object, return the object.
   Otherwise, return nil.
   M is a pointer to the mem_block for P.  */

static struct Lisp_Vector *
live_large_vector_holding (struct mem_node *m, void *p)
{
  eassert (m->type == MEM_TYPE_VECTORLIKE);
  return live_vector_pointer (large_vector_vec (m->start), p);
}

static bool
live_large_vector_p (struct mem_node *m, void *p)
{
  return live_large_vector_holding (m, p) == p;
}

/* If P is a pointer to a live, small vector-like object, return the object.
   Otherwise, return NULL.
   M is a pointer to the mem_block for P.  */

static struct Lisp_Vector *
live_small_vector_holding (struct mem_node *m, void *p)
{
  eassert (m->type == MEM_TYPE_VECTOR_BLOCK);
  struct Lisp_Vector *vp = p;
  struct vector_block *block = m->start;
  struct Lisp_Vector *vector = (struct Lisp_Vector *) block->data;

  /* P is in the block's allocation range.  Scan the block
     up to P and see whether P points to the start of some
     vector which is not on a free list.  FIXME: check whether
     some allocation patterns (probably a lot of short vectors)
     may cause a substantial overhead of this loop.  */
  while (VECTOR_IN_BLOCK (vector, block) && vector <= vp)
    {
      struct Lisp_Vector *next = ADVANCE (vector, vector_nbytes (vector));
      if (vp < next && !PSEUDOVECTOR_TYPEP (&vector->header, PVEC_FREE))
	return live_vector_pointer (vector, vp);
      vector = next;
    }
  return NULL;
}

static bool
live_small_vector_p (struct mem_node *m, void *p)
{
  return live_small_vector_holding (m, p) == p;
}

/* If P points to Lisp data, mark that as live if it isn't already
   marked.  */

static void
mark_maybe_pointer (void *p, bool symbol_only)
{
  struct mem_node *m;

#if USE_VALGRIND
  VALGRIND_MAKE_MEM_DEFINED (&p, sizeof (p));
#endif

  /* If the pointer is in the dump image and the dump has a record
     of the object starting at the place where the pointer points, we
     definitely have an object.  If the pointer is in the dump image
     and the dump has no idea what the pointer is pointing at, we
     definitely _don't_ have an object.  */
  if (pdumper_object_p (p))
    {
      /* FIXME: This code assumes that every reachable pdumper object
	 is addressed either by a pointer to the object start, or by
	 the same pointer with an LSB-style tag.  This assumption
	 fails if a pdumper object is reachable only via machine
	 addresses of non-initial object components.  Although such
	 addressing is rare in machine code generated by C compilers
	 from Emacs source code, it can occur in some cases.  To fix
	 this problem, the pdumper code should grok non-initial
	 addresses, as the non-pdumper code does.  */
      uintptr_t mask = VALMASK & UINTPTR_MAX;
      uintptr_t masked_p = (uintptr_t) p & mask;
      void *po = (void *) masked_p;
      char *cp = p;
      char *cpo = po;
      /* Don't use pdumper_object_p_precise here! It doesn't check the
         tag bits. OBJ here might be complete garbage, so we need to
         verify both the pointer and the tag.  */
      int type = pdumper_find_object_type (po);
      if (pdumper_valid_object_type_p (type)
	  && (!USE_LSB_TAG || p == po || cp - cpo == type))
	{
	  if (type == Lisp_Symbol)
	    mark_object (make_lisp_symbol (po));
	  else if (!symbol_only)
	    mark_object (make_lisp_ptr (po, type));
	}
      return;
    }

  m = mem_find (p);
  if (m != MEM_NIL)
    {
      Lisp_Object obj;

      switch (m->type)
	{
	case MEM_TYPE_NON_LISP:
	case MEM_TYPE_SPARE:
	  /* Nothing to do; not a pointer to Lisp memory.  */
	  return;

	case MEM_TYPE_CONS:
	  {
	    if (symbol_only)
	      return;
	    struct Lisp_Cons *h = live_cons_holding (m, p);
	    if (!h)
	      return;
	    obj = make_lisp_ptr (h, Lisp_Cons);
	  }
	  break;

	case MEM_TYPE_STRING:
	  {
	    if (symbol_only)
	      return;
	    struct Lisp_String *h = live_string_holding (m, p);
	    if (!h)
	      return;
	    obj = make_lisp_ptr (h, Lisp_String);
	  }
	  break;

	case MEM_TYPE_SYMBOL:
	  {
	    struct Lisp_Symbol *h = live_symbol_holding (m, p);
	    if (!h)
	      return;
	    obj = make_lisp_symbol (h);
	  }
	  break;

	case MEM_TYPE_FLOAT:
	  {
	    if (symbol_only)
	      return;
	    struct Lisp_Float *h = live_float_holding (m, p);
	    if (!h)
	      return;
	    obj = make_lisp_ptr (h, Lisp_Float);
	  }
	  break;

	case MEM_TYPE_VECTORLIKE:
	  {
	    if (symbol_only)
	      return;
	    struct Lisp_Vector *h = live_large_vector_holding (m, p);
	    if (!h)
	      return;
	    obj = make_lisp_ptr (h, Lisp_Vectorlike);
	  }
	  break;

	case MEM_TYPE_VECTOR_BLOCK:
	  {
	    if (symbol_only)
	      return;
	    struct Lisp_Vector *h = live_small_vector_holding (m, p);
	    if (!h)
	      return;
	    obj = make_lisp_ptr (h, Lisp_Vectorlike);
	  }
	  break;

	default:
	  emacs_abort ();
	}

      mark_object (obj);
    }
}

/* Alignment of pointer values.  Use alignof, as it sometimes returns
   a smaller alignment than GCC's __alignof__ and mark_memory might
   miss objects if __alignof__ were used.  */
#define GC_POINTER_ALIGNMENT alignof (void *)

/* Mark Lisp objects referenced from the address range START..END
   or END..START.  */

void ATTRIBUTE_NO_SANITIZE_ADDRESS
mark_memory (void const *start, void const *end)
{
  char const *pp;

  /* Make START the pointer to the start of the memory region,
     if it isn't already.  */
  if (end < start)
    {
      void const *tem = start;
      start = end;
      end = tem;
    }

  eassert (((uintptr_t) start) % GC_POINTER_ALIGNMENT == 0);

  /* Mark Lisp data pointed to.  This is necessary because, in some
     situations, the C compiler optimizes Lisp objects away, so that
     only a pointer to them remains.  Example:

     DEFUN ("testme", Ftestme, Stestme, 0, 0, 0, "")
     ()
     {
       Lisp_Object obj = build_string ("test");
       struct Lisp_String *s = XSTRING (obj);
       garbage_collect ();
       fprintf (stderr, "test '%s'\n", s->u.s.data);
       return Qnil;
     }

     Here, `obj' isn't really used, and the compiler optimizes it
     away.  The only reference to the life string is through the
     pointer `s'.  */

  for (pp = start; (void const *) pp < end; pp += GC_POINTER_ALIGNMENT)
    {
      void *p = *(void *const *) pp;
      intptr_t ip;

#if !USE_LSB_TAG && !defined WIDE_EMACS_INT
      ip = (intptr_t) p;
      mark_maybe_pointer ((void *) (ip & VALMASK), false);
#else /* USE_LSB_TAG || WIDE_EMACS_INT */
      mark_maybe_pointer (p, false);
#endif /* USE_LSB_TAG || WIDE_EMACS_INT */

      /* Unmask any struct Lisp_Symbol pointer that make_lisp_symbol
	 previously disguised by adding the address of 'lispsym'.
	 On a host with 32-bit pointers and 64-bit Lisp_Objects,
	 a Lisp_Object might be split into registers saved into
	 non-adjacent words and P might be the low-order word's value.  */
      ckd_add (&ip, (intptr_t) p, (intptr_t) lispsym);
      mark_maybe_pointer ((void *) ip, true);
    }
}

#endif // not HAVE_MPS

#ifndef HAVE___BUILTIN_UNWIND_INIT

# ifdef GC_SETJMP_WORKS
static void
test_setjmp (void)
{
}
# else

static bool setjmp_tested_p;
static int longjmps_done;

#  define SETJMP_WILL_LIKELY_WORK "\
\n\
Emacs garbage collector has been changed to use conservative stack\n\
marking.  Emacs has determined that the method it uses to do the\n\
marking will likely work on your system, but this isn't sure.\n\
\n\
If you are a system-programmer, or can get the help of a local wizard\n\
who is, please take a look at the function mark_c_stack in alloc.c, and\n\
verify that the methods used are appropriate for your system.\n\
\n\
Please mail the result to <emacs-devel@gnu.org>.\n\
"

#  define SETJMP_WILL_NOT_WORK "\
\n\
Emacs garbage collector has been changed to use conservative stack\n\
marking.  Emacs has determined that the default method it uses to do the\n\
marking will not work on your system.  We will need a system-dependent\n\
solution for your system.\n\
\n\
Please take a look at the function mark_c_stack in alloc.c, and\n\
try to find a way to make it work on your system.\n\
\n\
Note that you may get false negatives, depending on the compiler.\n\
In particular, you need to use -O with GCC for this test.\n\
\n\
Please mail the result to <emacs-devel@gnu.org>.\n\
"


/* Perform a quick check if it looks like setjmp saves registers in a
   jmp_buf.  Print a message to stderr saying so.  When this test
   succeeds, this is _not_ a proof that setjmp is sufficient for
   conservative stack marking.  Only the sources or a disassembly
   can prove that.  */

static void
test_setjmp (void)
{
  if (setjmp_tested_p)
    return;
  setjmp_tested_p = true;
  char buf[10];
  register int x;
  sys_jmp_buf jbuf;

  /* Arrange for X to be put in a register.  */
  sprintf (buf, "1");
  x = strlen (buf);
  x = 2 * x - 1;

  sys_setjmp (jbuf);
  if (longjmps_done == 1)
    {
      /* Came here after the longjmp at the end of the function.

         If x == 1, the longjmp has restored the register to its
         value before the setjmp, and we can hope that setjmp
         saves all such registers in the jmp_buf, although that
	 isn't sure.

         For other values of X, either something really strange is
         taking place, or the setjmp just didn't save the register.  */

      if (x == 1)
	fputs (SETJMP_WILL_LIKELY_WORK, stderr);
      else
	{
	  fputs (SETJMP_WILL_NOT_WORK, stderr);
	  exit (1);
	}
    }

  ++longjmps_done;
  x = 2;
  if (longjmps_done == 1)
    sys_longjmp (jbuf, 1);
}
# endif /* ! GC_SETJMP_WORKS */
#endif /* ! HAVE___BUILTIN_UNWIND_INIT */

/* The type of an object near the stack top, whose address can be used
   as a stack scan limit.  */
typedef union
{
  /* Make sure stack_top and m_stack_bottom are properly aligned as GC
     expects.  */
  Lisp_Object o;
  void *p;
#ifndef HAVE___BUILTIN_UNWIND_INIT
  sys_jmp_buf j;
  char c;
#endif
} stacktop_sentry;

/* Set *P to the address of the top of the stack.  This must be a
   macro, not a function, so that it is executed in the caller's
   environment.  It is not inside a do-while so that its storage
   survives the macro.  Callers should be declared NO_INLINE.  */
#ifdef HAVE___BUILTIN_UNWIND_INIT
# define SET_STACK_TOP_ADDRESS(p)	\
   stacktop_sentry sentry;		\
   *(p) = NEAR_STACK_TOP (&sentry)
#else
# define SET_STACK_TOP_ADDRESS(p)		\
   stacktop_sentry sentry;			\
   test_setjmp ();				\
   sys_setjmp (sentry.j);			\
   *(p) = NEAR_STACK_TOP (&sentry + (stack_bottom < &sentry.c))
#endif

#ifndef HAVE_MPS

/* Mark live Lisp objects on the C stack.

   There are several system-dependent problems to consider when
   porting this to new architectures:

   Processor Registers

   We have to mark Lisp objects in CPU registers that can hold local
   variables or are used to pass parameters.

   If __builtin_unwind_init is available, it should suffice to save
   registers.

   Otherwise, assume that calling setjmp saves registers we need
   to see in a jmp_buf which itself lies on the stack.  This doesn't
   have to be true!  It must be verified for each system, possibly
   by taking a look at the source code of setjmp.

   Stack Layout

   Architectures differ in the way their processor stack is organized.
   For example, the stack might look like this

     +----------------+
     |  Lisp_Object   |  size = 4
     +----------------+
     | something else |  size = 2
     +----------------+
     |  Lisp_Object   |  size = 4
     +----------------+
     |	...	      |

   In such a case, not every Lisp_Object will be aligned equally.  To
   find all Lisp_Object on the stack it won't be sufficient to walk
   the stack in steps of 4 bytes.  Instead, two passes will be
   necessary, one starting at the start of the stack, and a second
   pass starting at the start of the stack + 2.  Likewise, if the
   minimal alignment of Lisp_Objects on the stack is 1, four passes
   would be necessary, each one starting with one byte more offset
   from the stack start.  */

void
mark_c_stack (char const *bottom, char const *end)
{
  /* This assumes that the stack is a contiguous region in memory.  If
     that's not the case, something has to be done here to iterate
     over the stack segments.  */
  mark_memory (bottom, end);

  /* Allow for marking a secondary stack, like the register stack on the
     ia64.  */
#ifdef GC_MARK_SECONDARY_STACK
  GC_MARK_SECONDARY_STACK ();
#endif
}

#endif // not HAVE_MPS


/* flush_stack_call_func is the trampoline function that flushes
   registers to the stack, and then calls FUNC.  ARG is passed through
   to FUNC verbatim.

   This function must be called whenever Emacs is about to release the
   global interpreter lock.  This lets the garbage collector easily
   find roots in registers on threads that are not actively running
   Lisp.

   It is invalid to run any Lisp code or to allocate any GC memory
   from FUNC.

   Note: all register spilling is done in flush_stack_call_func before
   flush_stack_call_func1 is activated.

   flush_stack_call_func1 is responsible for identifying the stack
   address range to be scanned.  It *must* be carefully kept as
   noinline to make sure that registers has been spilled before it is
   called, otherwise given __builtin_frame_address (0) typically
   returns the frame pointer (base pointer) and not the stack pointer
   [1] GC will miss to scan callee-saved registers content
   (Bug#41357).

   [1] <https://gcc.gnu.org/onlinedocs/gcc/Return-Address.html>.  */

NO_INLINE void
flush_stack_call_func1 (void (*func) (void *arg), void *arg)
{
  void *end;
  struct thread_state *self = current_thread;
  SET_STACK_TOP_ADDRESS (&end);
  self->stack_top = end;
  func (arg);
  eassert (current_thread == self);
}

#ifndef HAVE_MPS

/* Determine whether it is safe to access memory at address P.  */

static int
valid_pointer_p (void *p)
{
#ifdef WINDOWSNT
  return w32_valid_pointer_p (p, 16);
#else

  if (ADDRESS_SANITIZER)
    return p ? -1 : 0;

  int fd[2];
  static int under_rr_state;

  if (!under_rr_state)
    under_rr_state = getenv ("RUNNING_UNDER_RR") ? -1 : 1;
  if (under_rr_state < 0)
    return under_rr_state;

  /* Obviously, we cannot just access it (we would SEGV trying), so we
     trick the o/s to tell us whether p is a valid pointer.
     Unfortunately, we cannot use NULL_DEVICE here, as emacs_write may
     not validate p in that case.  */

  if (emacs_pipe (fd) == 0)
    {
      bool valid = emacs_write (fd[1], p, 16) == 16;
      emacs_close (fd[1]);
      emacs_close (fd[0]);
      return valid;
    }

  return -1;
#endif
}
#endif

/* Return 2 if OBJ is a killed or special buffer object, 1 if OBJ is a
   valid lisp object, 0 if OBJ is NOT a valid lisp object, or -1 if we
   cannot validate OBJ.  This function can be quite slow, and is used
   only in debugging.  */

int
valid_lisp_object_p (Lisp_Object obj)
{
  if (FIXNUMP (obj))
    return 1;

  void *p = XPNTR (obj);

  if (BARE_SYMBOL_P (obj) && c_symbol_p (p))
    return ((char *) p - (char *) lispsym) % sizeof lispsym[0] == 0;

  if (p == &buffer_defaults || p == &buffer_local_symbols)
    return 2;

  if (pdumper_object_p (p))
    return pdumper_object_p_precise (p) ? 1 : 0;

#ifdef HAVE_MPS
  return igc_valid_lisp_object_p (obj);
#else
  struct mem_node *m = mem_find (p);

  if (m == MEM_NIL)
    {
      int valid = valid_pointer_p (p);
      if (valid <= 0)
	return valid;

      /* Strings and conses produced by AUTO_STRING etc. all get here.  */
      if (SUBRP (obj) || STRINGP (obj) || CONSP (obj))
	return 1;

      return 0;
    }

  switch (m->type)
    {
    case MEM_TYPE_NON_LISP:
    case MEM_TYPE_SPARE:
      return 0;

    case MEM_TYPE_CONS:
      return live_cons_p (m, p);

    case MEM_TYPE_STRING:
      return live_string_p (m, p);

    case MEM_TYPE_SYMBOL:
      return live_symbol_p (m, p);

    case MEM_TYPE_FLOAT:
      return live_float_p (m, p);

    case MEM_TYPE_VECTORLIKE:
      return live_large_vector_p (m, p);

    case MEM_TYPE_VECTOR_BLOCK:
      return live_small_vector_p (m, p);

    default:
      break;
    }

  return 0;
#endif
}

/* Like xmalloc, but makes allocation count toward the total consing
   and hash table or obarray usage.
   Return NULL for a zero-sized allocation.  */
void *
hash_table_alloc_bytes (ptrdiff_t nbytes)
{
  if (nbytes == 0)
    return NULL;
  tally_consing (nbytes);
  hash_table_allocated_bytes += nbytes;
#ifdef HAVE_MPS
  void *p = igc_alloc_bytes (nbytes);
#else
  void *p = xmalloc (nbytes);
#endif
  return p;
}

/* Like xfree, but makes allocation count toward the total consing.  */
void
hash_table_free_bytes (void *p, ptrdiff_t nbytes)
{
  tally_consing (-nbytes);
  hash_table_allocated_bytes -= nbytes;
#ifdef HAVE_MPS
  /* let igc handle this */
#else
  xfree (p);
#endif
}

Lisp_Object *
hash_table_alloc_kv (void *h, ptrdiff_t nobjs)
{
  if (nobjs == 0)
    return NULL;
#ifdef HAVE_MPS
  return igc_make_hash_table_vec (nobjs);
#else
  return hash_table_alloc_bytes (nobjs * sizeof (Lisp_Object));
#endif
}

void
hash_table_free_kv (void *h, Lisp_Object *p, ptrdiff_t nobjs)
{
#ifndef HAVE_MPS
  hash_table_free_bytes (p, nobjs * sizeof *p);
#endif
}


/***********************************************************************
			  Protection from GC
 ***********************************************************************/

/* Put an entry in staticvec, pointing at the variable with address
   VARADDRESS.  */

void
staticpro (Lisp_Object const *varaddress)
{
  for (int i = 0; i < staticidx; i++)
    eassert (staticvec[i] != varaddress);
  if (staticidx >= NSTATICS)
    fatal ("NSTATICS too small; try increasing and recompiling Emacs.");
  staticvec[staticidx++] = varaddress;
}

#ifndef HAVE_MPS
/* Temporarily prevent garbage collection.  Temporarily bump
   consing_until_gc to speed up maybe_gc when GC is inhibited.  */

static void
allow_garbage_collection (intmax_t consing)
{
  consing_until_gc = consing - (HI_THRESHOLD - consing_until_gc);
  garbage_collection_inhibited--;
}

specpdl_ref
inhibit_garbage_collection (void)
{
  specpdl_ref count = SPECPDL_INDEX ();
  record_unwind_protect_intmax (allow_garbage_collection, consing_until_gc);
  garbage_collection_inhibited++;
  consing_until_gc = HI_THRESHOLD;
  return count;
}
#endif

/* Return the number of bytes in N objects each of size S, guarding
   against overflow if size_t is narrower than byte_ct.  */

static byte_ct
object_bytes (object_ct n, size_t s)
{
  byte_ct b = s;
  return n * b;
}

/* Calculate total bytes of live objects.  */

static byte_ct
total_bytes_of_live_objects (void)
{
  byte_ct tot = 0;
  tot += object_bytes (gcstat.total_conses, sizeof (struct Lisp_Cons));
  tot += object_bytes (gcstat.total_symbols, sizeof (struct Lisp_Symbol));
  tot += gcstat.total_string_bytes;
  tot += object_bytes (gcstat.total_vector_slots, word_size);
  tot += object_bytes (gcstat.total_floats, sizeof (struct Lisp_Float));
  tot += object_bytes (gcstat.total_intervals, sizeof (struct interval));
  tot += object_bytes (gcstat.total_strings, sizeof (struct Lisp_String));
  tot += gcstat.total_hash_table_bytes;
  return tot;
}

#ifdef HAVE_WINDOW_SYSTEM

#ifndef HAVE_MPS

/* Remove unmarked font-spec and font-entity objects from ENTRY, which is
   (DRIVER-TYPE NUM-FRAMES FONT-CACHE-DATA ...), and return changed entry.  */

static Lisp_Object
compact_font_cache_entry (Lisp_Object entry)
{
  Lisp_Object tail, *prev = &entry;

  for (tail = entry; CONSP (tail); tail = XCDR (tail))
    {
      bool drop = 0;
      Lisp_Object obj = XCAR (tail);

      /* Consider OBJ if it is (font-spec . [font-entity font-entity ...]).  */
      if (CONSP (obj) && GC_FONT_SPEC_P (XCAR (obj))
	  && !vectorlike_marked_p (&GC_XFONT_SPEC (XCAR (obj))->header)
	  /* Don't use VECTORP here, as that calls ASIZE, which could
	     hit assertion violation during GC.  */
	  && (VECTORLIKEP (XCDR (obj))
	      && ! (gc_asize (XCDR (obj)) & PSEUDOVECTOR_FLAG)))
	{
	  ptrdiff_t i, size = gc_asize (XCDR (obj));
	  Lisp_Object obj_cdr = XCDR (obj);

	  /* If font-spec is not marked, most likely all font-entities
	     are not marked too.  But we must be sure that nothing is
	     marked within OBJ before we really drop it.  */
	  for (i = 0; i < size; i++)
            {
              Lisp_Object objlist;

              if (vectorlike_marked_p (
                    &GC_XFONT_ENTITY (AREF (obj_cdr, i))->header))
                break;

              objlist = AREF (AREF (obj_cdr, i), FONT_OBJLIST_INDEX);
              for (; CONSP (objlist); objlist = XCDR (objlist))
                {
                  Lisp_Object val = XCAR (objlist);
                  struct font *font = GC_XFONT_OBJECT (val);

                  if (!NILP (AREF (val, FONT_TYPE_INDEX))
                      && vectorlike_marked_p (&font->header))
                    break;
                }
              if (CONSP (objlist))
		{
		  /* Found a marked font, bail out.  */
		  break;
		}
            }

	  if (i == size)
	    {
	      /* No marked fonts were found, so this entire font
		 entity can be dropped.  */
	      drop = 1;
	    }
	}
      if (drop)
	*prev = XCDR (tail);
      else
	prev = xcdr_addr (tail);
    }
  return entry;
}

#endif // not HAVE_MPS

/* Compact font caches on all terminals and mark
   everything which is still here after compaction.  */

static void
compact_font_caches (void)
{
  // Cannot be done with MPS, which doesn't seem to be tragic
  // because there is an option to turn it off.
# ifndef HAVE_MPS

  struct terminal *t;

  for (t = terminal_list; t; t = t->next_terminal)
    {
      Lisp_Object cache = TERMINAL_FONT_CACHE (t);
      /* Inhibit compacting the caches if the user so wishes.  Some of
	 the users don't mind a larger memory footprint, but do mind
	 slower redisplay.  */
      if (!inhibit_compacting_font_caches
	  && CONSP (cache))
	{
	  Lisp_Object entry;

	  for (entry = XCDR (cache); CONSP (entry); entry = XCDR (entry))
	    XSETCAR (entry, compact_font_cache_entry (XCAR (entry)));
	}
      mark_object (cache);
    }
#endif
}

#else /* not HAVE_WINDOW_SYSTEM */

#define compact_font_caches() (void)(0)

#endif /* HAVE_WINDOW_SYSTEM */

/* Remove (MARKER . DATA) entries with unmarked MARKER
   from buffer undo LIST and return changed list.  */

static Lisp_Object
compact_undo_list (Lisp_Object list)
{
#ifndef HAVE_MPS
  Lisp_Object tail, *prev = &list;

  for (tail = list; CONSP (tail); tail = XCDR (tail))
    {
      if (CONSP (XCAR (tail))
	  && MARKERP (XCAR (XCAR (tail)))
	  && !vectorlike_marked_p (&XMARKER (XCAR (XCAR (tail)))->header))
	*prev = XCDR (tail);
      else
	prev = xcdr_addr (tail);
    }
#endif
  return list;
}

#if defined HAVE_ANDROID && !defined (__clang__)

/* The Android gcc is broken and needs the following version of
   make_lisp_symbol.  Otherwise a mysterious ICE pops up.  */

#define make_lisp_symbol android_make_lisp_symbol

static Lisp_Object
android_make_lisp_symbol (struct Lisp_Symbol *sym)
{
  intptr_t symoffset;

  symoffset = (intptr_t) sym;
  ckd_sub (&symoffset, symoffset, (intptr_t) &lispsym);

  {
    Lisp_Object a = TAG_PTR_INITIALLY (Lisp_Symbol, symoffset);
    return a;
  }
}

#endif

static void
visit_vectorlike_root (struct gc_root_visitor visitor,
                       struct Lisp_Vector *ptr,
                       enum gc_root_type type)
{
  ptrdiff_t size = ptr->header.size;
  ptrdiff_t i;

  if (size & PSEUDOVECTOR_FLAG)
    size &= PSEUDOVECTOR_SIZE_MASK;
  for (i = 0; i < size; i++)
    visitor.visit (&ptr->contents[i], type, visitor.data);
}

static void
visit_buffer_root (struct gc_root_visitor visitor,
                   struct buffer *buffer,
                   enum gc_root_type type)
{
  /* Buffers that are roots don't have intervals, an undo list, or
     other constructs that real buffers have.  */
  eassert (buffer->base_buffer == NULL);
  eassert (buffer->overlays == NULL);

  /* Visit the buffer-locals.  */
  visit_vectorlike_root (visitor, (struct Lisp_Vector *) buffer, type);
}

/* Visit GC roots stored in the Emacs data section.  Used by both core
   GC and by the portable dumping code.

   There are other GC roots of course, but these roots are dynamic
   runtime data structures that pdump doesn't care about and so we can
   continue to mark those directly in garbage_collect.  */
void
visit_static_gc_roots (struct gc_root_visitor visitor)
{
  visit_buffer_root (visitor,
                     &buffer_defaults,
                     GC_ROOT_BUFFER_LOCAL_DEFAULT);
  visit_buffer_root (visitor,
                     &buffer_local_symbols,
                     GC_ROOT_BUFFER_LOCAL_NAME);

  for (int i = 0; i < ARRAYELTS (lispsym); i++)
    {
      Lisp_Object sptr = builtin_lisp_symbol (i);
      visitor.visit (&sptr, GC_ROOT_C_SYMBOL, visitor.data);
    }

  for (int i = 0; i < staticidx; i++)
    visitor.visit (staticvec[i], GC_ROOT_STATICPRO, visitor.data);
}

#ifndef HAVE_MPS
static void
mark_object_root_visitor (Lisp_Object const *root_ptr,
                          enum gc_root_type type,
                          void *data)
{
  mark_object (*root_ptr);
}

/* List of weak hash tables we found during marking the Lisp heap.
   NULL on entry to garbage_collect and after it returns.  */
static struct Lisp_Hash_Table *weak_hash_tables;

NO_INLINE /* For better stack traces */
static void
mark_and_sweep_weak_table_contents (void)
{
  struct Lisp_Hash_Table *h;
  bool marked;

  /* Mark all keys and values that are in use.  Keep on marking until
     there is no more change.  This is necessary for cases like
     value-weak table A containing an entry X -> Y, where Y is used in a
     key-weak table B, Z -> Y.  If B comes after A in the list of weak
     tables, X -> Y might be removed from A, although when looking at B
     one finds that it shouldn't.  */
  do
    {
      marked = false;
      for (h = weak_hash_tables; h; h = h->next_weak)
        marked |= sweep_weak_table (h, false);
    }
  while (marked);

  /* Remove hash table entries that aren't used.  */
  while (weak_hash_tables)
    {
      h = weak_hash_tables;
      weak_hash_tables = h->next_weak;
      h->next_weak = NULL;
      sweep_weak_table (h, true);
    }
}

/* Return the number of bytes to cons between GCs, given THRESHOLD and
   PERCENTAGE.  When calculating a threshold based on PERCENTAGE,
   assume SINCE_GC bytes have been allocated since the most recent GC.
   The returned value is positive and no greater than HI_THRESHOLD.  */
static EMACS_INT
consing_threshold (intmax_t threshold, Lisp_Object percentage,
		   intmax_t since_gc)
{
  if (!NILP (Vmemory_full))
    return memory_full_cons_threshold;
  else
    {
      threshold = max (threshold, GC_DEFAULT_THRESHOLD / 10);
      if (FLOATP (percentage))
	{
	  double tot = (XFLOAT_DATA (percentage)
			* (total_bytes_of_live_objects () + since_gc));
	  if (threshold < tot)
	    {
	      if (tot < HI_THRESHOLD)
		return tot;
	      else
		return HI_THRESHOLD;
	    }
	}
      return min (threshold, HI_THRESHOLD);
    }
}

/* Adjust consing_until_gc and gc_threshold, given THRESHOLD and PERCENTAGE.
   Return the updated consing_until_gc.  */

static EMACS_INT
bump_consing_until_gc (intmax_t threshold, Lisp_Object percentage)
{
  /* Guesstimate that half the bytes allocated since the most
     recent GC are still in use.  */
  EMACS_INT since_gc = (gc_threshold - consing_until_gc) >> 1;
  EMACS_INT new_gc_threshold = consing_threshold (threshold, percentage,
						  since_gc);
  consing_until_gc += new_gc_threshold - gc_threshold;
  gc_threshold = new_gc_threshold;
  return consing_until_gc;
}

/* Watch changes to gc-cons-threshold.  */
static Lisp_Object
watch_gc_cons_threshold (Lisp_Object symbol, Lisp_Object newval,
			 Lisp_Object operation, Lisp_Object where)
{
  intmax_t threshold;
  if (! (INTEGERP (newval) && integer_to_intmax (newval, &threshold)))
    return Qnil;
  bump_consing_until_gc (threshold, Vgc_cons_percentage);
  return Qnil;
}

/* Watch changes to gc-cons-percentage.  */
static Lisp_Object
watch_gc_cons_percentage (Lisp_Object symbol, Lisp_Object newval,
			  Lisp_Object operation, Lisp_Object where)
{
  bump_consing_until_gc (gc_cons_threshold, newval);
  return Qnil;
}

#endif // not HAVE_MPS

/* It may be time to collect garbage.  Recalculate consing_until_gc,
   since it might depend on current usage, and do the garbage
   collection if the recalculation says so.  */
void
maybe_garbage_collect (void)
{
#ifndef HAVE_MPS
  if (bump_consing_until_gc (gc_cons_threshold, Vgc_cons_percentage) < 0)
    garbage_collect ();
#endif // not HAVE_MPS
}

#ifndef HAVE_MPS
static inline bool mark_stack_empty_p (void);
#endif

/* Subroutine of Fgarbage_collect that does most of the work.  */
void
garbage_collect (void)
{
  Lisp_Object tail, buffer;
  char stack_top_variable;
  bool message_p;
  specpdl_ref count = SPECPDL_INDEX ();
  struct timespec start;

#ifndef HAVE_MPS
  eassert (weak_hash_tables == NULL);
#endif

  if (garbage_collection_inhibited)
    return;

#ifndef HAVE_MPS
  eassert(mark_stack_empty_p ());
#endif

  /* Record this function, so it appears on the profiler's backtraces.  */
  record_in_backtrace (QAutomatic_GC, 0, 0);

  /* Don't keep undo information around forever.
     Do this early on, so it is no problem if the user quits.  */
  FOR_EACH_LIVE_BUFFER (tail, buffer)
    compact_buffer (XBUFFER (buffer));

  byte_ct tot_before = (profiler_memory_running
			? total_bytes_of_live_objects ()
			: (byte_ct) -1);

  start = current_timespec ();

  /* In case user calls debug_print during GC,
     don't let that cause a recursive GC.  */
  consing_until_gc = HI_THRESHOLD;

  /* Save what's currently displayed in the echo area.  Don't do that
     if we are GC'ing because we've run out of memory, since
     push_message will cons, and we might have no memory for that.  */
  if (NILP (Vmemory_full))
    {
      message_p = push_message ();
      record_unwind_protect_void (pop_message_unwind);
    }
  else
    message_p = false;

  /* Save a copy of the contents of the stack, for debugging.  */
#if MAX_SAVE_STACK > 0
  if (NILP (Vpurify_flag))
    {
      char const *stack;
      ptrdiff_t stack_size;
      if (&stack_top_variable < stack_bottom)
	{
	  stack = &stack_top_variable;
	  stack_size = stack_bottom - &stack_top_variable;
	}
      else
	{
	  stack = stack_bottom;
	  stack_size = &stack_top_variable - stack_bottom;
	}
      if (stack_size <= MAX_SAVE_STACK)
	{
	  if (stack_copy_size < stack_size)
	    {
	      stack_copy = xrealloc (stack_copy, stack_size);
	      stack_copy_size = stack_size;
	    }
	  no_sanitize_memcpy (stack_copy, stack, stack_size);
	}
    }
#endif /* MAX_SAVE_STACK > 0 */

  if (garbage_collection_messages)
    message1_nolog ("Garbage collecting...");

  block_input ();

  shrink_regexp_cache ();

  gc_in_progress = 1;

  /* Mark all the special slots that serve as the roots of accessibility.  */

#ifndef HAVE_MPS
  struct gc_root_visitor visitor = { .visit = mark_object_root_visitor };
  visit_static_gc_roots (visitor);

  mark_lread ();
  mark_terminals ();
  mark_kboards ();
  mark_threads ();
  mark_charset ();
  mark_composite ();
  mark_profiler ();
#ifdef HAVE_PGTK
  mark_pgtkterm ();
#endif
#ifdef USE_GTK
  xg_mark_data ();
#endif

#ifdef HAVE_HAIKU
  mark_haiku_display ();
#endif

#ifdef HAVE_WINDOW_SYSTEM
  mark_fringe_data ();
#endif

#ifdef HAVE_X_WINDOWS
  mark_xterm ();
  mark_xselect ();
#endif

#ifdef HAVE_ANDROID
  mark_androidterm ();
#ifndef ANDROID_STUBIFY
  mark_sfntfont ();
#endif
#endif

#ifdef HAVE_NS
  mark_nsterm ();
#endif
  mark_fns ();
#endif // not HAVE_MPS

  /* Everything is now marked, except for the data in font caches,
     undo lists, and finalizers.  The first two are compacted by
     removing any items which aren't reachable otherwise.  */

  compact_font_caches ();

  FOR_EACH_LIVE_BUFFER (tail, buffer)
    {
      struct buffer *nextb = XBUFFER (buffer);
      if (!EQ (BVAR (nextb, undo_list), Qt))
	bset_undo_list (nextb, compact_undo_list (BVAR (nextb, undo_list)));
#ifndef HAVE_MPS
      /* Now that we have stripped the elements that need not be
	 in the undo_list any more, we can finally mark the list.  */
      mark_object (BVAR (nextb, undo_list));
#endif
    }

  /* Now pre-sweep finalizers.  Here, we add any unmarked finalizers
     to doomed_finalizers so we can run their associated functions
     after GC.  It's important to scan finalizers at this stage so
     that we can be sure that unmarked finalizers are really
     unreachable except for references from their associated functions
     and from other finalizers.  */

#ifndef HAVE_MPS
  queue_doomed_finalizers (&doomed_finalizers, &finalizers);
  mark_finalizer_list (&doomed_finalizers);

  /* Must happen after all other marking and before gc_sweep.  */
  mark_and_sweep_weak_table_contents ();
  eassert (weak_hash_tables == NULL);

  eassert (mark_stack_empty_p ());
  gc_sweep ();

  unmark_main_thread ();
#endif

  gc_in_progress = 0;

#ifndef HAVE_MPS
  consing_until_gc = gc_threshold
    = consing_threshold (gc_cons_threshold, Vgc_cons_percentage, 0);
#endif

  /* Unblock *after* re-setting `consing_until_gc` in case `unblock_input`
     signals an error (see bug#43389).  */
  unblock_input ();

  if (garbage_collection_messages && NILP (Vmemory_full))
    {
      if (message_p || minibuf_level > 0)
	restore_message ();
      else
	message1_nolog ("Garbage collecting...done");
    }

  unbind_to (count, Qnil);

#ifndef HAVE_MPS
  /* GC is complete: now we can run our finalizer callbacks.  */
  run_finalizers (&doomed_finalizers);
#endif

#ifdef HAVE_WINDOW_SYSTEM
  /* Eject unused image cache entries.  */
  image_prune_animation_caches (false);
#endif

  /* Accumulate statistics.  */
  if (FLOATP (Vgc_elapsed))
    {
      static struct timespec gc_elapsed;
      gc_elapsed = timespec_add (gc_elapsed,
				 timespec_sub (current_timespec (), start));
      Vgc_elapsed = make_float (timespectod (gc_elapsed));
    }

  gcs_done++;

  /* Collect profiling data.  */
  if (tot_before != (byte_ct) -1)
    {
      byte_ct tot_after = total_bytes_of_live_objects ();
      if (tot_after < tot_before)
	malloc_probe (min (tot_before - tot_after, SIZE_MAX));
    }

  if (!NILP (Vpost_gc_hook))
    {
#ifdef HAVE_MPS
      specpdl_ref gc_count = SPECPDL_INDEX ();
#else
      specpdl_ref gc_count = inhibit_garbage_collection ();
#endif
      safe_run_hooks (Qpost_gc_hook);
      unbind_to (gc_count, Qnil);
    }
}

DEFUN ("garbage-collect", Fgarbage_collect, Sgarbage_collect, 0, 0, "",
       doc: /* Reclaim storage for Lisp objects no longer needed.
Garbage collection happens automatically if you cons more than
`gc-cons-threshold' bytes of Lisp data since previous garbage collection.
`garbage-collect' normally returns a list with info on amount of space in use,
where each entry has the form (NAME SIZE USED FREE), where:
- NAME is a symbol describing the kind of objects this entry represents,
- SIZE is the number of bytes used by each one,
- USED is the number of those objects that were found live in the heap,
- FREE is the number of those objects that are not live but that Emacs
  keeps around for future allocations (maybe because it does not know how
  to return them to the OS).

Note that calling this function does not guarantee that absolutely all
unreachable objects will be garbage-collected.  Emacs uses a
mark-and-sweep garbage collector, but is conservative when it comes to
collecting objects in some circumstances.

For further details, see Info node `(elisp)Garbage Collection'.  */)
  (void)
{
  if (garbage_collection_inhibited)
    return Qnil;

  specpdl_ref count = SPECPDL_INDEX ();
  specbind (Qsymbols_with_pos_enabled, Qnil);
  garbage_collect ();
  unbind_to (count, Qnil);
  struct gcstat gcst = gcstat;

  Lisp_Object total[] = {
    list4 (Qconses, make_fixnum (sizeof (struct Lisp_Cons)),
	   make_int (gcst.total_conses),
	   make_int (gcst.total_free_conses)),
    list4 (Qsymbols, make_fixnum (sizeof (struct Lisp_Symbol)),
	   make_int (gcst.total_symbols),
	   make_int (gcst.total_free_symbols)),
    list4 (Qstrings, make_fixnum (sizeof (struct Lisp_String)),
	   make_int (gcst.total_strings),
	   make_int (gcst.total_free_strings)),
    list3 (Qstring_bytes, make_fixnum (1),
	   make_int (gcst.total_string_bytes)),
    list3 (Qvectors,
	   make_fixnum (header_size + sizeof (Lisp_Object)),
	   make_int (gcst.total_vectors)),
    list4 (Qvector_slots, make_fixnum (word_size),
	   make_int (gcst.total_vector_slots),
	   make_int (gcst.total_free_vector_slots)),
    list4 (Qfloats, make_fixnum (sizeof (struct Lisp_Float)),
	   make_int (gcst.total_floats),
	   make_int (gcst.total_free_floats)),
    list4 (Qintervals, make_fixnum (sizeof (struct interval)),
	   make_int (gcst.total_intervals),
	   make_int (gcst.total_free_intervals)),
    list3 (Qbuffers, make_fixnum (sizeof (struct buffer)),
	   make_int (gcst.total_buffers)),

#ifdef DOUG_LEA_MALLOC
    list4 (Qheap, make_fixnum (1024),
	   make_int ((mallinfo ().uordblks + 1023) >> 10),
	   make_int ((mallinfo ().fordblks + 1023) >> 10)),
#endif
  };
  return CALLMANY (Flist, total);
}

DEFUN ("garbage-collect-maybe", Fgarbage_collect_maybe,
Sgarbage_collect_maybe, 1, 1, 0,
       doc: /* Call `garbage-collect' if enough allocation happened.
FACTOR determines what "enough" means here:
If FACTOR is a positive number N, it means to run GC if more than
1/Nth of the allocations needed to trigger automatic allocation took
place.
Therefore, as N gets higher, this is more likely to perform a GC.
Returns non-nil if GC happened, and nil otherwise.  */)
  (Lisp_Object factor)
{
  CHECK_FIXNAT (factor);
  EMACS_INT fact = XFIXNAT (factor);

  EMACS_INT since_gc = gc_threshold - consing_until_gc;
  if (fact >= 1 && since_gc > gc_threshold / fact)
    {
      garbage_collect ();
      return Qt;
    }
  else
    return Qnil;
}

#ifndef HAVE_MPS
/* Mark Lisp objects in glyph matrix MATRIX.  Currently the
   only interesting objects referenced from glyphs are strings.  */

static void
mark_glyph_matrix (struct glyph_matrix *matrix)
{
  struct glyph_row *row = matrix->rows;
  struct glyph_row *end = row + matrix->nrows;

  for (; row < end; ++row)
    if (row->enabled_p)
      {
	int area;
	for (area = LEFT_MARGIN_AREA; area < LAST_AREA; ++area)
	  {
	    struct glyph *glyph = row->glyphs[area];
	    struct glyph *end_glyph = glyph + row->used[area];

	    for (; glyph < end_glyph; ++glyph)
	      {
		if (STRINGP (glyph->object)
		    && !string_marked_p (XSTRING (glyph->object)))
		  mark_object (glyph->object);
	      }
	  }
      }
}
#endif // not HAVE_MPS

#ifndef HAVE_MPS
#if GC_REMEMBER_LAST_MARKED
/* Remember a few of the last marked values for debugging purposes.  */
enum { LAST_MARKED_SIZE = 1 << 9 }; /* Must be a power of 2.  */
extern Lisp_Object last_marked[LAST_MARKED_SIZE];
Lisp_Object last_marked[LAST_MARKED_SIZE] EXTERNALLY_VISIBLE;
static int last_marked_index;
#endif
#endif

/* Whether to enable the mark_object_loop_halt debugging feature.  */
#define GC_CDR_COUNT 0

#if GC_CDR_COUNT
/* For debugging--call abort when we cdr down this many
   links of a list, in mark_object.  In debugging,
   the call to abort will hit a breakpoint.
   Normally this is zero and the check never goes off.  */
ptrdiff_t mark_object_loop_halt EXTERNALLY_VISIBLE;
#endif

#ifndef HAVE_MPS
static void
mark_vectorlike (struct vectorlike_header *header)
{
  struct Lisp_Vector *ptr = (struct Lisp_Vector *) header;
  ptrdiff_t size = ptr->header.size;

  eassert (!vector_marked_p (ptr));

  /* Bool vectors have a different case in mark_object.  */
  eassert (PSEUDOVECTOR_TYPE (ptr) != PVEC_BOOL_VECTOR);

  set_vector_marked (ptr); /* Else mark it.  */
  if (size & PSEUDOVECTOR_FLAG)
    size &= PSEUDOVECTOR_SIZE_MASK;

  /* Note that this size is not the memory-footprint size, but only
     the number of Lisp_Object fields that we should trace.
     The distinction is used e.g. by Lisp_Process which places extra
     non-Lisp_Object fields at the end of the structure...  */
  mark_objects (ptr->contents, size);
}

/* Like mark_vectorlike but optimized for char-tables (and
   sub-char-tables) assuming that the contents are mostly integers or
   symbols.  */

static void
mark_char_table (struct Lisp_Vector *ptr, enum pvec_type pvectype)
{
  int size = ptr->header.size & PSEUDOVECTOR_SIZE_MASK;
  /* Consult the Lisp_Sub_Char_Table layout before changing this.  */
  int i, idx = (pvectype == PVEC_SUB_CHAR_TABLE ? SUB_CHAR_TABLE_OFFSET : 0);

#ifndef HAVE_MPS
#define SYMBOL_MARKED_P(x) symbol_marked_p (x)
#else
#define SYMBOL_MARKED_P(x) 1
#endif

  eassert (!vector_marked_p (ptr));
  set_vector_marked (ptr);
  for (i = idx; i < size; i++)
    {
      Lisp_Object val = ptr->contents[i];

      if (FIXNUMP (val) ||
          (BARE_SYMBOL_P (val) && SYMBOL_MARKED_P (XBARE_SYMBOL (val))))
	continue;
      if (SUB_CHAR_TABLE_P (val))
	{
	  if (! vector_marked_p (XVECTOR (val)))
	    mark_char_table (XVECTOR (val), PVEC_SUB_CHAR_TABLE);
	}
      else
	mark_object (val);
    }
}

/* Mark the chain of overlays starting at PTR.  */

static void
mark_overlay (struct Lisp_Overlay *ov)
{
  /* We don't mark the `itree_node` object, because it is managed manually
     rather than by the GC.  */
  eassert (BASE_EQ (ov->interval->data, make_lisp_ptr (ov, Lisp_Vectorlike)));
  set_vectorlike_marked (&ov->header);
  mark_object (ov->plist);
}

/* Mark the overlay subtree rooted at NODE.  */

static void
mark_overlays (struct itree_node *node)
{
  if (node == NULL)
    return;
  mark_object (node->data);
  mark_overlays (node->left);
  mark_overlays (node->right);
}

/* Mark Lisp_Objects and special pointers in BUFFER.  */

static void
mark_buffer (struct buffer *buffer)
{
  /* This is handled much like other pseudovectors...  */
  mark_vectorlike (&buffer->header);

  /* ...but there are some buffer-specific things.  */

  mark_interval_tree (buffer_intervals (buffer));

  /* Mark the marker vector itself live, but don't process its contents
     yet, because these are weak references.  The marker vector can
     already have been set to nil in kill-buffer.  */
  Lisp_Object mv = BUF_MARKERS (buffer);
  if (!NILP (mv))
    set_vector_marked (XVECTOR (mv));

  /* For now, we just don't mark the undo_list.  It's done later in
     a special way just before the sweep phase, and after stripping
     some of its elements that are not needed any more.
     Note: this later processing is only done for live buffers, so
     for dead buffers, the undo_list should be nil (set by Fkill_buffer),
     but just to be on the safe side, we mark it here.  */
  if (!BUFFER_LIVE_P (buffer))
      mark_object (BVAR (buffer, undo_list));

  if (!itree_empty_p (buffer->overlays))
    mark_overlays (buffer->overlays->root);

  /* If this is an indirect buffer, mark its base buffer.  */
  if (buffer->base_buffer &&
      !vectorlike_marked_p (&buffer->base_buffer->header))
    mark_buffer (buffer->base_buffer);
}

/* Mark Lisp faces in the face cache C.  */

NO_INLINE /* To reduce stack depth in mark_object.  */
static void
mark_face_cache (struct face_cache *c)
{
  if (c)
    {
      for (int i = 0; i < c->used; i++)
	{
	  struct face *face = FACE_FROM_ID_OR_NULL (c->f, i);

	  if (face)
	    {
	      if (face->font && !vectorlike_marked_p (&face->font->header))
		mark_vectorlike (&face->font->header);

	      mark_objects (face->lface, LFACE_VECTOR_SIZE);
	    }
	}
    }
}

static void
mark_frame (struct Lisp_Vector *ptr)
{
  struct frame *f = (struct frame *) ptr;
#ifdef HAVE_TEXT_CONVERSION
  struct text_conversion_action *tem;
#endif


  mark_vectorlike (&ptr->header);
  mark_face_cache (f->face_cache);
#ifdef HAVE_WINDOW_SYSTEM
  if (FRAME_WINDOW_P (f) && FRAME_OUTPUT_DATA (f))
    {
      struct font *font = FRAME_FONT (f);

      if (font && !vectorlike_marked_p (&font->header))
        mark_vectorlike (&font->header);
    }
#endif

#ifdef HAVE_TEXT_CONVERSION
  mark_object (f->conversion.compose_region_start);
  mark_object (f->conversion.compose_region_end);
  mark_object (f->conversion.compose_region_overlay);
  mark_object (f->conversion.field);

  for (tem = f->conversion.actions; tem; tem = tem->next)
    mark_object (tem->data);
#endif

#ifdef HAVE_WINDOW_SYSTEM
  /* Mark this frame's image cache, though it might be common to several
     frames with the same font size.  */
  if (FRAME_IMAGE_CACHE (f))
    mark_image_cache (FRAME_IMAGE_CACHE (f));
#endif /* HAVE_WINDOW_SYSTEM */
}

static void
mark_window (struct Lisp_Vector *ptr)
{
  struct window *w = (struct window *) ptr;

  mark_vectorlike (&ptr->header);

  /* Mark glyph matrices, if any.  Marking window
     matrices is sufficient because frame matrices
     use the same glyph memory.  */
  if (w->current_matrix)
    {
      mark_glyph_matrix (w->current_matrix);
      mark_glyph_matrix (w->desired_matrix);
    }
}

/* Entry of the mark stack.  */
struct mark_entry
{
  ptrdiff_t n;		        /* number of values, or 0 if a single value */
  union {
    Lisp_Object value;		/* when n = 0 */
    Lisp_Object *values;	/* when n > 0 */
  } u;
};

/* This stack is used during marking for traversing data structures without
   using C recursion.  */
struct mark_stack
{
  struct mark_entry *stack;	/* base of stack */
  ptrdiff_t size;		/* allocated size in entries */
  ptrdiff_t sp;			/* current number of entries */
};

static struct mark_stack mark_stk = {NULL, 0, 0};

static inline bool
mark_stack_empty_p (void)
{
  return mark_stk.sp <= 0;
}

/* Pop and return a value from the mark stack (which must be nonempty).  */
static inline Lisp_Object
mark_stack_pop (void)
{
  eassume (!mark_stack_empty_p ());
  struct mark_entry *e = &mark_stk.stack[mark_stk.sp - 1];
  if (e->n == 0)		/* single value */
    {
      --mark_stk.sp;
      return e->u.value;
    }
  /* Array of values: pop them left to right, which seems to be slightly
     faster than right to left.  */
  e->n--;
  if (e->n == 0)
    --mark_stk.sp;		/* last value consumed */
  return (++e->u.values)[-1];
}

NO_INLINE static void
grow_mark_stack (void)
{
  struct mark_stack *ms = &mark_stk;
  eassert (ms->sp == ms->size);
  ptrdiff_t min_incr = ms->sp == 0 ? 8192 : 1;
  ms->stack = xpalloc (ms->stack, &ms->size, min_incr, -1, sizeof *ms->stack);
  eassert (ms->sp < ms->size);
}

/* Push VALUE onto the mark stack.  */
static inline void
mark_stack_push_value (Lisp_Object value)
{
  if (mark_stk.sp >= mark_stk.size)
    grow_mark_stack ();
  mark_stk.stack[mark_stk.sp++] = (struct mark_entry){.n = 0, .u.value = value};
}

/* Push the N values at VALUES onto the mark stack.  */
static inline void
mark_stack_push_values (Lisp_Object *values, ptrdiff_t n)
{
  eassume (n >= 0);
  if (n == 0)
    return;
  if (mark_stk.sp >= mark_stk.size)
    grow_mark_stack ();
  mark_stk.stack[mark_stk.sp++] = (struct mark_entry){.n = n,
						      .u.values = values};
}

/* Traverse and mark objects on the mark stack above BASE_SP.

   Traversal is depth-first using the mark stack for most common
   object types.  Recursion is used for other types, in the hope that
   they are rare enough that C stack usage is kept low.  */
static void
process_mark_stack (ptrdiff_t base_sp)
{
#if GC_CHECK_MARKED_OBJECTS
  struct mem_node *m = NULL;
#endif
#if GC_CDR_COUNT
  ptrdiff_t cdr_count = 0;
#endif

  eassume (mark_stk.sp >= base_sp && base_sp >= 0);

  while (mark_stk.sp > base_sp)
    {
      Lisp_Object obj = mark_stack_pop ();
    mark_obj: ;
#if GC_REMEMBER_LAST_MARKED
      last_marked[last_marked_index++] = obj;
      last_marked_index &= LAST_MARKED_SIZE - 1;
#endif

      /* Perform some sanity checks on the objects marked here.  Abort if
	 we encounter an object we know is bogus.  This increases GC time
	 by ~80%.  */
#if GC_CHECK_MARKED_OBJECTS
      void *po = XPNTR (obj);

      /* Check that the object pointed to by PO is known to be a Lisp
	 structure allocated from the heap.  */
#define CHECK_ALLOCATED()			\
      do {					\
	if (pdumper_object_p (po))		\
	  {					\
	    if (!pdumper_object_p_precise (po))	\
	      emacs_abort ();			\
	    break;				\
	  }					\
	m = mem_find (po);			\
	if (m == MEM_NIL)			\
	  emacs_abort ();			\
      } while (0)

      /* Check that the object pointed to by PO is live, using predicate
	 function LIVEP.  */
#define CHECK_LIVE(LIVEP, MEM_TYPE)			\
      do {						\
	if (pdumper_object_p (po))			\
	  break;					\
	if (! (m->type == MEM_TYPE && LIVEP (m, po)))	\
	  emacs_abort ();				\
      } while (0)

      /* Check both of the above conditions, for non-symbols.  */
#define CHECK_ALLOCATED_AND_LIVE(LIVEP, MEM_TYPE)	\
      do {						\
	CHECK_ALLOCATED ();				\
	CHECK_LIVE (LIVEP, MEM_TYPE);			\
      } while (false)

      /* Check both of the above conditions, for symbols.  */
#define CHECK_ALLOCATED_AND_LIVE_SYMBOL()			\
      do {							\
	if (!c_symbol_p (ptr))					\
	  {							\
	    CHECK_ALLOCATED ();					\
	    CHECK_LIVE (live_symbol_p, MEM_TYPE_SYMBOL);	\
	  }							\
      } while (false)

#else /* not GC_CHECK_MARKED_OBJECTS */

#define CHECK_ALLOCATED_AND_LIVE(LIVEP, MEM_TYPE)	((void) 0)
#define CHECK_ALLOCATED_AND_LIVE_SYMBOL()		((void) 0)

#endif /* not GC_CHECK_MARKED_OBJECTS */

      switch (XTYPE (obj))
	{
	case Lisp_String:
	  {
	    register struct Lisp_String *ptr = XSTRING (obj);
	    if (string_marked_p (ptr))
	      break;
	    CHECK_ALLOCATED_AND_LIVE (live_string_p, MEM_TYPE_STRING);
	    set_string_marked (ptr);
	    mark_interval_tree (ptr->u.s.intervals);
#ifdef GC_CHECK_STRING_BYTES
	    /* Check that the string size recorded in the string is the
	       same as the one recorded in the sdata structure.  */
	    string_bytes (ptr);
#endif /* GC_CHECK_STRING_BYTES */
	  }
	  break;

	case Lisp_Vectorlike:
	  {
	    register struct Lisp_Vector *ptr = XVECTOR (obj);

	    if (vector_marked_p (ptr))
	      break;

	    enum pvec_type pvectype
	      = PSEUDOVECTOR_TYPE (ptr);

#ifdef GC_CHECK_MARKED_OBJECTS
	    if (!pdumper_object_p (po) && !SUBRP (obj) && !main_thread_p (po))
	      {
		m = mem_find (po);
		if (m == MEM_NIL)
		  emacs_abort ();
		if (m->type == MEM_TYPE_VECTORLIKE)
		  CHECK_LIVE (live_large_vector_p, MEM_TYPE_VECTORLIKE);
		else
		  CHECK_LIVE (live_small_vector_p, MEM_TYPE_VECTOR_BLOCK);
	      }
#endif

	    switch (pvectype)
	      {
	      case PVEC_BUFFER:
		mark_buffer ((struct buffer *) ptr);
		break;

	      case PVEC_FRAME:
		mark_frame (ptr);
		break;

	      case PVEC_WINDOW:
		mark_window (ptr);
		break;

	      case PVEC_HASH_TABLE:
		{
		  struct Lisp_Hash_Table *h = (struct Lisp_Hash_Table *)ptr;
		  set_vector_marked (ptr);
		  if (h->weakness == Weak_None)
		    {
		      /* The values pushed here may include
			 HASH_UNUSED_ENTRY_KEY, which this function must
			 cope with.  */
		      mark_stack_push_values (h->key, h->table_size);
		      mark_stack_push_values (h->value, h->table_size);
		    }
		  else
		    {
		      /* For weak tables, don't mark the
			 contents --- that's what makes it weak.  */
		      eassert (h->next_weak == NULL);
		      h->next_weak = weak_hash_tables;
		      weak_hash_tables = h;
		    }
		  break;
		}

	      case PVEC_CHAR_TABLE:
	      case PVEC_SUB_CHAR_TABLE:
		mark_char_table (ptr, (enum pvec_type) pvectype);
		break;

	      case PVEC_BOOL_VECTOR:
		/* bool vectors in a dump are permanently "marked", since
		   they're in the old section and don't have mark bits.
		   If we're looking at a dumped bool vector, we should
		   have aborted above when we called vector_marked_p, so
		   we should never get here.  */
		eassert (!pdumper_object_p (ptr));
		set_vector_marked (ptr);
		break;

	      case PVEC_OVERLAY:
		mark_overlay (XOVERLAY (obj));
		break;

	      case PVEC_SUBR:
#ifdef HAVE_NATIVE_COMP
		if (NATIVE_COMP_FUNCTIONP (obj))
		  {
		    set_vector_marked (ptr);
		    struct Lisp_Subr *subr = XSUBR (obj);
		    mark_stack_push_value (subr->intspec.native);
		    mark_stack_push_value (subr->command_modes);
		    mark_stack_push_value (subr->native_comp_u);
		    mark_stack_push_value (subr->lambda_list);
		    mark_stack_push_value (subr->type);
		  }
#endif
		break;

	      case PVEC_FREE:
		emacs_abort ();

	      default:
		{
		  /* A regular vector or pseudovector needing no special
		     treatment.  */
		  ptrdiff_t size = ptr->header.size;
		  if (size & PSEUDOVECTOR_FLAG)
		    size &= PSEUDOVECTOR_SIZE_MASK;
		  set_vector_marked (ptr);
		  mark_stack_push_values (ptr->contents, size);
		}
		break;
	      }
	  }
	  break;

	case Lisp_Symbol:
	  {
	    struct Lisp_Symbol *ptr = XBARE_SYMBOL (obj);
	    if (symbol_marked_p (ptr))
	      break;
	    CHECK_ALLOCATED_AND_LIVE_SYMBOL ();
	    set_symbol_marked (ptr);
	    /* Attempt to catch bogus objects.  */
	    eassert (valid_lisp_object_p (ptr->u.s.function));
	    mark_stack_push_value (ptr->u.s.function);
	    eassert (valid_lisp_object_p (ptr->u.s.package));
	    mark_stack_push_value (ptr->u.s.package);
	    mark_stack_push_value (ptr->u.s.plist);
	    switch (ptr->u.s.redirect)
	      {
	      case SYMBOL_PLAINVAL:
		mark_stack_push_value (SYMBOL_VAL (ptr));
		break;
	      case SYMBOL_VARALIAS:
		{
		  Lisp_Object tem;
		  XSETSYMBOL (tem, SYMBOL_ALIAS (ptr));
		  mark_stack_push_value (tem);
		  break;
		}
	      case SYMBOL_LOCALIZED:
		{
		  struct Lisp_Buffer_Local_Value *blv = SYMBOL_BLV (ptr);
		  Lisp_Object where = blv->where;
		  /* If the value is set up for a killed buffer,
		     restore its global binding.  */
		  if (BUFFERP (where) && !BUFFER_LIVE_P (XBUFFER (where)))
		    swap_in_global_binding (ptr);
		  mark_stack_push_value (blv->where);
		  mark_stack_push_value (blv->valcell);
		  mark_stack_push_value (blv->defcell);
		}
		break;
	      case SYMBOL_FORWARDED:
		/* If the value is forwarded to a buffer or keyboard field,
		   these are marked when we see the corresponding object.
		   And if it's forwarded to a C variable, either it's not
		   a Lisp_Object var, or it's staticpro'd already, or it's
		   reachable from font_style_table which is also
		   staticpro'd.  */
		break;
	      default: emacs_abort ();
	      }
	    set_string_marked (XSTRING (ptr->u.s.name));
	    mark_interval_tree (string_intervals (ptr->u.s.name));
	    /* Inner loop to mark next symbol in this bucket, if any.  */
	  }
	  break;

	case Lisp_Cons:
	  {
	    struct Lisp_Cons *ptr = XCONS (obj);
	    if (cons_marked_p (ptr))
	      break;
	    CHECK_ALLOCATED_AND_LIVE (live_cons_p, MEM_TYPE_CONS);
	    set_cons_marked (ptr);
	    /* Avoid growing the stack if the cdr is nil.
	       In any case, make sure the car is expanded first.  */
	    if (!NILP (ptr->u.s.u.cdr))
	      {
		mark_stack_push_value (ptr->u.s.u.cdr);
#if GC_CDR_COUNT
		cdr_count++;
		if (cdr_count == mark_object_loop_halt)
		  emacs_abort ();
#endif
	      }
	    /* Speedup hack for the common case (successive list elements).  */
	    obj = ptr->u.s.car;
	    goto mark_obj;
	  }

	case Lisp_Float:
	  {
	    struct Lisp_Float *f = XFLOAT (obj);
	    if (!f)
	      break;		/* for HASH_UNUSED_ENTRY_KEY */
	    CHECK_ALLOCATED_AND_LIVE (live_float_p, MEM_TYPE_FLOAT);
	    /* Do not mark floats stored in a dump image: these floats are
	       "cold" and do not have mark bits.  */
	    if (pdumper_object_p (f))
	      eassert (pdumper_cold_object_p (f));
	    else if (!XFLOAT_MARKED_P (f))
	      XFLOAT_MARK (f);
	    break;
	  }

	case Lisp_Int0:
	case Lisp_Int1:
	  break;

	default:
	  emacs_abort ();
	}
    }

#undef CHECK_LIVE
#undef CHECK_ALLOCATED
#undef CHECK_ALLOCATED_AND_LIVE
}

void
mark_object (Lisp_Object obj)
{
  eassert_not_mps ();
  ptrdiff_t sp = mark_stk.sp;
  mark_stack_push_value (obj);
  process_mark_stack (sp);
}

void
mark_objects (Lisp_Object *objs, ptrdiff_t n)
{
  ptrdiff_t sp = mark_stk.sp;
  mark_stack_push_values (objs, n);
  process_mark_stack (sp);
}

/* Mark the Lisp pointers in the terminal objects.
   Called by Fgarbage_collect.  */

static void
mark_terminals (void)
{
  struct terminal *t;
  for (t = terminal_list; t; t = t->next_terminal)
    {
      eassert (t->name != NULL);
      if (!vectorlike_marked_p (&t->header))
	mark_vectorlike (&t->header);
    }
}

/* Value is non-zero if OBJ will survive the current GC because it's
   either marked or does not need to be marked to survive.  */

bool
survives_gc_p (Lisp_Object obj)
{
  bool survives_p;

  switch (XTYPE (obj))
    {
    case Lisp_Int0:
    case Lisp_Int1:
      survives_p = true;
      break;

    case Lisp_Symbol:
      survives_p = symbol_marked_p (XBARE_SYMBOL (obj));
      break;

    case Lisp_String:
      survives_p = string_marked_p (XSTRING (obj));
      break;

    case Lisp_Vectorlike:
      survives_p =
	(SUBRP (obj) && !NATIVE_COMP_FUNCTIONP (obj)) ||
	vector_marked_p (XVECTOR (obj));
      break;

    case Lisp_Cons:
      survives_p = cons_marked_p (XCONS (obj));
      break;

    case Lisp_Float:
      survives_p =
        XFLOAT_MARKED_P (XFLOAT (obj)) ||
        pdumper_object_p (XFLOAT (obj));
      break;

    default:
      emacs_abort ();
    }

  return survives_p;
}



NO_INLINE /* For better stack traces */
static void
sweep_conses (void)
{
  eassert_not_mps ();

  struct cons_block **cprev = &cons_block;
  int lim = cons_block_index;
  object_ct num_free = 0, num_used = 0;

  cons_free_list = 0;

  for (struct cons_block *cblk; (cblk = *cprev); )
    {
      int i = 0;
      int this_free = 0;
      int ilim = (lim + BITS_PER_BITS_WORD - 1) / BITS_PER_BITS_WORD;

      /* Scan the mark bits an int at a time.  */
      for (i = 0; i < ilim; i++)
        {
          if (cblk->gcmarkbits[i] == BITS_WORD_MAX)
            {
              /* Fast path - all cons cells for this int are marked.  */
              cblk->gcmarkbits[i] = 0;
              num_used += BITS_PER_BITS_WORD;
            }
          else
            {
              /* Some cons cells for this int are not marked.
                 Find which ones, and free them.  */
              int start, pos, stop;

              start = i * BITS_PER_BITS_WORD;
              stop = lim - start;
              if (stop > BITS_PER_BITS_WORD)
                stop = BITS_PER_BITS_WORD;
              stop += start;

              for (pos = start; pos < stop; pos++)
                {
		  struct Lisp_Cons *acons = &cblk->conses[pos];
		  if (!XCONS_MARKED_P (acons))
                    {
		      ASAN_UNPOISON_CONS (&cblk->conses[pos]);
                      this_free++;
                      cblk->conses[pos].u.s.u.chain = cons_free_list;
                      cons_free_list = &cblk->conses[pos];
                      cons_free_list->u.s.car = dead_object ();
		      ASAN_POISON_CONS (&cblk->conses[pos]);
		    }
                  else
                    {
                      num_used++;
		      XUNMARK_CONS (acons);
                    }
                }
            }
        }

      lim = CONS_BLOCK_SIZE;
      /* If this block contains only free conses and we have already
         seen more than two blocks worth of free conses then deallocate
         this block.  */
      if (this_free == CONS_BLOCK_SIZE && num_free > CONS_BLOCK_SIZE)
        {
          *cprev = cblk->next;
          /* Unhook from the free list.  */
	  ASAN_UNPOISON_CONS (&cblk->conses[0]);
          cons_free_list = cblk->conses[0].u.s.u.chain;
          lisp_align_free (cblk);
        }
      else
        {
          num_free += this_free;
          cprev = &cblk->next;
        }
    }
  gcstat.total_conses = num_used;
  gcstat.total_free_conses = num_free;
}

NO_INLINE /* For better stack traces */
static void
sweep_floats (void)
{
  eassert_not_mps ();
  struct float_block **fprev = &float_block;
  int lim = float_block_index;
  object_ct num_free = 0, num_used = 0;

  float_free_list = 0;

  for (struct float_block *fblk; (fblk = *fprev); )
    {
      int this_free = 0;
      ASAN_UNPOISON_FLOAT_BLOCK (fblk);
      for (int i = 0; i < lim; i++)
	{
	  struct Lisp_Float *afloat = &fblk->floats[i];
	  if (!XFLOAT_MARKED_P (afloat))
	    {
	      this_free++;
	      fblk->floats[i].u.chain = float_free_list;
	      ASAN_POISON_FLOAT (&fblk->floats[i]);
	      float_free_list = &fblk->floats[i];
	    }
	  else
	    {
	      num_used++;
	      XFLOAT_UNMARK (afloat);
	    }
	}
      lim = FLOAT_BLOCK_SIZE;
      /* If this block contains only free floats and we have already
         seen more than two blocks worth of free floats then deallocate
         this block.  */
      if (this_free == FLOAT_BLOCK_SIZE && num_free > FLOAT_BLOCK_SIZE)
        {
          *fprev = fblk->next;
          /* Unhook from the free list.  */
	  ASAN_UNPOISON_FLOAT (&fblk->floats[0]);
	  float_free_list = fblk->floats[0].u.chain;
          lisp_align_free (fblk);
        }
      else
        {
          num_free += this_free;
          fprev = &fblk->next;
        }
    }
  gcstat.total_floats = num_used;
  gcstat.total_free_floats = num_free;
}

NO_INLINE /* For better stack traces */
static void
sweep_intervals (void)
{
  eassert_not_mps ();
  struct interval_block **iprev = &interval_block;
  int lim = interval_block_index;
  object_ct num_free = 0, num_used = 0;

  interval_free_list = 0;

  for (struct interval_block *iblk; (iblk = *iprev); )
    {
      int this_free = 0;
      ASAN_UNPOISON_INTERVAL_BLOCK (iblk);
      for (int i = 0; i < lim; i++)
        {
          if (!iblk->intervals[i].gcmarkbit)
            {
              set_interval_parent (&iblk->intervals[i], interval_free_list);
              interval_free_list = &iblk->intervals[i];
	      ASAN_POISON_INTERVAL (&iblk->intervals[i]);
              this_free++;
            }
          else
            {
              num_used++;
              iblk->intervals[i].gcmarkbit = 0;
            }
        }
      lim = INTERVAL_BLOCK_SIZE;
      /* If this block contains only free intervals and we have already
         seen more than two blocks worth of free intervals then
         deallocate this block.  */
      if (this_free == INTERVAL_BLOCK_SIZE && num_free > INTERVAL_BLOCK_SIZE)
        {
          *iprev = iblk->next;
          /* Unhook from the free list.  */
	  ASAN_UNPOISON_INTERVAL (&iblk->intervals[0]);
          interval_free_list = INTERVAL_PARENT (&iblk->intervals[0]);
          lisp_free (iblk);
        }
      else
        {
          num_free += this_free;
          iprev = &iblk->next;
        }
    }
  gcstat.total_intervals = num_used;
  gcstat.total_free_intervals = num_free;
}

NO_INLINE /* For better stack traces */
static void
sweep_symbols (void)
{
  struct symbol_block *sblk;
  struct symbol_block **sprev = &symbol_block;
  int lim = symbol_block_index;
  object_ct num_free = 0, num_used = ARRAYELTS (lispsym);

  symbol_free_list = NULL;

  for (int i = 0; i < ARRAYELTS (lispsym); i++)
    lispsym[i].u.s.gcmarkbit = 0;

  for (sblk = symbol_block; sblk; sblk = *sprev)
    {
      ASAN_UNPOISON_SYMBOL_BLOCK (sblk);

      int this_free = 0;
      struct Lisp_Symbol *sym = sblk->symbols;
      struct Lisp_Symbol *end = sym + lim;

      for (; sym < end; ++sym)
        {
          if (!sym->u.s.gcmarkbit)
            {
              if (sym->u.s.redirect == SYMBOL_LOCALIZED)
		{
                  xfree (SYMBOL_BLV (sym));
                  /* At every GC we sweep all symbol_blocks and rebuild the
                     symbol_free_list, so those symbols which stayed unused
                     between the two will be re-swept.
                     So we have to make sure we don't re-free this blv next
                     time we sweep this symbol_block (bug#29066).  */
                  sym->u.s.redirect = SYMBOL_PLAINVAL;
                }
              set_next_free_symbol (sym, symbol_free_list);
              symbol_free_list = sym;
              symbol_free_list->u.s.function = dead_object ();
	      ASAN_POISON_SYMBOL (sym);
	      ++this_free;
            }
          else
            {
              ++num_used;
              sym->u.s.gcmarkbit = 0;
              /* Attempt to catch bogus objects.  */
              eassert (valid_lisp_object_p (sym->u.s.function));
            }
        }

      lim = SYMBOL_BLOCK_SIZE;
      /* If this block contains only free symbols and we have already
         seen more than two blocks worth of free symbols then deallocate
         this block.  */
      if (this_free == SYMBOL_BLOCK_SIZE && num_free > SYMBOL_BLOCK_SIZE)
        {
          *sprev = sblk->next;
          /* Unhook from the free list.  */
	  ASAN_UNPOISON_SYMBOL (&sblk->symbols[0]);
          symbol_free_list = next_free_symbol (&sblk->symbols[0]);
          lisp_free (sblk);
        }
      else
        {
          num_free += this_free;
          sprev = &sblk->next;
        }
    }
  gcstat.total_symbols = num_used;
  gcstat.total_free_symbols = num_free;
}

/* Remove BUFFER's markers that are due to be swept.  This is needed
   since we treat marker references from BUF_MARKER weak references.
   This relies on the fact that marker vectors only contain markers,
   fixnums and nil, which means we only have to look at the marker
   slots.  If such a marker is not yet marked, it's dead and we remove
   it from the marker vector.  If it is not dead, it won't be freed
   my sweep_vectors which is called after sweep_buffers.  */

static void
unchain_dead_markers (struct buffer *b)
{
  DO_MARKERS (b, m)
    {
      if (!vectorlike_marked_p (&m->header))
	marker_vector_remove (XVECTOR (BUF_MARKERS (b)), m);
    }
  END_DO_MARKERS;
}

NO_INLINE /* For better stack traces */
static void
sweep_buffers (void)
{
  Lisp_Object tail, buf;

  gcstat.total_buffers = 0;
  FOR_EACH_LIVE_BUFFER (tail, buf)
    {
      struct buffer *buffer = XBUFFER (buf);
      /* Do not use buffer_(set|get)_intervals here.  */
      buffer->text->intervals = balance_intervals (buffer->text->intervals);
      unchain_dead_markers (buffer);
      gcstat.total_buffers++;
    }
}

/* Sweep: find all structures not marked, and free them.  */
static void
gc_sweep (void)
{
  eassert_not_mps ();
  sweep_strings ();
  check_string_bytes (!noninteractive);
  sweep_conses ();
  sweep_floats ();
  sweep_intervals ();
  sweep_symbols ();
  sweep_buffers ();
  sweep_vectors ();
  pdumper_clear_marks ();
  check_string_bytes (!noninteractive);
}

#endif // not HAVE_MPS

DEFUN ("memory-info", Fmemory_info, Smemory_info, 0, 0, 0,
       doc: /* Return a list of (TOTAL-RAM FREE-RAM TOTAL-SWAP FREE-SWAP).
All values are in Kbytes.  If there is no swap space,
last two values are zero.  If the system is not supported
or memory information can't be obtained, return nil.
If `default-directory' is remote, return memory information of the
respective remote host.  */)
  (void)
{
  Lisp_Object handler
    = Ffind_file_name_handler (BVAR (current_buffer, directory),
			       Qmemory_info);
  if (!NILP (handler))
    return calln (handler, Qmemory_info);

#if defined HAVE_LINUX_SYSINFO
  struct sysinfo si;
  uintmax_t units;

  if (sysinfo (&si))
    return Qnil;
#ifdef LINUX_SYSINFO_UNIT
  units = si.mem_unit;
#else
  units = 1;
#endif
  return list4i ((uintmax_t) si.totalram * units / 1024,
		 (uintmax_t) si.freeram * units / 1024,
		 (uintmax_t) si.totalswap * units / 1024,
		 (uintmax_t) si.freeswap * units / 1024);
#elif defined WINDOWSNT
  unsigned long long totalram, freeram, totalswap, freeswap;

  if (w32_memory_info (&totalram, &freeram, &totalswap, &freeswap) == 0)
    return list4i ((uintmax_t) totalram / 1024,
		   (uintmax_t) freeram / 1024,
		   (uintmax_t) totalswap / 1024,
		   (uintmax_t) freeswap / 1024);
  else
    return Qnil;
#elif defined MSDOS
  unsigned long totalram, freeram, totalswap, freeswap;

  if (dos_memory_info (&totalram, &freeram, &totalswap, &freeswap) == 0)
    return list4i ((uintmax_t) totalram / 1024,
		   (uintmax_t) freeram / 1024,
		   (uintmax_t) totalswap / 1024,
		   (uintmax_t) freeswap / 1024);
  else
    return Qnil;
#else /* not HAVE_LINUX_SYSINFO, not WINDOWSNT, not MSDOS */
  /* FIXME: add more systems.  */
  return Qnil;
#endif /* HAVE_LINUX_SYSINFO, not WINDOWSNT, not MSDOS */
}

/* Debugging aids.  */

DEFUN ("memory-use-counts", Fmemory_use_counts, Smemory_use_counts, 0, 0, 0,
       doc: /* Return a list of counters that measure how much consing there has been.
Each of these counters increments for a certain kind of object.
The counters wrap around from the largest positive integer to zero.
Garbage collection does not decrease them.
The elements of the value are as follows:
  (CONSES FLOATS VECTOR-CELLS SYMBOLS STRING-CHARS INTERVALS STRINGS)
All are in units of 1 = one object consed
except for VECTOR-CELLS and STRING-CHARS, which count the total length of
objects consed.
Frames, windows, buffers, and subprocesses count as vectors
  (but the contents of a buffer's text do not count here).  */)
  (void)
{
  return  list (make_int (cons_cells_consed),
		make_int (floats_consed),
		make_int (vector_cells_consed),
		make_int (symbols_consed),
		make_int (string_chars_consed),
		make_int (intervals_consed),
		make_int (strings_consed));
}

#if defined GNU_LINUX && defined __GLIBC__ && \
  (__GLIBC__ > 2 || __GLIBC_MINOR__ >= 10)
DEFUN ("malloc-info", Fmalloc_info, Smalloc_info, 0, 0, "",
       doc: /* Report malloc information to stderr.
This function outputs to stderr an XML-formatted
description of the current state of the memory-allocation
arenas.  */)
  (void)
{
  if (malloc_info (0, stderr))
    error ("malloc_info failed: %s", emacs_strerror (errno));
  return Qnil;
}
#endif

#ifdef HAVE_MALLOC_TRIM
DEFUN ("malloc-trim", Fmalloc_trim, Smalloc_trim, 0, 1, "",
       doc: /* Release free heap memory to the OS.
This function asks libc to return unused heap memory back to the operating
system.  This function isn't guaranteed to do anything, and is mainly
meant as a debugging tool.

If LEAVE_PADDING is given, ask the system to leave that much unused
space in the heap of the Emacs process.  This should be an integer, and if
not given, it defaults to 0.

This function returns nil if no memory could be returned to the
system, and non-nil if some memory could be returned.  */)
  (Lisp_Object leave_padding)
{
  int pad = 0;

  if (! NILP (leave_padding))
    {
      CHECK_FIXNAT (leave_padding);
      pad = XFIXNUM (leave_padding);
    }

  /* 1 means that memory was released to the system.  */
  if (malloc_trim (pad) == 1)
    return Qt;
  else
    return Qnil;
}
#endif

#ifndef HAVE_MPS
static bool
symbol_uses_obj (Lisp_Object symbol, Lisp_Object obj)
{
  struct Lisp_Symbol *sym = XBARE_SYMBOL (symbol);
  Lisp_Object val = find_symbol_value (symbol);
  return (EQ (val, obj)
	  || EQ (sym->u.s.function, obj)
	  || (!NILP (sym->u.s.function)
	      && CLOSUREP (sym->u.s.function)
	      && EQ (AREF (sym->u.s.function, CLOSURE_CODE), obj))
	  || (!NILP (val)
	      && CLOSUREP (val)
	      && EQ (AREF (val, CLOSURE_CODE), obj)));
}
#endif

/* Find at most FIND_MAX symbols which have OBJ as their value or
   function.  This is used in gdbinit's `xwhichsymbols' command.  */

Lisp_Object
which_symbols (Lisp_Object obj, EMACS_INT find_max)
{
#ifdef HAVE_MPS
  eassert (!"which_symbols not yet implemented");
  return Qnil;
#else
   struct symbol_block *sblk;
   specpdl_ref gc_count = inhibit_garbage_collection ();
   Lisp_Object found = Qnil;

   if (! deadp (obj))
     {
       for (int i = 0; i < ARRAYELTS (lispsym); i++)
	 {
	   Lisp_Object sym = builtin_lisp_symbol (i);
	   if (symbol_uses_obj (sym, obj))
	     {
	       found = Fcons (sym, found);
	       if (--find_max == 0)
		 goto out;
	     }
	 }

       for (sblk = symbol_block; sblk; sblk = sblk->next)
	 {
	   struct Lisp_Symbol *asym = sblk->symbols;
	   int bn;

	   for (bn = 0; bn < SYMBOL_BLOCK_SIZE; bn++, asym++)
	     {
	       if (sblk == symbol_block && bn >= symbol_block_index)
		 break;

	       Lisp_Object sym = make_lisp_symbol (asym);
	       if (symbol_uses_obj (sym, obj))
		 {
		   found = Fcons (sym, found);
		   if (--find_max == 0)
		     goto out;
		 }
	     }
	 }
     }

  out:
    return unbind_to (gc_count, found);
#endif
}

#ifdef ENABLE_CHECKING

bool suppress_checking;

void
die (const char *msg, const char *file, int line)
{
  fprintf (stderr, "\r\n%s:%d: Emacs fatal error: assertion failed: %s\r\n",
	   file, line, msg);
  terminate_due_to_signal (SIGABRT, INT_MAX);
}

#endif /* ENABLE_CHECKING */

#if defined (ENABLE_CHECKING) && USE_STACK_LISP_OBJECTS

/* Stress alloca with inconveniently sized requests and check
   whether all allocated areas may be used for Lisp_Object.  */

NO_INLINE static void
verify_alloca (void)
{
  int i;
  enum { ALLOCA_CHECK_MAX = 256 };
  /* Start from size of the smallest Lisp object.  */
  for (i = sizeof (struct Lisp_Cons); i <= ALLOCA_CHECK_MAX; i++)
    {
      void *ptr = alloca (i);
      make_lisp_ptr (ptr, Lisp_Cons);
    }
}

#else /* not ENABLE_CHECKING && USE_STACK_LISP_OBJECTS */

#define verify_alloca() ((void) 0)

#endif /* ENABLE_CHECKING && USE_STACK_LISP_OBJECTS */

/* Initialization.  */

static void init_alloc_once_for_pdumper (void);

void
init_alloc_once (void)
{
  gc_cons_threshold = GC_DEFAULT_THRESHOLD;
  /* Even though Qt's contents are not set up, its address is known.  */
  Vpurify_flag = Qt;

  PDUMPER_REMEMBER_SCALAR (buffer_defaults.header);
  PDUMPER_REMEMBER_SCALAR (buffer_local_symbols.header);

  /* Call init_alloc_once_for_pdumper now so we run mem_init early.
     Keep in mind that when we reload from a dump, we'll run _only_
     init_alloc_once_for_pdumper and not init_alloc_once at all.  */
  pdumper_do_now_and_after_load (init_alloc_once_for_pdumper);

  verify_alloca ();

  init_strings ();
  init_vectors ();
}

static void
init_alloc_once_for_pdumper (void)
{
#ifndef HAVE_MPS
  mem_init ();
#endif
#ifdef DOUG_LEA_MALLOC
  mallopt (M_TRIM_THRESHOLD, 128 * 1024); /* Trim threshold.  */
  mallopt (M_MMAP_THRESHOLD, 64 * 1024);  /* Mmap threshold.  */
  mallopt (M_MMAP_MAX, MMAP_MAX_AREAS);   /* Max. number of mmap'ed areas.  */
#endif

  init_finalizer_list (&finalizers);
  init_finalizer_list (&doomed_finalizers);
#ifdef HAVE_MPS
  igc_root_create_exact_ptr (&finalizers.next);
  igc_root_create_exact_ptr (&finalizers.prev);
  igc_root_create_exact_ptr (&doomed_finalizers.next);
  igc_root_create_exact_ptr (&doomed_finalizers.prev);
#endif
  refill_memory_reserve ();
}

void
init_alloc (void)
{
  Vgc_elapsed = make_float (0.0);
  gcs_done = 0;
}

void
syms_of_alloc (void)
{
  DEFVAR_INT ("gc-cons-threshold", gc_cons_threshold,
	      doc: /* Number of bytes of consing between garbage collections.

If Emacs is built with the new MPS-based garbage collector, this
variable has no effect.  With the traditional garbage collector, the
effects of this variable are described below.

Garbage collection can happen automatically once this many bytes have been
allocated since the last garbage collection.  All data types count.

Garbage collection happens automatically only when `eval' is called.

By binding this temporarily to a large number, you can effectively
prevent garbage collection during a part of the program.  But be
sure to get back to the normal value soon enough, to avoid system-wide
memory pressure, and never use a too-high value for prolonged periods
of time.
See also `gc-cons-percentage'.  */);

  DEFVAR_LISP ("gc-cons-percentage", Vgc_cons_percentage,
	       doc: /* Portion of the heap used for allocation.

If Emacs is built with the new MPS-based garbage collector, this
variable has no effect.  With the traditional garbage collector, the
effects of this variable are described below.

Garbage collection can happen automatically once this portion of the heap
has been allocated since the last garbage collection.

By binding this temporarily to a large number, you can effectively
prevent garbage collection during a part of the program.  But be
sure to get back to the normal value soon enough, to avoid system-wide
memory pressure, and never use a too-high value for prolonged periods
of time.

If this portion is smaller than `gc-cons-threshold', this is ignored.  */);
  Vgc_cons_percentage = make_float (0.1);

  DEFVAR_INT ("pure-bytes-used", pure_bytes_used,
	      doc: /* No longer used.  */);

  DEFVAR_INT ("cons-cells-consed", cons_cells_consed,
	      doc: /* Number of cons cells that have been consed so far.  */);

  DEFVAR_INT ("floats-consed", floats_consed,
	      doc: /* Number of floats that have been consed so far.  */);

  DEFVAR_INT ("vector-cells-consed", vector_cells_consed,
	      doc: /* Number of vector cells that have been consed so far.  */);

  DEFVAR_INT ("symbols-consed", symbols_consed,
	      doc: /* Number of symbols that have been consed so far.  */);
  symbols_consed += ARRAYELTS (lispsym);

  DEFVAR_INT ("string-chars-consed", string_chars_consed,
	      doc: /* Number of string characters that have been consed so far.  */);

  DEFVAR_INT ("intervals-consed", intervals_consed,
	      doc: /* Number of intervals that have been consed so far.  */);

  DEFVAR_INT ("strings-consed", strings_consed,
	      doc: /* Number of strings that have been consed so far.  */);

  DEFVAR_LISP ("purify-flag", Vpurify_flag,
	       doc: /* Non-nil means loading Lisp code in order to dump an executable.
This used to mean that certain objects should be allocated in shared
(pure) space, but objects are not allocated in pure storage any more.
This flag is still used in a few places, not to decide where objects are
allocated, but to know if we're in the preload phase of Emacs's
build.  */);

  DEFVAR_BOOL ("garbage-collection-messages", garbage_collection_messages,
	       doc: /* Non-nil means display messages at start and end of garbage collection.  */);
  garbage_collection_messages = 0;

  DEFVAR_LISP ("post-gc-hook", Vpost_gc_hook,
	       doc: /* Hook run after garbage collection has finished.  */);
  Vpost_gc_hook = Qnil;
  DEFSYM (Qpost_gc_hook, "post-gc-hook");

  DEFVAR_LISP ("memory-signal-data", Vmemory_signal_data,
	       doc: /* Precomputed `signal' argument for memory-full error.  */);
  /* We build this in advance because if we wait until we need it, we might
     not be able to allocate the memory to hold it.  */
  Vmemory_signal_data
    = list (Qerror,
	    build_string ("Memory exhausted--use"
			  " M-x save-some-buffers then"
			  " exit and restart Emacs"));

  DEFVAR_LISP ("memory-full", Vmemory_full,
	       doc: /* Non-nil means Emacs cannot get much more Lisp memory.  */);
  Vmemory_full = Qnil;

  DEFSYM (Qmemory_info, "memory-info");

  DEFSYM (Qconses, "conses");
  DEFSYM (Qsymbols, "symbols");
  DEFSYM (Qstrings, "strings");
  DEFSYM (Qvectors, "vectors");
  DEFSYM (Qfloats, "floats");
  DEFSYM (Qintervals, "intervals");
  DEFSYM (Qbuffers, "buffers");
  DEFSYM (Qstring_bytes, "string-bytes");
  DEFSYM (Qvector_slots, "vector-slots");
  DEFSYM (Qheap, "heap");
  DEFSYM (QAutomatic_GC, "Automatic GC");

  DEFSYM (Qgc_cons_percentage, "gc-cons-percentage");
  DEFSYM (Qgc_cons_threshold, "gc-cons-threshold");
  DEFSYM (Qchar_table_extra_slots, "char-table-extra-slots");

  DEFVAR_LISP ("gc-elapsed", Vgc_elapsed,
	       doc: /* Accumulated time elapsed in garbage collections.
The time is in seconds as a floating point value.  */);
  DEFVAR_INT ("gcs-done", gcs_done,
              doc: /* Accumulated number of garbage collections done.  */);

  DEFVAR_INT ("integer-width", integer_width,
	      doc: /* Maximum number N of bits in safely-calculated integers.
Integers with absolute values less than 2**N do not signal a range error.
N should be nonnegative.  */);

  defsubr (&Scons);
  defsubr (&Slist);
  defsubr (&Svector);
  defsubr (&Srecord);
  defsubr (&Sbool_vector);
  defsubr (&Smake_byte_code);
  defsubr (&Smake_closure);
  defsubr (&Smake_list);
  defsubr (&Smake_vector);
  defsubr (&Smake_record);
  defsubr (&Smake_string);
  defsubr (&Smake_bool_vector);
  defsubr (&Smake_symbol);
  defsubr (&Smake_marker);
  defsubr (&Smake_finalizer);
  defsubr (&Sgarbage_collect);
  defsubr (&Sgarbage_collect_maybe);
  defsubr (&Smemory_info);
  defsubr (&Smemory_use_counts);
#if defined GNU_LINUX && defined __GLIBC__ && \
  (__GLIBC__ > 2 || __GLIBC_MINOR__ >= 10)

  defsubr (&Smalloc_info);
#endif
#ifdef HAVE_MALLOC_TRIM
  defsubr (&Smalloc_trim);
#endif

#ifndef HAVE_MPS
  Lisp_Object watcher;

  static union Aligned_Lisp_Subr Swatch_gc_cons_threshold =
    {{{ GC_HEADER_INIT PSEUDOVECTOR_FLAG | (PVEC_SUBR << PSEUDOVECTOR_AREA_BITS) },
      { .a4 = watch_gc_cons_threshold },
      4, 4, "watch_gc_cons_threshold", {0}, lisp_h_Qnil}};
  XSETSUBR (watcher, &Swatch_gc_cons_threshold.s);
  Fadd_variable_watcher (Qgc_cons_threshold, watcher);

  static union Aligned_Lisp_Subr Swatch_gc_cons_percentage =
     {{{ GC_HEADER_INIT PSEUDOVECTOR_FLAG | (PVEC_SUBR << PSEUDOVECTOR_AREA_BITS) },
       { .a4 = watch_gc_cons_percentage },
       4, 4, "watch_gc_cons_percentage", {0}, lisp_h_Qnil}};
  XSETSUBR (watcher, &Swatch_gc_cons_percentage.s);
  Fadd_variable_watcher (Qgc_cons_percentage, watcher);
#endif
  DEFSYM (Qalloc, "alloc");
  DEFSYM (QCemergency, ":emergency");
}

#ifdef HAVE_MPS
# pragma GCC diagnostic pop
#endif

/* The below is for being able to do platform-specific stuff in .gdbinit
   without risking error messages from GDB about missing types and
   variables on other platforms.  */
#ifdef HAVE_X_WINDOWS
enum defined_HAVE_X_WINDOWS { defined_HAVE_X_WINDOWS = true };
#else
enum defined_HAVE_X_WINDOWS { defined_HAVE_X_WINDOWS = false };
#endif

#ifdef HAVE_PGTK
enum defined_HAVE_PGTK { defined_HAVE_PGTK = true };
#else
enum defined_HAVE_PGTK { defined_HAVE_PGTK = false };
#endif

#ifdef HAVE_MPS
enum defined_HAVE_MPS { defined_HAVE_MPS = true };
#else
enum defined_HAVE_MPS { defined_HAVE_MPS = false };
#endif

#ifdef WINDOWSNT
enum defined_WINDOWSNT { defined_WINDOWSNT = true };
#else
enum defined_WINDOWSNT { defined_WINDOWSNT = false };
#endif

/* When compiled with GCC, GDB might say "No enum type named
   pvec_type" if we don't have at least one symbol with that type, and
   then xbacktrace could fail.  Similarly for the other enums and
   their values.  Some non-GCC compilers don't like these constructs.  */
#ifdef __GNUC__
extern union enums_for_gdb
{
  enum CHARTAB_SIZE_BITS CHARTAB_SIZE_BITS;
  enum char_table_specials char_table_specials;
  enum char_bits char_bits;
  enum CHECK_LISP_OBJECT_TYPE CHECK_LISP_OBJECT_TYPE;
  enum DEFAULT_HASH_SIZE DEFAULT_HASH_SIZE;
  enum Lisp_Bits Lisp_Bits;
  enum Lisp_Closure Lisp_Closure;
  enum maxargs maxargs;
  enum MAX_ALLOCA MAX_ALLOCA;
  enum More_Lisp_Bits More_Lisp_Bits;
  enum pvec_type pvec_type;
  enum defined_HAVE_X_WINDOWS defined_HAVE_X_WINDOWS;
  enum defined_HAVE_PGTK defined_HAVE_PGTK;
  enum defined_HAVE_MPS defined_HAVE_MPS;
  enum defined_WINDOWSNT defined_WINDOWSNT;
} const gdb_make_enums_visible;
union enums_for_gdb const EXTERNALLY_VISIBLE gdb_make_enums_visible = {0};
#endif	/* __GNUC__ */<|MERGE_RESOLUTION|>--- conflicted
+++ resolved
@@ -704,13 +704,9 @@
     return;
   if (pdumper_object_p (block))
     return;
-<<<<<<< HEAD
 #if defined (ENABLE_CHECKING) && defined (HAVE_MPS)
   igc_check_freeable (block);
 #endif
-  MALLOC_BLOCK_INPUT;
-=======
->>>>>>> a7f5d183
   free (block);
   /* We don't call refill_memory_reserve here
      because in practice the call in r_alloc_free seems to suffice.  */
@@ -3869,7 +3865,6 @@
 {
   CHECK_STRING (name);
 
-<<<<<<< HEAD
 #ifdef HAVE_MPS
   Lisp_Object val = igc_alloc_symbol ();
   init_symbol (val, name);
@@ -3878,10 +3873,6 @@
 
   Lisp_Object val;
 
-  MALLOC_BLOCK_INPUT;
-
-=======
->>>>>>> a7f5d183
   if (symbol_free_list)
     {
       ASAN_UNPOISON_SYMBOL (symbol_free_list);
