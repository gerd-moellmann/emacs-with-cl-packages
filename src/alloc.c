--- conflicted
+++ resolved
@@ -5913,101 +5913,6 @@
 }
 
 
-<<<<<<< HEAD
-=======
-/* Value is a float object with value NUM allocated from pure space.  */
-
-static Lisp_Object
-make_pure_float (double num)
-{
-  Lisp_Object new;
-  struct Lisp_Float *p = pure_alloc (sizeof *p, Lisp_Float);
-  XSETFLOAT (new, p);
-  XFLOAT_INIT (new, num);
-  return new;
-}
-
-/* Value is a bignum object with value VALUE allocated from pure
-   space.  */
-
-static Lisp_Object
-make_pure_bignum (Lisp_Object value)
-{
-  mpz_t const *n = xbignum_val (value);
-  size_t i, nlimbs = mpz_size (*n);
-  size_t nbytes = nlimbs * sizeof (mp_limb_t);
-  mp_limb_t *pure_limbs;
-  mp_size_t new_size;
-
-  struct Lisp_Bignum *b = pure_alloc (sizeof *b, Lisp_Vectorlike);
-  XSETPVECTYPESIZE (b, PVEC_BIGNUM, 0, VECSIZE (struct Lisp_Bignum));
-
-  int limb_alignment = alignof (mp_limb_t);
-  pure_limbs = pure_alloc (nbytes, - limb_alignment);
-  for (i = 0; i < nlimbs; ++i)
-    pure_limbs[i] = mpz_getlimbn (*n, i);
-
-  new_size = nlimbs;
-  if (mpz_sgn (*n) < 0)
-    new_size = -new_size;
-
-  mpz_roinit_n (b->value, pure_limbs, new_size);
-
-  return make_lisp_ptr (b, Lisp_Vectorlike);
-}
-
-/* Return a vector with room for LEN Lisp_Objects allocated from
-   pure space.  */
-
-static Lisp_Object
-make_pure_vector (ptrdiff_t len)
-{
-  Lisp_Object new;
-  size_t size = header_size + len * word_size;
-  struct Lisp_Vector *p = pure_alloc (size, Lisp_Vectorlike);
-  XSETVECTOR (new, p);
-  XVECTOR (new)->header.size = len;
-  return new;
-}
-
-/* Copy all contents and parameters of TABLE to a new table allocated
-   from pure space, return the purified table.  */
-static struct Lisp_Hash_Table *
-purecopy_hash_table (struct Lisp_Hash_Table *table)
-{
-  eassert (table->weakness == Weak_None);
-  eassert (table->purecopy);
-
-  struct Lisp_Hash_Table *pure = pure_alloc (sizeof *pure, Lisp_Vectorlike);
-  *pure = *table;
-  pure->mutable = false;
-
-  if (table->table_size > 0)
-    {
-      ptrdiff_t hash_bytes = table->table_size * sizeof *table->hash;
-      pure->hash = pure_alloc (hash_bytes, -(int)sizeof *table->hash);
-      memcpy (pure->hash, table->hash, hash_bytes);
-
-      ptrdiff_t next_bytes = table->table_size * sizeof *table->next;
-      pure->next = pure_alloc (next_bytes, -(int)sizeof *table->next);
-      memcpy (pure->next, table->next, next_bytes);
-
-      ptrdiff_t nvalues = table->table_size * 2;
-      ptrdiff_t kv_bytes = nvalues * sizeof *table->key_and_value;
-      pure->key_and_value = pure_alloc (kv_bytes,
-					-(int)sizeof *table->key_and_value);
-      for (ptrdiff_t i = 0; i < nvalues; i++)
-	pure->key_and_value[i] = purecopy (table->key_and_value[i]);
-
-      ptrdiff_t index_bytes = table->index_size * sizeof *table->index;
-      pure->index = pure_alloc (index_bytes, -(int)sizeof *table->index);
-      memcpy (pure->index, table->index, index_bytes);
-    }
-
-  return pure;
-}
-
->>>>>>> c566ee9d
 DEFUN ("purecopy", Fpurecopy, Spurecopy, 1, 1, 0,
        doc: /* Make a copy of object OBJ in pure storage.
 Recursively copies contents of vectors and cons cells.
@@ -6045,77 +5950,6 @@
 	return tmp;
     }
 
-<<<<<<< HEAD
-=======
-  if (CONSP (obj))
-    obj = pure_cons (XCAR (obj), XCDR (obj));
-  else if (FLOATP (obj))
-    obj = make_pure_float (XFLOAT_DATA (obj));
-  else if (STRINGP (obj))
-    obj = make_pure_string (SSDATA (obj), SCHARS (obj),
-			    SBYTES (obj),
-			    STRING_MULTIBYTE (obj));
-  else if (HASH_TABLE_P (obj))
-    {
-      struct Lisp_Hash_Table *table = XHASH_TABLE (obj);
-      /* Do not purify hash tables which haven't been defined with
-         :purecopy as non-nil or are weak - they aren't guaranteed to
-         not change.  */
-      if (table->weakness != Weak_None || !table->purecopy)
-        {
-          /* Instead, add the hash table to the list of pinned objects,
-             so that it will be marked during GC.  */
-          struct pinned_object *o = xmalloc (sizeof *o);
-          o->object = obj;
-          o->next = pinned_objects;
-          pinned_objects = o;
-          return obj; /* Don't hash cons it.  */
-        }
-
-      struct Lisp_Hash_Table *h = purecopy_hash_table (table);
-      XSET_HASH_TABLE (obj, h);
-    }
-  else if (COMPILEDP (obj) || VECTORP (obj) || RECORDP (obj))
-    {
-      struct Lisp_Vector *objp = XVECTOR (obj);
-      ptrdiff_t nbytes = vector_nbytes (objp);
-      struct Lisp_Vector *vec = pure_alloc (nbytes, Lisp_Vectorlike);
-      register ptrdiff_t i;
-      ptrdiff_t size = ASIZE (obj);
-      if (size & PSEUDOVECTOR_FLAG)
-	size &= PSEUDOVECTOR_SIZE_MASK;
-      memcpy (vec, objp, nbytes);
-      for (i = 0; i < size; i++)
-	vec->contents[i] = purecopy (vec->contents[i]);
-      /* Byte code strings must be pinned.  */
-      if (COMPILEDP (obj) && size >= 2 && STRINGP (vec->contents[1])
-	  && !STRING_MULTIBYTE (vec->contents[1]))
-	pin_string (vec->contents[1]);
-      XSETVECTOR (obj, vec);
-    }
-  else if (BARE_SYMBOL_P (obj))
-    {
-      if (!XBARE_SYMBOL (obj)->u.s.pinned && !c_symbol_p (XBARE_SYMBOL (obj)))
-	{ /* We can't purify them, but they appear in many pure objects.
-	     Mark them as `pinned' so we know to mark them at every GC cycle.  */
-	  XBARE_SYMBOL (obj)->u.s.pinned = true;
-	  symbol_block_pinned = symbol_block;
-	}
-      /* Don't hash-cons it.  */
-      return obj;
-    }
-  else if (BIGNUMP (obj))
-    obj = make_pure_bignum (obj);
-  else
-    {
-      AUTO_STRING (fmt, "Don't know how to purify: %S");
-      Fsignal (Qerror, list1 (CALLN (Fformat, fmt, obj)));
-    }
-
-  if (HASH_TABLE_P (Vpurify_flag)) /* Hash consing.  */
-    Fputhash (obj, obj, Vpurify_flag);
-
->>>>>>> c566ee9d
   return obj;
 }
 
