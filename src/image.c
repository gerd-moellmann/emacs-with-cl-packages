--- conflicted
+++ resolved
@@ -2334,21 +2334,6 @@
   /* Cache should not be referenced by any frame when freed.  */
   eassert (c->refcount == 0);
 
-<<<<<<< HEAD
-  if (c)
-    {
-      for (i = 0; i < c->used; ++i)
-	free_image (f, c->images[i]);
-      xfree (c->images);
-      c->images = NULL;
-      xfree (c->buckets);
-      c->buckets = NULL;
-#ifndef HAVE_MPS
-      xfree (c);
-#endif
-      FRAME_IMAGE_CACHE (f) = NULL;
-    }
-=======
   for (i = 0; i < c->used; ++i)
     free_image (f, c->images[i]);
   xfree (c->images);
@@ -2358,7 +2343,6 @@
 #ifndef HAVE_MPS
   xfree (c);
 #endif
->>>>>>> 6dcb99a2
 }
 
 /* Clear image cache of frame F.  FILTER=t means free all images.
