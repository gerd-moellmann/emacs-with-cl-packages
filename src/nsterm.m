--- conflicted
+++ resolved
@@ -6968,17 +6968,12 @@
 
 #ifndef NS_IMPL_GNUSTEP
       if (NS_KEYLOG)
-<<<<<<< HEAD
-        fprintf (stderr, "keyDown: code =%x\tfnKey =%x\tflags = %x\tmods = %x\n",
-                 (unsigned) code, fnKeysym, flags, emacs_event->modifiers);
-=======
 	fprintf (stderr,
 		 "keyDown: code = %x\tfnKey = %x\tflags = %x\tmods = "
 		 "%x\n",
 		 (unsigned int) code, (unsigned int) fnKeysym,
 		 (unsigned int) flags,
 		 (unsigned int) emacs_event->modifiers);
->>>>>>> 680906c1
 #endif
 
       /* If it was a function key or had control-like modifiers, pass
@@ -10821,11 +10816,7 @@
 
       IOReturn lockStatus = IOSurfaceLock (surface, 0, nil);
       if (lockStatus != kIOReturnSuccess)
-<<<<<<< HEAD
-        NSLog (@"Failed to lock surface: %x", (unsigned) lockStatus);
-=======
         NSLog (@"Failed to lock surface: %x", (unsigned int)lockStatus);
->>>>>>> 680906c1
 
       [self copyContentsTo:surface];
 
@@ -10872,11 +10863,7 @@
 
   IOReturn lockStatus = IOSurfaceUnlock (currentSurface, 0, nil);
   if (lockStatus != kIOReturnSuccess)
-<<<<<<< HEAD
-    NSLog (@"Failed to unlock surface: %x", (unsigned) lockStatus);
-=======
     NSLog (@"Failed to unlock surface: %x", (unsigned int)lockStatus);
->>>>>>> 680906c1
 }
 
 
@@ -10917,12 +10904,8 @@
 
   lockStatus = IOSurfaceLock (source, kIOSurfaceLockReadOnly, nil);
   if (lockStatus != kIOReturnSuccess)
-<<<<<<< HEAD
-    NSLog (@"Failed to lock source surface: %x", (unsigned) lockStatus);
-=======
     NSLog (@"Failed to lock source surface: %x",
 	   (unsigned int) lockStatus);
->>>>>>> 680906c1
 
   sourceData = IOSurfaceGetBaseAddress (source);
   destinationData = IOSurfaceGetBaseAddress (destination);
@@ -10934,11 +10917,7 @@
 
   lockStatus = IOSurfaceUnlock (source, kIOSurfaceLockReadOnly, nil);
   if (lockStatus != kIOReturnSuccess)
-<<<<<<< HEAD
-    NSLog (@"Failed to unlock source surface: %x", (unsigned) lockStatus);
-=======
     NSLog (@"Failed to unlock source surface: %x", (unsigned int)lockStatus);
->>>>>>> 680906c1
 }
 
 #undef CACHE_MAX_SIZE
