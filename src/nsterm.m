/* NeXT/Open/GNUstep / macOS communication module.      -*- coding: utf-8 -*-

Copyright (C) 1989, 1993-1994, 2005-2006, 2008-2025 Free Software
Foundation, Inc.

This file is part of GNU Emacs.

GNU Emacs is free software: you can redistribute it and/or modify
it under the terms of the GNU General Public License as published by
the Free Software Foundation, either version 3 of the License, or (at
your option) any later version.

GNU Emacs is distributed in the hope that it will be useful,
but WITHOUT ANY WARRANTY; without even the implied warranty of
MERCHANTABILITY or FITNESS FOR A PARTICULAR PURPOSE.  See the
GNU General Public License for more details.

You should have received a copy of the GNU General Public License
along with GNU Emacs.  If not, see <https://www.gnu.org/licenses/>.  */

/*
Originally by Carl Edman
Updated by Christian Limpach (chris@nice.ch)
OpenStep/Rhapsody port by Scott Bender (sbender@harmony-ds.com)
macOS/Aqua port by Christophe de Dinechin (descubes@earthlink.net)
GNUstep port and post-20 update by Adrian Robert (arobert@cogsci.ucsd.edu)
*/

/* This should be the first include, as it may set up #defines affecting
   interpretation of even the system includes.  */
#include <config.h>

#include <fcntl.h>
#include <math.h>
#include <pthread.h>
#include <sys/types.h>
#include <time.h>
#include <signal.h>
#include <unistd.h>

#include <c-ctype.h>
#include <c-strcase.h>
#include <ftoastr.h>

#include "lisp.h"
#include "igc.h"
#include "blockinput.h"
#include "sysselect.h"
#include "nsterm.h"
#include "systime.h"
#include "character.h"
#include "xwidget.h"
#include "fontset.h"
#include "composite.h"
#include "ccl.h"

#include "termhooks.h"
#include "termchar.h"
#include "menu.h"
#include "window.h"
#include "keyboard.h"
#include "buffer.h"
#include "font.h"
#include "pdumper.h"

#ifdef NS_IMPL_GNUSTEP
#include "process.h"
#import <GNUstepGUI/GSDisplayServer.h>
#endif

#ifdef NS_IMPL_COCOA
#include "macfont.h"
#include <Carbon/Carbon.h>
#include <IOSurface/IOSurface.h>
#endif

static EmacsMenu *dockMenu;
#ifdef NS_IMPL_COCOA
static EmacsMenu *mainMenu;
#endif

/* The last known monitor attributes list.  */
static Lisp_Object last_known_monitors;

/* ==========================================================================

   NSTRACE, Trace support.

   ========================================================================== */

#if NSTRACE_ENABLED

/* The following use "volatile" since they can be accessed from
   parallel threads.  */
volatile int nstrace_num;
volatile int nstrace_depth;

/* When 0, no trace is emitted.  This is used by NSTRACE_WHEN and
   NSTRACE_UNLESS to silence functions called.

   TODO: This should really be a thread-local variable, to avoid that
   a function with disabled trace thread silence trace output in
   another.  However, in practice this seldom is a problem.  */
volatile int nstrace_enabled_global = 1;

/* Called when nstrace_enabled goes out of scope.  */
void
nstrace_leave (int *pointer_to_nstrace_enabled)
{
  if (*pointer_to_nstrace_enabled)
    --nstrace_depth;
}


/* Called when nstrace_saved_enabled_global goes out of scope.  */
void
nstrace_restore_global_trace_state (int *pointer_to_saved_enabled_global)
{
  nstrace_enabled_global = *pointer_to_saved_enabled_global;
}


const char *
nstrace_fullscreen_type_name (int fs_type)
{
  switch (fs_type)
    {
    case -1:
      return "-1";
    case FULLSCREEN_NONE:
      return "FULLSCREEN_NONE";
    case FULLSCREEN_WIDTH:
      return "FULLSCREEN_WIDTH";
    case FULLSCREEN_HEIGHT:
      return "FULLSCREEN_HEIGHT";
    case FULLSCREEN_BOTH:
      return "FULLSCREEN_BOTH";
    case FULLSCREEN_MAXIMIZED:
      return "FULLSCREEN_MAXIMIZED";
    default:
      return "FULLSCREEN_?????";
    }
}
#endif


/* ==========================================================================

   NSColor, EmacsColor category.

   ========================================================================== */
@implementation NSColor (EmacsColor)
+ (NSColor *)colorForEmacsRed:(CGFloat)red green:(CGFloat)green
                         blue:(CGFloat)blue alpha:(CGFloat)alpha
{
#if defined (NS_IMPL_COCOA) && MAC_OS_X_VERSION_MAX_ALLOWED >= 1070
  if (ns_use_srgb_colorspace
      && NSAppKitVersionNumber >= NSAppKitVersionNumber10_7)
    return [NSColor colorWithSRGBRed: red
                               green: green
                                blue: blue
                               alpha: alpha];
#endif
  return [NSColor colorWithCalibratedRed: red
                                   green: green
                                    blue: blue
                                   alpha: alpha];
}

- (NSColor *)colorUsingDefaultColorSpace
{
#if defined (NS_IMPL_COCOA) && MAC_OS_X_VERSION_MAX_ALLOWED >= 1070
  if (ns_use_srgb_colorspace
      && NSAppKitVersionNumber >= NSAppKitVersionNumber10_7)
    return [self colorUsingColorSpace: [NSColorSpace sRGBColorSpace]];
#endif
  return [self colorUsingColorSpace: [NSColorSpace genericRGBColorSpace]];
}

+ (NSColor *)colorWithUnsignedLong:(unsigned long)c
{
  EmacsCGFloat a = (double)((c >> 24) & 0xff) / 255.0;
  EmacsCGFloat r = (double)((c >> 16) & 0xff) / 255.0;
  EmacsCGFloat g = (double)((c >> 8) & 0xff) / 255.0;
  EmacsCGFloat b = (double)(c & 0xff) / 255.0;

  return [NSColor colorForEmacsRed:r green:g blue:b alpha:a];
}

- (unsigned long)unsignedLong
{
  EmacsCGFloat r, g, b, a;
  [self getRed:&r green:&g blue:&b alpha:&a];

  return (((unsigned long) (a * 255)) << 24)
    | (((unsigned long) (r * 255)) << 16)
    | (((unsigned long) (g * 255)) << 8)
    | ((unsigned long) (b * 255));
}

@end

/* ==========================================================================

    Local declarations

   ========================================================================== */

/* Convert a symbol indexed with an NSxxx value to a value as defined
   in keyboard.c (lispy_function_key). I hope this is a correct way
   of doing things...  */
static unsigned convert_ns_to_X_keysym[] =
{
  NSHomeFunctionKey,            0x50,
  NSLeftArrowFunctionKey,       0x51,
  NSUpArrowFunctionKey,         0x52,
  NSRightArrowFunctionKey,      0x53,
  NSDownArrowFunctionKey,       0x54,
  NSPageUpFunctionKey,          0x55,
  NSPageDownFunctionKey,        0x56,
  NSEndFunctionKey,             0x57,
  NSBeginFunctionKey,           0x58,
  NSSelectFunctionKey,          0x60,
  NSPrintFunctionKey,           0x61,
  NSClearLineFunctionKey,       0x0B,
  NSExecuteFunctionKey,         0x62,
  NSInsertFunctionKey,          0x63,
  NSUndoFunctionKey,            0x65,
  NSRedoFunctionKey,            0x66,
  NSMenuFunctionKey,            0x67,
  NSFindFunctionKey,            0x68,
  NSHelpFunctionKey,            0x6A,
  NSBreakFunctionKey,           0x6B,

  NSF1FunctionKey,              0xBE,
  NSF2FunctionKey,              0xBF,
  NSF3FunctionKey,              0xC0,
  NSF4FunctionKey,              0xC1,
  NSF5FunctionKey,              0xC2,
  NSF6FunctionKey,              0xC3,
  NSF7FunctionKey,              0xC4,
  NSF8FunctionKey,              0xC5,
  NSF9FunctionKey,              0xC6,
  NSF10FunctionKey,             0xC7,
  NSF11FunctionKey,             0xC8,
  NSF12FunctionKey,             0xC9,
  NSF13FunctionKey,             0xCA,
  NSF14FunctionKey,             0xCB,
  NSF15FunctionKey,             0xCC,
  NSF16FunctionKey,             0xCD,
  NSF17FunctionKey,             0xCE,
  NSF18FunctionKey,             0xCF,
  NSF19FunctionKey,             0xD0,
  NSF20FunctionKey,             0xD1,
  NSF21FunctionKey,             0xD2,
  NSF22FunctionKey,             0xD3,
  NSF23FunctionKey,             0xD4,
  NSF24FunctionKey,             0xD5,

  NSBackspaceCharacter,         0x08,  /* 8: Not on some KBs.  */
  NSDeleteCharacter,            0xFF,  /* 127: Big 'delete' key upper right.  */
  NSDeleteFunctionKey,          0x9F,  /* 63272: Del forw key off main array.  */

  NSTabCharacter,		0x09,
  0x19,				0x09,  /* left tab->regular since pass shift */
  NSCarriageReturnCharacter,	0x0D,
  NSNewlineCharacter,		0x0D,
  NSEnterCharacter,		0x8D,

  0x41|NSEventModifierFlagNumericPad,	0xAE,  /* KP_Decimal */
  0x43|NSEventModifierFlagNumericPad,	0xAA,  /* KP_Multiply */
  0x45|NSEventModifierFlagNumericPad,	0xAB,  /* KP_Add */
  0x4B|NSEventModifierFlagNumericPad,	0xAF,  /* KP_Divide */
  0x4E|NSEventModifierFlagNumericPad,	0xAD,  /* KP_Subtract */
  0x51|NSEventModifierFlagNumericPad,	0xBD,  /* KP_Equal */
  0x52|NSEventModifierFlagNumericPad,	0xB0,  /* KP_0 */
  0x53|NSEventModifierFlagNumericPad,	0xB1,  /* KP_1 */
  0x54|NSEventModifierFlagNumericPad,	0xB2,  /* KP_2 */
  0x55|NSEventModifierFlagNumericPad,	0xB3,  /* KP_3 */
  0x56|NSEventModifierFlagNumericPad,	0xB4,  /* KP_4 */
  0x57|NSEventModifierFlagNumericPad,	0xB5,  /* KP_5 */
  0x58|NSEventModifierFlagNumericPad,	0xB6,  /* KP_6 */
  0x59|NSEventModifierFlagNumericPad,	0xB7,  /* KP_7 */
  0x5B|NSEventModifierFlagNumericPad,	0xB8,  /* KP_8 */
  0x5C|NSEventModifierFlagNumericPad,	0xB9,  /* KP_9 */

  0x1B,				0x1B   /* escape */
};

/* On macOS picks up the default NSGlobalDomain AppleAntiAliasingThreshold,
   the maximum font size to NOT antialias.  On GNUstep there is currently
   no way to control this behavior.  */
float ns_antialias_threshold;

NSArray *ns_send_types = 0, *ns_return_types = 0;
static NSArray *ns_drag_types = 0;
NSString *ns_app_name = @"Emacs";  /* default changed later */

/* Display variables */
struct ns_display_info *x_display_list; /* Chain of existing displays */
long context_menu_value = 0;

/* display update */
static struct frame *ns_updating_frame;
static int ns_window_num = 0;
static BOOL gsaved = NO;
#ifdef NS_IMPL_COCOA
static BOOL ns_menu_bar_is_hidden = NO;
#endif

/* event loop */
static BOOL send_appdefined = YES;
#define NO_APPDEFINED_DATA (-8)
static int last_appdefined_event_data = NO_APPDEFINED_DATA;
static NSTimer *timed_entry = 0;
static NSTimer *scroll_repeat_entry = nil;
static fd_set select_readfds, select_writefds;
enum { SELECT_HAVE_READ = 1, SELECT_HAVE_WRITE = 2, SELECT_HAVE_TMO = 4 };
static int select_nfds = 0, select_valid = 0;
static struct timespec select_timeout = { 0, 0 };
static int selfds[2] = { -1, -1 };
static pthread_mutex_t select_mutex;
static NSAutoreleasePool *outerpool;
static struct input_event *emacs_event = NULL;
static struct input_event *q_event_ptr = NULL;
static int n_emacs_events_pending = 0;
static NSMutableArray *ns_pending_files, *ns_pending_service_names,
  *ns_pending_service_args;
static BOOL ns_do_open_file = NO;
static BOOL ns_last_use_native_fullscreen;

/* Non-zero means that a HELP_EVENT has been generated since Emacs
   start.  */

static BOOL any_help_event_p = NO;

static struct {
  struct input_event *q;
  int nr, cap;
} hold_event_q = {
  NULL, 0, 0
};

/* Convert modifiers in a NeXTstep event to emacs style modifiers.  */
#define NS_FUNCTION_KEY_MASK 0x800000
#define NSLeftControlKeyMask    (0x000001 | NSEventModifierFlagControl)
#define NSRightControlKeyMask   (0x002000 | NSEventModifierFlagControl)
#define NSLeftCommandKeyMask    (0x000008 | NSEventModifierFlagCommand)
#define NSRightCommandKeyMask   (0x000010 | NSEventModifierFlagCommand)
#define NSLeftAlternateKeyMask  (0x000020 | NSEventModifierFlagOption)
#define NSRightAlternateKeyMask (0x000040 | NSEventModifierFlagOption)

/* MODIFIER if a symbol; otherwise its property KIND, if a symbol.  */
static Lisp_Object
mod_of_kind (Lisp_Object modifier, Lisp_Object kind)
{
  if (SYMBOLP (modifier))
    return modifier;
  else
    {
      Lisp_Object val = plist_get (modifier, kind);
      return SYMBOLP (val) ? val : Qnil;
    }
}

static unsigned int
ev_modifiers_helper (unsigned int flags, unsigned int left_mask,
                     unsigned int right_mask, unsigned int either_mask,
                     Lisp_Object left_modifier, Lisp_Object right_modifier)
{
  unsigned int modifiers = 0;

  if (flags & either_mask)
    {
      BOOL left_key = (flags & left_mask) == left_mask;
      BOOL right_key = (flags & right_mask) == right_mask
        && ! EQ (right_modifier, Qleft);

      if (right_key)
        modifiers |= parse_solitary_modifier (right_modifier);

      /* GNUstep (and possibly macOS in certain circumstances) doesn't
         differentiate between the left and right keys, so if we can't
         identify which key it is, we use the left key setting.  */
      if (left_key || ! right_key)
        modifiers |= parse_solitary_modifier (left_modifier);
    }

  return modifiers;
}

#define EV_MODIFIERS2(flags, kind)                                      \
  (((flags & NSEventModifierFlagHelp) ?                                 \
    hyper_modifier : 0)                                                 \
   | ((flags & NSEventModifierFlagShift) ?                              \
      shift_modifier : 0)                                               \
   | ((flags & NS_FUNCTION_KEY_MASK)                                    \
      ? parse_solitary_modifier (mod_of_kind (ns_function_modifier,     \
                                              kind))                    \
      : 0)                                                              \
   | ev_modifiers_helper (flags, NSLeftControlKeyMask,                  \
                          NSRightControlKeyMask,                        \
                          NSEventModifierFlagControl,                   \
                          mod_of_kind (ns_control_modifier, kind),      \
                          mod_of_kind (ns_right_control_modifier,       \
                                       kind))                           \
   | ev_modifiers_helper (flags, NSLeftCommandKeyMask,                  \
                          NSRightCommandKeyMask,                        \
                          NSEventModifierFlagCommand,                   \
                          mod_of_kind (ns_command_modifier, kind),      \
                          mod_of_kind (ns_right_command_modifier,       \
                                       kind))                           \
   | ev_modifiers_helper (flags, NSLeftAlternateKeyMask,                \
                          NSRightAlternateKeyMask,                      \
                          NSEventModifierFlagOption,                    \
                          mod_of_kind (ns_alternate_modifier, kind),    \
                          mod_of_kind (ns_right_alternate_modifier,     \
                                       kind)))

#define EV_MODIFIERS(e) EV_MODIFIERS2 ([e modifierFlags], QCmouse)

#define EV_UDMODIFIERS(e)                                      \
    ((([e type] == NSEventTypeLeftMouseDown) ? down_modifier : 0)       \
     | (([e type] == NSEventTypeRightMouseDown) ? down_modifier : 0)    \
     | (([e type] == NSEventTypeOtherMouseDown) ? down_modifier : 0)    \
     | (([e type] == NSEventTypeLeftMouseDragged) ? down_modifier : 0)  \
     | (([e type] == NSEventTypeRightMouseDragged) ? down_modifier : 0) \
     | (([e type] == NSEventTypeOtherMouseDragged) ? down_modifier : 0) \
     | (([e type] == NSEventTypeLeftMouseUp)   ? up_modifier   : 0)     \
     | (([e type] == NSEventTypeRightMouseUp)   ? up_modifier   : 0)    \
     | (([e type] == NSEventTypeOtherMouseUp)   ? up_modifier   : 0))

#define EV_BUTTON(e)                                                         \
    ((([e type] == NSEventTypeLeftMouseDown) || ([e type] == NSEventTypeLeftMouseUp)) ? 0 :    \
      (([e type] == NSEventTypeRightMouseDown) || ([e type] == NSEventTypeRightMouseUp)) ? 2 : \
     [e buttonNumber] - 1)

/* Convert the time field to a timestamp in milliseconds.  */
#define EV_TIMESTAMP(e) ([e timestamp] * 1000)

/* This is a piece of code which is common to all the event handling
   methods.  Maybe it should even be a function.  */
#define EV_TRAILER(e, fr)				\
  {							\
    struct frame *f = fr;				\
    XSETFRAME (emacs_event->frame_or_window, f);	\
    EV_TRAILER2 (e);					\
  }

#define EV_TRAILER2(e)                                                  \
  {                                                                     \
    if (e) emacs_event->timestamp = EV_TIMESTAMP (e);			\
    if (q_event_ptr)							\
      {									\
	Lisp_Object tem = Vinhibit_quit;				\
	Vinhibit_quit = Qt;						\
	n_emacs_events_pending++;					\
	kbd_buffer_store_event_hold (emacs_event, q_event_ptr);		\
	Vinhibit_quit = tem;						\
      }									\
    else								\
      hold_event (emacs_event);						\
    EVENT_INIT (*emacs_event);						\
    ns_send_appdefined (-1);						\
  }


/* TODO: Get rid of need for these forward declarations.  */
static void ns_condemn_scroll_bars (struct frame *f);
static void ns_judge_scroll_bars (struct frame *f);


/* ==========================================================================

    Utilities

   ========================================================================== */

void
ns_init_events (struct input_event *ev)
{
  EVENT_INIT (*ev);
  emacs_event = ev;
}

void
ns_finish_events (void)
{
  emacs_event = NULL;
}

static void
hold_event (struct input_event *event)
{
  if (hold_event_q.nr == hold_event_q.cap)
    {
      hold_event_q.cap = max (10, 2 * hold_event_q.cap);
      size_t nbytes = hold_event_q.cap * sizeof *event;
      /* Never freed. */
#ifdef HAVE_MPS
      hold_event_q.q = igc_realloc_ambig (hold_event_q.q, nbytes);
#else
      hold_event_q.q = xrealloc (hold_event_q.q, nbytes);
#endif
    }

  hold_event_q.q[hold_event_q.nr++] = *event;
  /* Make sure ns_read_socket is called, i.e. we have input.  */
  raise (SIGIO);
  send_appdefined = YES;
}

static Lisp_Object
append2 (Lisp_Object list, Lisp_Object item)
/* --------------------------------------------------------------------------
   Utility to append to a list
   -------------------------------------------------------------------------- */
{
  return nconc2 (list, list (item));
}


const char *
ns_relocate (const char *epath)
/* If we're running in a self-contained app bundle some hard-coded
   paths are relative to the root of the bundle, so work out the full
   path.

   FIXME: I think this should be able to handle cases where multiple
   directories are separated by colons.  */
{
#ifdef NS_SELF_CONTAINED
  NSBundle *bundle = [NSBundle mainBundle];
  NSString *root = [bundle bundlePath];
  NSString *original = [NSString stringWithUTF8String:epath];
  NSString *fixedPath = [NSString pathWithComponents:
                                    [NSArray arrayWithObjects:
                                               root, original, nil]];
  NSFileManager *fileManager = [NSFileManager defaultManager];

  if (![original isAbsolutePath]
      && [fileManager fileExistsAtPath:fixedPath isDirectory:NULL])
    return [fixedPath UTF8String];

  /* If we reach here either the path is absolute and therefore we
     don't need to complete it, or we're unable to relocate the
     file/directory.  If it's the latter it may be because the user is
     trying to use a bundled app as though it's a Unix style install
     and we have no way to guess what was intended, so return the
     original string unaltered.  */

#endif

  return epath;
}


void
ns_init_pool (void)
/* Initialize the 'outerpool' autorelease pool.  This should be called
   from main before any Objective C code is run.  */
{
  outerpool = [[NSAutoreleasePool alloc] init];
}


void
ns_init_locale (void)
/* macOS doesn't set any environment variables for the locale when run
   from the GUI. Get the locale from the OS and set LANG.  */
{
  NSTRACE ("ns_init_locale");

  /* Either use LANG, if set, or try to construct LANG from
     NSLocale.  */
  const char *lang = getenv ("LANG");
  if (lang == NULL || *lang == 0)
    {
      const NSLocale *locale = [NSLocale currentLocale];
      const NSString *localeID = [NSString stringWithFormat:@"%@.UTF-8",
					   [locale localeIdentifier]];
      lang = [localeID UTF8String];
    }

  /* Check if LANG can be used for initializing the locale.  If not,
     use a default setting.  Note that Emacs's main will undo the
     setlocale below, initializing the locale from the
     environment.  */
  if (setlocale (LC_ALL, lang) == NULL)
    {
      const char *const default_lang = "en_US.UTF-8";
      fprintf (stderr, "LANG=%s cannot be used, using %s instead.\n",
	       lang, default_lang);
      lang = default_lang;
    }

  setenv ("LANG", lang, 1);
}


void
ns_release_object (void *obj)
/* --------------------------------------------------------------------------
    Release an object (callable from C)
   -------------------------------------------------------------------------- */
{
    [(id)obj release];
}


void
ns_retain_object (void *obj)
/* --------------------------------------------------------------------------
     Retain an object (callable from C)
   -------------------------------------------------------------------------- */
{
    [(id)obj retain];
}


void *
ns_alloc_autorelease_pool (void)
/* --------------------------------------------------------------------------
     Allocate a pool for temporary objects (callable from C)
   -------------------------------------------------------------------------- */
{
  return [[NSAutoreleasePool alloc] init];
}


void
ns_release_autorelease_pool (void *pool)
/* --------------------------------------------------------------------------
     Free a pool and temporary objects it refers to (callable from C)
   -------------------------------------------------------------------------- */
{
  ns_release_object (pool);
}


static BOOL
ns_menu_bar_should_be_hidden (void)
/* True, if the menu bar should be hidden.  */
{
  return !NILP (ns_auto_hide_menu_bar)
    && [NSApp respondsToSelector:@selector(setPresentationOptions:)];
}


struct EmacsMargins
{
  CGFloat top;
  CGFloat bottom;
  CGFloat left;
  CGFloat right;
};


static struct EmacsMargins
ns_screen_margins (NSScreen *screen)
/* The parts of SCREEN used by the operating system.  */
{
  NSTRACE ("ns_screen_margins");

  struct EmacsMargins margins;

  NSRect screenFrame = [screen frame];
  NSRect screenVisibleFrame = [screen visibleFrame];

  /* Sometimes, visibleFrame isn't up-to-date with respect to a hidden
     menu bar, check this explicitly.  */
  if (ns_menu_bar_should_be_hidden())
    {
      margins.top = 0;
    }
  else
    {
      CGFloat frameTop = screenFrame.origin.y + screenFrame.size.height;
      CGFloat visibleFrameTop = (screenVisibleFrame.origin.y
                                 + screenVisibleFrame.size.height);

      margins.top = frameTop - visibleFrameTop;
    }

  {
    CGFloat frameRight = screenFrame.origin.x + screenFrame.size.width;
    CGFloat visibleFrameRight = (screenVisibleFrame.origin.x
                                 + screenVisibleFrame.size.width);
    margins.right = frameRight - visibleFrameRight;
  }

  margins.bottom = screenVisibleFrame.origin.y - screenFrame.origin.y;
  margins.left   = screenVisibleFrame.origin.x - screenFrame.origin.x;

  NSTRACE_MSG ("left:%g right:%g top:%g bottom:%g",
               margins.left,
               margins.right,
               margins.top,
               margins.bottom);

  return margins;
}


/* A screen margin between 1 and DOCK_IGNORE_LIMIT (inclusive) is
   assumed to contain a hidden dock.  macOS currently use 4 pixels for
   this, however, to be future compatible, a larger value is used.  */
#define DOCK_IGNORE_LIMIT 6

static struct EmacsMargins
ns_screen_margins_ignoring_hidden_dock (NSScreen *screen)
/* The parts of SCREEN used by the operating system, excluding the parts
   reserved for a hidden dock.  */
{
  NSTRACE ("ns_screen_margins_ignoring_hidden_dock");

  struct EmacsMargins margins = ns_screen_margins(screen);

  /* macOS (currently) reserved 4 pixels along the edge where a hidden
     dock is located.  Unfortunately, it's not possible to find the
     location and information about if the dock is hidden.  Instead,
     it is assumed that if the margin of an edge is less than
     DOCK_IGNORE_LIMIT, it contains a hidden dock.  */
  if (margins.left <= DOCK_IGNORE_LIMIT)
    {
      margins.left = 0;
    }
  if (margins.right <= DOCK_IGNORE_LIMIT)
    {
      margins.right = 0;
    }
  if (margins.top <= DOCK_IGNORE_LIMIT)
    {
      margins.top = 0;
    }
  /* Note: This doesn't occur in current versions of macOS, but
     included for completeness and future compatibility.  */
  if (margins.bottom <= DOCK_IGNORE_LIMIT)
    {
      margins.bottom = 0;
    }

  NSTRACE_MSG ("left:%g right:%g top:%g bottom:%g",
               margins.left,
               margins.right,
               margins.top,
               margins.bottom);

  return margins;
}


static CGFloat
ns_menu_bar_height (NSScreen *screen)
/* The height of the menu bar, if visible.

   Note: Don't use this when fullscreen is enabled -- the screen
   sometimes includes, sometimes excludes the menu bar area.  */
{
  struct EmacsMargins margins = ns_screen_margins(screen);

  CGFloat res = margins.top;

  NSTRACE ("ns_menu_bar_height " NSTRACE_FMT_RETURN " %.0f", res);

  return res;
}


/* Get the frame rect, in system coordinates, of the parent window or,
   if there is no parent window, the main screen.  */
static inline NSRect
ns_parent_window_rect (struct frame *f)
{
  NSRect parentRect;

  if (FRAME_PARENT_FRAME (f) != NULL)
    {
      EmacsView *parentView = FRAME_NS_VIEW (FRAME_PARENT_FRAME (f));
      parentRect = [parentView convertRect:[parentView frame]
                                    toView:nil];

#if defined (NS_IMPL_COCOA) && !defined (MAC_OS_X_VERSION_10_7)
      parentRect.origin = [[parentView window] convertBaseToScreen:parentRect.origin];
#elif defined (NS_IMPL_COCOA) && MAC_OS_X_VERSION_MIN_REQUIRED < 1070
      if ([[parentView window]
             respondsToSelector:@selector(convertRectToScreen:)])
        parentRect = [[parentView window] convertRectToScreen:parentRect];
      else
        parentRect.origin = [[parentView window] convertBaseToScreen:parentRect.origin];
#else
      parentRect = [[parentView window] convertRectToScreen:parentRect];
#endif
    }
  else
    parentRect = [[[NSScreen screens] objectAtIndex:0] frame];

  return parentRect;
}

/* Calculate system coordinates of the left and top of the parent
   window or, if there is no parent window, the main screen.  */
#define NS_PARENT_WINDOW_LEFT_POS(f) NSMinX (ns_parent_window_rect (f))
#define NS_PARENT_WINDOW_TOP_POS(f) NSMaxY (ns_parent_window_rect (f))


static NSRect
ns_row_rect (struct window *w, struct glyph_row *row,
               enum glyph_row_area area)
/* Get the row as an NSRect.  */
{
  NSRect rect;
  int window_x, window_y, window_width;

  window_box (w, area, &window_x, &window_y, &window_width, 0);

  rect.origin.x = window_x;
  rect.origin.y = WINDOW_TO_FRAME_PIXEL_Y (w, max (0, row->y));
  rect.origin.y = max (rect.origin.y, window_y);
  rect.size.width = window_width;
  rect.size.height = row->visible_height;

  return rect;
}


double
ns_frame_scale_factor (struct frame *f)
{
#if defined (NS_IMPL_GNUSTEP) || !defined (MAC_OS_X_VERSION_10_7)
  return [[FRAME_NS_VIEW (f) window] userSpaceScaleFactor];
#elif MAC_OS_X_VERSION_MIN_REQUIRED < 1070
  if ([[FRAME_NS_VIEW (f) window]
            respondsToSelector:@selector(backingScaleFactor:)])
    return [[FRAME_NS_VIEW (f) window] backingScaleFactor];
  else
    return [[FRAME_NS_VIEW (f) window] userSpaceScaleFactor];
#else
  return [[FRAME_NS_VIEW (f) window] backingScaleFactor];
#endif
}


/* ==========================================================================

    Focus (clipping) and screen update

   ========================================================================== */

//
// Window constraining
// -------------------
//
// To ensure that the windows are not placed under the menu bar, they
// are typically moved by the call-back constrainFrameRect. However,
// by overriding it, it's possible to inhibit this, leaving the window
// in it's original position.
//
// It's possible to hide the menu bar. However, technically, it's only
// possible to hide it when the application is active. To ensure that
// this work properly, the menu bar and window constraining are
// deferred until the application becomes active.
//
// Even though it's not possible to manually move a window above the
// top of the screen, it is allowed if it's done programmatically,
// when the menu is hidden. This allows the editable area to cover the
// full screen height.
//
// Test cases
// ----------
//
// Use the following extra files:
//
//    init.el:
//       ;; Hide menu and place frame slightly above the top of the screen.
//       (setq ns-auto-hide-menu-bar t)
//       (set-frame-position (selected-frame) 0 -20)
//
// Test 1:
//
//    emacs -Q -l init.el
//
//    Result: No menu bar, and the title bar should be above the screen.
//
// Test 2:
//
//    emacs -Q
//
//    Result: Menu bar visible, frame placed immediately below the menu.
//

static NSRect constrain_frame_rect(NSRect frameRect, bool isFullscreen)
{
  NSTRACE ("constrain_frame_rect(" NSTRACE_FMT_RECT ")",
             NSTRACE_ARG_RECT (frameRect));

  // --------------------
  // Collect information about the screen the frame is covering.
  //

  NSArray *screens = [NSScreen screens];
  NSUInteger nr_screens = [screens count];

  int i;

  // The height of the menu bar, if present in any screen the frame is
  // displayed in.
  int menu_bar_height = 0;

  // A rectangle covering all the screen the frame is displayed in.
  NSRect multiscreenRect = NSMakeRect(0, 0, 0, 0);
  for (i = 0; i < nr_screens; ++i )
    {
      NSScreen *s = [screens objectAtIndex: i];
      NSRect scrRect = [s frame];

      NSTRACE_MSG ("Screen %d: " NSTRACE_FMT_RECT,
                   i, NSTRACE_ARG_RECT (scrRect));

      if (NSIntersectionRect (frameRect, scrRect).size.height != 0)
        {
          multiscreenRect = NSUnionRect (multiscreenRect, scrRect);

          if (!isFullscreen)
            {
              CGFloat screen_menu_bar_height = ns_menu_bar_height (s);
              menu_bar_height = max(menu_bar_height, screen_menu_bar_height);
            }
        }
    }

  NSTRACE_RECT ("multiscreenRect", multiscreenRect);

  NSTRACE_MSG ("menu_bar_height: %d", menu_bar_height);

  if (multiscreenRect.size.width == 0
      || multiscreenRect.size.height == 0)
    {
      // Failed to find any monitor, give up.
      NSTRACE_MSG ("multiscreenRect empty");
      NSTRACE_RETURN_RECT (frameRect);
      return frameRect;
    }


  // --------------------
  // Find a suitable placement.
  //

  if (ns_menu_bar_should_be_hidden())
    {
      // When the menu bar is hidden, the user may place part of the
      // frame above the top of the screen, for example to hide the
      // title bar.
      //
      // Hence, keep the original position.
    }
  else
    {
      // Ensure that the frame is below the menu bar, or below the top
      // of the screen.
      //
      // This assume that the menu bar is placed at the top in the
      // rectangle that covers the monitors.  (It doesn't have to be,
      // but if it's not it's hard to do anything useful.)
      CGFloat topOfWorkArea = (multiscreenRect.origin.y
                               + multiscreenRect.size.height
                               - menu_bar_height);

      CGFloat topOfFrame = frameRect.origin.y + frameRect.size.height;
      if (topOfFrame > topOfWorkArea)
        {
          frameRect.origin.y -= topOfFrame - topOfWorkArea;
          NSTRACE_RECT ("After placement adjust", frameRect);
        }
    }

  // Include the following section to restrict frame to the screens.
  // (If so, update it to allow the frame to stretch down below the
  // screen.)
#if 0
  // --------------------
  // Ensure frame doesn't stretch below the screens.
  //

  CGFloat diff = multiscreenRect.origin.y - frameRect.origin.y;

  if (diff > 0)
    {
      frameRect.origin.y = multiscreenRect.origin.y;
      frameRect.size.height -= diff;
    }
#endif

  NSTRACE_RETURN_RECT (frameRect);
  return frameRect;
}


static void
ns_constrain_all_frames (void)
/* --------------------------------------------------------------------------
     Ensure that the menu bar doesn't cover any frames.
   -------------------------------------------------------------------------- */
{
  Lisp_Object tail, frame;

  NSTRACE ("ns_constrain_all_frames");

  block_input ();

  FOR_EACH_FRAME (tail, frame)
    {
      struct frame *f = XFRAME (frame);
      if (FRAME_NS_P (f))
        {
          EmacsView *view = FRAME_NS_VIEW (f);

          if (![view isFullscreen])
            {
              [[view window]
                setFrame:constrain_frame_rect([[view window] frame], false)
                 display:NO];
            }
        }
    }

  unblock_input ();
}


static void
ns_update_auto_hide_menu_bar (void)
/* --------------------------------------------------------------------------
     Show or hide the menu bar, based on user setting.
   -------------------------------------------------------------------------- */
{
#ifdef NS_IMPL_COCOA
  NSTRACE ("ns_update_auto_hide_menu_bar");

  block_input ();

  if (NSApp != nil && [NSApp isActive])
    {
      // Note, "setPresentationOptions" triggers an error unless the
      // application is active.
      BOOL menu_bar_should_be_hidden = ns_menu_bar_should_be_hidden ();

      if (menu_bar_should_be_hidden != ns_menu_bar_is_hidden)
        {
          NSApplicationPresentationOptions options
            = NSApplicationPresentationDefault;

          if (menu_bar_should_be_hidden)
            options |= NSApplicationPresentationAutoHideMenuBar
              | NSApplicationPresentationAutoHideDock;

          [NSApp setPresentationOptions: options];

          ns_menu_bar_is_hidden = menu_bar_should_be_hidden;

          if (!ns_menu_bar_is_hidden)
            {
              ns_constrain_all_frames ();
            }
        }
    }

  unblock_input ();
#endif
}


static void
ns_update_begin (struct frame *f)
/* --------------------------------------------------------------------------
   Prepare for a grouped sequence of drawing calls
   external (RIF) call; whole frame, called before gui_update_window_begin
   -------------------------------------------------------------------------- */
{
  EmacsView *view = FRAME_NS_VIEW (f);
  NSTRACE_WHEN (NSTRACE_GROUP_UPDATES, "ns_update_begin");

  ns_update_auto_hide_menu_bar ();

  ns_updating_frame = f;
  [view lockFocus];
}


static void
ns_update_end (struct frame *f)
/* --------------------------------------------------------------------------
   Finished a grouped sequence of drawing calls
   external (RIF) call; for whole frame, called after gui_update_window_end
   -------------------------------------------------------------------------- */
{
  EmacsView *view = FRAME_NS_VIEW (f);

  NSTRACE_WHEN (NSTRACE_GROUP_UPDATES, "ns_update_end");

/*   if (f == MOUSE_HL_INFO (f)->mouse_face_mouse_frame) */
  MOUSE_HL_INFO (f)->mouse_face_defer = 0;

  block_input ();

  [view unlockFocus];
#if defined (NS_IMPL_GNUSTEP) || MAC_OS_X_VERSION_MIN_REQUIRED < 101400
  [[view window] flushWindow];
#endif

  unblock_input ();
  ns_updating_frame = NULL;
}

static void
ns_focus (struct frame *f, NSRect *r, int n)
/* --------------------------------------------------------------------------
   Internal: Focus on given frame.  During small local updates this is used to
     draw, however during large updates, ns_update_begin and ns_update_end are
     called to wrap the whole thing, in which case these calls are stubbed out.
     Except, on GNUstep, we accumulate the rectangle being drawn into, because
     the back end won't do this automatically, and will just end up flushing
     the entire window.
   -------------------------------------------------------------------------- */
{
  NSTRACE_WHEN (NSTRACE_GROUP_FOCUS, "ns_focus");
  if (r != NULL)
    {
      NSTRACE_RECT ("r", *r);
    }

  if (f != ns_updating_frame)
    {
      EmacsView *view = FRAME_NS_VIEW (f);
      [view lockFocus];
    }

  /* clipping */
  if (r)
    {
      NSGraphicsContext *ctx = [NSGraphicsContext currentContext];
      [ctx saveGraphicsState];
#ifdef NS_IMPL_COCOA
      if (n == 2)
        NSRectClipList (r, 2);
      else
        NSRectClip (*r);
#else
      GSRectClipList (ctx, r, n);
#endif
      gsaved = YES;
    }
}


static void
ns_unfocus (struct frame *f)
/* --------------------------------------------------------------------------
     Internal: Remove focus on given frame
   -------------------------------------------------------------------------- */
{
  NSTRACE_WHEN (NSTRACE_GROUP_FOCUS, "ns_unfocus");

  if (gsaved)
    {
      [[NSGraphicsContext currentContext] restoreGraphicsState];
      gsaved = NO;
    }

  if (f != ns_updating_frame)
    {
      EmacsView *view = FRAME_NS_VIEW (f);
      [view unlockFocus];
#if defined (NS_IMPL_GNUSTEP) || MAC_OS_X_VERSION_MIN_REQUIRED < 101400
      [[view window] flushWindow];
#endif
    }
}


/* ==========================================================================

    Visible bell and beep.

   ========================================================================== */


// This bell implementation shows the visual bell image asynchronously
// from the rest of Emacs. This is done by adding a NSView to the
// superview of the Emacs window and removing it using a timer.
//
// Unfortunately, some Emacs operations, like scrolling, is done using
// low-level primitives that copy the content of the window, including
// the bell image. To some extent, this is handled by removing the
// image prior to scrolling and marking that the window is in need for
// redisplay.
//
// To test this code, make sure that there is no artifacts of the bell
// image in the following situations. Use a non-empty buffer (like the
// tutorial) to ensure that a scroll is performed:
//
// * Single-window: C-g C-v
//
// * Side-by-windows: C-x 3 C-g C-v
//
// * Windows above each other: C-x 2 C-g C-v

@interface EmacsBell : NSImageView
{
  // Number of currently active bells.
  unsigned int nestCount;
  NSView * mView;
  bool isAttached;
}
- (void)show:(NSView *)view;
- (void)hide;
- (void)remove;
@end

@implementation EmacsBell

- (id)init
{
  NSTRACE ("[EmacsBell init]");
  if ((self = [super init]))
    {
      nestCount = 0;
      isAttached = false;
#ifdef NS_IMPL_GNUSTEP
      // GNUstep doesn't provide named images.  This was reported in
      // 2011, see https://savannah.gnu.org/bugs/?33396
      //
      // As a drop in replacement, a semitransparent gray square is used.
      self.image = [[NSImage alloc] initWithSize:NSMakeSize(32 * 5, 32 * 5)];
      [self.image lockFocus];
      [[NSColor colorForEmacsRed:0.5 green:0.5 blue:0.5 alpha:0.5] set];
      NSRectFill(NSMakeRect(0, 0, 32, 32));
      [self.image unlockFocus];
#else
      self.image = [NSImage imageNamed:NSImageNameCaution];
      [self.image setSize:NSMakeSize(self.image.size.width * 5,
                                     self.image.size.height * 5)];
#endif
    }
  return self;
}

- (void)show:(NSView *)view
{
  NSTRACE ("[EmacsBell show:]");
  NSTRACE_MSG ("nestCount: %u", nestCount);

  // Show the image, unless it's already shown.
  if (nestCount == 0)
    {
      NSRect rect = [view bounds];
      NSPoint pos;
      pos.x = rect.origin.x + (rect.size.width  - self.image.size.width )/2;
      pos.y = rect.origin.y + (rect.size.height - self.image.size.height)/2;

      [self setFrameOrigin:pos];
      [self setFrameSize:self.image.size];

      isAttached = true;
      mView = view;
      [[[view window] contentView] addSubview:self
                                   positioned:NSWindowAbove
                                   relativeTo:nil];
    }

  ++nestCount;

  [self performSelector:@selector(hide) withObject:self afterDelay:0.5];
}


- (void)hide
{
  // Note: Trace output from this method isn't shown, reason unknown.
  // NSTRACE ("[EmacsBell hide]");

  if (nestCount > 0)
    --nestCount;

  // Remove the image once the last bell became inactive.
  if (nestCount == 0)
    {
      [self remove];
    }
}


-(void)remove
{
  NSTRACE ("[EmacsBell remove]");
  if (isAttached)
    {
      NSTRACE_MSG ("removeFromSuperview");
      [self removeFromSuperview];
      mView.needsDisplay = YES;
      isAttached = false;
    }
}

@end


static EmacsBell * bell_view = nil;

static void
ns_ring_bell (struct frame *f)
/* --------------------------------------------------------------------------
     "Beep" routine
   -------------------------------------------------------------------------- */
{
  NSTRACE ("ns_ring_bell");
  if (visible_bell)
    {
      struct frame *frame = SELECTED_FRAME ();
      NSView *view;

      if (bell_view == nil)
        {
          bell_view = [[EmacsBell alloc] init];
          [bell_view retain];
        }

      block_input ();

      view = FRAME_NS_VIEW (frame);
      if (view != nil)
        {
          [bell_view show:view];
        }

      unblock_input ();
    }
  else
    {
      NSBeep ();
    }
}

#if !defined (NS_IMPL_COCOA) || MAC_OS_X_VERSION_MIN_REQUIRED < 101400
static void
hide_bell (void)
/* --------------------------------------------------------------------------
     Ensure the bell is hidden.
   -------------------------------------------------------------------------- */
{
  NSTRACE ("hide_bell");

  if (bell_view != nil)
    {
      [bell_view remove];
    }
}
#endif


/* ==========================================================================

    Frame / window manager related functions

   ========================================================================== */

static Lisp_Object
ns_get_focus_frame (struct frame *f)
/* --------------------------------------------------------------------------
     External (hook)
   -------------------------------------------------------------------------- */
{
  Lisp_Object lisp_focus;

  struct frame *focus =  FRAME_DISPLAY_INFO (f)->ns_focus_frame;

  if (!focus)
    return Qnil;

  XSETFRAME (lisp_focus, focus);
  return lisp_focus;
}

static void
ns_focus_frame (struct frame *f, bool noactivate)
/* --------------------------------------------------------------------------
     External (hook)
   -------------------------------------------------------------------------- */
{
  struct ns_display_info *dpyinfo = FRAME_DISPLAY_INFO (f);

  if (dpyinfo->ns_focus_frame != f)
    {
      EmacsView *view = FRAME_NS_VIEW (f);
      block_input ();
      [NSApp activateIgnoringOtherApps: YES];
      [[view window] makeKeyAndOrderFront: view];
      unblock_input ();
    }
}

static void
ns_raise_frame (struct frame *f, BOOL make_key)
/* --------------------------------------------------------------------------
     Bring window to foreground and if make_key is YES, give it focus.
   -------------------------------------------------------------------------- */
{
  NSView *view;

  check_window_system (f);
  view = FRAME_NS_VIEW (f);
  block_input ();
  if (FRAME_VISIBLE_P (f))
    {
      if (make_key && !f->no_accept_focus)
        [[view window] makeKeyAndOrderFront: NSApp];
      else
        [[view window] orderFront: NSApp];
    }
  unblock_input ();
}


static void
ns_lower_frame (struct frame *f)
/* --------------------------------------------------------------------------
     Send window to back
   -------------------------------------------------------------------------- */
{
  NSView *view;

  check_window_system (f);
  view = FRAME_NS_VIEW (f);
  block_input ();
  [[view window] orderBack: NSApp];
  unblock_input ();
}


static void
ns_frame_raise_lower (struct frame *f, bool raise)
/* --------------------------------------------------------------------------
     External (hook)
   -------------------------------------------------------------------------- */
{
  NSTRACE ("ns_frame_raise_lower");

  if (raise)
    ns_raise_frame (f, YES);
  else
    ns_lower_frame (f);
}

static void ns_set_frame_alpha (struct frame *f);

static void
ns_frame_rehighlight (struct frame *frame)
/* --------------------------------------------------------------------------
     External (hook): called on things like window switching within frame
   -------------------------------------------------------------------------- */
{
  struct ns_display_info *dpyinfo = FRAME_DISPLAY_INFO (frame);
  struct frame *old_highlight = dpyinfo->highlight_frame;

  NSTRACE ("ns_frame_rehighlight");
  if (dpyinfo->ns_focus_frame)
    {
      dpyinfo->highlight_frame
	= (FRAMEP (FRAME_FOCUS_FRAME (dpyinfo->ns_focus_frame))
           ? XFRAME (FRAME_FOCUS_FRAME (dpyinfo->ns_focus_frame))
           : dpyinfo->ns_focus_frame);
      if (!FRAME_LIVE_P (dpyinfo->highlight_frame))
        {
          fset_focus_frame (dpyinfo->ns_focus_frame, Qnil);
          dpyinfo->highlight_frame = dpyinfo->ns_focus_frame;
        }
    }
  else
      dpyinfo->highlight_frame = 0;

  if (dpyinfo->highlight_frame &&
         dpyinfo->highlight_frame != old_highlight)
    {
      if (old_highlight)
	{
          gui_update_cursor (old_highlight, 1);
	  ns_set_frame_alpha (old_highlight);
	}
      if (dpyinfo->highlight_frame)
	{
          gui_update_cursor (dpyinfo->highlight_frame, 1);
          ns_set_frame_alpha (dpyinfo->highlight_frame);
	}
    }
}


void
ns_make_frame_visible (struct frame *f)
/* --------------------------------------------------------------------------
     External: Show the window (X11 semantics)
   -------------------------------------------------------------------------- */
{
  NSTRACE ("ns_make_frame_visible");
  /* XXX: at some points in past this was not needed, as the only place that
     called this (frame.c:Fraise_frame ()) also called raise_lower;
     if this ends up the case again, comment this out again.  */
  if (!FRAME_VISIBLE_P (f))
    {
      EmacsView *view = (EmacsView *)FRAME_NS_VIEW (f);
      EmacsWindow *window = (EmacsWindow *)[view window];

      SET_FRAME_VISIBLE (f, true);
      ns_raise_frame (f, ! FRAME_NO_FOCUS_ON_MAP (f));

      /* Making a new frame from a fullscreen frame will make the new frame
         fullscreen also.  So skip handleFS as this will print an error.  */
      if ([view fsIsNative] && [view isFullscreen])
        {
          return;
        }

      if (f->want_fullscreen != FULLSCREEN_NONE)
        {
          block_input ();
          [view handleFS];
          unblock_input ();
        }

      /* Making a frame invisible seems to break the parent->child
         relationship, so reinstate it.  */
      if ([window parentWindow] == nil && FRAME_PARENT_FRAME (f) != NULL)
        {
          block_input ();
          [window setParentChildRelationships];
          unblock_input ();

          /* If the parent frame moved while the child frame was
             invisible, the child frame's position won't have been
             updated.  Make sure it's in the right place now.  */
          ns_set_offset(f, f->left_pos, f->top_pos, 0);
        }
    }
}


void
ns_make_frame_invisible (struct frame *f)
/* --------------------------------------------------------------------------
     Hide the window (X11 semantics)
   -------------------------------------------------------------------------- */
{
  NSView *view;
  NSTRACE ("ns_make_frame_invisible");
  check_window_system (f);
  view = FRAME_NS_VIEW (f);
  [[view window] orderOut: NSApp];
  SET_FRAME_VISIBLE (f, false);
  SET_FRAME_ICONIFIED (f, 0);
}

static void
ns_make_frame_visible_invisible (struct frame *f, bool visible)
/* --------------------------------------------------------------------------
     External (hook)
   -------------------------------------------------------------------------- */
{
  if (visible)
    ns_make_frame_visible (f);
  else
    ns_make_frame_invisible (f);
}

void
ns_iconify_frame (struct frame *f)
/* --------------------------------------------------------------------------
     External (hook): Iconify window
   -------------------------------------------------------------------------- */
{
  NSView *view;
  struct ns_display_info *dpyinfo;

  NSTRACE ("ns_iconify_frame");
  check_window_system (f);
  view = FRAME_NS_VIEW (f);
  dpyinfo = FRAME_DISPLAY_INFO (f);

  if (dpyinfo->highlight_frame == f)
    dpyinfo->highlight_frame = 0;

  if ([[view window] windowNumber] <= 0)
    {
      /* The window is still deferred.  Make it very small, bring it
         on screen and order it out.  */
      NSRect s = { { 100, 100}, {0, 0} };
      NSRect t;
      t = [[view window] frame];
      [[view window] setFrame: s display: NO];
      [[view window] orderBack: NSApp];
      [[view window] orderOut: NSApp];
      [[view window] setFrame: t display: NO];
    }

  /* Processing input while Emacs is being minimized can cause a
     crash, so block it for the duration.  */
  block_input();
  [[view window] miniaturize: NSApp];
  unblock_input();
}

/* Free resources of frame F.  */

void
ns_free_frame_resources (struct frame *f)
{
  NSView *view;
  struct ns_display_info *dpyinfo;
  Mouse_HLInfo *hlinfo;

  NSTRACE ("ns_free_frame_resources");
  check_window_system (f);
  view = FRAME_NS_VIEW (f);
  dpyinfo = FRAME_DISPLAY_INFO (f);
  hlinfo = MOUSE_HL_INFO (f);

  [(EmacsView *)view setWindowClosing: YES]; /* may not have been informed */

  block_input ();

  free_frame_menubar (f);
  free_frame_faces (f);

  if (f == dpyinfo->ns_focus_frame)
    dpyinfo->ns_focus_frame = 0;
  if (f == dpyinfo->highlight_frame)
    dpyinfo->highlight_frame = 0;
  if (f == hlinfo->mouse_face_mouse_frame)
    reset_mouse_highlight (hlinfo);

  if (f->output_data.ns->miniimage != nil)
    [f->output_data.ns->miniimage release];

  [[view window] close];
  [view removeFromSuperview];

  xfree (f->output_data.ns);
  f->output_data.ns = NULL;

  unblock_input ();
}

static void
ns_destroy_window (struct frame *f)
/* --------------------------------------------------------------------------
     External: Delete the window
   -------------------------------------------------------------------------- */
{
  NSTRACE ("ns_destroy_window");

  check_window_system (f);

  /* If this frame has a parent window, detach it as not doing so can
     cause a crash in GNUStep.  */
  if (FRAME_PARENT_FRAME (f))
    {
      NSWindow *child = [FRAME_NS_VIEW (f) window];
      NSWindow *parent;

      /* Pacify a incorrect GCC warning about FRAME_PARENT_FRAME (f)
	 being NULL. */
      if (FRAME_PARENT_FRAME (f))
	parent = [FRAME_NS_VIEW (FRAME_PARENT_FRAME (f)) window];
      else
	emacs_abort ();

      [parent removeChildWindow: child];
    }

  [[FRAME_NS_VIEW (f) window] close];
  ns_free_frame_resources (f);
  ns_window_num--;
}


void
ns_set_offset (struct frame *f, int xoff, int yoff, int change_grav)
/* --------------------------------------------------------------------------
     External: Position the window
   -------------------------------------------------------------------------- */
{
  NSView *view = FRAME_NS_VIEW (f);
  NSRect windowFrame = [[view window] frame];
  NSPoint topLeft;

  NSTRACE ("ns_set_offset");

  block_input ();

  /* If there is no parent frame then just convert to screen
     coordinates, UNLESS we have negative values, in which case I
     think it's best to position from the bottom and right of the
     current screen rather than the main screen or whole display.  */

  NSRect parentRect = ns_parent_window_rect (f);

  if (f->size_hint_flags & XNegative)
    topLeft.x = NSMaxX (parentRect) - NSWidth (windowFrame) + xoff;
  else if (FRAME_PARENT_FRAME (f))
    topLeft.x = NSMinX (parentRect) + xoff;
  else
    topLeft.x = xoff;

  if (f->size_hint_flags & YNegative)
    topLeft.y = NSMinY (parentRect) + NSHeight (windowFrame) - yoff;
  else if (FRAME_PARENT_FRAME (f))
    topLeft.y = NSMaxY (parentRect) - yoff;
  else
    topLeft.y = NSMaxY ([[[NSScreen screens] objectAtIndex:0] frame]) - yoff;

#ifdef NS_IMPL_GNUSTEP
  /* Don't overlap the menu.

     FIXME: Surely there's a better way than just hardcoding 100 in
     here?  */
  if (topLeft.x < 100)
    topLeft.x = 100;
#endif

  NSTRACE_POINT ("setFrameTopLeftPoint", topLeft);
  [[view window] setFrameTopLeftPoint:topLeft];
  f->size_hint_flags &= ~(XNegative|YNegative);

  unblock_input ();
}


static void
ns_set_window_size (struct frame *f, bool change_gravity,
                    int width, int height)
/* --------------------------------------------------------------------------
     Adjust window pixel size based on native sizes WIDTH and HEIGHT.
     Impl is a bit more complex than other terms, need to do some
     internal clipping.
   -------------------------------------------------------------------------- */
{
  EmacsView *view = FRAME_NS_VIEW (f);
  NSWindow *window = [view window];
  NSRect frameRect;

  NSTRACE ("ns_set_window_size");

  if (view == nil)
    return;

  NSTRACE_RECT ("current", [window frame]);
  NSTRACE_MSG ("Width:%d Height:%d", width, height);
  NSTRACE_MSG ("Font %d x %d", FRAME_COLUMN_WIDTH (f), FRAME_LINE_HEIGHT (f));

  block_input ();

  frameRect = [window frameRectForContentRect:NSMakeRect (0, 0, width, height)];

  /* Set the origin so the top left of the frame doesn't move.  */
  frameRect.origin = [window frame].origin;
  frameRect.origin.y += NSHeight ([view frame]) - height;

  if (f->output_data.ns->zooming)
    f->output_data.ns->zooming = 0;

  /* Usually it seems safe to delay changing the frame size, but when a
     series of actions are taken with no redisplay between them then we
     can end up using old values so don't delay here.  */
  change_frame_size (f, width, height, false, NO, false);

  [window setFrame:frameRect display:NO];

  unblock_input ();
}

void
ns_set_undecorated (struct frame *f, Lisp_Object new_value, Lisp_Object old_value)
/* --------------------------------------------------------------------------
     Set frame F's `undecorated' parameter.  If non-nil, F's window-system
     window is drawn without decorations, title, minimize/maximize boxes
     and external borders.  This usually means that the window cannot be
     dragged, resized, iconified, maximized or deleted with the mouse.  If
     nil, draw the frame with all the elements listed above unless these
     have been suspended via window manager settings.
   -------------------------------------------------------------------------- */
{
  NSTRACE ("ns_set_undecorated");

  if (!EQ (new_value, old_value))
    {
      EmacsView *view = (EmacsView *)FRAME_NS_VIEW (f);
      NSWindow *oldWindow = [view window];
      NSWindow *newWindow;

      block_input ();

      FRAME_UNDECORATED (f) = !NILP (new_value);

      newWindow = [[EmacsWindow alloc] initWithEmacsFrame:f];

      if ([oldWindow isKeyWindow])
        [newWindow makeKeyAndOrderFront:NSApp];

      [newWindow setIsVisible:[oldWindow isVisible]];
      if ([oldWindow isMiniaturized])
        [newWindow miniaturize:NSApp];

      [oldWindow close];

      unblock_input ();
    }
}

void
ns_set_undecorated_round (struct frame *f, Lisp_Object new_value, Lisp_Object old_value)
/* --------------------------------------------------------------------------
     Set frame F's `undecorated_round' parameter.  If non-nil, F's window-system
     window is drawn without decorations, title, minimize/maximize boxes
     and external borders.  This usually means that the window cannot be
     dragged, resized, iconified, maximized or deleted with the mouse.  If
     nil, draw the frame with all the elements listed above unless these
     have been suspended via window manager settings.
   -------------------------------------------------------------------------- */
{
  NSTRACE ("ns_set_undecorated_round");

  if (!EQ (new_value, old_value))
    {
      EmacsView *view = (EmacsView *)FRAME_NS_VIEW (f);
      NSWindow *oldWindow = [view window];
      NSWindow *newWindow;

      block_input ();

      FRAME_UNDECORATED_ROUND (f) = !NILP (new_value);

      newWindow = [[EmacsWindow alloc] initWithEmacsFrame:f];

      if ([oldWindow isKeyWindow])
        [newWindow makeKeyAndOrderFront:NSApp];

      [newWindow setIsVisible:[oldWindow isVisible]];
      if ([oldWindow isMiniaturized])
        [newWindow miniaturize:NSApp];

      [oldWindow close];

      unblock_input ();
    }
}

void
ns_set_parent_frame (struct frame *f, Lisp_Object new_value, Lisp_Object old_value)
/* --------------------------------------------------------------------------
     Set frame F's `parent-frame' parameter.  If non-nil, make F a child
     frame of the frame specified by that parameter.  Technically, this
     makes F's window-system window a child window of the parent frame's
     window-system window.  If nil, make F's window-system window a
     top-level window--a child of its display's root window.

     A child frame's `left' and `top' parameters specify positions
     relative to the top-left corner of its parent frame's native
     rectangle.  On macOS moving a parent frame moves all its child
     frames too, keeping their position relative to the parent
     unaltered.  When a parent frame is iconified or made invisible, its
     child frames are made invisible.  When a parent frame is deleted,
     its child frames are deleted too.

     Whether a child frame has a tool bar may be window-system or window
     manager dependent.  It's advisable to disable it via the frame
     parameter settings.

     Some window managers may not honor this parameter.
   -------------------------------------------------------------------------- */
{
  struct frame *p = NULL;

  NSTRACE ("ns_set_parent_frame");

  if (!NILP (new_value)
      && (!FRAMEP (new_value)
	  || !FRAME_LIVE_P (p = XFRAME (new_value))
	  || !FRAME_NS_P (p)))
    {
      store_frame_param (f, Qparent_frame, old_value);
      error ("Invalid specification of `parent-frame'");
    }

  fset_parent_frame (f, new_value);

  block_input ();
  [(EmacsWindow *)[FRAME_NS_VIEW (f) window] setParentChildRelationships];
  unblock_input ();
}

void
ns_set_no_focus_on_map (struct frame *f, Lisp_Object new_value, Lisp_Object old_value)
/* Set frame F's `no-focus-on-map' parameter which, if non-nil, means
 * that F's window-system window does not want to receive input focus
 * when it is mapped.  (A frame's window is mapped when the frame is
 * displayed for the first time and when the frame changes its state
 * from `iconified' or `invisible' to `visible'.)
 *
 * Some window managers may not honor this parameter.  */
{
  NSTRACE ("ns_set_no_focus_on_map");

  if (!EQ (new_value, old_value))
    {
      FRAME_NO_FOCUS_ON_MAP (f) = !NILP (new_value);
    }
}

void
ns_set_no_accept_focus (struct frame *f, Lisp_Object new_value, Lisp_Object old_value)
/*  Set frame F's `no-accept-focus' parameter which, if non-nil, hints
 * that F's window-system window does not want to receive input focus
 * via mouse clicks or by moving the mouse into it.
 *
 * If non-nil, this may have the unwanted side-effect that a user cannot
 * scroll a non-selected frame with the mouse.
 *
 * Some window managers may not honor this parameter.  */
{
  NSTRACE ("ns_set_no_accept_focus");

  if (!EQ (new_value, old_value))
    FRAME_NO_ACCEPT_FOCUS (f) = !NILP (new_value);
}

void
ns_set_z_group (struct frame *f, Lisp_Object new_value, Lisp_Object old_value)
/* Set frame F's `z-group' parameter.  If `above', F's window-system
   window is displayed above all windows that do not have the `above'
   property set.  If nil, F's window is shown below all windows that
   have the `above' property set and above all windows that have the
   `below' property set.  If `below', F's window is displayed below
   all windows that do.

   Some window managers may not honor this parameter.  */
{
  EmacsView *view = (EmacsView *)FRAME_NS_VIEW (f);
  NSWindow *window = [view window];

  NSTRACE ("ns_set_z_group");

  if (NILP (new_value))
    {
      window.level = NSNormalWindowLevel;
      FRAME_Z_GROUP (f) = z_group_none;
    }
  else if (EQ (new_value, Qabove))
    {
      window.level = NSNormalWindowLevel + 1;
      FRAME_Z_GROUP (f) = z_group_above;
    }
  else if (EQ (new_value, Qabove_suspended))
    {
      /* Not sure what level this should be.  */
      window.level = NSNormalWindowLevel + 1;
      FRAME_Z_GROUP (f) = z_group_above_suspended;
    }
  else if (EQ (new_value, Qbelow))
    {
      window.level = NSNormalWindowLevel - 1;
      FRAME_Z_GROUP (f) = z_group_below;
    }
  else
    error ("Invalid z-group specification");
}

#ifdef NS_IMPL_COCOA
void
ns_set_appearance_1 (struct frame *f, Lisp_Object new_value)
{
  if (EQ (new_value, Qdark))
    FRAME_NS_APPEARANCE (f) = ns_appearance_vibrant_dark;
  else if (EQ (new_value, Qlight))
    FRAME_NS_APPEARANCE (f) = ns_appearance_aqua;
  else
    FRAME_NS_APPEARANCE (f) = ns_appearance_system_default;
}

void
ns_set_appearance (struct frame *f, Lisp_Object new_value, Lisp_Object old_value)
{
#if MAC_OS_X_VERSION_MAX_ALLOWED >= 101000
  EmacsView *view = (EmacsView *)FRAME_NS_VIEW (f);
  EmacsWindow *window = (EmacsWindow *)[view window];

  NSTRACE ("ns_set_appearance");

  if (NSAppKitVersionNumber < NSAppKitVersionNumber10_10)
    return;

  ns_set_appearance_1 (f, new_value);

  [window setAppearance];
#endif /* MAC_OS_X_VERSION_MAX_ALLOWED >= 101000 */
}

void
ns_set_transparent_titlebar (struct frame *f, Lisp_Object new_value,
                             Lisp_Object old_value)
{
#if MAC_OS_X_VERSION_MAX_ALLOWED >= 101000
  EmacsView *view = (EmacsView *)FRAME_NS_VIEW (f);
  NSWindow *window = [view window];

  NSTRACE ("ns_set_transparent_titlebar");

  if ([window respondsToSelector: @selector(titlebarAppearsTransparent)]
      && !EQ (new_value, old_value))
    {
      window.titlebarAppearsTransparent = !NILP (new_value);
      FRAME_NS_TRANSPARENT_TITLEBAR (f) = !NILP (new_value);
    }
#endif /* MAC_OS_X_VERSION_MAX_ALLOWED >= 101000 */
}
#endif /* NS_IMPL_COCOA */

static void
ns_fullscreen_hook (struct frame *f)
{
  EmacsView *view = (EmacsView *)FRAME_NS_VIEW (f);

  NSTRACE ("ns_fullscreen_hook");

  if (!FRAME_VISIBLE_P (f))
    return;

  block_input ();
  [view handleFS];
  unblock_input ();
}

/* ==========================================================================

    Color management

   ========================================================================== */


static int
ns_get_color (const char *name, NSColor **col)
/* --------------------------------------------------------------------------
     Parse a color name
   -------------------------------------------------------------------------- */
/* On *Step, we attempt to mimic the X11 platform here, down to installing an
   X11 rgb.txt-compatible color list in Emacs.clr (see ns_term_init()).
   See https://lists.gnu.org/r/emacs-devel/2009-07/msg01203.html.  */
{
  NSColor *new = nil;
  NSString *nsname = [NSString stringWithUTF8String: name];

  NSTRACE ("ns_get_color(%s, **)", name);

  block_input ();

  if ([nsname isEqualToString: @"ns_selection_bg_color"])
    {
#ifdef NS_IMPL_COCOA
      NSString *defname = [[NSUserDefaults standardUserDefaults]
                            stringForKey: @"AppleHighlightColor"];
      if (defname != nil)
        nsname = defname;
      else
#endif
      if ((new = [NSColor selectedTextBackgroundColor]) != nil)
        {
          *col = [new colorUsingDefaultColorSpace];
          unblock_input ();
          return 0;
        }
      else
        nsname = NS_SELECTION_BG_COLOR_DEFAULT;

      name = [nsname UTF8String];
    }
  else if ([nsname isEqualToString: @"ns_selection_fg_color"])
    {
      /* NOTE: macOS applications normally don't set foreground
         selection, but text may be unreadable if we don't.  */
      if ((new = [NSColor selectedTextColor]) != nil)
        {
          *col = [new colorUsingDefaultColorSpace];
          unblock_input ();
          return 0;
        }

      nsname = NS_SELECTION_FG_COLOR_DEFAULT;
      name = [nsname UTF8String];
    }

  /* First, check for some sort of numeric specification.  */
  unsigned short r16, g16, b16;
  if (parse_color_spec (name, &r16, &g16, &b16))
    {
      *col = [NSColor colorForEmacsRed: r16 / 65535.0
                                 green: g16 / 65535.0
                                  blue: b16 / 65535.0
                                 alpha: 1.0];
      unblock_input ();
      return 0;
    }
  else if (name[0] == '0' || name[0] == '1' || name[0] == '.')
    {
      /* RGB decimal */
      NSScanner *scanner = [NSScanner scannerWithString: nsname];
      float r, g, b;
      if (   [scanner scanFloat: &r] && r >= 0 && r <= 1
          && [scanner scanFloat: &g] && g >= 0 && g <= 1
          && [scanner scanFloat: &b] && b >= 0 && b <= 1)
        {
          *col = [NSColor colorForEmacsRed: r green: g blue: b alpha: 1.0];
          unblock_input ();
          return 0;
        }
    }

  /* Otherwise, color is expected to be from a list */
  {
    NSEnumerator *lenum, *cenum;
    NSString *name;
    NSColorList *clist;

#ifdef NS_IMPL_GNUSTEP
    /* XXX: who is wrong, the requestor or the implementation?  */
    if ([nsname compare: @"Highlight" options: NSCaseInsensitiveSearch]
        == NSOrderedSame)
      nsname = @"highlightColor";
#endif

    lenum = [[NSColorList availableColorLists] objectEnumerator];
    while ( (clist = [lenum nextObject]) && new == nil)
      {
        cenum = [[clist allKeys] objectEnumerator];
        while ( (name = [cenum nextObject]) && new == nil )
          {
            if ([name compare: nsname
                      options: NSCaseInsensitiveSearch] == NSOrderedSame )
              new = [clist colorWithKey: name];
          }
      }
  }

  if (new)
    *col = [new colorUsingDefaultColorSpace];
  unblock_input ();
  return new ? 0 : 1;
}


int
ns_lisp_to_color (Lisp_Object color, NSColor **col)
/* --------------------------------------------------------------------------
     Convert a Lisp string object to a NS color.
   -------------------------------------------------------------------------- */
{
  NSTRACE ("ns_lisp_to_color");
  if (STRINGP (color))
    return ns_get_color (SSDATA (color), col);
  else if (SYMBOLP (color))
    return ns_get_color (SSDATA (SYMBOL_NAME (color)), col);
  return 1;
}

static void
ns_query_color (void *col, Emacs_Color *color_def)
/* --------------------------------------------------------------------------
         Get ARGB values out of NSColor col and put them into color_def
         and set color_def pixel to the ARGB color.
   -------------------------------------------------------------------------- */
{
  EmacsCGFloat r, g, b, a;

  [((NSColor *)col) getRed: &r green: &g blue: &b alpha: &a];
  color_def->red   = r * 65535;
  color_def->green = g * 65535;
  color_def->blue  = b * 65535;

  color_def->pixel = [(NSColor *)col unsignedLong];
}

bool
ns_defined_color (struct frame *f,
                  const char *name,
                  Emacs_Color *color_def,
                  bool alloc,
                  bool _makeIndex)
/* --------------------------------------------------------------------------
         Return true if named color found, and set color_def rgb accordingly.
         Return false if not found.
   -------------------------------------------------------------------------- */
{
  NSColor *col;
  NSTRACE_WHEN (NSTRACE_GROUP_COLOR, "ns_defined_color");

  block_input ();
  if (ns_get_color (name, &col) != 0) /* Color not found  */
    {
      unblock_input ();
      return 0;
    }
  ns_query_color (col, color_def);
  unblock_input ();
  return 1;
}

static void
ns_query_frame_background_color (struct frame *f, Emacs_Color *bgcolor)
/* --------------------------------------------------------------------------
     External (hook): Store F's background color into *BGCOLOR
   -------------------------------------------------------------------------- */
{
  ns_query_color (FRAME_BACKGROUND_COLOR (f), bgcolor);
}

static void
ns_set_frame_alpha (struct frame *f)
/* --------------------------------------------------------------------------
     change the entire-frame transparency
   -------------------------------------------------------------------------- */
{
  struct ns_display_info *dpyinfo = FRAME_DISPLAY_INFO (f);
  double alpha = 1.0;
  double alpha_min = 1.0;

  NSTRACE ("ns_set_frame_alpha");

  if (dpyinfo->highlight_frame == f)
    alpha = f->alpha[0];
  else
    alpha = f->alpha[1];

  if (FLOATP (Vframe_alpha_lower_limit))
    alpha_min = XFLOAT_DATA (Vframe_alpha_lower_limit);
  else if (FIXNUMP (Vframe_alpha_lower_limit))
    alpha_min = (XFIXNUM (Vframe_alpha_lower_limit)) / 100.0;

  if (alpha < 0.0)
    return;
  else if (1.0 < alpha)
    alpha = 1.0;
  else if (0.0 <= alpha && alpha < alpha_min && alpha_min <= 1.0)
    alpha = alpha_min;

  {
    EmacsView *view = FRAME_NS_VIEW (f);
    [[view window] setAlphaValue: alpha];
  }
}


/* ==========================================================================

    Mouse handling

   ========================================================================== */


void
frame_set_mouse_pixel_position (struct frame *f, int pix_x, int pix_y)
/* --------------------------------------------------------------------------
     Programmatically reposition mouse pointer in pixel coordinates
   -------------------------------------------------------------------------- */
{
  NSTRACE ("frame_set_mouse_pixel_position");

#ifdef NS_IMPL_COCOA
  CGPoint mouse_pos =
    CGPointMake(f->left_pos + pix_x,
                f->top_pos + pix_y +
                FRAME_NS_TITLEBAR_HEIGHT(f) + FRAME_TOOLBAR_HEIGHT(f));
  CGWarpMouseCursorPosition (mouse_pos);
#else
  GSDisplayServer *server = GSServerForWindow ([FRAME_NS_VIEW (f) window]);
  [server setMouseLocation: NSMakePoint (f->left_pos + pix_x,
					 f->top_pos + pix_y
					 + FRAME_NS_TITLEBAR_HEIGHT(f)
					 + FRAME_TOOLBAR_HEIGHT(f))
		  onScreen: [[[FRAME_NS_VIEW (f) window] screen] screenNumber]];
#endif
}

static int
ns_note_mouse_movement (struct frame *frame, CGFloat x, CGFloat y,
			BOOL dragging)
/*   ------------------------------------------------------------------------
     Called by EmacsView on mouseMovement events.  Passes on
     to emacs mainstream code if we moved off of a rect of interest
     known as last_mouse_glyph.
     ------------------------------------------------------------------------ */
{
  struct ns_display_info *dpyinfo = FRAME_DISPLAY_INFO (frame);
  NSRect *r;
  BOOL force_update = NO;

  // NSTRACE ("note_mouse_movement");

  dpyinfo->last_mouse_motion_frame = frame;
  r = &dpyinfo->last_mouse_glyph;

  /* If the last rect is too large (ex, xwidget webkit), update at
     every move, or resizing by dragging modeline or vertical split is
     very hard to make its way.  */
  if (dragging && (r->size.width > 32 || r->size.height > 32))
    force_update = YES;

  /* Note, this doesn't get called for enter/leave, since we don't have a
     position.  Those are taken care of in the corresponding NSView methods.  */

  /* Has movement gone beyond last rect we were tracking?  */
  if (force_update || x < r->origin.x || x >= r->origin.x + r->size.width
      || y < r->origin.y || y >= r->origin.y + r->size.height)
    {
      ns_update_begin (frame);
      frame->mouse_moved = 1;
      note_mouse_highlight (frame, x, y);
      remember_mouse_glyph (frame, x, y, r);
      ns_update_end (frame);
      return 1;
    }

  return 0;
}


static void
ns_mouse_position (struct frame **fp, int insist, Lisp_Object *bar_window,
                   enum scroll_bar_part *part, Lisp_Object *x, Lisp_Object *y,
                   Time *time)
/* --------------------------------------------------------------------------
    External (hook): inform emacs about mouse position and hit parts.
    If a scrollbar is being dragged, set bar_window, part, x, y, time.
    x & y should be position in the scrollbar (the whole bar, not the handle)
    and length of scrollbar respectively.
   -------------------------------------------------------------------------- */
{
  id view;
  NSPoint view_position;
  Lisp_Object frame, tail;
  struct frame *f = NULL;
  struct ns_display_info *dpyinfo;
  bool return_no_frame_flag = false;
#ifdef NS_IMPL_COCOA
  NSPoint screen_position;
  NSInteger window_number;
  NSWindow *w;
#endif

  NSTRACE ("ns_mouse_position");

  if (*fp == NULL)
    {
      fputs ("Warning: ns_mouse_position () called with null *fp.\n", stderr);
      return;
    }

  dpyinfo = FRAME_DISPLAY_INFO (*fp);

  block_input ();

  /* Clear the mouse-moved flag for every frame on this display.  */
  FOR_EACH_FRAME (tail, frame)
    if (FRAME_NS_P (XFRAME (frame)))
      XFRAME (frame)->mouse_moved = 0;

  dpyinfo->last_mouse_scroll_bar = nil;

#ifdef NS_IMPL_COCOA
  /* Find the uppermost Emacs frame under the mouse pointer.

     This doesn't work on GNUstep, although in recent versions there
     is compatibility code that makes it a noop.  */

  screen_position = [NSEvent mouseLocation];
  window_number = 0;

  do
    {
      window_number = [NSWindow windowNumberAtPoint: screen_position
                        belowWindowWithWindowNumber: window_number];
      w = [NSApp windowWithWindowNumber: window_number];

      if ((EQ (track_mouse, Qdrag_source)
	   || EQ (track_mouse, Qdropping))
	  && w && [[w delegate] isKindOfClass: [EmacsTooltip class]])
	continue;

      if (w && [[w delegate] isKindOfClass: [EmacsView class]])
        f = *((EmacsView *) [w delegate])->emacsframe;
      else if (EQ (track_mouse, Qdrag_source))
	break;

      if (f && (EQ (track_mouse, Qdrag_source)
		|| EQ (track_mouse, Qdropping))
	  && FRAME_TOOLTIP_P (f))
	continue;
    }
  while (window_number > 0 && !f);
#endif

  if (!f)
    {
      f = (dpyinfo->ns_focus_frame
	   ? dpyinfo->ns_focus_frame : SELECTED_FRAME ());
      return_no_frame_flag = EQ (track_mouse, Qdrag_source);
    }

  if (!FRAME_NS_P (f))
    f = NULL;

  if (f && FRAME_TOOLTIP_P (f))
    f = dpyinfo->last_mouse_frame;

  /* While dropping, use the last mouse frame only if there is no
     currently focused frame.  */
  if (!f && (EQ (track_mouse, Qdropping)
	     || EQ (track_mouse, Qdrag_source))
      && dpyinfo->last_mouse_frame
      && FRAME_LIVE_P (dpyinfo->last_mouse_frame))
    {
      f = dpyinfo->last_mouse_frame;
      return_no_frame_flag = EQ (track_mouse, Qdrag_source);
    }

  if (f && FRAME_NS_P (f))
    {
      view = FRAME_NS_VIEW (f);

      view_position = [[view window] mouseLocationOutsideOfEventStream];
      view_position = [view convertPoint: view_position fromView: nil];
      remember_mouse_glyph (f, view_position.x, view_position.y,
                            &dpyinfo->last_mouse_glyph);
      NSTRACE_POINT ("view_position", view_position);

      if (bar_window) *bar_window = Qnil;
      if (part) *part = scroll_bar_above_handle;

      if (x) XSETINT (*x, lrint (view_position.x));
      if (y) XSETINT (*y, lrint (view_position.y));
      if (time)
        *time = dpyinfo->last_mouse_movement_time;
      *fp = return_no_frame_flag ? NULL : f;
    }

  unblock_input ();
}


static void
ns_frame_up_to_date (struct frame *f)
/* --------------------------------------------------------------------------
    External (hook): Fix up mouse highlighting right after a full update.
    Can't use FRAME_MOUSE_UPDATE due to ns_frame_begin and ns_frame_end calls.
   -------------------------------------------------------------------------- */
{
  NSTRACE_WHEN (NSTRACE_GROUP_UPDATES, "ns_frame_up_to_date");

  if (FRAME_NS_P (f))
    {
      Mouse_HLInfo *hlinfo = MOUSE_HL_INFO (f);
      if (f == hlinfo->mouse_face_mouse_frame)
	{
	  block_input ();
	  ns_update_begin(f);
	  note_mouse_highlight (hlinfo->mouse_face_mouse_frame,
				hlinfo->mouse_face_mouse_x,
				hlinfo->mouse_face_mouse_y);
	  ns_update_end(f);
	  unblock_input ();
	}
    }
}


static void
ns_define_frame_cursor (struct frame *f, Emacs_Cursor cursor)
/* --------------------------------------------------------------------------
    External (RIF): set frame mouse pointer type.
   -------------------------------------------------------------------------- */
{
  NSTRACE ("ns_define_frame_cursor");
  if (FRAME_POINTER_TYPE (f) != cursor)
    {
      EmacsView *view = FRAME_NS_VIEW (f);
      FRAME_POINTER_TYPE (f) = cursor;
      [[view window] invalidateCursorRectsForView: view];
    }
}



/* ==========================================================================

    Keyboard handling

   ========================================================================== */


static unsigned
ns_convert_key (unsigned code)
/* --------------------------------------------------------------------------
    Internal call used by NSView-keyDown.
   -------------------------------------------------------------------------- */
{
  const unsigned last_keysym = ARRAYELTS (convert_ns_to_X_keysym);
  unsigned keysym;
  /* An array would be faster, but less easy to read.  */
  for (keysym = 0; keysym < last_keysym; keysym += 2)
    if (code == convert_ns_to_X_keysym[keysym])
      return 0xFF00 | convert_ns_to_X_keysym[keysym+1];
  return 0;
/* if decide to use keyCode and Carbon table, use this line:
     return code > 0xff ? 0 : 0xFF00 | ns_keycode_to_xkeysym_table[code]; */
}


char *
get_keysym_name (int keysym)
/* --------------------------------------------------------------------------
    Called by keyboard.c.  Not sure if the return val is important, except
    that it be unique.
   -------------------------------------------------------------------------- */
{
  static char value[16];
  NSTRACE ("get_keysym_name");
  snprintf (value, 16, "%d", keysym);
  return value;
}

#ifdef NS_IMPL_COCOA
static Lisp_Object
right_mod (Lisp_Object left, Lisp_Object right)
{
  return EQ (right, Qleft) ? left : right;
}

static bool
nil_or_none (Lisp_Object val)
{
  return NILP (val) || EQ (val, Qnone);
}

static UniChar
ns_get_shifted_character (NSEvent *event)
/* Look up the character corresponding to the key pressed on the
   current keyboard layout and the currently configured shift-like
   modifiers.  This ignores the control-like modifiers that cause
   [event characters] to give us the wrong result.

   Although UCKeyTranslate doesn't require the Carbon framework, some
   of the surrounding paraphernalia does, so this function makes
   Carbon a requirement.  */
{
  static UInt32 dead_key_state;

  /* UCKeyTranslate may return up to 255 characters.  If the buffer
     isn't large enough then it produces an error.  What kind of
     keyboard inputs 255 characters in a single keypress?  */
  UniChar buf[255];
  UniCharCount max_string_length = 255;
  UniCharCount actual_string_length = 0;
  OSStatus result;

  CFDataRef layout_ref = (CFDataRef) TISGetInputSourceProperty
    (TISCopyCurrentKeyboardLayoutInputSource (), kTISPropertyUnicodeKeyLayoutData);
  UCKeyboardLayout* layout = (UCKeyboardLayout*) CFDataGetBytePtr (layout_ref);

  UInt32 flags = [event modifierFlags];
  UInt32 modifiers = (flags & NSEventModifierFlagShift) ? shiftKey : 0;

  NSTRACE ("ns_get_shifted_character");

  if ((flags & NSRightAlternateKeyMask) == NSRightAlternateKeyMask
      && nil_or_none (mod_of_kind (right_mod (ns_alternate_modifier,
                                              ns_right_alternate_modifier),
                                   QCordinary)))
    modifiers |= rightOptionKey;

  if ((flags & NSLeftAlternateKeyMask) == NSLeftAlternateKeyMask
      && nil_or_none (mod_of_kind (ns_alternate_modifier, QCordinary)))
    modifiers |= optionKey;

  if ((flags & NSRightCommandKeyMask) == NSRightCommandKeyMask
      && nil_or_none (mod_of_kind (right_mod (ns_command_modifier,
                                              ns_right_command_modifier),
                                   QCordinary)))
    /* Carbon doesn't differentiate between left and right command
       keys.  */
    modifiers |= cmdKey;

  if ((flags & NSLeftCommandKeyMask) == NSLeftCommandKeyMask
      && nil_or_none (mod_of_kind (ns_command_modifier, QCordinary)))
    modifiers |= cmdKey;

  result = UCKeyTranslate (layout, [event keyCode], kUCKeyActionDown,
                           (modifiers >> 8) & 0xFF, LMGetKbdType (),
                           kUCKeyTranslateNoDeadKeysBit, &dead_key_state,
                           max_string_length, &actual_string_length, buf);

  if (result != 0)
    {
      NSLog(@"Failed to translate character '%@' with modifiers %x",
            [event characters], modifiers);
      return 0;
    }

  /* FIXME: What do we do if more than one code unit is returned?  */
  if (actual_string_length > 0)
    return buf[0];

  return 0;
}
#endif /* NS_IMPL_COCOA */

/* ==========================================================================

    Block drawing operations

   ========================================================================== */


#ifdef NS_IMPL_GNUSTEP
static void
ns_redraw_scroll_bars (struct frame *f)
{
  int i;
  id view;
  NSArray *subviews = [[FRAME_NS_VIEW (f) superview] subviews];
  NSTRACE ("ns_redraw_scroll_bars");
  for (i =[subviews count]-1; i >= 0; i--)
    {
      view = [subviews objectAtIndex: i];
      if (![view isKindOfClass: [EmacsScroller class]]) continue;
      [view display];
    }
}
#endif


void
ns_clear_frame (struct frame *f)
/* --------------------------------------------------------------------------
      External (hook): Erase the entire frame
   -------------------------------------------------------------------------- */
{
  NSView *view = FRAME_NS_VIEW (f);
  NSRect r;

  NSTRACE_WHEN (NSTRACE_GROUP_UPDATES, "ns_clear_frame");

 /* comes on initial frame because we have
    after-make-frame-functions = select-frame */
 if (!FRAME_DEFAULT_FACE (f))
   return;

  mark_window_cursors_off (XWINDOW (FRAME_ROOT_WINDOW (f)));

  r = [view bounds];

  block_input ();
  ns_focus (f, &r, 1);
  [[NSColor colorWithUnsignedLong:NS_FACE_BACKGROUND
			    (FACE_FROM_ID (f, DEFAULT_FACE_ID))] set];
  NSRectFill (r);
  ns_unfocus (f);

#ifdef NS_IMPL_GNUSTEP
  ns_redraw_scroll_bars (f);
#endif
  unblock_input ();
}


static void
ns_clear_frame_area (struct frame *f, int x, int y, int width, int height)
/* --------------------------------------------------------------------------
    External (RIF):  Clear section of frame
   -------------------------------------------------------------------------- */
{
  NSRect r = NSMakeRect (x, y, width, height);
  NSView *view = FRAME_NS_VIEW (f);
  struct face *face = FRAME_DEFAULT_FACE (f);

  if (!view || !face)
    return;

  NSTRACE_WHEN (NSTRACE_GROUP_UPDATES, "ns_clear_frame_area");

  r = NSIntersectionRect (r, [view frame]);
  ns_focus (f, &r, 1);
  [[NSColor colorWithUnsignedLong:NS_FACE_BACKGROUND (face)] set];

  NSRectFill (r);

  ns_unfocus (f);
  return;
}


static void
ns_scroll_run (struct window *w, struct run *run)
/* --------------------------------------------------------------------------
    External (RIF):  Insert or delete n lines at line vpos.
   -------------------------------------------------------------------------- */
{
  struct frame *f = XFRAME (w->frame);
  int x, y, width, height, from_y, to_y, bottom_y;

  NSTRACE ("ns_scroll_run");

  /* begin copy from other terms */
  /* Get frame-relative bounding box of the text display area of W,
     without mode lines.  Include in this box the left and right
     fringe of W.  */
  window_box (w, ANY_AREA, &x, &y, &width, &height);

  from_y = WINDOW_TO_FRAME_PIXEL_Y (w, run->current_y);
  to_y = WINDOW_TO_FRAME_PIXEL_Y (w, run->desired_y);
  bottom_y = y + height;

  if (to_y < from_y)
    {
      /* Scrolling up.  Make sure we don't copy part of the mode
	 line at the bottom.  */
      if (from_y + run->height > bottom_y)
	height = bottom_y - from_y;
      else
	height = run->height;
    }
  else
    {
      /* Scrolling down.  Make sure we don't copy over the mode line.
	 at the bottom.  */
      if (to_y + run->height > bottom_y)
	height = bottom_y - to_y;
      else
	height = run->height;
    }
  /* end copy from other terms */

  if (height == 0)
      return;

  block_input ();

  gui_clear_cursor (w);

  {
    NSRect srcRect = NSMakeRect (x, from_y, width, height);
    NSPoint dest = NSMakePoint (x, to_y);
    EmacsView *view = FRAME_NS_VIEW (f);

    [view copyRect:srcRect to:dest];
#if defined (NS_IMPL_COCOA) && MAC_OS_X_VERSION_MAX_ALLOWED < 101400
    [view setNeedsDisplayInRect:srcRect];
#endif
  }

  unblock_input ();
}


static void
ns_clear_under_internal_border (struct frame *f)
{
  NSTRACE ("ns_clear_under_internal_border");

  if (FRAME_LIVE_P (f)
      && FRAME_INTERNAL_BORDER_WIDTH (f) > 0)
    {
      int border = FRAME_INTERNAL_BORDER_WIDTH (f);
      int width = FRAME_PIXEL_WIDTH (f);
      int height = FRAME_PIXEL_HEIGHT (f);
      int margin = FRAME_TOP_MARGIN_HEIGHT (f);
      int bottom_margin = FRAME_BOTTOM_MARGIN_HEIGHT (f);
      int face_id =
        (FRAME_PARENT_FRAME (f)
         ? (!NILP (Vface_remapping_alist)
            ? lookup_basic_face (NULL, f, CHILD_FRAME_BORDER_FACE_ID)
            : CHILD_FRAME_BORDER_FACE_ID)
         : (!NILP (Vface_remapping_alist)
            ? lookup_basic_face (NULL, f, INTERNAL_BORDER_FACE_ID)
            : INTERNAL_BORDER_FACE_ID));
      struct face *face = FACE_FROM_ID_OR_NULL (f, face_id);

      if (!face || FRAME_UNDECORATED_ROUND (f))
        face = FRAME_DEFAULT_FACE (f);

      /* Sometimes with new frames we reach this point and have no
         face.  I'm not sure why we have a live frame but no face, so
         just give up.  */
      if (!face)
        return;

      ns_focus (f, NULL, 1);
      [[NSColor colorWithUnsignedLong:NS_FACE_BACKGROUND (face)] set];
      NSRectFill (NSMakeRect (0, margin, width, border));
      NSRectFill (NSMakeRect (0, 0, border, height));
      NSRectFill (NSMakeRect (0, margin, width, border));
      NSRectFill (NSMakeRect (width - border, 0, border, height));
      NSRectFill (NSMakeRect (0, height - bottom_margin - border,
			      width, border));
      ns_unfocus (f);
    }
}


static void
ns_after_update_window_line (struct window *w, struct glyph_row *desired_row)
/* --------------------------------------------------------------------------
    External (RIF): preparatory to fringe update after text was updated
   -------------------------------------------------------------------------- */
{
  struct frame *f;
  int width, height;

  NSTRACE_WHEN (NSTRACE_GROUP_UPDATES, "ns_after_update_window_line");

  /* begin copy from other terms */
  eassert (w);

  if (!desired_row->mode_line_p && !w->pseudo_window_p)
    desired_row->redraw_fringe_bitmaps_p = 1;

  /* When a window has disappeared, make sure that no rest of
     full-width rows stays visible in the internal border.  */
  if (windows_or_buffers_changed
      && desired_row->full_width_p
      && (f = XFRAME (w->frame),
	  width = FRAME_INTERNAL_BORDER_WIDTH (f),
	  width != 0)
      && (height = desired_row->visible_height,
	  height > 0))
    {
      int y = WINDOW_TO_FRAME_PIXEL_Y (w, max (0, desired_row->y));
      int face_id =
        !NILP (Vface_remapping_alist)
        ? lookup_basic_face (NULL, f, INTERNAL_BORDER_FACE_ID)
        : INTERNAL_BORDER_FACE_ID;
      struct face *face = FACE_FROM_ID_OR_NULL (f, face_id);

      block_input ();
      if (face)
        {
          NSRect r = NSMakeRect (0, y, FRAME_PIXEL_WIDTH (f), height);
          ns_focus (f, &r, 1);

          [[NSColor colorWithUnsignedLong:NS_FACE_BACKGROUND (face)] set];
          NSRectFill (NSMakeRect (0, y, width, height));
          NSRectFill (NSMakeRect (FRAME_PIXEL_WIDTH (f) - width,
                                  y, width, height));

          ns_unfocus (f);
        }
      else
        {
          ns_clear_frame_area (f, 0, y, width, height);
          ns_clear_frame_area (f,
                               FRAME_PIXEL_WIDTH (f) - width,
                               y, width, height);
        }
      unblock_input ();
    }
}


static void
ns_shift_glyphs_for_insert (struct frame *f,
                           int x, int y, int width, int height,
                           int shift_by)
/* --------------------------------------------------------------------------
    External (RIF): copy an area horizontally, don't worry about clearing src
   -------------------------------------------------------------------------- */
{
  NSRect srcRect = NSMakeRect (x, y, width, height);
  NSPoint dest = NSMakePoint (x+shift_by, y);

  NSTRACE ("ns_shift_glyphs_for_insert");

  [FRAME_NS_VIEW (f) copyRect:srcRect to:dest];
}



/* ==========================================================================

    Character encoding and metrics

   ========================================================================== */


static void
ns_compute_glyph_string_overhangs (struct glyph_string *s)
/* --------------------------------------------------------------------------
     External (RIF); compute left/right overhang of whole string and set in s
   -------------------------------------------------------------------------- */
{
  if (s->cmp == NULL
      && (s->first_glyph->type == CHAR_GLYPH
	  || s->first_glyph->type == COMPOSITE_GLYPH))
    {
      struct font_metrics metrics;

      if (s->first_glyph->type == CHAR_GLYPH)
	{
	  struct font *font = s->font;
	  font->driver->text_extents (font, s->char2b, s->nchars, &metrics);
	}
      else
	{
	  Lisp_Object gstring = composition_gstring_from_id (s->cmp_id);

	  composition_gstring_width (gstring, s->cmp_from, s->cmp_to, &metrics);
	}
      s->right_overhang = (metrics.rbearing > metrics.width
			   ? metrics.rbearing - metrics.width : 0);
      s->left_overhang = metrics.lbearing < 0 ? - metrics.lbearing : 0;
    }
  else if (s->cmp)
    {
      s->right_overhang = s->cmp->rbearing - s->cmp->pixel_width;
      s->left_overhang = - s->cmp->lbearing;
    }
}



/* ==========================================================================

    Fringe and cursor drawing

   ========================================================================== */

static NSMutableDictionary *fringe_bmp;

static void
ns_define_fringe_bitmap (int which, unsigned short *bits, int h, int w)
{
  NSBezierPath *p = [NSBezierPath bezierPath];

  if (!fringe_bmp)
    fringe_bmp = [[NSMutableDictionary alloc] initWithCapacity:25];

  uint8_t *points = alloca ((h + 1) * (w + 1) * 4);
  uint8_t *cur = points;

  /* Find all the outgoing edges in a clockwise path.  That is, we only
     want to list the edges leaving a point, not the ones entering a
     point, so we don't double count them.  */
  for (int y = 0; y < h + 1; y++)
    for (int x = 0; x < w + 1; x++)
      {
        int nw = 0, ne = 0, se = 0, sw = 0;
        if (x != 0 && y != 0)
          nw = bits[y-1] & (1 << (w - x));

        if (x != 0 && y < h)
          sw = bits[y] & (1 << (w - x));

        if (x < w && y < h)
          se = bits[y] & (1 << (w - x - 1));

        if (x < w && y != 0)
          ne = bits[y-1] & (1 << (w - x - 1));

        cur[0] = !nw && ne; /* North.  */
        cur[1] = !ne && se; /* East.  */
        cur[2] = !se && sw; /* South.  */
        cur[3] = !sw && nw; /* West.  */
        cur += 4;
      }

  /* Find all the points with edges and trace them out.  */
  int v = 0;
  char last = 0;
  while (v < (h + 1) * (w + 1) * 4)
    {
      char this = 0;
      int x = (v/4) % (w+1);
      int y = (v/4) / (w+1);

      if (points[v+3])
        {
          /* West.  */
          points[v+3] = 0;
          v = v - 4;
          this = 'w';
        }
      else if (points[v+1])
        {
          /* East.  */
          points[v+1] = 0;
          v = v + 4;
          this = 'e';
        }
      else if (points[v+2])
        {
          /* South.  */
          points[v+2] = 0;
          v = ((y+1)*(w+1) + x) * 4;
          this = 's';
        }
      else if (points[v])
        {
          /* North.  */
          points[v] = 0;
          v = ((y-1)*(w+1) + x) * 4;
          this = 'n';
        }
      else
        {
          /* No edge.  */
          v = v + 4;

          if (last)
            {
              /* If we reach here we were tracing a shape but have run
                 out of edges, so we must be back to the start (or
                 something's gone wrong).  */
              [p closePath];
              last = 0;
            }
        }

      if (this)
        {
          /* If we've found an edge we now need to either move to that
             point (if it's the start of a shape) or draw a line from
             the last corner to this point, but only if it's a
             corner.  */
          if (!last)
            [p moveToPoint:NSMakePoint (x, y)];
          else if (last && last != this)
	    [p lineToPoint:NSMakePoint (x, y)];
          last = this;
        }
    }

  [fringe_bmp setObject:p forKey:[NSNumber numberWithInt:which]];
}


static void
ns_destroy_fringe_bitmap (int which)
{
  [fringe_bmp removeObjectForKey:[NSNumber numberWithInt:which]];
}


static void
ns_draw_fringe_bitmap (struct window *w, struct glyph_row *row,
                      struct draw_fringe_bitmap_params *p)
/* --------------------------------------------------------------------------
    External (RIF); fringe-related
   -------------------------------------------------------------------------- */
{
  /* Fringe bitmaps comes in two variants, normal and periodic.  A
     periodic bitmap is used to create a continuous pattern.  Since a
     bitmap is rendered one text line at a time, the start offset (dh)
     of the bitmap varies.  Concretely, this is used for the empty
     line indicator.

     For a bitmap, "h + dh" is the full height and is always
     invariant.  For a normal bitmap "dh" is zero.

     For example, when the period is three and the full height is 72
     the following combinations exists:

       h=72 dh=0
       h=71 dh=1
       h=70 dh=2 */

  struct frame *f = XFRAME (WINDOW_FRAME (w));
  struct face *face = p->face;
  NSRect bmpRect = NSZeroRect;
  NSRect rowRect = ns_row_rect (w, row, ANY_AREA);

  NSTRACE_WHEN (NSTRACE_GROUP_FRINGE, "ns_draw_fringe_bitmap");
  NSTRACE_MSG ("which:%d cursor:%d overlay:%d width:%d height:%d period:%d",
               p->which, p->cursor_p, p->overlay_p, p->wd, p->h, p->dh);

  /* Work out the rectangle we will need to clear.  */
  bmpRect = NSMakeRect (p->x, p->y, p->wd, p->h);

  if (p->bx >= 0)
    bmpRect = NSUnionRect (bmpRect, NSMakeRect (p->bx, p->by, p->nx, p->ny));

  /* Handle partially visible rows.  */
  bmpRect = NSIntersectionRect (bmpRect, rowRect);

  /* Clip to the bitmap's area.  */
  ns_focus (f, &bmpRect, 1);

  /* Clear screen unless overlay.  */
  if (!p->overlay_p && !NSIsEmptyRect (bmpRect))
    {
      NSTRACE_RECT ("clearRect", bmpRect);

      [[NSColor colorWithUnsignedLong:face->background] set];
      NSRectFill (bmpRect);
    }

  NSBezierPath *bmp = [fringe_bmp objectForKey:[NSNumber numberWithInt:p->which]];

  if (bmp == nil
      && p->which < max_used_fringe_bitmap)
    {
      gui_define_fringe_bitmap (f, p->which);
      bmp = [fringe_bmp objectForKey: [NSNumber numberWithInt: p->which]];
    }

  if (bmp)
    {
      NSAffineTransform *transform = [NSAffineTransform transform];
      NSColor *bm_color;

      /* Because the image is defined at (0, 0) we need to take a copy
         and then transform that copy to the new origin.  */
      bmp = [bmp copy];
      [transform translateXBy:p->x yBy:p->y - p->dh];
      [bmp transformUsingAffineTransform:transform];

      if (!p->cursor_p)
        bm_color = [NSColor colorWithUnsignedLong:face->foreground];
      else if (p->overlay_p)
        bm_color = [NSColor colorWithUnsignedLong:face->background];
      else
        bm_color = f->output_data.ns->cursor_color;

      [bm_color set];
      [bmp fill];

      [bmp release];
    }
  ns_unfocus (f);
}


static void
ns_draw_window_cursor (struct window *w, struct glyph_row *glyph_row,
		       int x, int y, enum text_cursor_kinds cursor_type,
		       int cursor_width, bool on_p, bool active_p)
/* --------------------------------------------------------------------------
     External call (RIF): draw cursor.
     Note that CURSOR_WIDTH is meaningful only for (h)bar cursors.
   -------------------------------------------------------------------------- */
{
  NSRect r;
  int fx, fy, h, cursor_height;
  struct frame *f = WINDOW_XFRAME (w);
  struct glyph *phys_cursor_glyph;
  struct glyph *cursor_glyph;

  /* If cursor is out of bounds, don't draw garbage.  This can happen
     in mini-buffer windows when switching between echo area glyphs
     and mini-buffer.  */

  NSTRACE ("ns_draw_window_cursor (on = %d, cursor_type = %d)",
	   on_p, cursor_type);

  if (!on_p)
    return;

  w->phys_cursor_type = cursor_type;
  w->phys_cursor_on_p = on_p;

  if (cursor_type == NO_CURSOR)
    {
      w->phys_cursor_width = 0;
      return;
    }

  if ((phys_cursor_glyph = get_phys_cursor_glyph (w)) == NULL)
    {
      NSTRACE_MSG ("No phys cursor glyph was found!");

      if (glyph_row->exact_window_width_line_p
          && w->phys_cursor.hpos >= glyph_row->used[TEXT_AREA])
        {
          glyph_row->cursor_in_fringe_p = 1;
          draw_fringe_bitmap (w, glyph_row, 0);
        }
      return;
    }

  get_phys_cursor_geometry (w, glyph_row, phys_cursor_glyph, &fx, &fy, &h);

  /* The above get_phys_cursor_geometry call set w->phys_cursor_width
     to the glyph width; replace with CURSOR_WIDTH for (V)BAR cursors.  */
  if (cursor_type == BAR_CURSOR)
    {
      if (cursor_width < 1)
	cursor_width = max (FRAME_CURSOR_WIDTH (f), 1);

      /* The bar cursor should never be wider than the glyph.  */
      if (cursor_width < w->phys_cursor_width)
        w->phys_cursor_width = cursor_width;

      /* If the character under cursor is R2L, draw the bar cursor
         on the right of its glyph, rather than on the left.  */
      cursor_glyph = get_phys_cursor_glyph (w);
      if ((cursor_glyph->resolved_level & 1) != 0)
        fx += cursor_glyph->pixel_width - w->phys_cursor_width;
    }
  /* If we have an HBAR, "cursor_width" MAY specify height.  */
  else if (cursor_type == HBAR_CURSOR)
    {
      cursor_height = (cursor_width < 1) ? lrint (0.25 * h) : cursor_width;
      if (cursor_height > glyph_row->height)
        cursor_height = glyph_row->height;
      if (h > cursor_height) // Cursor smaller than line height, move down
        fy += h - cursor_height;
      h = cursor_height;
    }

  r.origin.x = fx, r.origin.y = fy;
  r.size.height = h;
  r.size.width = w->phys_cursor_width;

  /* Prevent the cursor from being drawn outside the text area.  */
  r = NSIntersectionRect (r, ns_row_rect (w, glyph_row, TEXT_AREA));

  ns_focus (f, NULL, 0);

  NSGraphicsContext *ctx = [NSGraphicsContext currentContext];
  [ctx saveGraphicsState];
#ifdef NS_IMPL_GNUSTEP
  GSRectClipList (ctx, &r, 1);
#else
  NSRectClip (r);
#endif

  [FRAME_CURSOR_COLOR (f) set];

  switch (cursor_type)
    {
    case DEFAULT_CURSOR:
    case NO_CURSOR:
      break;
    case FILLED_BOX_CURSOR:
      /* The call to draw_phys_cursor_glyph can end up undoing the
	 ns_focus, so unfocus here and regain focus later.  */
      [ctx restoreGraphicsState];
      ns_unfocus (f);
      draw_phys_cursor_glyph (w, glyph_row, DRAW_CURSOR);
      ns_focus (f, &r, 1);
      break;
    case HOLLOW_BOX_CURSOR:
      /* This works like it does in PostScript, not X Windows.  */
      [NSBezierPath strokeRect: NSInsetRect (r, 0.5, 0.5)];
      [ctx restoreGraphicsState];
      break;
    case HBAR_CURSOR:
    case BAR_CURSOR:
      NSRectFill (r);
      [ctx restoreGraphicsState];
      break;
    }

  ns_unfocus (f);
}


static void
ns_draw_vertical_window_border (struct window *w, int x, int y0, int y1)
/* --------------------------------------------------------------------------
     External (RIF): Draw a vertical line.
   -------------------------------------------------------------------------- */
{
  struct frame *f = XFRAME (WINDOW_FRAME (w));
  struct face *face;
  NSRect r = NSMakeRect (x, y0, 1, y1-y0);

  NSTRACE ("ns_draw_vertical_window_border");

  face = FACE_FROM_ID_OR_NULL (f, VERTICAL_BORDER_FACE_ID);

  ns_focus (f, &r, 1);
  if (face)
    [[NSColor colorWithUnsignedLong:face->foreground] set];

  NSRectFill(r);
  ns_unfocus (f);
}


static void
ns_draw_window_divider (struct window *w, int x0, int x1, int y0, int y1)
/* --------------------------------------------------------------------------
     External (RIF): Draw a window divider.
   -------------------------------------------------------------------------- */
{
  struct frame *f = XFRAME (WINDOW_FRAME (w));
  struct face *face = FACE_FROM_ID_OR_NULL (f, WINDOW_DIVIDER_FACE_ID);
  struct face *face_first
    = FACE_FROM_ID_OR_NULL (f, WINDOW_DIVIDER_FIRST_PIXEL_FACE_ID);
  struct face *face_last
    = FACE_FROM_ID_OR_NULL (f, WINDOW_DIVIDER_LAST_PIXEL_FACE_ID);
  unsigned long color = face ? face->foreground : FRAME_FOREGROUND_PIXEL (f);
  unsigned long color_first = (face_first
			       ? face_first->foreground
			       : FRAME_FOREGROUND_PIXEL (f));
  unsigned long color_last = (face_last
			      ? face_last->foreground
			      : FRAME_FOREGROUND_PIXEL (f));
  NSRect divider = NSMakeRect (x0, y0, x1-x0, y1-y0);

  NSTRACE ("ns_draw_window_divider");

  ns_focus (f, &divider, 1);

  if ((y1 - y0 > x1 - x0) && (x1 - x0 >= 3))
    /* A vertical divider, at least three pixels wide: Draw first and
       last pixels differently.  */
    {
      [[NSColor colorWithUnsignedLong:color_first] set];
      NSRectFill(NSMakeRect (x0, y0, 1, y1 - y0));
      [[NSColor colorWithUnsignedLong:color] set];
      NSRectFill(NSMakeRect (x0 + 1, y0, x1 - x0 - 2, y1 - y0));
      [[NSColor colorWithUnsignedLong:color_last] set];
      NSRectFill(NSMakeRect (x1 - 1, y0, 1, y1 - y0));
    }
  else if ((x1 - x0 > y1 - y0) && (y1 - y0 >= 3))
    /* A horizontal divider, at least three pixels high: Draw first and
       last pixels differently.  */
    {
      [[NSColor colorWithUnsignedLong:color_first] set];
      NSRectFill(NSMakeRect (x0, y0, x1 - x0, 1));
      [[NSColor colorWithUnsignedLong:color] set];
      NSRectFill(NSMakeRect (x0, y0 + 1, x1 - x0, y1 - y0 - 2));
      [[NSColor colorWithUnsignedLong:color_last] set];
      NSRectFill(NSMakeRect (x0, y1 - 1, x1 - x0, 1));
    }
  else
    {
      /* In any other case do not draw the first and last pixels
         differently.  */
      [[NSColor colorWithUnsignedLong:color] set];
      NSRectFill(divider);
    }

  ns_unfocus (f);
}


static void
ns_show_hourglass (struct frame *f)
{
  /* TODO: add NSProgressIndicator to all frames.  */
}

static void
ns_hide_hourglass (struct frame *f)
{
  /* TODO: remove NSProgressIndicator from all frames.  */
}

/* ==========================================================================

    Glyph drawing operations

   ========================================================================== */

static int
ns_get_glyph_string_clip_rect (struct glyph_string *s, NativeRectangle *nr)
/* --------------------------------------------------------------------------
    Wrapper utility to account for internal border width on full-width lines,
    and allow top full-width rows to hit the frame top.  nr should be pointer
    to two successive NSRects.  Number of rects actually used is returned.
   -------------------------------------------------------------------------- */
{
  int n = get_glyph_string_clip_rects (s, nr, 2);
  return n;
}

/* --------------------------------------------------------------------
   Draw a wavy line under glyph string s. The wave fills wave_height
   pixels from y.

                    x          wave_length = 2
                                 --
                y    *   *   *   *   *
                     |* * * * * * * * *
    wave_height = 3  | *   *   *   *
  --------------------------------------------------------------------- */

static void
ns_draw_underwave (struct glyph_string *s, EmacsCGFloat width, EmacsCGFloat x)
{
  int wave_height = 3, wave_length = 2;
  int y, dx, dy, odd, xmax;
  NSPoint a, b;
  NSRect waveClip;

  dx = wave_length;
  dy = wave_height - 1;
  y =  s->ybase - wave_height + 3;
  xmax = x + width;

  /* Find and set clipping rectangle */
  waveClip = NSMakeRect (x, y, width, wave_height);
  [[NSGraphicsContext currentContext] saveGraphicsState];
  NSRectClip (waveClip);

  /* Draw the waves */
  a.x = x - ((int)(x) % dx) + (EmacsCGFloat) 0.5;
  b.x = a.x + dx;
  odd = (int)(a.x/dx) % 2;
  a.y = b.y = y + 0.5;

  if (odd)
    a.y += dy;
  else
    b.y += dy;

  while (a.x <= xmax)
    {
      [NSBezierPath strokeLineFromPoint:a toPoint:b];
      a.x = b.x, a.y = b.y;
      b.x += dx, b.y = y + 0.5 + odd*dy;
      odd = !odd;
    }

  /* Restore previous clipping rectangle(s) */
  [[NSGraphicsContext currentContext] restoreGraphicsState];
}

/* Draw a dashed underline of thickness THICKNESS and width WIDTH onto
   the focused frame at a vertical offset of OFFSET from the position of
   the glyph string S, with each segment SEGMENT pixels in length.  */

static void
ns_draw_dash (struct glyph_string *s, int width, int segment,
	      int offset, int thickness)
{
  CGFloat pattern[2], y_center = s->ybase + offset + thickness / 2.0;
  NSBezierPath *path = [[NSBezierPath alloc] init];

  pattern[0] = segment;
  pattern[1] = segment;

  [path setLineDash: pattern count: 2 phase: (CGFloat) s->x];
  [path setLineWidth: thickness];
  [path moveToPoint: NSMakePoint (s->x, y_center)];
  [path lineToPoint: NSMakePoint (s->x + width, y_center)];
  [path stroke];
  [path release];
}

/* Draw an underline of STYLE onto the focused frame at an offset of
   POSITION from the baseline of the glyph string S, S->WIDTH in length,
   and THICKNESS in height.  */

static void
ns_fill_underline (struct glyph_string *s, enum face_underline_type style,
		   int position, int thickness)
{
  int segment;
  NSRect rect;

  segment = thickness * 3;

  switch (style)
    {
      /* FACE_UNDERLINE_DOUBLE_LINE is treated identically to SINGLE, as
	 the second line will be filled by another invocation of this
	 function.  */
    case FACE_UNDERLINE_SINGLE:
    case FACE_UNDERLINE_DOUBLE_LINE:
      rect = NSMakeRect (s->x, s->ybase + position, s->width, thickness);
      NSRectFill (rect);
      break;

    case FACE_UNDERLINE_DOTS:
      segment = thickness;
      FALLTHROUGH;

    case FACE_UNDERLINE_DASHES:
      ns_draw_dash (s, s->width, segment, position, thickness);
      break;

    case FACE_NO_UNDERLINE:
    case FACE_UNDERLINE_WAVE:
    default:
      emacs_abort ();
    }
}

static void
ns_draw_text_decoration (struct glyph_string *s, struct face *face,
                         NSColor *defaultCol, CGFloat width, CGFloat x)
/* --------------------------------------------------------------------------
   Draw underline, overline, and strike-through on glyph string s.
   -------------------------------------------------------------------------- */
{
  if (s->for_overlaps)
    return;

  if (s->hl == DRAW_CURSOR)
    [FRAME_BACKGROUND_COLOR (s->f) set];
  else
    [defaultCol set];

  /* Do underline.  */
  if (face->underline)
    {
      if (s->face->underline == FACE_UNDERLINE_WAVE)
        {
          if (!face->underline_defaulted_p)
            [[NSColor colorWithUnsignedLong:face->underline_color] set];

          ns_draw_underwave (s, width, x);
        }
      else if (face->underline >= FACE_UNDERLINE_SINGLE)
        {
          unsigned long thickness, position;

          /* If the prev was underlined, match its appearance.  */
          if (s->prev
	      && (s->prev->face->underline != FACE_UNDERLINE_WAVE
		  && s->prev->face->underline >= FACE_UNDERLINE_SINGLE)
              && s->prev->underline_thickness > 0
	      && (s->prev->face->underline_at_descent_line_p
		  == s->face->underline_at_descent_line_p)
	      && (s->prev->face->underline_pixels_above_descent_line
		  == s->face->underline_pixels_above_descent_line))
            {
              thickness = s->prev->underline_thickness;
              position = s->prev->underline_position;
            }
          else
            {
	      struct font *font = font_for_underline_metrics (s);
              unsigned long descent = s->y + s->height - s->ybase;
              unsigned long minimum_offset;
              BOOL underline_at_descent_line, use_underline_position_properties;
	      Lisp_Object val = (WINDOW_BUFFER_LOCAL_VALUE
				 (Qunderline_minimum_offset, s->w));

	      if (FIXNUMP (val))
		minimum_offset = XFIXNAT (val);
	      else
		minimum_offset = 1;

	      val = (WINDOW_BUFFER_LOCAL_VALUE
		     (Qx_underline_at_descent_line, s->w));
	      underline_at_descent_line = (!(NILP (val) || EQ (val, Qunbound))
					   || s->face->underline_at_descent_line_p);

	      val = (WINDOW_BUFFER_LOCAL_VALUE
		     (Qx_use_underline_position_properties, s->w));
	      use_underline_position_properties
		= !(NILP (val) || EQ (val, Qunbound));

              /* Use underline thickness of font, defaulting to 1.  */
              thickness = (font && font->underline_thickness > 0)
                ? font->underline_thickness : 1;

              /* Determine the offset of underlining from the baseline.  */
              if (underline_at_descent_line)
                position = (descent - thickness
			    - s->face->underline_pixels_above_descent_line);
              else if (use_underline_position_properties
                       && font && font->underline_position >= 0)
                position = font->underline_position;
              else if (font)
                position = lround (font->descent / 2);
              else
                position = minimum_offset;

	      if (!s->face->underline_pixels_above_descent_line)
		position = max (position, minimum_offset);

              /* Ensure underlining is not cropped.  */
              if (descent <= position)
                {
                  position = descent - 1;
                  thickness = 1;
                }
              else if (descent < position + thickness)
                thickness = 1;
            }

          s->underline_thickness = thickness;
          s->underline_position = position;

          if (!face->underline_defaulted_p)
            [[NSColor colorWithUnsignedLong:face->underline_color] set];

	  ns_fill_underline (s, s->face->underline, position,
			     thickness);

	  /* Place a second underline above the first if this was
	     requested in the face specification.  */

	  if (s->face->underline == FACE_UNDERLINE_DOUBLE_LINE)
	    {
	      /* Compute the position of the second underline.  */
	      position = position - thickness - 1;
	      ns_fill_underline (s, s->face->underline, position,
				 thickness);
	    }
        }
    }
  /* Do overline. We follow other terms in using a thickness of 1
     and ignoring overline_margin.  */
  if (face->overline_p)
    {
      NSRect r;
      r = NSMakeRect (x, s->y, width, 1);

      if (!face->overline_color_defaulted_p)
        [[NSColor colorWithUnsignedLong:face->overline_color] set];

      NSRectFill (r);
    }

  /* Do strike-through.  We follow other terms for thickness and
     vertical position.  */
  if (face->strike_through_p)
    {
      NSRect r;
      /* Y-coordinate and height of the glyph string's first glyph.
	 We cannot use s->y and s->height because those could be
	 larger if there are taller display elements (e.g., characters
	 displayed with a larger font) in the same glyph row.  */
      int glyph_y = s->ybase - s->first_glyph->ascent;
      int glyph_height = s->first_glyph->ascent + s->first_glyph->descent;
      /* Strike-through width and offset from the glyph string's
	 top edge.  */
      unsigned long h = 1;
      unsigned long dy;

      dy = lrint ((glyph_height - h) / 2);
      r = NSMakeRect (x, glyph_y + dy, width, 1);

      if (!face->strike_through_color_defaulted_p)
        [[NSColor colorWithUnsignedLong:face->strike_through_color] set];

      NSRectFill (r);
    }
}

static void
ns_draw_box (NSRect r, CGFloat hthickness, CGFloat vthickness,
             NSColor *col, char left_p, char right_p)
/* --------------------------------------------------------------------------
    Draw an unfilled rect inside r, optionally leaving left and/or right open.
    Note we can't just use an NSDrawRect command, because of the possibility
    of some sides not being drawn, and because the rect will be filled.
   -------------------------------------------------------------------------- */
{
  NSRect s = r;
  [col set];

  /* top, bottom */
  s.size.height = hthickness;
  NSRectFill (s);
  s.origin.y += r.size.height - hthickness;
  NSRectFill (s);

  s.size.height = r.size.height;
  s.origin.y = r.origin.y;

  /* left, right (optional) */
  s.size.width = vthickness;
  if (left_p)
    NSRectFill (s);
  if (right_p)
    {
      s.origin.x += r.size.width - vthickness;
      NSRectFill (s);
    }
}

/* Set up colors for the relief lines around glyph string S.  */

static void
ns_setup_relief_colors (struct glyph_string *s)
{
  struct ns_output *di = FRAME_OUTPUT_DATA (s->f);
  NSColor *color;

  if (s->face->use_box_color_for_shadows_p)
    color = [NSColor colorWithUnsignedLong: s->face->box_color];
  else
    color = [NSColor colorWithUnsignedLong: s->face->background];

  if (s->hl == DRAW_CURSOR)
    color = FRAME_CURSOR_COLOR (s->f);

  if (color == nil)
    color = [NSColor grayColor];

  if (color != di->relief_background_color)
    {
      [di->relief_background_color release];
      di->relief_background_color = [color retain];
      [di->light_relief_color release];
      di->light_relief_color = [[color highlightWithLevel: 0.4] retain];
      [di->dark_relief_color release];
      di->dark_relief_color = [[color shadowWithLevel: 0.4] retain];
    }
}

static void
ns_draw_relief (NSRect outer, int hthickness, int vthickness, char raised_p,
		char top_p, char bottom_p, char left_p, char right_p,
		struct glyph_string *s)
/* --------------------------------------------------------------------------
    Draw a relief rect inside r, optionally leaving some sides open.
    Note we can't just use an NSDrawBezel command, because of the possibility
    of some sides not being drawn, and because the rect will be filled.
   -------------------------------------------------------------------------- */
{
  NSRect inner;
  NSBezierPath *p = nil;

  NSTRACE ("ns_draw_relief");

  /* set up colors */
  ns_setup_relief_colors (s);

  /* Calculate the inner rectangle.  */
  inner = outer;

  if (left_p)
    {
      inner.origin.x += vthickness;
      inner.size.width -= vthickness;
    }

  if (right_p)
    inner.size.width -= vthickness;

  if (top_p)
    {
      inner.origin.y += hthickness;
      inner.size.height -= hthickness;
    }

  if (bottom_p)
    inner.size.height -= hthickness;

  struct ns_output *di = FRAME_OUTPUT_DATA (s->f);

  [(raised_p ? di->light_relief_color : di->dark_relief_color) set];

  if (top_p || left_p)
    {
      p = [NSBezierPath bezierPath];

      [p moveToPoint: NSMakePoint (NSMinX (outer), NSMinY (outer))];
      if (top_p)
        {
          [p lineToPoint: NSMakePoint (NSMaxX (outer), NSMinY (outer))];
          [p lineToPoint: NSMakePoint (NSMaxX (inner), NSMinY (inner))];
        }
      [p lineToPoint: NSMakePoint (NSMinX (inner), NSMinY (inner))];
      if (left_p)
        {
          [p lineToPoint: NSMakePoint (NSMinX (inner), NSMaxY (inner))];
          [p lineToPoint: NSMakePoint (NSMinX (outer), NSMaxY (outer))];
        }
      [p closePath];
      [p fill];
    }

  [(raised_p ? di->dark_relief_color : di->light_relief_color) set];

  if (bottom_p || right_p)
    {
      p = [NSBezierPath bezierPath];

      [p moveToPoint: NSMakePoint (NSMaxX (outer), NSMaxY (outer))];
      if (right_p)
        {
          [p lineToPoint: NSMakePoint (NSMaxX (outer), NSMinY (outer))];
          [p lineToPoint: NSMakePoint (NSMaxX (inner), NSMinY (inner))];
        }
      [p lineToPoint:NSMakePoint (NSMaxX (inner), NSMaxY (inner))];
      if (bottom_p)
        {
          [p lineToPoint: NSMakePoint (NSMinX (inner), NSMaxY (inner))];
          [p lineToPoint: NSMakePoint (NSMinX (outer), NSMaxY (outer))];
        }
      [p closePath];
      [p fill];
    }

  /* If one of h/vthickness are more than 1, draw the outermost line
     on the respective sides in the black relief color.  */

  if (p)
    [p removeAllPoints];
  else
    p = [NSBezierPath bezierPath];

  if (hthickness > 1 && top_p)
    {
      [p moveToPoint: NSMakePoint (NSMinX (outer),
				   NSMinY (outer) + 0.5)];
      [p lineToPoint: NSMakePoint (NSMaxX (outer),
				   NSMinY (outer) + 0.5)];
    }

  if (hthickness > 1 && bottom_p)
    {
      [p moveToPoint: NSMakePoint (NSMinX (outer),
				   NSMaxY (outer) - 0.5)];
      [p lineToPoint: NSMakePoint (NSMaxX (outer),
				   NSMaxY (outer) - 0.5)];
    }

  if (vthickness > 1 && left_p)
    {
      [p moveToPoint: NSMakePoint (NSMinX (outer) + 0.5,
				   NSMinY (outer) + 0.5)];
      [p lineToPoint: NSMakePoint (NSMinX (outer) + 0.5,
				   NSMaxY (outer) - 0.5)];
    }

  if (vthickness > 1 && left_p)
    {
      [p moveToPoint: NSMakePoint (NSMinX (outer) + 0.5,
				   NSMinY (outer) + 0.5)];
      [p lineToPoint: NSMakePoint (NSMinX (outer) + 0.5,
				   NSMaxY (outer) - 0.5)];
    }

  [di->dark_relief_color set];
  [p stroke];

  if (vthickness > 1 && hthickness > 1)
    {
      [FRAME_BACKGROUND_COLOR (s->f) set];

      if (left_p && top_p)
	[NSBezierPath fillRect: NSMakeRect (NSMinX (outer),
					    NSMinY (outer),
					    1, 1)];

      if (right_p && top_p)
	[NSBezierPath fillRect: NSMakeRect (NSMaxX (outer) - 1,
					    NSMinY (outer),
					    1, 1)];

      if (right_p && bottom_p)
	[NSBezierPath fillRect: NSMakeRect (NSMaxX (outer) - 1,
					    NSMaxY (outer) - 1,
					    1, 1)];

      if (left_p && bottom_p)
	[NSBezierPath fillRect: NSMakeRect (NSMinX (outer),
					    NSMaxY (outer) - 1,
					    1, 1)];
    }
}


static void
ns_dumpglyphs_box_or_relief (struct glyph_string *s)
/* --------------------------------------------------------------------------
      Function modeled after x_draw_glyph_string_box ().
      Sets up parameters for drawing.
   -------------------------------------------------------------------------- */
{
  int right_x, last_x;
  char left_p, right_p;
  struct glyph *last_glyph;
  NSRect r;
  int hthickness, vthickness;
  struct face *face = s->face;

  vthickness = face->box_vertical_line_width;
  hthickness = face->box_horizontal_line_width;

  NSTRACE ("ns_dumpglyphs_box_or_relief");

  last_x = ((s->row->full_width_p && !s->w->pseudo_window_p)
	    ? WINDOW_RIGHT_EDGE_X (s->w)
	    : window_box_right (s->w, s->area));
  if (s->cmp || s->img)
    last_glyph = s->first_glyph;
  else if (s->first_glyph->type == COMPOSITE_GLYPH
	   && s->first_glyph->u.cmp.automatic)
    {
        struct glyph *end = s->row->glyphs[s->area] + s->row->used[s->area];
	struct glyph *g = s->first_glyph;
	for (last_glyph = g++;
	     g < end && g->u.cmp.automatic && g->u.cmp.id == s->cmp_id
	       && g->slice.cmp.to < s->cmp_to;
	     last_glyph = g++)
	  ;
    }
  else
    last_glyph = s->first_glyph + s->nchars - 1;

  right_x = ((s->row->full_width_p && s->extends_to_end_of_line_p
	      ? last_x - 1 : min (last_x, s->x + s->background_width) - 1));

  left_p = (s->first_glyph->left_box_line_p
	    || (s->hl == DRAW_MOUSE_FACE
		&& (s->prev == NULL || s->prev->hl != s->hl)));
  right_p = (last_glyph->right_box_line_p
	     || (s->hl == DRAW_MOUSE_FACE
		 && (s->next == NULL || s->next->hl != s->hl)));

  r = NSMakeRect (s->x, s->y, right_x - s->x + 1, s->height);

  /* TODO: Sometimes box_color is 0 and this seems wrong; should investigate.  */
  if (s->face->box == FACE_SIMPLE_BOX && s->face->box_color)
    {
      ns_draw_box (r, abs (hthickness), abs (vthickness),
                   [NSColor colorWithUnsignedLong:face->box_color],
                   left_p, right_p);
    }
  else
    {
      ns_draw_relief (r, abs (hthickness), abs (vthickness),
                      s->face->box == FACE_RAISED_BOX,
                      1, 1, left_p, right_p, s);
    }
}

static void
ns_maybe_dumpglyphs_background (struct glyph_string *s, char force_p)
/* --------------------------------------------------------------------------
      Modeled after x_draw_glyph_string_background, which draws BG in
      certain cases.  Others are left to the text rendering routine.
   -------------------------------------------------------------------------- */
{
  struct face *face = s->face;
  NSRect r;

  NSTRACE ("ns_maybe_dumpglyphs_background");

  if (!s->background_filled_p)
    {
      int box_line_width = max (s->face->box_horizontal_line_width, 0);

      if (s->stippled_p)
	{
	  struct ns_display_info *dpyinfo = FRAME_DISPLAY_INFO (s->f);
#ifdef NS_IMPL_COCOA
	  /* On cocoa emacs the stipple is stored as a mask CGImage.
	     First we want to clear the background with the bg colour */
	  [[NSColor colorWithUnsignedLong:face->background] set];
	  r = NSMakeRect (s->x, s->y + box_line_width,
			  s->background_width,
			  s->height - 2 * box_line_width);
	  NSRectFill (r);
	  s->background_filled_p = 1;
	  CGImageRef mask
	    = [dpyinfo->bitmaps[face->stipple - 1].img stippleMask];

	  /* This part could possibly be improved, the author is
	     unfamiliar with NS/CoreGraphics and isn't sure if it's
	     possible to do this with NSImage */
	  NSGraphicsContext *ctx = [NSGraphicsContext currentContext];
	  [ctx saveGraphicsState];
	  /* Checkpoint the graphics state and then focus in on the area
	     we're going to fill */
	  CGContextRef context = [ctx CGContext];
	  CGContextClipToRect (context, r);
	  CGContextScaleCTM (context, 1, -1);

	  /* Stamp the foreground colour using the stipple mask */
	  [[NSColor colorWithUnsignedLong:face->foreground] set];
	  CGRect imageSize = CGRectMake (0, 0, CGImageGetWidth (mask),
					 CGImageGetHeight (mask));
	  CGContextDrawTiledImage (context, imageSize, mask);

	  [[NSGraphicsContext currentContext] restoreGraphicsState];
#else
	  [[dpyinfo->bitmaps[face->stipple-1].img stippleMask] set];
	  goto fill;
#endif /* NS_IMPL_COCOA */

	}
      else if (FONT_HEIGHT (s->font) < s->height - 2 * box_line_width
	       /* When xdisp.c ignores FONT_HEIGHT, we cannot trust font
		  dimensions, since the actual glyphs might be much
		  smaller.  So in that case we always clear the
		  rectangle with background color.  */
	       || FONT_TOO_HIGH (s->font)
	       || s->font_not_found_p
	       || s->extends_to_end_of_line_p
	       || force_p)
	{
	  if (s->hl != DRAW_CURSOR)
	    [(NS_FACE_BACKGROUND (face) != 0
	      ? [NSColor colorWithUnsignedLong:NS_FACE_BACKGROUND (face)]
	      : FRAME_BACKGROUND_COLOR (s->f)) set];
	  else if (face && (NS_FACE_BACKGROUND (face)
			    == [(NSColor *) FRAME_CURSOR_COLOR (s->f)
					    unsignedLong]))
	    [[NSColor colorWithUnsignedLong:NS_FACE_FOREGROUND (face)] set];
	  else
	    [FRAME_CURSOR_COLOR (s->f) set];

#ifndef NS_IMPL_COCOA
	fill:
#endif /* !NS_IMPL_COCOA */
	  r = NSMakeRect (s->x, s->y + box_line_width,
			  s->background_width,
			  s->height - 2 * box_line_width);
	  NSRectFill (r);
	  s->background_filled_p = 1;
	}
    }
}

static void
ns_draw_image_relief (struct glyph_string *s)
{
  int x1, y1, thick;
  bool raised_p, top_p, bot_p, left_p, right_p;
  int extra_x, extra_y;
  int x = s->x;
  int y = s->ybase - image_ascent (s->img, s->face, &s->slice);

  /* If first glyph of S has a left box line, start drawing it to the
     right of that line.  */
  if (s->face->box != FACE_NO_BOX
      && s->first_glyph->left_box_line_p
      && s->slice.x == 0)
    x += max (s->face->box_vertical_line_width, 0);

  /* If there is a margin around the image, adjust x- and y-position
     by that margin.  */
  if (s->slice.x == 0)
    x += s->img->hmargin;
  if (s->slice.y == 0)
    y += s->img->vmargin;

  if (s->hl == DRAW_IMAGE_SUNKEN
      || s->hl == DRAW_IMAGE_RAISED)
    {
      if (s->face->id == TAB_BAR_FACE_ID)
	thick = (tab_bar_button_relief < 0
		 ? DEFAULT_TAB_BAR_BUTTON_RELIEF
		 : min (tab_bar_button_relief, 1000000));
      else
	thick = (tool_bar_button_relief < 0
		 ? DEFAULT_TOOL_BAR_BUTTON_RELIEF
		 : min (tool_bar_button_relief, 1000000));
      raised_p = s->hl == DRAW_IMAGE_RAISED;
    }
  else
    {
      thick = eabs (s->img->relief);
      raised_p = s->img->relief > 0;
    }

  x1 = x + s->slice.width - 1;
  y1 = y + s->slice.height - 1;

  extra_x = extra_y = 0;
  if (s->face->id == TAB_BAR_FACE_ID)
    {
      if (CONSP (Vtab_bar_button_margin)
	  && FIXNUMP (XCAR (Vtab_bar_button_margin))
	  && FIXNUMP (XCDR (Vtab_bar_button_margin)))
	{
	  extra_x = XFIXNUM (XCAR (Vtab_bar_button_margin)) - thick;
	  extra_y = XFIXNUM (XCDR (Vtab_bar_button_margin)) - thick;
	}
      else if (FIXNUMP (Vtab_bar_button_margin))
	extra_x = extra_y = XFIXNUM (Vtab_bar_button_margin) - thick;
    }

  if (s->face->id == TOOL_BAR_FACE_ID)
    {
      if (CONSP (Vtool_bar_button_margin)
	  && FIXNUMP (XCAR (Vtool_bar_button_margin))
	  && FIXNUMP (XCDR (Vtool_bar_button_margin)))
	{
	  extra_x = XFIXNUM (XCAR (Vtool_bar_button_margin));
	  extra_y = XFIXNUM (XCDR (Vtool_bar_button_margin));
	}
      else if (FIXNUMP (Vtool_bar_button_margin))
	extra_x = extra_y = XFIXNUM (Vtool_bar_button_margin);
    }

  top_p = bot_p = left_p = right_p = false;

  if (s->slice.x == 0)
    x -= thick + extra_x, left_p = true;
  if (s->slice.y == 0)
    y -= thick + extra_y, top_p = true;
  if (s->slice.x + s->slice.width == s->img->width)
    x1 += thick + extra_x, right_p = true;
  if (s->slice.y + s->slice.height == s->img->height)
    y1 += thick + extra_y, bot_p = true;

  ns_draw_relief (NSMakeRect (x, y, x1 - x + 1, y1 - y + 1), thick,
		  thick, raised_p, top_p, bot_p, left_p, right_p, s);
}

static void
ns_dumpglyphs_image (struct glyph_string *s, NSRect r)
/* --------------------------------------------------------------------------
      Renders an image and associated borders.
   -------------------------------------------------------------------------- */
{
  EmacsImage *img = s->img->pixmap;
  int box_line_vwidth = max (s->face->box_horizontal_line_width, 0);
  int x = s->x, y = s->ybase - image_ascent (s->img, s->face, &s->slice);
  int bg_x, bg_y, bg_height;
  NSRect br;
  struct face *face = s->face;
  NSColor *tdCol;

  NSTRACE ("ns_dumpglyphs_image");

  if (s->face->box != FACE_NO_BOX
      && s->first_glyph->left_box_line_p && s->slice.x == 0)
    x += max (s->face->box_vertical_line_width, 0);

  bg_x = x;
  bg_y =  s->slice.y == 0 ? s->y : s->y + box_line_vwidth;
  bg_height = s->height;
  /* other terms have this, but was causing problems w/tabbar mode */
  /* - 2 * box_line_vwidth; */

  if (s->slice.x == 0) x += s->img->hmargin;
  if (s->slice.y == 0) y += s->img->vmargin;

  /* Draw BG: if we need larger area than image itself cleared, do that,
     otherwise, since we composite the image under NS (instead of mucking
     with its background color), we must clear just the image area.  */

  [[NSColor colorWithUnsignedLong:NS_FACE_BACKGROUND (face)] set];

  if (bg_height > s->slice.height || s->img->hmargin || s->img->vmargin
      || s->img->mask || s->img->pixmap == 0 || s->width != s->background_width)
    {
      br = NSMakeRect (bg_x, bg_y, s->background_width, bg_height);
      s->background_filled_p = 1;
    }
  else
    {
      br = NSMakeRect (x, y, s->slice.width, s->slice.height);
    }

  NSRectFill (br);

  /* Draw the image... do we need to draw placeholder if img == nil?  */
  if (img != nil)
    {
      /* The idea here is that the clipped area is set in the normal
         view coordinate system, then we transform the coordinate
         system so that when we draw the image it is rotated, resized
         or whatever as required.  This is kind of backwards, but
         there's no way to apply the transform to the image without
         creating a whole new bitmap.  */
      NSRect dr = NSMakeRect (x, y, s->slice.width, s->slice.height);
      NSRect ir = NSMakeRect (0, 0, [img size].width, [img size].height);

      NSAffineTransform *setOrigin = [NSAffineTransform transform];

      [[NSGraphicsContext currentContext] saveGraphicsState];

      /* Because of the transforms it's difficult to work out what
         portion of the original, untransformed, image will be drawn,
         so the clipping area will ensure we draw only the correct
         bit.  */
      NSRectClip (dr);

      [setOrigin translateXBy:x - s->slice.x yBy:y - s->slice.y];
      [setOrigin concat];

      NSAffineTransform *doTransform = [NSAffineTransform transform];

      /* ImageMagick images don't have transforms.  */
      if (img->transform)
        [doTransform appendTransform:img->transform];

      [doTransform concat];

      /* Smoothing is the default, so if we don't want smoothing we
         have to turn it off.  */
      if (! img->smoothing)
        [[NSGraphicsContext currentContext]
          setImageInterpolation:NSImageInterpolationNone];

      [img drawInRect:ir fromRect:ir
            operation:NSCompositingOperationSourceOver
             fraction:1.0 respectFlipped:YES hints:nil];

      /* Apparently image interpolation is not reset with
         restoreGraphicsState, so we have to manually reset it.  */
      if (! img->smoothing)
        [[NSGraphicsContext currentContext]
          setImageInterpolation:NSImageInterpolationDefault];

      [[NSGraphicsContext currentContext] restoreGraphicsState];
    }

  if (s->hl == DRAW_CURSOR)
    {
      [FRAME_CURSOR_COLOR (s->f) set];
      tdCol = [NSColor colorWithUnsignedLong: NS_FACE_BACKGROUND (face)];
    }
  else
    tdCol = [NSColor colorWithUnsignedLong: NS_FACE_FOREGROUND (face)];

  /* Draw underline, overline, strike-through.  */
  ns_draw_text_decoration (s, face, tdCol, br.size.width, br.origin.x);

  /* If we must draw a relief around the image, do it.  */
  if (s->img->relief
      || s->hl == DRAW_IMAGE_RAISED
      || s->hl == DRAW_IMAGE_SUNKEN)
    ns_draw_image_relief (s);

  /* If there is no mask, the background won't be seen, so draw a
     rectangle on the image for the cursor.  Do this for all images,
     getting transparency right is not reliable.  */
  if (s->hl == DRAW_CURSOR)
    {
      int thickness = abs (s->img->relief);
      if (thickness == 0) thickness = 1;
      ns_draw_box (br, thickness, thickness,
		   FRAME_CURSOR_COLOR (s->f), 1, 1);
    }
}


static void
ns_draw_stretch_glyph_string (struct glyph_string *s)
{
  struct face *face;
  NSColor *fg_color;

  if (s->hl == DRAW_CURSOR && !x_stretch_cursor_p)
    {
      /* If `x-stretch-cursor' is nil, don't draw a block cursor as
	 wide as the stretch glyph.  */
      int width, background_width = s->background_width;
      int x = s->x;

      if (!s->row->reversed_p)
	{
	  int left_x = window_box_left_offset (s->w, TEXT_AREA);

	  if (x < left_x)
	    {
	      background_width -= left_x - x;
	      x = left_x;
	    }
	}
      else
	{
	  /* In R2L rows, draw the cursor on the right edge of the
	     stretch glyph.  */
	  int right_x = window_box_right (s->w, TEXT_AREA);

	  if (x + background_width > right_x)
	    background_width -= x - right_x;
	  x += background_width;
	}

      width = min (FRAME_COLUMN_WIDTH (s->f), background_width);
      if (s->row->reversed_p)
	x -= width;

      if (s->hl == DRAW_CURSOR)
	[FRAME_CURSOR_COLOR (s->f) set];
      else
	[[NSColor colorWithUnsignedLong: s->face->foreground] set];

      NSRectFill (NSMakeRect (x, s->y, width, s->height));

      /* Clear rest using the GC of the original non-cursor face.  */
      if (width < background_width)
	{
	  int y = s->y;
	  int w = background_width - width, h = s->height;

	  if (!s->row->reversed_p)
	    x += width;
	  else
	    x = s->x;

	  if (s->row->mouse_face_p
	      && cursor_in_mouse_face_p (s->w))
	    {
	      face = FACE_FROM_ID_OR_NULL (s->f,
					   MOUSE_HL_INFO (s->f)->mouse_face_face_id);

	      if (!face)
		face = FACE_FROM_ID (s->f, MOUSE_FACE_ID);
	      prepare_face_for_display (s->f, face);

	      [[NSColor colorWithUnsignedLong: face->background] set];
	    }
	  else
	    [[NSColor colorWithUnsignedLong: s->face->background] set];
	  NSRectFill (NSMakeRect (x, y, w, h));
	}
    }
  else if (!s->background_filled_p)
    {
      int background_width = s->background_width;
      int x = s->x, text_left_x = window_box_left (s->w, TEXT_AREA);

      /* Don't draw into left fringe or scrollbar area except for
         header line and mode line.  */
      if (s->area == TEXT_AREA
	  && x < text_left_x && !s->row->mode_line_p)
	{
	  background_width -= text_left_x - x;
	  x = text_left_x;
	}

      if (!s->row->stipple_p)
	s->row->stipple_p = s->stippled_p;

      if (background_width > 0)
	{
	  struct ns_display_info *dpyinfo;

	  dpyinfo = FRAME_DISPLAY_INFO (s->f);
	  if (s->hl == DRAW_CURSOR)
	    [FRAME_CURSOR_COLOR (s->f) set];
	  else if (s->stippled_p)
	    {
#ifdef NS_IMPL_COCOA
	      /* On cocoa emacs the stipple is stored as a mask CGImage.
		 First we want to clear the background with the bg
		 color.  */
	      [[NSColor colorWithUnsignedLong:s->face->background] set];
	      NSRectFill (NSMakeRect (x, s->y, background_width, s->height));

	      /* This part could possibly be improved, the author is
		 unfamiliar with NS/CoreGraphics and isn't sure if it's
		 possible to do this with NSImage.  */
	      CGImageRef mask = [dpyinfo->bitmaps[s->face->stipple - 1].img stippleMask];
	      CGRect bounds = CGRectMake (s->x, s->y, s->background_width, s->height);

	      /* Checkpoint the graphics state and then focus in on the
		 area we're going to fill.  */
	      NSGraphicsContext *ctx = [NSGraphicsContext currentContext];
	      [ctx saveGraphicsState];
	      CGContextRef context = [ctx CGContext];
	      CGContextClipToRect (context, bounds);
	      CGContextScaleCTM (context, 1, -1);

	      /* Stamp the foreground color using the stipple mask.  */
	      [[NSColor colorWithUnsignedLong:s->face->foreground] set];
	      CGRect imageSize = CGRectMake (0, 0, CGImageGetWidth (mask),
					     CGImageGetHeight (mask));
	      CGContextDrawTiledImage (context, imageSize, mask);
	      [[NSGraphicsContext currentContext] restoreGraphicsState];
#else
	      [[dpyinfo->bitmaps[s->face->stipple - 1].img stippleMask] set];
#endif /* NS_IMPL_COCOA */
	    }
	  else
	    [[NSColor colorWithUnsignedLong: s->face->background] set];

	  NSRectFill (NSMakeRect (x, s->y, background_width, s->height));
	}
    }

  /* Draw overlining, etc. on the stretch glyph (or the part of the
     stretch glyph after the cursor).  If the glyph has a box, then
     decorations will be drawn after drawing the box in
     ns_draw_glyph_string, in order to prevent them from being
     overwritten by the box.  */
  if (s->face->box == FACE_NO_BOX)
    {
      fg_color = [NSColor colorWithUnsignedLong:
			    NS_FACE_FOREGROUND (s->face)];
      ns_draw_text_decoration (s, s->face, fg_color,
			       s->background_width, s->x);
    }
}

static void
ns_draw_glyph_string_foreground (struct glyph_string *s)
{
  int x;
  struct font *font = s->font;

  /* If first glyph of S has a left box line, start drawing the text
     of S to the right of that box line.  */
  if (s->face && s->face->box != FACE_NO_BOX
      && s->first_glyph->left_box_line_p)
    x = s->x + max (s->face->box_vertical_line_width, 0);
  else
    x = s->x;

  font->driver->draw
    (s, s->cmp_from, s->nchars, x, s->ybase,
     !s->for_overlaps && !s->background_filled_p);
}


static void
ns_draw_composite_glyph_string_foreground (struct glyph_string *s)
{
  int i, j, x;
  struct font *font = s->font;

  /* If first glyph of S has a left box line, start drawing the text
     of S to the right of that box line.  */
  if (s->face && s->face->box != FACE_NO_BOX
      && s->first_glyph->left_box_line_p)
    x = s->x + max (s->face->box_vertical_line_width, 0);
  else
    x = s->x;

  /* S is a glyph string for a composition.  S->cmp_from is the index
     of the first character drawn for glyphs of this composition.
     S->cmp_from == 0 means we are drawing the very first character of
     this composition.  */

  /* Draw a rectangle for the composition if the font for the very
     first character of the composition could not be loaded.  */
  if (s->font_not_found_p)
    {
      if (s->cmp_from == 0)
        {
          NSRect r = NSMakeRect (s->x, s->y, s->width-1, s->height -1);
          ns_draw_box (r, 1, 1, FRAME_CURSOR_COLOR (s->f), 1, 1);
        }
    }
  else if (! s->first_glyph->u.cmp.automatic)
    {
      int y = s->ybase;

      for (i = 0, j = s->cmp_from; i < s->nchars; i++, j++)
	/* TAB in a composition means display glyphs with padding
	   space on the left or right.  */
	if (COMPOSITION_GLYPH (s->cmp, j) != '\t')
	  {
	    int xx = x + s->cmp->offsets[j * 2];
	    int yy = y - s->cmp->offsets[j * 2 + 1];

	    font->driver->draw (s, j, j + 1, xx, yy, false);
	    if (s->face->overstrike)
	      font->driver->draw (s, j, j + 1, xx + 1, yy, false);
	  }
    }
  else
    {
      Lisp_Object gstring = composition_gstring_from_id (s->cmp_id);
      Lisp_Object glyph;
      int y = s->ybase;
      int width = 0;

      for (i = j = s->cmp_from; i < s->cmp_to; i++)
	{
	  glyph = LGSTRING_GLYPH (gstring, i);
	  if (NILP (LGLYPH_ADJUSTMENT (glyph)))
	    width += LGLYPH_WIDTH (glyph);
	  else
	    {
	      int xoff, yoff, wadjust;

	      if (j < i)
		{
		  font->driver->draw (s, j, i, x, y, false);
		  if (s->face->overstrike)
		    font->driver->draw (s, j, i, x + 1, y, false);
		  x += width;
		}
	      xoff = LGLYPH_XOFF (glyph);
	      yoff = LGLYPH_YOFF (glyph);
	      wadjust = LGLYPH_WADJUST (glyph);
	      font->driver->draw (s, i, i + 1, x + xoff, y + yoff, false);
	      if (s->face->overstrike)
		font->driver->draw (s, i, i + 1, x + xoff + 1, y + yoff,
				    false);
	      x += wadjust;
	      j = i + 1;
	      width = 0;
	    }
	}
      if (j < i)
	{
	  font->driver->draw (s, j, i, x, y, false);
	  if (s->face->overstrike)
	    font->driver->draw (s, j, i, x + 1, y, false);
	}
    }
}

/* Draw the foreground of glyph string S for glyphless characters.  */
static void
ns_draw_glyphless_glyph_string_foreground (struct glyph_string *s)
{
  struct glyph *glyph = s->first_glyph;
  NSGlyph char2b[8];
  int x, i, j;

  /* If first glyph of S has a left box line, start drawing the text
     of S to the right of that box line.  */
  if (s->face && s->face->box != FACE_NO_BOX
      && s->first_glyph->left_box_line_p)
    x = s->x + max (s->face->box_vertical_line_width, 0);
  else
    x = s->x;

  s->char2b = char2b;

  for (i = 0; i < s->nchars; i++, glyph++)
    {
#ifdef GCC_LINT
      enum { PACIFY_GCC_BUG_81401 = 1 };
#else
      enum { PACIFY_GCC_BUG_81401 = 0 };
#endif
      char buf[8 + PACIFY_GCC_BUG_81401];
      char *str = NULL;
      int len = glyph->u.glyphless.len;

      if (glyph->u.glyphless.method == GLYPHLESS_DISPLAY_ACRONYM)
	{
	  if (len > 0
	      && CHAR_TABLE_P (Vglyphless_char_display)
	      && (CHAR_TABLE_EXTRA_SLOTS (XCHAR_TABLE (Vglyphless_char_display))
		  >= 1))
	    {
	      Lisp_Object acronym
		= (! glyph->u.glyphless.for_no_font
		   ? CHAR_TABLE_REF (Vglyphless_char_display,
				     glyph->u.glyphless.ch)
		   : XCHAR_TABLE (Vglyphless_char_display)->extras[0]);
	      if (CONSP (acronym))
		acronym = XCAR (acronym);
	      if (STRINGP (acronym))
		str = SSDATA (acronym);
	    }
	}
      else if (glyph->u.glyphless.method == GLYPHLESS_DISPLAY_HEX_CODE)
	{
	  unsigned int ch = glyph->u.glyphless.ch;
	  eassume (ch <= MAX_CHAR);
	  snprintf (buf, 8, "%0*X", ch < 0x10000 ? 4 : 6, ch);
	  str = buf;
	}

      if (str)
	{
	  int upper_len = (len + 1) / 2;

	  /* It is assured that all LEN characters in STR is ASCII.  */
	  for (j = 0; j < len; j++)
            char2b[j] = s->font->driver->encode_char (s->font, str[j]) & 0xFFFF;
	  s->font->driver->draw (s, 0, upper_len,
				 x + glyph->slice.glyphless.upper_xoff,
				 s->ybase + glyph->slice.glyphless.upper_yoff,
				 false);
	  s->font->driver->draw (s, upper_len, len,
				 x + glyph->slice.glyphless.lower_xoff,
				 s->ybase + glyph->slice.glyphless.lower_yoff,
				 false);
	}
      if (glyph->u.glyphless.method != GLYPHLESS_DISPLAY_THIN_SPACE)
        ns_draw_box (NSMakeRect (x, s->ybase - glyph->ascent,
                                 glyph->pixel_width - 1,
                                 glyph->ascent + glyph->descent - 1),
                     1, 1,
                     [NSColor colorWithUnsignedLong:NS_FACE_FOREGROUND (s->face)],
                     YES, YES);
      x += glyph->pixel_width;
   }

  /* GCC 12 complains even though nothing ever uses s->char2b after
     this function returns.  */
  s->char2b = NULL;
}

/* Transfer glyph string parameters from S's face to S itself.
   Set S->stipple_p as appropriate, taking the draw type into
   account.  */

static void
ns_set_glyph_string_gc (struct glyph_string *s)
{
  prepare_face_for_display (s->f, s->face);

  if (s->hl == DRAW_NORMAL_TEXT)
    {
      /* s->gc = s->face->gc; */
      s->stippled_p = s->face->stipple != 0;
    }
  else if (s->hl == DRAW_INVERSE_VIDEO)
    {
      /* x_set_mode_line_face_gc (s); */
      s->stippled_p = s->face->stipple != 0;
    }
  else if (s->hl == DRAW_CURSOR)
    {
      /* x_set_cursor_gc (s); */
      s->stippled_p = false;
    }
  else if (s->hl == DRAW_MOUSE_FACE)
    {
      /* x_set_mouse_face_gc (s); */
      s->stippled_p = s->face->stipple != 0;
    }
  else if (s->hl == DRAW_IMAGE_RAISED
	   || s->hl == DRAW_IMAGE_SUNKEN)
    {
      /* s->gc = s->face->gc; */
      s->stippled_p = s->face->stipple != 0;
    }
  else
    emacs_abort ();
}

static void
ns_draw_glyph_string (struct glyph_string *s)
/* --------------------------------------------------------------------------
      External (RIF): Main draw-text call.
   -------------------------------------------------------------------------- */
{
  /* TODO (optimize): focus for box and contents draw */
  NSRect r[2];
  int n;
  char box_drawn_p = 0;
  struct font *font = s->face->font;
  if (! font) font = FRAME_FONT (s->f);

  NSTRACE ("ns_draw_glyph_string (hl = %u)", s->hl);

  if (s->next && s->right_overhang && !s->for_overlaps)
    {
      int width;
      struct glyph_string *next;

      for (width = 0, next = s->next;
	   next && width < s->right_overhang;
	   width += next->width, next = next->next)
	if (next->first_glyph->type != IMAGE_GLYPH)
          {
	    ns_set_glyph_string_gc (next);
	    n = ns_get_glyph_string_clip_rect (s->next, r);
	    ns_focus (s->f, r, n);
            if (next->first_glyph->type != STRETCH_GLYPH)
	      ns_maybe_dumpglyphs_background (s->next, 1);
	    else
	      ns_draw_stretch_glyph_string (s->next);
	    ns_unfocus (s->f);
            next->num_clips = 0;
          }
    }

  ns_set_glyph_string_gc (s);

  if (!s->for_overlaps && s->face->box != FACE_NO_BOX
        && (s->first_glyph->type == CHAR_GLYPH
	    || s->first_glyph->type == COMPOSITE_GLYPH))
    {
      n = ns_get_glyph_string_clip_rect (s, r);
      ns_focus (s->f, r, n);
      ns_maybe_dumpglyphs_background (s, 1);
      ns_dumpglyphs_box_or_relief (s);
      ns_unfocus (s->f);
      box_drawn_p = 1;
    }

  n = ns_get_glyph_string_clip_rect (s, r);

  if (!s->clip_head /* draw_glyphs didn't specify a clip mask. */
      && !s->clip_tail
      && ((s->prev && s->prev->hl != s->hl && s->left_overhang)
	  || (s->next && s->next->hl != s->hl && s->right_overhang)))
    r[0] = NSIntersectionRect (r[0], NSMakeRect (s->x, s->y, s->width, s->height));

  ns_focus (s->f, r, n);

  switch (s->first_glyph->type)
    {

    case IMAGE_GLYPH:
      ns_dumpglyphs_image (s, r[0]);
      break;

    case XWIDGET_GLYPH:
      x_draw_xwidget_glyph_string (s);
      break;

    case STRETCH_GLYPH:
      ns_draw_stretch_glyph_string (s);
      break;

    case CHAR_GLYPH:
    case COMPOSITE_GLYPH:
      {
	BOOL isComposite = s->first_glyph->type == COMPOSITE_GLYPH;
	if (s->for_overlaps || (isComposite
				&& (s->cmp_from > 0
				    && ! s->first_glyph->u.cmp.automatic)))
	  s->background_filled_p = 1;
	else
	  ns_maybe_dumpglyphs_background
	    (s, s->first_glyph->type == COMPOSITE_GLYPH);

	if (isComposite)
	  ns_draw_composite_glyph_string_foreground (s);
	else
	  ns_draw_glyph_string_foreground (s);

	{
	  NSColor *col = (NS_FACE_FOREGROUND (s->face) != 0
			  ? [NSColor colorWithUnsignedLong:NS_FACE_FOREGROUND (s->face)]
			  : FRAME_FOREGROUND_COLOR (s->f));

	  /* Draw underline, overline, strike-through. */
	  ns_draw_text_decoration (s, s->face, col, s->width, s->x);
	}
      }

      break;

    case GLYPHLESS_GLYPH:
      if (s->for_overlaps || (s->cmp_from > 0
			      && ! s->first_glyph->u.cmp.automatic))
        s->background_filled_p = 1;
      else
        ns_maybe_dumpglyphs_background
          (s, s->first_glyph->type == COMPOSITE_GLYPH);
      ns_draw_glyphless_glyph_string_foreground (s);
      break;

    default:
      emacs_abort ();
    }

  /* Draw box if not done already.  */
  if (!s->for_overlaps && !box_drawn_p && s->face->box != FACE_NO_BOX)
    ns_dumpglyphs_box_or_relief (s);

  if (s->face->box != FACE_NO_BOX
      && s->first_glyph->type == STRETCH_GLYPH)
    {
      NSColor *fg_color;

      fg_color = [NSColor colorWithUnsignedLong: NS_FACE_FOREGROUND (s->face)];

      ns_draw_text_decoration (s, s->face, fg_color,
			       s->background_width, s->x);
    }

  ns_unfocus (s->f);

  /* Draw surrounding overhangs. */
  if (s->prev)
    {
      ns_focus (s->f, NULL, 0);
      struct glyph_string *prev;

      for (prev = s->prev; prev; prev = prev->prev)
	if (prev->hl != s->hl
	    && prev->x + prev->width + prev->right_overhang > s->x)
	  {
	    /* As prev was drawn while clipped to its own area, we
	       must draw the right_overhang part using s->hl now.  */
	    enum draw_glyphs_face save = prev->hl;

	    prev->hl = s->hl;
	    NSRect r = NSMakeRect (s->x, s->y, s->width, s->height);
	    NSRect rc;
	    get_glyph_string_clip_rect (s, &rc);
	    [[NSGraphicsContext currentContext] saveGraphicsState];
	    NSRectClip (r);
	    if (n)
	      NSRectClip (rc);
#ifdef NS_IMPL_GNUSTEP
	    DPSgsave ([NSGraphicsContext currentContext]);
	    DPSrectclip ([NSGraphicsContext currentContext], s->x, s->y,
			 s->width, s->height);
	    DPSrectclip ([NSGraphicsContext currentContext], NSMinX (rc),
			 NSMinY (rc), NSWidth (rc), NSHeight (rc));
#endif
	    if (prev->first_glyph->type == CHAR_GLYPH)
	      ns_draw_glyph_string_foreground (prev);
	    else
	      ns_draw_composite_glyph_string_foreground (prev);
#ifdef NS_IMPL_GNUSTEP
	    DPSgrestore ([NSGraphicsContext currentContext]);
#endif
	    [[NSGraphicsContext currentContext] restoreGraphicsState];
	    prev->hl = save;
	  }
      ns_unfocus (s->f);
    }

  if (s->next)
    {
      ns_focus (s->f, NULL, 0);
      struct glyph_string *next;

      for (next = s->next; next; next = next->next)
	if (next->hl != s->hl
	    && next->x - next->left_overhang < s->x + s->width)
	  {
	    /* As next will be drawn while clipped to its own area,
	       we must draw the left_overhang part using s->hl now.  */
	    enum draw_glyphs_face save = next->hl;

	    next->hl = s->hl;
	    NSRect r = NSMakeRect (s->x, s->y, s->width, s->height);
	    NSRect rc;
	    get_glyph_string_clip_rect (s, &rc);
	    [[NSGraphicsContext currentContext] saveGraphicsState];
	    NSRectClip (r);
	    NSRectClip (rc);
#ifdef NS_IMPL_GNUSTEP
	    DPSgsave ([NSGraphicsContext currentContext]);
	    DPSrectclip ([NSGraphicsContext currentContext], s->x, s->y,
			 s->width, s->height);
	    DPSrectclip ([NSGraphicsContext currentContext], NSMinX (rc),
			 NSMinY (rc), NSWidth (rc), NSHeight (rc));
#endif
	    if (next->first_glyph->type == CHAR_GLYPH)
	      ns_draw_glyph_string_foreground (next);
	    else
	      ns_draw_composite_glyph_string_foreground (next);
#ifdef NS_IMPL_GNUSTEP
	    DPSgrestore ([NSGraphicsContext currentContext]);
#endif
	    [[NSGraphicsContext currentContext] restoreGraphicsState];
	    next->hl = save;
	    next->clip_head = s->next;
	  }
      ns_unfocus (s->f);
    }
  s->num_clips = 0;
}



/* ==========================================================================

    Event loop

   ========================================================================== */


void
ns_send_appdefined (int value)
/* --------------------------------------------------------------------------
    Internal: post an appdefined event which EmacsApp-sendEvent will
              recognize and take as a command to halt the event loop.
   -------------------------------------------------------------------------- */
{
  NSTRACE_WHEN (NSTRACE_GROUP_EVENTS, "ns_send_appdefined(%d)", value);

  // GNUstep needs postEvent to happen on the main thread.
  // Cocoa needs nextEventMatchingMask to happen on the main thread too.
  if (! [[NSThread currentThread] isMainThread])
    {
      EmacsApp *app = (EmacsApp *)NSApp;
      app->nextappdefined = value;
      [app performSelectorOnMainThread:@selector (sendFromMainThread:)
                            withObject:nil
                         waitUntilDone:NO];
      return;
    }

  /* Only post this event if we haven't already posted one.  This will end
     the [NXApp run] main loop after having processed all events queued at
     this moment.  */
  if (send_appdefined || value == -42)
    {
      NSEvent *nxev;

      /* We only need one NX_APPDEFINED event to stop NXApp from running.  */
      send_appdefined = NO;

      /* Don't need wakeup timer any more.  */
      if (timed_entry)
        {
          [timed_entry invalidate];
          [timed_entry release];
          timed_entry = nil;
        }

      nxev = [NSEvent otherEventWithType: NSEventTypeApplicationDefined
                                location: NSMakePoint (0, 0)
                           modifierFlags: 0
                               timestamp: 0
                            windowNumber: [[NSApp mainWindow] windowNumber]
                                 context: [NSApp context]
                                 subtype: 0
                                   data1: value
                                   data2: 0];

      /* Post an application defined event on the event queue.  When this is
         received the [NXApp run] will return, thus having processed all
         events which are currently queued.  */
      [NSApp postEvent: nxev atStart: NO];
    }
}

#if defined (NS_IMPL_COCOA) && MAC_OS_X_VERSION_MAX_ALLOWED >= 1070
static void
check_native_fs (void)
{
  Lisp_Object frame, tail;

  if (ns_last_use_native_fullscreen == ns_use_native_fullscreen)
    return;

  ns_last_use_native_fullscreen = ns_use_native_fullscreen;

  FOR_EACH_FRAME (tail, frame)
    {
      struct frame *f = XFRAME (frame);
      if (FRAME_NS_P (f))
        {
          EmacsView *view = FRAME_NS_VIEW (f);
          [view updateCollectionBehavior];
        }
    }
}
#endif


static int
ns_read_socket_1 (struct terminal *terminal, struct input_event *hold_quit,
		  BOOL no_release)
/* --------------------------------------------------------------------------
     External (hook): Post an event to ourself and keep reading events until
     we read it back again.  In effect process all events which were waiting.
     From 21+ we have to manage the event buffer ourselves.

     NO_RELEASE means not to touch the global autorelease pool.
   -------------------------------------------------------------------------- */
{
  struct input_event ev;
  int nevents;

  NSTRACE_WHEN (NSTRACE_GROUP_EVENTS, "ns_read_socket");

#if defined (NS_IMPL_COCOA) && MAC_OS_X_VERSION_MAX_ALLOWED >= 1070
  check_native_fs ();
#endif

  if ([NSApp modalWindow] != nil)
    return -1;

  if (hold_event_q.nr > 0)
    {
      int i;
      for (i = 0; i < hold_event_q.nr; ++i)
        kbd_buffer_store_event_hold (&hold_event_q.q[i], hold_quit);
      hold_event_q.nr = 0;
      return i;
    }

  if ([NSThread isMainThread])
    {
      block_input ();
      n_emacs_events_pending = 0;
      ns_init_events (&ev);
      q_event_ptr = hold_quit;

      if (!no_release)
	{
	  /* We manage autorelease pools by allocate/reallocate each time around
	     the loop; strict nesting is occasionally violated but seems not to
	     matter... earlier methods using full nesting caused major memory leaks.  */
	  [outerpool release];
	  outerpool = [[NSAutoreleasePool alloc] init];
	}

      /* If have pending open-file requests, attend to the next one of those.  */
      if (ns_pending_files && [ns_pending_files count] != 0
          && [(EmacsApp *)NSApp openFile: [ns_pending_files objectAtIndex: 0]])
        {
          [ns_pending_files removeObjectAtIndex: 0];
        }
      /* Deal with pending service requests.  */
      else if (ns_pending_service_names && [ns_pending_service_names count] != 0
               && [(EmacsApp *)
                    NSApp fulfillService: [ns_pending_service_names objectAtIndex: 0]
                                 withArg: [ns_pending_service_args objectAtIndex: 0]])
        {
          [ns_pending_service_names removeObjectAtIndex: 0];
          [ns_pending_service_args removeObjectAtIndex: 0];
        }
      else
        {
          /* Run and wait for events.  We must always send one NX_APPDEFINED event
             to ourself, otherwise [NXApp run] will never exit.  */
          send_appdefined = YES;
          ns_send_appdefined (-1);

          [NSApp run];
        }

      nevents = n_emacs_events_pending;
      n_emacs_events_pending = 0;
      ns_finish_events ();
      q_event_ptr = NULL;
      unblock_input ();
    }
  else
    return -1;

  return nevents;
}

static int
ns_read_socket (struct terminal *terminal, struct input_event *hold_quit)
{
  return ns_read_socket_1 (terminal, hold_quit, NO);
}


static int
ns_select_1 (int nfds, fd_set *readfds, fd_set *writefds,
	     fd_set *exceptfds, struct timespec *timeout,
	     sigset_t *sigmask, BOOL run_loop_only)
/* --------------------------------------------------------------------------
     Replacement for select, checking for events
   -------------------------------------------------------------------------- */
{
  int result;
  int t, k, nr = 0;
  struct input_event event;
  char c;

  NSTRACE_WHEN (NSTRACE_GROUP_EVENTS, "ns_select");

#if defined (NS_IMPL_COCOA) && MAC_OS_X_VERSION_MAX_ALLOWED >= 1070
  check_native_fs ();
#endif

  /* If there are input events pending, store them so that Emacs can
     recognize C-g.  (And we must make sure [NSApp run] is called in
     this function, so that C-g has a chance to land in
     hold_event_q.)  */
  if (hold_event_q.nr > 0)
    {
      for (int i = 0; i < hold_event_q.nr; ++i)
        kbd_buffer_store_event_hold (&hold_event_q.q[i], NULL);
      hold_event_q.nr = 0;
    }

  eassert (nfds <= FD_SETSIZE);
  for (k = 0; k < nfds; k++)
    {
      if (readfds && FD_ISSET(k, readfds)) ++nr;
      if (writefds && FD_ISSET(k, writefds)) ++nr;
    }

  /* emacs -nw doesn't have an NSApp, so we're done.  */
  if (NSApp == nil)
    return thread_select (pselect, nfds, readfds, writefds, exceptfds,
			  timeout, sigmask);

  if (![NSThread isMainThread]
      || (timeout && timeout->tv_sec == 0 && timeout->tv_nsec == 0))
    thread_select (pselect, nfds, readfds, writefds,
		   exceptfds, timeout, sigmask);
  else
    {
      struct timespec t = {0, 0};
      thread_select (pselect, 0, NULL, NULL, NULL, &t, sigmask);
    }

  /* FIXME: This draining of outerpool causes a crash when a buffer
     running over tramp is displayed and the user tries to use the
     menus.  I believe some other autorelease pool's lifetime
     straddles this call causing a violation of autorelease pool
     nesting.  There's no good reason to keep these here since the
     pool will be drained some other time anyway, but removing them
     leaves the menus sometimes not opening until the user moves their
     mouse pointer, but that's better than a crash.

     There must be something about running external processes like
     tramp that interferes with the modal menu code.

     See bugs 24472, 37557, 37922.  */

  // [outerpool release];
  // outerpool = [[NSAutoreleasePool alloc] init];


  send_appdefined = YES;
  if (nr > 0)
    {
      pthread_mutex_lock (&select_mutex);
      select_nfds = nfds;
      select_valid = 0;
      if (readfds)
        {
          select_readfds = *readfds;
          select_valid += SELECT_HAVE_READ;
        }
      if (writefds)
        {
          select_writefds = *writefds;
          select_valid += SELECT_HAVE_WRITE;
        }

      if (timeout)
        {
          select_timeout = *timeout;
          select_valid += SELECT_HAVE_TMO;
        }

      pthread_mutex_unlock (&select_mutex);

      /* Inform fd_handler that select should be called.  */
      c = 'g';
      emacs_write_sig (selfds[1], &c, 1);
    }
  else if (nr == 0 && timeout)
    {
      /* No file descriptor, just a timeout, no need to wake fd_handler.  */
      double time = timespectod (*timeout);
      timed_entry = [[NSTimer scheduledTimerWithTimeInterval: time
                                                      target: NSApp
                                                    selector:
                                  @selector (timeout_handler:)
                                                    userInfo: 0
                                                     repeats: NO]
                      retain];
    }
  else /* No timeout and no file descriptors, can this happen?  */
    {
      /* Send appdefined so we exit from the loop.  */
      ns_send_appdefined (-1);
    }

  block_input ();
  ns_init_events (&event);

  [NSApp run];

  ns_finish_events ();
  if (nr > 0 && readfds)
    {
      c = 's';
      emacs_write_sig (selfds[1], &c, 1);
    }
  unblock_input ();

  t = last_appdefined_event_data;

  if (t != NO_APPDEFINED_DATA)
    {
      last_appdefined_event_data = NO_APPDEFINED_DATA;

      if (t == -2)
        {
          /* The NX_APPDEFINED event we received was a timeout.  */
          result = 0;
        }
      else if (t == -1)
        {
          /* The NX_APPDEFINED event we received was the result of
             at least one real input event arriving.  */
          errno = EINTR;
          result = -1;
        }
      else
        {
          /* Received back from select () in fd_handler; copy the results.  */
          pthread_mutex_lock (&select_mutex);
          if (readfds) *readfds = select_readfds;
          if (writefds) *writefds = select_writefds;
          pthread_mutex_unlock (&select_mutex);
          result = t;
        }
    }
  else
    {
      errno = EINTR;
      result = -1;
    }

  return result;
}

int
ns_select (int nfds, fd_set *readfds, fd_set *writefds,
	   fd_set *exceptfds, struct timespec *timeout,
	   sigset_t *sigmask)
{
  return ns_select_1 (nfds, readfds, writefds, exceptfds,
		      timeout, sigmask, NO);
}

#ifdef HAVE_PTHREAD
void
ns_run_loop_break (void)
/* Break out of the NS run loop in ns_select or ns_read_socket.  */
{
  NSTRACE_WHEN (NSTRACE_GROUP_EVENTS, "ns_run_loop_break");

  /* If we don't have a GUI, don't send the event.  */
  if (NSApp != NULL)
    ns_send_appdefined(-1);
}
#endif


/* ==========================================================================

    Scrollbar handling

   ========================================================================== */


static void
ns_set_vertical_scroll_bar (struct window *window,
                           int portion, int whole, int position)
/* --------------------------------------------------------------------------
      External (hook): Update or add scrollbar
   -------------------------------------------------------------------------- */
{
  Lisp_Object win;
  NSRect r, v;
  struct frame *f = XFRAME (WINDOW_FRAME (window));
  EmacsView *view = FRAME_NS_VIEW (f);
  EmacsScroller *bar;
  int window_y, window_height;
  int top, left, height, width;
  BOOL update_p = YES;

  /* Optimization; display engine sends WAY too many of these.  */
  if (!NILP (window->vertical_scroll_bar))
    {
      bar = XNS_SCROLL_BAR (window->vertical_scroll_bar);
      if ([bar checkSamePosition: position portion: portion whole: whole])
        {
          if (view->scrollbarsNeedingUpdate == 0)
            {
              if (!windows_or_buffers_changed)
                  return;
            }
          else
            view->scrollbarsNeedingUpdate--;
          update_p = NO;
        }
    }

  NSTRACE ("ns_set_vertical_scroll_bar");

  /* Get dimensions.  */
  window_box (window, ANY_AREA, 0, &window_y, 0, &window_height);
  top = window_y;
  height = window_height;
  width = WINDOW_SCROLL_BAR_AREA_WIDTH (window);
  left = WINDOW_SCROLL_BAR_AREA_X (window);

  r = NSMakeRect (left, top, width, height);
  /* The parent view is flipped, so we need to flip y value.  */
  v = [view frame];
  r.origin.y = (v.size.height - r.size.height - r.origin.y);

  XSETWINDOW (win, window);
  block_input ();

  /* We want at least 5 lines to display a scrollbar.  */
  if (WINDOW_TOTAL_LINES (window) < 5)
    {
      if (!NILP (window->vertical_scroll_bar))
        {
          bar = XNS_SCROLL_BAR (window->vertical_scroll_bar);
          [bar removeFromSuperview];
          wset_vertical_scroll_bar (window, Qnil);
          [bar release];
          ns_clear_frame_area (f, left, top, width, height);
        }
      unblock_input ();
      return;
    }

  if (NILP (window->vertical_scroll_bar))
    {
      if (width > 0 && height > 0)
	ns_clear_frame_area (f, left, top, width, height);

      bar = [[EmacsScroller alloc] initFrame: r window: win];
      wset_vertical_scroll_bar (window, make_mint_ptr (bar));
      update_p = YES;
    }
  else
    {
      NSRect oldRect;
      bar = XNS_SCROLL_BAR (window->vertical_scroll_bar);
      oldRect = [bar frame];
      r.size.width = oldRect.size.width;
      if (FRAME_LIVE_P (f) && !NSEqualRects (oldRect, r))
        {
          if (! NSEqualRects (oldRect, r))
              ns_clear_frame_area (f, left, top, width, height);
          [bar setFrame: r];
        }
    }

  if (update_p)
    [bar setPosition: position portion: portion whole: whole];
  unblock_input ();
}


static void
ns_set_horizontal_scroll_bar (struct window *window,
			      int portion, int whole, int position)
/* --------------------------------------------------------------------------
      External (hook): Update or add scrollbar.
   -------------------------------------------------------------------------- */
{
  Lisp_Object win;
  NSRect r, v;
  struct frame *f = XFRAME (WINDOW_FRAME (window));
  EmacsView *view = FRAME_NS_VIEW (f);
  EmacsScroller *bar;
  int top, height, left, width;
  int window_x, window_width;
  BOOL update_p = YES;

  /* Optimization; display engine sends WAY too many of these.  */
  if (!NILP (window->horizontal_scroll_bar))
    {
      bar = XNS_SCROLL_BAR (window->horizontal_scroll_bar);
      if ([bar checkSamePosition: position portion: portion whole: whole])
        {
          if (view->scrollbarsNeedingUpdate == 0)
            {
              if (!windows_or_buffers_changed)
                  return;
            }
          else
            view->scrollbarsNeedingUpdate--;
          update_p = NO;
        }
    }

  NSTRACE ("ns_set_horizontal_scroll_bar");

  /* Get dimensions.  */
  window_box (window, ANY_AREA, &window_x, 0, &window_width, 0);
  left = window_x;
  width = window_width;
  height = WINDOW_SCROLL_BAR_AREA_HEIGHT (window);
  top = WINDOW_SCROLL_BAR_AREA_Y (window);

  r = NSMakeRect (left, top, width, height);
  /* The parent view is flipped, so we need to flip y value.  */
  v = [view frame];
  r.origin.y = (v.size.height - r.size.height - r.origin.y);

  XSETWINDOW (win, window);
  block_input ();

  if (NILP (window->horizontal_scroll_bar))
    {
      if (width > 0 && height > 0)
	ns_clear_frame_area (f, left, top, width, height);

      bar = [[EmacsScroller alloc] initFrame: r window: win];
      wset_horizontal_scroll_bar (window, make_mint_ptr (bar));
      update_p = YES;
    }
  else
    {
      NSRect oldRect;
      bar = XNS_SCROLL_BAR (window->horizontal_scroll_bar);
      oldRect = [bar frame];
      if (FRAME_LIVE_P (f) && !NSEqualRects (oldRect, r))
        {
          ns_clear_frame_area (f, left, top, width, height);
          [bar setFrame: r];
          update_p = YES;
        }
    }

  /* If there are both horizontal and vertical scroll-bars they leave
     a square that belongs to neither. We need to clear it otherwise
     it fills with junk.  */
  if (!NILP (window->vertical_scroll_bar))
    ns_clear_frame_area (f, WINDOW_SCROLL_BAR_AREA_X (window), top,
                         WINDOW_SCROLL_BAR_AREA_WIDTH (window), height);

  if (update_p)
    [bar setPosition: position portion: portion whole: whole];
  unblock_input ();
}


static void
ns_condemn_scroll_bars (struct frame *f)
/* --------------------------------------------------------------------------
     External (hook): arrange for all frame's scrollbars to be removed
     at next call to judge_scroll_bars, except for those redeemed.
   -------------------------------------------------------------------------- */
{
  int i;
  id view;
  NSArray *subviews = [[FRAME_NS_VIEW (f) superview] subviews];

  NSTRACE ("ns_condemn_scroll_bars");

  for (i =[subviews count]-1; i >= 0; i--)
    {
      view = [subviews objectAtIndex: i];
      if ([view isKindOfClass: [EmacsScroller class]])
        [view condemn];
    }
}


static void
ns_redeem_scroll_bar (struct window *window)
/* --------------------------------------------------------------------------
     External (hook): arrange to spare this window's scrollbar
     at next call to judge_scroll_bars.
   -------------------------------------------------------------------------- */
{
  id bar;
  NSTRACE ("ns_redeem_scroll_bar");
  if (!NILP (window->vertical_scroll_bar)
      && WINDOW_HAS_VERTICAL_SCROLL_BAR (window))
    {
      bar = XNS_SCROLL_BAR (window->vertical_scroll_bar);
      [bar reprieve];
    }

  if (!NILP (window->horizontal_scroll_bar)
      && WINDOW_HAS_HORIZONTAL_SCROLL_BAR (window))
    {
      bar = XNS_SCROLL_BAR (window->horizontal_scroll_bar);
      [bar reprieve];
    }
}


static void
ns_judge_scroll_bars (struct frame *f)
/* --------------------------------------------------------------------------
     External (hook): destroy all scrollbars on frame that weren't
     redeemed after call to condemn_scroll_bars.
   -------------------------------------------------------------------------- */
{
  int i;
  id view;
  EmacsView *eview = FRAME_NS_VIEW (f);
  NSArray *subviews = [[eview superview] subviews];

  NSTRACE ("ns_judge_scroll_bars");
  for (i = [subviews count]-1; i >= 0; --i)
    {
      view = [subviews objectAtIndex: i];
      if (![view isKindOfClass: [EmacsScroller class]]) continue;
      [view judge];
    }
}

/* ==========================================================================

    Image Hooks

   ========================================================================== */

static void
ns_free_pixmap (struct frame *_f, Emacs_Pixmap pixmap)
{
  ns_release_object (pixmap);
}

/* ==========================================================================

    Initialization

   ========================================================================== */

int
ns_display_pixel_height (struct ns_display_info *dpyinfo)
{
  NSArray *screens = [NSScreen screens];
  NSEnumerator *enumerator = [screens objectEnumerator];
  NSScreen *screen;
  NSRect frame;

  frame = NSZeroRect;
  while ((screen = [enumerator nextObject]) != nil)
    frame = NSUnionRect (frame, [screen frame]);

  return NSHeight (frame);
}

int
ns_display_pixel_width (struct ns_display_info *dpyinfo)
{
  NSArray *screens = [NSScreen screens];
  NSEnumerator *enumerator = [screens objectEnumerator];
  NSScreen *screen;
  NSRect frame;

  frame = NSZeroRect;
  while ((screen = [enumerator nextObject]) != nil)
    frame = NSUnionRect (frame, [screen frame]);

  return NSWidth (frame);
}


static Lisp_Object ns_string_to_lispmod (const char *s)
/* --------------------------------------------------------------------------
     Convert modifier name to lisp symbol.
   -------------------------------------------------------------------------- */
{
  if (!strncmp (SSDATA (SYMBOL_NAME (Qmeta)), s, 10))
    return Qmeta;
  else if (!strncmp (SSDATA (SYMBOL_NAME (Qsuper)), s, 10))
    return Qsuper;
  else if (!strncmp (SSDATA (SYMBOL_NAME (Qcontrol)), s, 10))
    return Qcontrol;
  else if (!strncmp (SSDATA (SYMBOL_NAME (Qalt)), s, 10))
    return Qalt;
  else if (!strncmp (SSDATA (SYMBOL_NAME (Qhyper)), s, 10))
    return Qhyper;
  else if (!strncmp (SSDATA (SYMBOL_NAME (Qnone)), s, 10))
    return Qnone;
  else
    return Qnil;
}


static void
ns_default (const char *parameter, Lisp_Object *result,
           Lisp_Object yesval, Lisp_Object noval,
           BOOL is_float, BOOL is_modstring)
/* --------------------------------------------------------------------------
      Check a parameter value in user's preferences.
   -------------------------------------------------------------------------- */
{
  const char *value = ns_get_defaults_value (parameter);

  if (value)
    {
      double f;
      char *pos;
      if (c_strcasecmp (value, "YES") == 0)
        *result = yesval;
      else if (c_strcasecmp (value, "NO") == 0)
        *result = noval;
      else if (is_float && (f = strtod (value, &pos), pos != value))
        *result = make_float (f);
      else if (is_modstring && value)
        *result = ns_string_to_lispmod (value);
      else fprintf (stderr,
                   "Bad value for default \"%s\": \"%s\"\n", parameter, value);
    }
}


static void
ns_initialize_display_info (struct ns_display_info *dpyinfo)
/* --------------------------------------------------------------------------
      Initialize global info and storage for display.
   -------------------------------------------------------------------------- */
{
    NSScreen *screen = [NSScreen mainScreen];
    NSWindowDepth depth = [screen depth];

    dpyinfo->resx = 72.27; /* used 75.0, but this makes pt == pixel, expected */
    dpyinfo->resy = 72.27;
    dpyinfo->color_p = ![NSDeviceWhiteColorSpace isEqualToString:
                                                  NSColorSpaceFromDepth (depth)]
                && ![NSCalibratedWhiteColorSpace isEqualToString:
                                                 NSColorSpaceFromDepth (depth)];
    dpyinfo->n_planes = NSBitsPerPixelFromDepth (depth);
    dpyinfo->root_window = 42; /* A placeholder.  */
    dpyinfo->highlight_frame = dpyinfo->ns_focus_frame = NULL;
    dpyinfo->n_fonts = 0;
    dpyinfo->smallest_font_height = 1;
    dpyinfo->smallest_char_width = 1;

    reset_mouse_highlight (&dpyinfo->mouse_highlight);
}

/* This currently does nothing, since it's only really needed when
   changing the font-backend, but macOS currently only has one
   possible backend.  This may change if we add HarfBuzz support.  */
static void
ns_default_font_parameter (struct frame *f, Lisp_Object parms)
{
}

#ifdef NS_IMPL_GNUSTEP
static void
ns_update_window_end (struct window *w, bool cursor_on_p,
		      bool mouse_face_overwritten_p)
{
  NSTRACE ("ns_update_window_end (cursor_on_p = %d)", cursor_on_p);

  ns_redraw_scroll_bars (WINDOW_XFRAME (w));
}
#endif

static void
ns_flush_display (struct frame *f)
{
  struct input_event ie;

  EVENT_INIT (ie);
  ns_read_socket_1 (FRAME_TERMINAL (f), &ie, YES);
}

/* This and next define (many of the) public functions in this
   file.  */
/* gui_* are generic versions in xdisp.c that we, and other terms, get
   away with using despite presence in the "system dependent"
   redisplay interface.  In addition, many of the ns_ methods have
   code that is shared with all terms, indicating need for further
   refactoring.  */
static struct redisplay_interface ns_redisplay_interface =
{
  ns_frame_parm_handlers,
  gui_produce_glyphs,
  gui_write_glyphs,
  gui_insert_glyphs,
  gui_clear_end_of_line,
  ns_scroll_run,
  ns_after_update_window_line,
  NULL, /* update_window_begin */
#ifndef NS_IMPL_GNUSTEP
  NULL, /* update_window_end   */
#else
  ns_update_window_end,
#endif
  ns_flush_display,
  gui_clear_window_mouse_face,
  gui_get_glyph_overhangs,
  gui_fix_overlapping_area,
  ns_draw_fringe_bitmap,
  ns_define_fringe_bitmap,
  ns_destroy_fringe_bitmap,
  ns_compute_glyph_string_overhangs,
  ns_draw_glyph_string,
  ns_define_frame_cursor,
  ns_clear_frame_area,
  ns_clear_under_internal_border, /* clear_under_internal_border */
  ns_draw_window_cursor,
  ns_draw_vertical_window_border,
  ns_draw_window_divider,
  ns_shift_glyphs_for_insert,
  ns_show_hourglass,
  ns_hide_hourglass,
  ns_default_font_parameter
};

#ifdef NS_IMPL_COCOA
static void
ns_displays_reconfigured (CGDirectDisplayID display,
			  CGDisplayChangeSummaryFlags flags,
			  void *user_info)
{
  struct input_event ie;
  union buffered_input_event *ev;
  Lisp_Object new_monitors;

  EVENT_INIT (ie);

  new_monitors = Fns_display_monitor_attributes_list (Qnil);

  if (!NILP (Fequal (new_monitors, last_known_monitors)))
    return;

  last_known_monitors = new_monitors;

  ev = (kbd_store_ptr == kbd_buffer
	? kbd_buffer + KBD_BUFFER_SIZE - 1
	: kbd_store_ptr - 1);

  if (kbd_store_ptr != kbd_fetch_ptr
      && ev->ie.kind == MONITORS_CHANGED_EVENT)
    return;

  ie.kind = MONITORS_CHANGED_EVENT;
  XSETTERMINAL (ie.arg, x_display_list->terminal);

  kbd_buffer_store_event (&ie);
}
#endif

static void
ns_delete_display (struct ns_display_info *dpyinfo)
{
  /* TODO...  */
}


/* This function is called when the last frame on a display is deleted.  */
static void
ns_delete_terminal (struct terminal *terminal)
{
  struct ns_display_info *dpyinfo = terminal->display_info.ns;

  NSTRACE ("ns_delete_terminal");

  /* Protect against recursive calls.  delete_frame in
     delete_terminal calls us back when it deletes our last frame.  */
  if (!terminal->name)
    return;

  block_input ();

#ifdef NS_IMPL_COCOA
  /* Rather than try to clean up the NS environment we can just
     disable the app and leave it waiting for any new frames.  */
  [NSApp setActivationPolicy:NSApplicationActivationPolicyProhibited];
#endif

  image_destroy_all_bitmaps (dpyinfo);
  ns_delete_display (dpyinfo);
  unblock_input ();
}

static Lisp_Object ns_new_font (struct frame *f, Lisp_Object font_object,
                                int fontset);

static struct terminal *
ns_create_terminal (struct ns_display_info *dpyinfo)
/* --------------------------------------------------------------------------
      Set up use of NS before we make the first connection.
   -------------------------------------------------------------------------- */
{
  struct terminal *terminal;

  NSTRACE ("ns_create_terminal");

  terminal = create_terminal (output_ns, &ns_redisplay_interface);

  terminal->display_info.ns = dpyinfo;
  dpyinfo->terminal = terminal;

  terminal->clear_frame_hook = ns_clear_frame;
  terminal->ring_bell_hook = ns_ring_bell;
  terminal->update_begin_hook = ns_update_begin;
  terminal->update_end_hook = ns_update_end;
  terminal->read_socket_hook = ns_read_socket;
  terminal->frame_up_to_date_hook = ns_frame_up_to_date;
  terminal->defined_color_hook = ns_defined_color;
  terminal->query_frame_background_color = ns_query_frame_background_color;
  terminal->mouse_position_hook = ns_mouse_position;
  terminal->get_focus_frame = ns_get_focus_frame;
  terminal->focus_frame_hook = ns_focus_frame;
  terminal->frame_rehighlight_hook = ns_frame_rehighlight;
  terminal->frame_raise_lower_hook = ns_frame_raise_lower;
  terminal->frame_visible_invisible_hook = ns_make_frame_visible_invisible;
  terminal->fullscreen_hook = ns_fullscreen_hook;
  terminal->iconify_frame_hook = ns_iconify_frame;
  terminal->set_window_size_hook = ns_set_window_size;
  terminal->set_frame_offset_hook = ns_set_offset;
  terminal->set_frame_alpha_hook = ns_set_frame_alpha;
  terminal->set_new_font_hook = ns_new_font;
  terminal->implicit_set_name_hook = ns_implicitly_set_name;
  terminal->menu_show_hook = ns_menu_show;
  terminal->popup_dialog_hook = ns_popup_dialog;
  terminal->set_vertical_scroll_bar_hook = ns_set_vertical_scroll_bar;
  terminal->set_horizontal_scroll_bar_hook = ns_set_horizontal_scroll_bar;
  terminal->set_scroll_bar_default_width_hook = ns_set_scroll_bar_default_width;
  terminal->set_scroll_bar_default_height_hook = ns_set_scroll_bar_default_height;
  terminal->condemn_scroll_bars_hook = ns_condemn_scroll_bars;
  terminal->redeem_scroll_bar_hook = ns_redeem_scroll_bar;
  terminal->judge_scroll_bars_hook = ns_judge_scroll_bars;
  terminal->get_string_resource_hook = ns_get_string_resource;
  terminal->free_pixmap = ns_free_pixmap;
  terminal->delete_frame_hook = ns_destroy_window;
  terminal->delete_terminal_hook = ns_delete_terminal;
  terminal->change_tab_bar_height_hook = ns_change_tab_bar_height;
  /* Other hooks are NULL by default.  */

  return terminal;
}


struct ns_display_info *
ns_term_init (Lisp_Object display_name)
/* --------------------------------------------------------------------------
     Start the Application and get things rolling.
   -------------------------------------------------------------------------- */
{
  struct terminal *terminal;
  struct ns_display_info *dpyinfo;
  static int ns_initialized = 0;
  Lisp_Object tmp;

  if (ns_initialized) return x_display_list;
  ns_initialized = 1;

  block_input ();

  NSTRACE ("ns_term_init");

  [outerpool release];
  outerpool = [[NSAutoreleasePool alloc] init];

  /* count object allocs (About, click icon); on macOS use ObjectAlloc tool */
  /*GSDebugAllocationActive (YES); */
  block_input ();

  baud_rate = 38400;
  Fset_input_interrupt_mode (Qnil);

  if (selfds[0] == -1)
    {
      if (emacs_pipe (selfds) != 0)
        {
          fprintf (stderr, "Failed to create pipe: %s\n",
                   emacs_strerror (errno));
          emacs_abort ();
        }

      fcntl (selfds[0], F_SETFL, O_NONBLOCK|fcntl (selfds[0], F_GETFL));
      FD_ZERO (&select_readfds);
      FD_ZERO (&select_writefds);
      pthread_mutex_init (&select_mutex, NULL);
    }

  ns_pending_files = [[NSMutableArray alloc] init];
  ns_pending_service_names = [[NSMutableArray alloc] init];
  ns_pending_service_args = [[NSMutableArray alloc] init];

  /* Start app and create the main menu, window, view.
     Needs to be here because ns_initialize_display_info () uses AppKit classes.
     The view will then ask the NSApp to stop and return to Emacs.  */
  [EmacsApp sharedApplication];
  if (NSApp == nil)
    return NULL;
  [NSApp setDelegate: NSApp];

  /* Start the select thread.  */
  [NSThread detachNewThreadSelector:@selector (fd_handler:)
                           toTarget:NSApp
                         withObject:nil];

  /* debugging: log all notifications */
  /*   [[NSNotificationCenter defaultCenter] addObserver: NSApp
                                         selector: @selector (logNotification:)
                                             name: nil object: nil]; */

#ifdef HAVE_MPS
  dpyinfo = igc_xzalloc_ambig (sizeof *dpyinfo);
#else
  dpyinfo = xzalloc (sizeof *dpyinfo);
#endif

  ns_initialize_display_info (dpyinfo);
  terminal = ns_create_terminal (dpyinfo);

  terminal->kboard = allocate_kboard (Qns);
  /* Don't let the initial kboard remain current longer than necessary.
     That would cause problems if a file loaded on startup tries to
     prompt in the mini-buffer.  */
  if (current_kboard == initial_kboard)
    current_kboard = terminal->kboard;
  terminal->kboard->reference_count++;

  dpyinfo->next = x_display_list;
  x_display_list = dpyinfo;

  dpyinfo->name_list_element = Fcons (display_name, Qnil);

  terminal->name = xlispstrdup (display_name);

  gui_init_fringe (terminal->rif);

  unblock_input ();

  if (!inhibit_x_resources)
    {
      ns_default ("GSFontAntiAlias", &ns_antialias_text,
                 Qt, Qnil, NO, NO);
      tmp = Qnil;
      /* this is a standard variable */
      ns_default ("AppleAntiAliasingThreshold", &tmp,
                 make_float (10.0), make_float (6.0), YES, NO);
      ns_antialias_threshold = NILP (tmp) ? 10.0 : extract_float (tmp);
    }

  NSTRACE_MSG ("Colors");

  {
    NSColorList *cl = [NSColorList colorListNamed: @"Emacs"];

    /* There are 752 colors defined in rgb.txt.  */
    if ( cl == nil || [[cl allKeys] count] < 752)
      {
        Lisp_Object color_file, color_map, color, name;
        unsigned long c;

        color_file = Fexpand_file_name (build_string ("rgb.txt"),
                         Fsymbol_value (intern ("data-directory")));

        color_map = Fx_load_color_file (color_file);
        if (NILP (color_map))
          fatal ("Could not read %s.\n", SDATA (color_file));

        cl = [[NSColorList alloc] initWithName: @"Emacs"];
        for ( ; CONSP (color_map); color_map = XCDR (color_map))
          {
            color = XCAR (color_map);
            name = XCAR (color);
            c = XFIXNUM (XCDR (color));
            c |= 0xFF000000;
            [cl setColor:
                  [NSColor colorWithUnsignedLong:c]
                  forKey: [NSString stringWithLispString: name]];
          }

        /* FIXME: Report any errors writing the color file below.  */
#if defined (NS_IMPL_COCOA) && MAC_OS_X_VERSION_MAX_ALLOWED >= 101100
#if MAC_OS_X_VERSION_MIN_REQUIRED < 101100
        if ([cl respondsToSelector:@selector(writeToURL:error:)])
#endif
          [cl writeToURL:nil error:nil];
#if MAC_OS_X_VERSION_MIN_REQUIRED < 101100
        else
#endif
#endif /* MAC_OS_X_VERSION_MAX_ALLOWED >= 101100 */
#if MAC_OS_X_VERSION_MIN_REQUIRED < 101100 \
  || defined (NS_IMPL_GNUSTEP)
          [cl writeToFile: nil];
#endif
      }
  }

  NSTRACE_MSG ("Versions");

  delete_keyboard_wait_descriptor (0);

  ns_app_name = [[NSProcessInfo processInfo] processName];

  /* Set up macOS app menu */

  NSTRACE_MSG ("Menu init");

#ifdef NS_IMPL_COCOA
  {
    NSMenu *appMenu;
    NSMenuItem *item;
    /* set up the application menu */
    svcsMenu = [[EmacsMenu alloc] initWithTitle: @"Services"];
    [svcsMenu setAutoenablesItems: NO];
    appMenu = [[EmacsMenu alloc] initWithTitle: @"Emacs"];
    [appMenu setAutoenablesItems: NO];
    mainMenu = [[EmacsMenu alloc] initWithTitle: @""];
    dockMenu = [[EmacsMenu alloc] initWithTitle: @""];

    [appMenu insertItemWithTitle: @"About Emacs"
                          action: @selector (orderFrontStandardAboutPanel:)
                   keyEquivalent: @""
                         atIndex: 0];
    [appMenu insertItem: [NSMenuItem separatorItem] atIndex: 1];
    [appMenu insertItemWithTitle: @"Preferences..."
                          action: @selector (showPreferencesWindow:)
                   keyEquivalent: @","
                         atIndex: 2];
    [appMenu insertItem: [NSMenuItem separatorItem] atIndex: 3];
    item = [appMenu insertItemWithTitle: @"Services"
                                 action: @selector (menuDown:)
                          keyEquivalent: @""
                                atIndex: 4];
    [appMenu setSubmenu: svcsMenu forItem: item];
    [appMenu insertItem: [NSMenuItem separatorItem] atIndex: 5];
    [appMenu insertItemWithTitle: @"Hide Emacs"
                          action: @selector (hide:)
                   keyEquivalent: @"h"
                         atIndex: 6];
    item =  [appMenu insertItemWithTitle: @"Hide Others"
                          action: @selector (hideOtherApplications:)
                   keyEquivalent: @"h"
                         atIndex: 7];
    [item setKeyEquivalentModifierMask: NSEventModifierFlagCommand | NSEventModifierFlagOption];
    [appMenu insertItem: [NSMenuItem separatorItem] atIndex: 8];
    [appMenu insertItemWithTitle: @"Quit Emacs"
                          action: @selector (terminate:)
                   keyEquivalent: @"q"
                         atIndex: 9];

    item = [mainMenu insertItemWithTitle: ns_app_name
                                  action: @selector (menuDown:)
                           keyEquivalent: @""
                                 atIndex: 0];
    [mainMenu setSubmenu: appMenu forItem: item];
    [dockMenu insertItemWithTitle: @"New Frame"
			   action: @selector (newFrame:)
		    keyEquivalent: @""
			  atIndex: 0];

    [NSApp setMainMenu: mainMenu];
    [NSApp setAppleMenu: appMenu];
    [NSApp setServicesMenu: svcsMenu];
    /* Needed at least on Cocoa, to get dock menu to show windows */
    [NSApp setWindowsMenu: [[NSMenu alloc] init]];
  }
#endif /* macOS menu setup */

  /* Register our external input/output types, used for determining
     applicable services and also drag/drop eligibility.  */

  NSTRACE_MSG ("Input/output types");

  ns_send_types = [[NSArray arrayWithObjects: NSPasteboardTypeString, nil] retain];
  ns_return_types = [[NSArray arrayWithObjects: NSPasteboardTypeString, nil]
                      retain];
  ns_drag_types = [[NSArray arrayWithObjects:
                            NSPasteboardTypeString,
                            NSPasteboardTypeTabularText,
#if NS_USE_NSPasteboardTypeFileURL != 0
                            NSPasteboardTypeFileURL,
#else
                            NSFilenamesPboardType,
#endif
                            NSPasteboardTypeURL, nil] retain];

  /* If fullscreen is in init/default-frame-alist, focus isn't set
     right for fullscreen windows, so set this.  */
  [NSApp activateIgnoringOtherApps:YES];

  NSTRACE_MSG ("Call NSApp run");

  [NSApp run];
  ns_do_open_file = YES;

#ifdef NS_IMPL_GNUSTEP
  /* GNUstep steals SIGCHLD for use in NSTask, but we don't use NSTask.
     We must re-catch it so subprocess works.  */
  catch_child_signal ();
#endif

#ifdef NS_IMPL_COCOA
  /* Begin listening for display reconfiguration, so we can run the
     appropriate hooks.  FIXME: is this called when the resolution of
     a monitor changes?  */

  CGDisplayRegisterReconfigurationCallback (ns_displays_reconfigured,
					    NULL);
#endif
  last_known_monitors = Fns_display_monitor_attributes_list (Qnil);

  NSTRACE_MSG ("ns_term_init done");

  unblock_input ();

  return dpyinfo;
}


void
ns_term_shutdown (int sig)
{
  NSAutoreleasePool *pool;
  /* We also need an autorelease pool here, since this can be called
     during dumping.  */
  pool = [[NSAutoreleasePool alloc] init];
  [[NSUserDefaults standardUserDefaults] synchronize];
  [pool release];

  /* code not reached in emacs.c after this is called by shut_down_emacs: */
  if (STRINGP (Vauto_save_list_file_name))
    unlink (SSDATA (Vauto_save_list_file_name));

  if (sig == 0 || sig == SIGTERM)
    [NSApp terminate: NSApp];
  else /* Force a stack trace to happen.  */
    emacs_abort ();
}


/* ==========================================================================

    EmacsApp implementation

   ========================================================================== */


@implementation EmacsApp

- (id)init
{
#ifdef NS_IMPL_GNUSTEP
  NSNotificationCenter *notification_center;
#endif

  NSTRACE ("[EmacsApp init]");

  if ((self = [super init]))
    {
#ifdef NS_IMPL_COCOA
      self->isFirst = YES;
#endif
#ifdef NS_IMPL_GNUSTEP
      self->applicationDidFinishLaunchingCalled = NO;
#endif
    }

#ifdef NS_IMPL_GNUSTEP
  notification_center = [NSNotificationCenter defaultCenter];
  [notification_center addObserver: self
			  selector: @selector(updateMonitors:)
			      name: NSApplicationDidChangeScreenParametersNotification
			    object: nil];
#endif

  return self;
}

#ifdef NS_IMPL_COCOA
- (void)run
{
  NSTRACE ("[EmacsApp run]");

#ifndef NSAppKitVersionNumber10_9
#define NSAppKitVersionNumber10_9 1265
#endif

  if ((int) NSAppKitVersionNumber != NSAppKitVersionNumber10_9)
    {
      [super run];
      return;
    }

  NSAutoreleasePool *pool = [[NSAutoreleasePool alloc] init];

  if (isFirst) [self finishLaunching];
  isFirst = NO;

  shouldKeepRunning = YES;
  do
    {
      [pool release];
      pool = [[NSAutoreleasePool alloc] init];

      NSEvent *event =
        [self nextEventMatchingMask:NSEventMaskAny
                          untilDate:[NSDate distantFuture]
                             inMode:NSDefaultRunLoopMode
                            dequeue:YES];

      [self sendEvent:event];
      [self updateWindows];
    } while (shouldKeepRunning);

  [pool release];
}

- (void)stop: (id)sender
{
  NSTRACE ("[EmacsApp stop:]");

    shouldKeepRunning = NO;
    // Stop possible dialog also.  Noop if no dialog present.
    // The file dialog still leaks 7k - 10k on 10.9 though.
    [super stop:sender];
}
#endif /* NS_IMPL_COCOA */

- (void)logNotification: (NSNotification *)notification
{
  NSTRACE ("[EmacsApp logNotification:]");

  const char *name = [[notification name] UTF8String];
  if (!strstr (name, "Update") && !strstr (name, "NSMenu")
      && !strstr (name, "WindowNumber"))
    NSLog (@"notification: '%@'", [notification name]);
}


- (void)sendEvent: (NSEvent *)theEvent
/* --------------------------------------------------------------------------
     Called when NSApp is running for each event received.  Used to stop
     the loop when we choose, since there's no way to just run one iteration.
   -------------------------------------------------------------------------- */
{
  int type = [theEvent type];
  NSWindow *window = [theEvent window];

  NSTRACE_WHEN (NSTRACE_GROUP_EVENTS, "[EmacsApp sendEvent:]");
  NSTRACE_MSG ("Type: %d", type);

#ifdef NS_IMPL_GNUSTEP
  // Keyboard events aren't propagated to file dialogs for some reason.
  if ([NSApp modalWindow] != nil &&
      (type == NSEventTypeKeyDown || type == NSEventTypeKeyUp || type == NSEventTypeFlagsChanged))
    {
      [[NSApp modalWindow] sendEvent: theEvent];
      return;
    }
#endif

  if (type == NSEventTypeApplicationDefined)
    {
      switch ([theEvent data2])
        {
#ifdef NS_IMPL_COCOA
        case NSAPP_DATA2_RUNASSCRIPT:
          ns_run_ascript ();
          [self stop: self];
          return;
#endif
        case NSAPP_DATA2_RUNFILEDIALOG:
          ns_run_file_dialog ();
          [self stop: self];
          return;
        }
    }

  if (type == NSEventTypeCursorUpdate && window == nil)
    {
      fputs ("Dropping external cursor update event.\n", stderr);
      return;
    }

  if (type == NSEventTypeApplicationDefined)
    {
      /* Events posted by ns_send_appdefined interrupt the run loop here.
         But, if a modal window is up, an appdefined can still come through,
         (e.g., from a makeKeyWindow event) but stopping self also stops the
         modal loop. Just defer it until later.  */
      if ([NSApp modalWindow] == nil)
        {
          last_appdefined_event_data = [theEvent data1];
          [self stop: self];
        }
      else
        {
          send_appdefined = YES;
        }
    }


#ifdef NS_IMPL_COCOA
  /* If no dialog and none of our frames have focus and it is a move, skip it.
     It is a mouse move in an auxiliary menu, i.e. on the top right on macOS,
     such as Wifi, sound, date or similar.
     This prevents "spooky" highlighting in the frame under the menu.  */
  if (type == NSEventTypeMouseMoved && [NSApp modalWindow] == nil)
    {
      struct ns_display_info *di;
      BOOL has_focus = NO;
      for (di = x_display_list; ! has_focus && di; di = di->next)
        has_focus = di->ns_focus_frame != 0;
      if (! has_focus)
        return;
    }
#endif

  NSTRACE_UNSILENCE();

  [super sendEvent:theEvent];

#if 0
#ifdef NS_IMPL_COCOA
  /* We have the problem that app-defined events get lost for an unknown
     reason. When that happens, Emacs still processes NS events, and no
     beach ball is displayed. But Emacs' own event loop does not gain
     control again and it doesn't react to input anymore.  */
  if ([NSApp modalWindow] != nil)
    return;

  static int count = 0;
  if (++count == 10)
    {
      count = 0;
      [self stop: self];
    }
#endif
#endif
}


- (void)showPreferencesWindow: (id)sender
{
  NSEvent *theEvent = [NSApp currentEvent];

  if (!emacs_event)
    return;
  emacs_event->kind = NS_NONKEY_EVENT;
  emacs_event->code = KEY_NS_SHOW_PREFS;
  emacs_event->modifiers = 0;
  EV_TRAILER (theEvent, SELECTED_FRAME ());
}


- (void)newFrame: (id)sender
{
  NSTRACE ("[EmacsApp newFrame:]");

  NSEvent *theEvent = [NSApp currentEvent];

  if (!emacs_event)
    return;
  emacs_event->kind = NS_NONKEY_EVENT;
  emacs_event->code = KEY_NS_NEW_FRAME;
  emacs_event->modifiers = 0;
  EV_TRAILER (theEvent, SELECTED_FRAME ());
}


/* Open a file (used by below, after going into queue read by ns_read_socket).  */
- (BOOL) openFile: (NSString *)fileName
{
  NSTRACE ("[EmacsApp openFile:]");

  NSEvent *theEvent = [NSApp currentEvent];

  if (!emacs_event)
    return NO;

  emacs_event->kind = NS_NONKEY_EVENT;
  emacs_event->code = KEY_NS_OPEN_FILE_LINE;
  ns_input_file = append2 (ns_input_file, [fileName lispString]);
  ns_input_line = Qnil; /* can be start or cons start,end */
  emacs_event->modifiers =0;
  EV_TRAILER (theEvent, SELECTED_FRAME ());

  return YES;
}

#ifdef NS_IMPL_GNUSTEP
- (void) updateMonitors: (NSNotification *) notification
{
  struct input_event ie;
  union buffered_input_event *ev;
  Lisp_Object new_monitors;

  EVENT_INIT (ie);

  new_monitors = Fns_display_monitor_attributes_list (Qnil);

  if (!NILP (Fequal (new_monitors, last_known_monitors)))
    return;

  last_known_monitors = new_monitors;

  ev = (kbd_store_ptr == kbd_buffer
	? kbd_buffer + KBD_BUFFER_SIZE - 1
	: kbd_store_ptr - 1);

  if (kbd_store_ptr != kbd_fetch_ptr
      && ev->ie.kind == MONITORS_CHANGED_EVENT)
    return;

  ie.kind = MONITORS_CHANGED_EVENT;
  XSETTERMINAL (ie.arg, x_display_list->terminal);

  kbd_buffer_store_event (&ie);
}
#endif

/* **************************************************************************

      EmacsApp delegate implementation

   ************************************************************************** */

- (void)applicationDidFinishLaunching: (NSNotification *)notification
/* --------------------------------------------------------------------------
     When application is loaded, terminate event loop in ns_term_init.
   -------------------------------------------------------------------------- */
{
  NSTRACE ("[EmacsApp applicationDidFinishLaunching:]");

#ifdef NS_IMPL_GNUSTEP
  ((EmacsApp *)self)->applicationDidFinishLaunchingCalled = YES;
#endif
  [NSApp setServicesProvider: NSApp];

  [self antialiasThresholdDidChange:nil];
#ifdef NS_IMPL_COCOA
  [[NSNotificationCenter defaultCenter]
    addObserver:self
       selector:@selector(antialiasThresholdDidChange:)
	   name:NSAntialiasThresholdChangedNotification
	 object:nil];
#endif

#ifdef NS_IMPL_COCOA
  /* Some functions/methods in CoreFoundation/Foundation increase the
     maximum number of open files for the process in their first call.
     We make dummy calls to them and then reduce the resource limit
     here, since pselect cannot handle file descriptors that are
     greater than or equal to FD_SETSIZE.  */
  CFSocketGetTypeID ();
  CFFileDescriptorGetTypeID ();
  [[NSFileHandle alloc] init];
  struct rlimit rlim;
  if (getrlimit (RLIMIT_NOFILE, &rlim) == 0
      && rlim.rlim_cur > FD_SETSIZE)
    {
      rlim.rlim_cur = FD_SETSIZE;
      setrlimit (RLIMIT_NOFILE, &rlim);
    }
  if ([NSApp activationPolicy] == NSApplicationActivationPolicyProhibited) {
    /* Set the app's activation policy to regular when we run outside
       of a bundle.  This is already done for us by Info.plist when we
       run inside a bundle.  */
    [NSApp setActivationPolicy:NSApplicationActivationPolicyRegular];
    [NSApp setApplicationIconImage:
	     [EmacsImage
	       allocInitFromFile:
		 build_string("icons/hicolor/128x128/apps/emacs.png")]];
  }
#endif

  ns_send_appdefined (-2);
}

- (void)antialiasThresholdDidChange:(NSNotification *)notification
{
#ifdef NS_IMPL_COCOA
  macfont_update_antialias_threshold ();
#endif
}


/* Termination sequences:
    C-x C-c:
    Cmd-Q:
    MenuBar | File | Exit:
    Select Quit from App menubar:
        -terminate
	KEY_NS_POWER_OFF, (save-buffers-kill-emacs)
	ns_term_shutdown()

    Select Quit from Dock menu:
    Logout attempt:
        -appShouldTerminate
          Cancel -> Nothing else
          Accept ->

	  -terminate
	  KEY_NS_POWER_OFF, (save-buffers-kill-emacs)
	  ns_term_shutdown()

*/

- (BOOL) applicationSupportsSecureRestorableState: (NSApplication *)app
{
  return YES;
}

- (void) terminate: (id)sender
{
  struct input_event ie;
  struct frame *f;

  NSTRACE ("[EmacsApp terminate:]");

  f = SELECTED_FRAME ();
  EVENT_INIT (ie);

  ie.kind = NS_NONKEY_EVENT;
  ie.code = KEY_NS_POWER_OFF;
  ie.arg = Qt; /* mark as non-key event */
  XSETFRAME (ie.frame_or_window, f);

  kbd_buffer_store_event (&ie);
}

static bool
runAlertPanel(NSString *title,
              NSString *msgFormat,
              NSString *defaultButton,
              NSString *alternateButton)
{
#ifdef NS_IMPL_GNUSTEP
  return NSRunAlertPanel(title, msgFormat, defaultButton, alternateButton, nil)
    == NSAlertDefaultReturn;
#else
  NSAlert *alert = [[NSAlert alloc] init];
  [alert setAlertStyle: NSAlertStyleCritical];
  [alert setMessageText: msgFormat];
  [alert addButtonWithTitle: defaultButton];
  [alert addButtonWithTitle: alternateButton];
  NSInteger ret = [alert runModal];
  [alert release];
  return ret == NSAlertFirstButtonReturn;
#endif
}


- (NSApplicationTerminateReply)applicationShouldTerminate: (id)sender
{
  NSTRACE ("[EmacsApp applicationShouldTerminate:]");

  bool ret;

  if (NILP (ns_confirm_quit)) //   || ns_shutdown_properly  --> TO DO
    return NSTerminateNow;

  ret = runAlertPanel(ns_app_name,
		      @"Exit requested.  Would you like to Save Buffers and Exit, or Cancel the request?",
		      @"Save Buffers and Exit", @"Cancel");

  return ret ? NSTerminateNow : NSTerminateCancel;
}

static int
not_in_argv (NSString *arg)
{
  int k;
  const char *a = [arg UTF8String];
  for (k = 1; k < initial_argc; ++k)
    if (strcmp (a, initial_argv[k]) == 0) return 0;
  return 1;
}

/* Notification from the Workspace to open a file.  */
- (BOOL)application: sender openFile: (NSString *)file
{
  if (ns_do_open_file || not_in_argv (file))
    [ns_pending_files addObject: file];
  return YES;
}


/* Open a file as a temporary file.  */
- (BOOL)application: sender openTempFile: (NSString *)file
{
  if (ns_do_open_file || not_in_argv (file))
    [ns_pending_files addObject: file];
  return YES;
}


/* Notification from the Workspace to open a file noninteractively (?).  */
- (BOOL)application: sender openFileWithoutUI: (NSString *)file
{
  if (ns_do_open_file || not_in_argv (file))
    [ns_pending_files addObject: file];
  return YES;
}

/* Notification from the Workspace to open multiple files.  */
- (void)application: sender openFiles: (NSArray *)fileList
{
  NSEnumerator *files = [fileList objectEnumerator];
  NSString *file;
  /* Don't open files from the command line unconditionally,
     Cocoa parses the command line wrong, --option value tries to open value
     if --option is the last option.  */
  while ((file = [files nextObject]) != nil)
    if (ns_do_open_file || not_in_argv (file))
      [ns_pending_files addObject: file];

  [self replyToOpenOrPrint: NSApplicationDelegateReplySuccess];

}


/* Handle dock menu requests.  */
- (NSMenu *)applicationDockMenu: (NSApplication *) sender
{
  return dockMenu;
}


/* TODO: these may help w/IO switching between terminal and NSApp.  */
- (void)applicationWillBecomeActive: (NSNotification *)notification
{
  NSTRACE ("[EmacsApp applicationWillBecomeActive:]");
  // ns_app_active=YES;
}

- (void)applicationDidBecomeActive: (NSNotification *)notification
{
  NSTRACE ("[EmacsApp applicationDidBecomeActive:]");

#ifdef NS_IMPL_GNUSTEP
  if (! applicationDidFinishLaunchingCalled)
    [self applicationDidFinishLaunching:notification];
#endif
  // ns_app_active=YES;

  ns_update_auto_hide_menu_bar ();
  // No constraining takes place when the application is not active.
  ns_constrain_all_frames ();
}
- (void)applicationDidResignActive: (NSNotification *)notification
{
  NSTRACE ("[EmacsApp applicationDidResignActive:]");

  // ns_app_active=NO;
  ns_send_appdefined (-1);
}



/* ==========================================================================

    EmacsApp aux handlers for managing event loop

   ========================================================================== */


- (void)timeout_handler: (NSTimer *)timedEntry
/* --------------------------------------------------------------------------
     The timeout specified to ns_select has passed.
   -------------------------------------------------------------------------- */
{
  /* NSTRACE ("timeout_handler"); */
  ns_send_appdefined (-2);
}

- (void)sendFromMainThread:(id)unused
{
  ns_send_appdefined (nextappdefined);
}

- (void)fd_handler:(id)unused
/* --------------------------------------------------------------------------
     Check data waiting on file descriptors and terminate if so.
   -------------------------------------------------------------------------- */
{
  int result;
  int waiting = 1, nfds;
  char c;

  fd_set readfds, writefds, *wfds;
  struct timespec timeout, *tmo;
  NSAutoreleasePool *pool = nil;

  /* NSTRACE ("fd_handler"); */

  for (;;)
    {
      [pool release];
      pool = [[NSAutoreleasePool alloc] init];

      if (waiting)
        {
          fd_set fds;
          FD_ZERO (&fds);
          FD_SET (selfds[0], &fds);
          result = pselect (selfds[0]+1, &fds, NULL, NULL, NULL, NULL);
          if (result > 0 && read (selfds[0], &c, 1) == 1 && c == 'g')
	    waiting = 0;
        }
      else
        {
          pthread_mutex_lock (&select_mutex);
          nfds = select_nfds;

          if (select_valid & SELECT_HAVE_READ)
            readfds = select_readfds;
          else
            FD_ZERO (&readfds);

          if (select_valid & SELECT_HAVE_WRITE)
            {
              writefds = select_writefds;
              wfds = &writefds;
            }
          else
            wfds = NULL;
          if (select_valid & SELECT_HAVE_TMO)
            {
              timeout = select_timeout;
              tmo = &timeout;
            }
          else
            tmo = NULL;

          pthread_mutex_unlock (&select_mutex);

          FD_SET (selfds[0], &readfds);
          if (selfds[0] >= nfds) nfds = selfds[0]+1;

          result = pselect (nfds, &readfds, wfds, NULL, tmo, NULL);

          if (result == 0)
            ns_send_appdefined (-2);
          else if (result > 0)
            {
              if (FD_ISSET (selfds[0], &readfds))
                {
                  if (read (selfds[0], &c, 1) == 1 && c == 's')
		    waiting = 1;
                }
              else
                {
                  pthread_mutex_lock (&select_mutex);
                  if (select_valid & SELECT_HAVE_READ)
                    select_readfds = readfds;
                  if (select_valid & SELECT_HAVE_WRITE)
                    select_writefds = writefds;
                  if (select_valid & SELECT_HAVE_TMO)
                    select_timeout = timeout;
                  pthread_mutex_unlock (&select_mutex);

                  ns_send_appdefined (result);
                }
            }
          waiting = 1;
        }
    }
}



/* ==========================================================================

    Service provision

   ========================================================================== */

/* Called from system: queue for next pass through event loop.  */
- (void)requestService: (NSPasteboard *)pboard
              userData: (NSString *)userData
                 error: (NSString **)error
{
  [ns_pending_service_names addObject: userData];
  [ns_pending_service_args addObject: [NSString stringWithLispString:ns_string_from_pasteboard (pboard)]];
}


/* Called from ns_read_socket to clear queue.  */
- (BOOL)fulfillService: (NSString *)name withArg: (NSString *)arg
{
  NSEvent *theEvent = [NSApp currentEvent];

  NSTRACE ("[EmacsApp fulfillService:withArg:]");

  if (!emacs_event)
    return NO;

  emacs_event->kind = NS_NONKEY_EVENT;
  emacs_event->code = KEY_NS_SPI_SERVICE_CALL;
  ns_input_spi_name = [name lispString];
  ns_input_spi_arg = [arg lispString];
  emacs_event->modifiers = EV_MODIFIERS (theEvent);
  EV_TRAILER (theEvent, SELECTED_FRAME ());

  return YES;
}


@end  /* EmacsApp */

static Lisp_Object
ns_font_desc_to_font_spec (NSFontDescriptor *desc, NSFont *font)
{
  NSFontSymbolicTraits traits = [desc symbolicTraits];
  NSDictionary *dict = [desc objectForKey: NSFontTraitsAttribute];
  NSString *family = [font familyName];
  Lisp_Object lwidth, lslant, lweight, lheight;
  NSNumber *tem;

  lwidth = Qnil;
  lslant = Qnil;
  lweight = Qnil;
  lheight = Qnil;

  if (traits & NSFontBoldTrait)
    lweight = Qbold;

  if (traits & NSFontItalicTrait)
    lslant = Qitalic;

  if (traits & NSFontCondensedTrait)
    lwidth = Qcondensed;
  else if (traits & NSFontExpandedTrait)
    lwidth = Qexpanded;

  if (dict != nil)
    {
      tem = [dict objectForKey: NSFontSlantTrait];

      if (tem != nil)
	lslant = ([tem floatValue] > 0
		  ? Qitalic : ([tem floatValue] < 0
			       ? Qreverse_italic
			       : Qnormal));

      tem = [dict objectForKey: NSFontWeightTrait];

#ifdef NS_IMPL_GNUSTEP
      if (tem != nil)
	lweight = ([tem floatValue] > 0
		   ? Qbold : ([tem floatValue] < -0.4f
			      ? Qlight : Qnormal));
#else
      if (tem != nil)
	{
	  if ([tem floatValue] >= 0.4)
	    lweight = Qbold;
	  else if ([tem floatValue] >= 0.24)
	    lweight = Qmedium;
	  else if ([tem floatValue] >= 0)
	    lweight = Qnormal;
	  else if ([tem floatValue] >= -0.24)
	    lweight = Qsemi_light;
	  else
	    lweight = Qlight;
	}
#endif

      tem = [dict objectForKey: NSFontWidthTrait];

      if (tem != nil)
	lwidth = ([tem floatValue] > 0
		  ? Qexpanded : ([tem floatValue] < 0
				 ? Qcondensed : Qnormal));
    }

  lheight = make_float ([font pointSize]);

  return CALLN (Ffont_spec,
		QCwidth, lwidth, QCslant, lslant,
		QCweight, lweight, QCsize, lheight,
		QCfamily, (family
			   ? [family lispString]
			   : Qnil));
}

#ifdef NS_IMPL_COCOA
static NSView *
ns_create_font_panel_buttons (id target, SEL select, SEL cancel_action)
{
  NSMatrix *matrix;
  NSButtonCell *prototype;
  NSSize cell_size;
  NSRect frame;
  NSButtonCell *cancel, *ok;

  prototype = [[NSButtonCell alloc] init];
  [prototype setBezelStyle: NSBezelStyleRounded];
  [prototype setTitle: @"Cancel"];
  cell_size = [prototype cellSize];
  frame = NSMakeRect (0, 0, cell_size.width * 2,
		      cell_size.height);
  matrix = [[NSMatrix alloc] initWithFrame: frame
				      mode: NSTrackModeMatrix
				 prototype: prototype
			      numberOfRows: 1
			   numberOfColumns: 2];
  [prototype release];

  ok = (NSButtonCell *) [matrix cellAtRow: 0 column: 0];
  cancel = (NSButtonCell *) [matrix cellAtRow: 0 column: 1];

  [ok setTitle: @"OK"];
  [ok setTarget: target];
  [ok setAction: select];
  [ok setButtonType: NSButtonTypeMomentaryPushIn];

  [cancel setTitle: @"Cancel"];
  [cancel setTarget: target];
  [cancel setAction: cancel_action];
  [cancel setButtonType: NSButtonTypeMomentaryPushIn];

  [matrix selectCell: ok];

  return matrix;
}
#endif

/* ==========================================================================

    EmacsView implementation

   ========================================================================== */


@implementation EmacsView

- (void)windowDidEndLiveResize:(NSNotification *)notification
{
  [self updateFramePosition];
}

/* Needed to inform when window closed from lisp.  */
- (void) setWindowClosing: (BOOL)closing
{
  NSTRACE ("[EmacsView setWindowClosing:%d]", closing);

  windowClosing = closing;
}


- (void)dealloc
{
  NSTRACE ("[EmacsView dealloc]");

  /* Clear the view resize notification.  */
  [[NSNotificationCenter defaultCenter]
    removeObserver:self
              name:NSViewFrameDidChangeNotification
            object:nil];

  if (fs_state == FULLSCREEN_BOTH)
    [nonfs_window release];

#ifdef HAVE_MPS
  igc_xfree (emacsframe);
#else
  xfree (emacsframe);
#endif

  [super dealloc];
}


/* Called on font panel selection.  */
- (void) changeFont: (id) sender
{
  struct font *font = FRAME_OUTPUT_DATA (*emacsframe)->font;
  NSFont *nsfont;

#ifdef NS_IMPL_GNUSTEP
  nsfont = ((struct nsfont_info *) font)->nsfont;
#else
  nsfont = (NSFont *) macfont_get_nsctfont (font);
#endif

  if (!font_panel_active)
    return;

  if (font_panel_result)
    [font_panel_result release];

  font_panel_result = (NSFont *) [sender convertFont: nsfont];

  if (font_panel_result)
    [font_panel_result retain];

#ifndef NS_IMPL_COCOA
  font_panel_active = NO;
  [NSApp stop: self];
#endif
}

#ifdef NS_IMPL_COCOA
- (void) noteUserSelectedFont
{
  font_panel_active = NO;

  /* If no font was previously selected, use the currently selected
     font.  */

  if (!font_panel_result && FRAME_FONT (*emacsframe))
    {
      font_panel_result
	= macfont_get_nsctfont (FRAME_FONT (*emacsframe));

      if (font_panel_result)
	[font_panel_result retain];
    }

  [NSApp stop: self];
}

- (void) noteUserCancelledSelection
{
  font_panel_active = NO;

  if (font_panel_result)
    [font_panel_result release];
  font_panel_result = nil;

  [NSApp stop: self];
}
#endif

- (Lisp_Object) showFontPanel
{
  id fm = [NSFontManager sharedFontManager];
  struct font *font = FRAME_OUTPUT_DATA (*emacsframe)->font;
  NSFont *nsfont, *result;
  struct timespec timeout;
#ifdef NS_IMPL_COCOA
  NSView *buttons;
  BOOL canceled;
#endif

#ifdef NS_IMPL_GNUSTEP
  nsfont = ((struct nsfont_info *) font)->nsfont;
#else
  nsfont = (NSFont *) macfont_get_nsctfont (font);
#endif

#ifdef NS_IMPL_COCOA
  buttons
    = ns_create_font_panel_buttons (self,
				    @selector (noteUserSelectedFont),
				    @selector (noteUserCancelledSelection));
  [[fm fontPanel: YES] setAccessoryView: buttons];
  [buttons release];
#endif

  [fm setSelectedFont: nsfont isMultiple: NO];
  [fm orderFrontFontPanel: NSApp];

  font_panel_active = YES;
  timeout = make_timespec (0, 100000000);

  block_input ();
  while (font_panel_active
#ifdef NS_IMPL_COCOA
	 && (canceled = [[fm fontPanel: YES] isVisible])
#else
	 && [[fm fontPanel: YES] isVisible]
#endif
	 )
    ns_select_1 (0, NULL, NULL, NULL, &timeout, NULL, YES);
  unblock_input ();

  if (font_panel_result)
    [font_panel_result autorelease];

#ifdef NS_IMPL_COCOA
  if (!canceled)
    font_panel_result = nil;
#endif

  result = font_panel_result;
  font_panel_result = nil;

  [[fm fontPanel: YES] setIsVisible: NO];
  font_panel_active = NO;

  if (result)
    return ns_font_desc_to_font_spec ([result fontDescriptor],
				      result);

  return Qnil;
}

- (BOOL)acceptsFirstResponder
{
  NSTRACE ("[EmacsView acceptsFirstResponder]");
  return YES;
}

/* Tell NS we want to accept clicks that activate the window */
- (BOOL)acceptsFirstMouse:(NSEvent *)theEvent
{
  NSTRACE_MSG ("First mouse event: type=%ld, clickCount=%ld",
               [theEvent type], [theEvent clickCount]);
  return ns_click_through;
}
- (void)resetCursorRects
{
  NSRect visible = [self visibleRect];
  NSCursor *currentCursor = FRAME_POINTER_TYPE (*emacsframe);
  NSTRACE ("[EmacsView resetCursorRects]");

  if (currentCursor == nil)
    currentCursor = [NSCursor arrowCursor];

  if (!NSIsEmptyRect (visible))
    [self addCursorRect: visible cursor: currentCursor];

#if defined (NS_IMPL_GNUSTEP) || MAC_OS_X_VERSION_MIN_REQUIRED < 101300
#if MAC_OS_X_VERSION_MAX_ALLOWED >= 101300
  if ([currentCursor respondsToSelector: @selector(setOnMouseEntered)])
#endif
    [currentCursor setOnMouseEntered: YES];
#endif
}



/*****************************************************************************/
/* Keyboard handling.  */
#define NS_KEYLOG 0

- (void)keyDown: (NSEvent *)theEvent
{
  Mouse_HLInfo *hlinfo = MOUSE_HL_INFO (*emacsframe);
  int code;
  unsigned fnKeysym = 0;
  static NSMutableArray *nsEvArray;
  unsigned int flags = [theEvent modifierFlags];

  NSTRACE ("[EmacsView keyDown:]");

  /* Rhapsody and macOS give up and down events for the arrow keys.  */
  if ([theEvent type] != NSEventTypeKeyDown)
    return;

  if (!emacs_event)
    return;

 if (![[self window] isKeyWindow]
     && [[theEvent window] isKindOfClass: [EmacsWindow class]]
     /* We must avoid an infinite loop here.  */
     && (EmacsView *)[[theEvent window] delegate] != self)
   {
     /* XXX: There is an occasional condition in which, when Emacs display
         updates a different frame from the current one, and temporarily
         selects it, then processes some interrupt-driven input
         (dispnew.c:3878), OS will send the event to the correct NSWindow, but
         for some reason that window has its first responder set to the NSView
         most recently updated (I guess), which is not the correct one.  */
     [(EmacsView *)[[theEvent window] delegate] keyDown: theEvent];
     return;
   }

  if (nsEvArray == nil)
    nsEvArray = [[NSMutableArray alloc] initWithCapacity: 1];

  [NSCursor setHiddenUntilMouseMoves:! NILP (Vmake_pointer_invisible)];

  if (!hlinfo->mouse_face_hidden
      && FIXNUMP (Vmouse_highlight)
      && !EQ ((*emacsframe)->tab_bar_window, hlinfo->mouse_face_window))
    {
      clear_mouse_face (hlinfo);
      hlinfo->mouse_face_hidden = true;
    }

  if (!processingCompose)
    {
      /* FIXME: What should happen for key sequences with more than
         one character?  */
      code = ([[theEvent charactersIgnoringModifiers] length] == 0) ?
        0 : [[theEvent charactersIgnoringModifiers] characterAtIndex: 0];

      /* Is it a "function key"?  */
      /* Note: Sometimes a plain key will have the NSEventModifierFlagNumericPad
         flag set (this is probably a bug in the OS).  */
      if (code < 0x00ff && (flags&NSEventModifierFlagNumericPad))
        {
          fnKeysym = ns_convert_key ([theEvent keyCode] | NSEventModifierFlagNumericPad);
        }
      if (fnKeysym == 0)
        {
          fnKeysym = ns_convert_key (code);
        }

      if (fnKeysym)
        {
          /* COUNTERHACK: map 'Delete' on upper-right main KB to 'Backspace',
             because Emacs treats Delete and KP-Delete same (in simple.el).  */
          if ((fnKeysym == 0xFFFF && [theEvent keyCode] == 0x33)
#ifdef NS_IMPL_GNUSTEP
              /*  GNUstep uses incompatible keycodes, even for those that are
                  supposed to be hardware independent.  Just check for delete.
                  Keypad delete does not have keysym 0xFFFF.
                  See https://savannah.gnu.org/bugs/?25395  */
              || (fnKeysym == 0xFFFF && code == 127)
#endif
            )
            code = 0xFF08; /* backspace */
          else
            code = fnKeysym;

          /* Function keys (such as the F-keys, arrow keys, etc.) set
             modifiers as though the fn key has been pressed when it
             hasn't.  Also some combinations of fn and a function key
             return a different key than was pressed (e.g. fn-<left>
             gives <home>).  We need to unset the fn key flag in these
             cases.  */
          flags &= ~NS_FUNCTION_KEY_MASK;
        }

      /* The ⌘ and ⌥ modifiers can be either shift-like (for alternate
         character input) or control-like (as command prefix).  If we
         have only shift-like modifiers, then we should use the
         translated characters (returned by the characters method); if
         we have only control-like modifiers, then we should use the
         untranslated characters (returned by the
         charactersIgnoringModifiers method).  An annoyance happens if
         we have both shift-like and control-like modifiers because
         the NSEvent API doesn’t let us ignore only some modifiers.
         In that case we use UCKeyTranslate (ns_get_shifted_character)
         to look up the correct character.  */

      /* EV_MODIFIERS2 uses parse_solitary_modifier on all known
         modifier keys, which returns 0 for shift-like modifiers.
         Therefore its return value is the set of control-like
         modifiers.  */
      Lisp_Object kind = fnKeysym ? QCfunction : QCordinary;
      emacs_event->modifiers = EV_MODIFIERS2 (flags, kind);

#ifndef NS_IMPL_GNUSTEP
      if (NS_KEYLOG)
	fprintf (stderr,
		 "keyDown: code = %x\tfnKey = %x\tflags = %x\tmods = "
		 "%x\n",
		 (unsigned int) code, (unsigned int) fnKeysym,
		 (unsigned int) flags,
		 (unsigned int) emacs_event->modifiers);
#endif

      /* If it was a function key or had control-like modifiers, pass
         it directly to Emacs.  */
      if (fnKeysym || (emacs_event->modifiers
                       && (emacs_event->modifiers != shift_modifier)
                       && [[theEvent charactersIgnoringModifiers] length] > 0))
        {
          emacs_event->kind = NON_ASCII_KEYSTROKE_EVENT;
          /* FIXME: What are the next four lines supposed to do?  */
          if (code < 0x20)
            code |= (1<<28)|(3<<16);
          else if (code == 0x7f)
            code |= (1<<28)|(3<<16);
          else if (!fnKeysym)
            {
#ifdef NS_IMPL_COCOA
              /* We potentially have both shift- and control-like
                 modifiers in use, so find the correct character
                 ignoring any control-like ones.  */
              code = ns_get_shifted_character (theEvent);
#endif

              /* FIXME: This seems wrong, characters in the range
                 [0x80, 0xFF] are not ASCII characters.  Can’t we just
                 use MULTIBYTE_CHAR_KEYSTROKE_EVENT here for all kinds
                 of characters?  */
              emacs_event->kind = code > 0xFF
                ? MULTIBYTE_CHAR_KEYSTROKE_EVENT : ASCII_KEYSTROKE_EVENT;
            }

          emacs_event->code = code;
          EV_TRAILER (theEvent, *emacsframe);
          processingCompose = NO;
          return;
        }
    }

  /* If we get here, a non-function key without control-like modifiers
     was hit.  Use interpretKeyEvents, which in turn will call
     insertText; see
     https://developer.apple.com/library/mac/documentation/Cocoa/Conceptual/EventOverview/HandlingKeyEvents/HandlingKeyEvents.html.  */

  if (NS_KEYLOG && !processingCompose)
    fputs ("keyDown: Begin compose sequence.\n", stderr);

  /* FIXME: interpretKeyEvents doesn’t seem to send insertText if ⌘ is
     used as shift-like modifier, at least on El Capitan.  Mask it
     out.  This shouldn’t be needed though; we should figure out what
     the correct way of handling ⌘ is.  */
  if ([theEvent modifierFlags] & NSEventModifierFlagCommand)
    theEvent = [NSEvent keyEventWithType:[theEvent type]
                                location:[theEvent locationInWindow]
                           modifierFlags:[theEvent modifierFlags] & ~NSEventModifierFlagCommand
                               timestamp:[theEvent timestamp]
                            windowNumber:[theEvent windowNumber]
                                 context:nil
                              characters:[theEvent characters]
                        charactersIgnoringModifiers:[theEvent charactersIgnoringModifiers]
                               isARepeat:[theEvent isARepeat]
                                 keyCode:[theEvent keyCode]];

  processingCompose = YES;
  /* FIXME: Use [NSArray arrayWithObject:theEvent]?  */
  [nsEvArray addObject: theEvent];
  [self interpretKeyEvents: nsEvArray];
  [nsEvArray removeObject: theEvent];
}

/***********************************************************************
			   NSTextInputClient
 ***********************************************************************/

#ifdef NS_IMPL_COCOA

- (void) insertText: (id) string
   replacementRange: (NSRange) replacementRange
{
  if ([string isKindOfClass:[NSAttributedString class]])
    string = [string string];
  [self unmarkText];
  [self insertText:string];
}

- (void) setMarkedText: (id) string
	 selectedRange: (NSRange) selectedRange
      replacementRange: (NSRange) replacementRange
{
  [self setMarkedText: string selectedRange: selectedRange];
}

- (nullable NSAttributedString *)
  attributedSubstringForProposedRange: (NSRange) range
			  actualRange: (nullable NSRangePointer) actualRange
{
  return nil;
}

- (NSRect) firstRectForCharacterRange: (NSRange) range
			  actualRange: (nullable NSRangePointer) actualRange
{
  return [self firstRectForCharacterRange: range];
}

#endif /* NS_IMPL_COCOA */

/***********************************************************************
			      NSTextInput
 ***********************************************************************/

/* <NSTextInput> implementation (called through [super interpretKeyEvents:]).  */

/* <NSTextInput>: called when done composing;
   NOTE: also called when we delete over working text, followed
   immediately by doCommandBySelector: deleteBackward:  */
- (void)insertText: (id)aString
{
  NSString *s;
  NSUInteger len;

  NSTRACE ("[EmacsView insertText:]");

  if ([aString isKindOfClass:[NSAttributedString class]])
    s = [aString string];
  else
    s = aString;

  len = [s length];

  if (NS_KEYLOG)
    NSLog (@"insertText '%@'\tlen = %lu", aString, (unsigned long) len);
  processingCompose = NO;

  if (!emacs_event)
    return;

  /* First, clear any working text.  */
  if (workingText != nil)
    [self deleteWorkingText];

  /* It might be preferable to use getCharacters:range: below,
     cf. https://developer.apple.com/library/content/documentation/Cocoa/Conceptual/CocoaPerformance/Articles/StringDrawing.html#//apple_ref/doc/uid/TP40001445-112378.
     However, we probably can't use SAFE_NALLOCA here because it might
     exit nonlocally.  */

  /* Now insert the string as keystrokes.  */
  for (NSUInteger i = 0; i < len; i++)
    {
      NSUInteger code = [s characterAtIndex:i];
      if (UTF_16_HIGH_SURROGATE_P (code) && i < len - 1)
        {
          unichar low = [s characterAtIndex:i + 1];
          if (UTF_16_LOW_SURROGATE_P (low))
            {
              code = surrogates_to_codepoint (low, code);
              ++i;
            }
        }
      /* TODO: still need this?  */
      if (code == 0x2DC)
        code = '~'; /* 0x7E */
      if (code != 32) /* Space */
        emacs_event->modifiers = 0;
      emacs_event->kind
	= code > 0xFF ? MULTIBYTE_CHAR_KEYSTROKE_EVENT : ASCII_KEYSTROKE_EVENT;
      emacs_event->code = code;
      EV_TRAILER ((id)nil, *emacsframe);
    }
}


/* <NSTextInput>: inserts display of composing characters.  */
- (void)setMarkedText: (id)aString selectedRange: (NSRange)selRange
{
  NSString *str = [aString respondsToSelector: @selector (string)] ?
    [aString string] : aString;

  NSTRACE ("[EmacsView setMarkedText:selectedRange:]");

  if (NS_KEYLOG)
    NSLog (@"setMarkedText '%@' len =%lu range %lu from %lu",
           str, (unsigned long)[str length],
           (unsigned long)selRange.length,
           (unsigned long)selRange.location);

  if ([str length] == 0)
    {
      [self deleteWorkingText];
      return;
    }

  if (!emacs_event)
    return;

  processingCompose = YES;
  [workingText release];
  workingText = [str copy];
  ns_working_text = [workingText lispString];

  emacs_event->kind = NS_TEXT_EVENT;
  emacs_event->code = KEY_NS_PUT_WORKING_TEXT;
  EV_TRAILER ((id)nil, *emacsframe);
}


/* Delete display of composing characters [not in <NSTextInput>].  */
- (void)deleteWorkingText
{
  NSTRACE ("[EmacsView deleteWorkingText]");

  if (workingText == nil)
    return;
  if (NS_KEYLOG)
    NSLog(@"deleteWorkingText len =%lu\n", (unsigned long)[workingText length]);
  [workingText release];
  workingText = nil;
  processingCompose = NO;

  if (!emacs_event)
    return;

  emacs_event->kind = NS_TEXT_EVENT;
  emacs_event->code = KEY_NS_UNPUT_WORKING_TEXT;
  EV_TRAILER ((id)nil, *emacsframe);
}


- (BOOL)hasMarkedText
{
  NSTRACE ("[EmacsView hasMarkedText]");

  return workingText != nil;
}


- (NSRange)markedRange
{
  NSTRACE ("[EmacsView markedRange]");

  NSRange rng = workingText != nil
    ? NSMakeRange (0, [workingText length]) : NSMakeRange (NSNotFound, 0);
  if (NS_KEYLOG)
    NSLog (@"markedRange request");
  return rng;
}


- (void)unmarkText
{
  NSTRACE ("[EmacsView unmarkText]");

  if (NS_KEYLOG)
    NSLog (@"unmark (accept) text");
  [self deleteWorkingText];
  processingCompose = NO;
}

static Lisp_Object
ns_in_echo_area_1 (void *ptr)
{
  const specpdl_ref count = SPECPDL_INDEX ();
  specbind (Qinhibit_quit, Qt);
  const Lisp_Object in_echo_area = safe_calln (Qns_in_echo_area);
  return unbind_to (count, in_echo_area);
}

static Lisp_Object
ns_in_echo_area_2 (enum nonlocal_exit exit, Lisp_Object error)
{
  return Qnil;
}

static bool
ns_in_echo_area (void)
{
  Lisp_Object in_echo_area;

  in_echo_area
    = internal_catch_all (ns_in_echo_area_1, NULL,
			  ns_in_echo_area_2);

  return !NILP (in_echo_area);
}

/* Used to position char selection windows, etc.  */
- (NSRect)firstRectForCharacterRange: (NSRange)theRange
{
  NSRect rect;
  NSPoint pt;
  struct window *win;

  NSTRACE ("[EmacsView firstRectForCharacterRange:]");

  if (NS_KEYLOG)
    NSLog (@"firstRectForCharRange request");

  if (WINDOWP (echo_area_window) && ns_in_echo_area ())
    win = XWINDOW (echo_area_window);
  else
    win = XWINDOW (FRAME_SELECTED_WINDOW (*emacsframe));

  rect.size.width = theRange.length * FRAME_COLUMN_WIDTH (*emacsframe);
  rect.size.height = FRAME_LINE_HEIGHT (*emacsframe);
  pt.x = WINDOW_TEXT_TO_FRAME_PIXEL_X (win, win->phys_cursor.x);
  pt.y = WINDOW_TO_FRAME_PIXEL_Y (win, win->phys_cursor.y
                                       +FRAME_LINE_HEIGHT (*emacsframe));

  pt = [self convertPoint: pt toView: nil];

#if MAC_OS_X_VERSION_MAX_ALLOWED >= 1070
#if MAC_OS_X_VERSION_MIN_REQUIRED < 1070
  if ([[self window] respondsToSelector: @selector(convertRectToScreen:)])
    {
#endif
      rect.origin = pt;
      rect = [(EmacsWindow *) [self window] convertRectToScreen: rect];
#if MAC_OS_X_VERSION_MIN_REQUIRED < 1070
    }
  else
#endif
#endif /* MAC_OS_X_VERSION_MAX_ALLOWED >= 1070 */
#if MAC_OS_X_VERSION_MIN_REQUIRED < 1070 \
  || defined (NS_IMPL_GNUSTEP)
    {
      pt = [[self window] convertBaseToScreen: pt];
      rect.origin = pt;
    }
#endif

  return rect;
}


- (NSInteger)conversationIdentifier
{
  return (NSInteger)self;
}


- (void)doCommandBySelector: (SEL)aSelector
{
  NSTRACE ("[EmacsView doCommandBySelector:]");

  if (NS_KEYLOG)
    NSLog (@"doCommandBySelector: %@", NSStringFromSelector (aSelector));

  processingCompose = NO;
  if (aSelector == @selector (deleteBackward:))
    {
      /* Happens when user backspaces over an ongoing composition:
         throw a 'delete' into the event queue.  */
      if (!emacs_event)
        return;
      emacs_event->kind = NON_ASCII_KEYSTROKE_EVENT;
      emacs_event->code = 0xFF08;
      EV_TRAILER ((id)nil, *emacsframe);
    }
}

- (NSArray *)validAttributesForMarkedText
{
  static NSArray *arr = nil;
  if (arr == nil) arr = [NSArray new];
 /* [[NSArray arrayWithObject: NSUnderlineStyleAttributeName] retain]; */
  return arr;
}

- (NSRange)selectedRange
{
  if (NS_KEYLOG)
    NSLog (@"selectedRange request");

  struct window *w = XWINDOW (FRAME_SELECTED_WINDOW (*emacsframe));
  struct buffer *buf = XBUFFER (w->contents);
  ptrdiff_t point = BUF_PT (buf);

  if (NILP (BVAR (buf, mark_active)))
    {
      NSUInteger selection_location = point - BUF_BEGV (buf);
      return NSMakeRange (selection_location, 0);
    }

  ptrdiff_t mark = marker_position (BVAR (buf, mark));
  ptrdiff_t region_start = min (point, mark);
  ptrdiff_t region_end = max (point, mark);
  NSUInteger selection_location = region_start - BUF_BEGV (buf);
  NSUInteger selection_length = region_end - region_start;

  return NSMakeRange (selection_location, selection_length);
}

#if defined (NS_IMPL_COCOA) || GNUSTEP_GUI_MAJOR_VERSION > 0 || \
    GNUSTEP_GUI_MINOR_VERSION > 22
- (NSUInteger)characterIndexForPoint: (NSPoint)thePoint
#else
- (unsigned int)characterIndexForPoint: (NSPoint)thePoint
#endif
{
  if (NS_KEYLOG)
    NSLog (@"characterIndexForPoint request");
  return 0;
}

- (NSAttributedString *)attributedSubstringFromRange: (NSRange)theRange
{
  static NSAttributedString *str = nil;
  if (str == nil) str = [NSAttributedString new];
  if (NS_KEYLOG)
    NSLog (@"attributedSubstringFromRange request");
  return str;
}

/* End <NSTextInput> implementation.  */
/*****************************************************************************/


/* This is what happens when the user presses a mouse button.  */
- (void)mouseDown: (NSEvent *)theEvent
{
  struct ns_display_info *dpyinfo = FRAME_DISPLAY_INFO (*emacsframe);
  NSPoint p = [self convertPoint: [theEvent locationInWindow] fromView: nil];
  EmacsWindow *window;

  NSTRACE ("[EmacsView mouseDown:]");

  if (!emacs_event)
    return;

  if (FRAME_TOOLTIP_P (*emacsframe))
    return;

  dpyinfo->last_mouse_frame = *emacsframe;
  /* Appears to be needed to prevent spurious movement events generated on
     button clicks.  */
  (*emacsframe)->mouse_moved = 0;

  window = (EmacsWindow *) [self window];
  [window setLastDragEvent: theEvent];

  if ([theEvent type] == NSEventTypeScrollWheel)
    {
#if defined (NS_IMPL_COCOA) && MAC_OS_X_VERSION_MAX_ALLOWED >= 1070
#if MAC_OS_X_VERSION_MIN_REQUIRED < 1070
      if ([theEvent respondsToSelector:@selector(hasPreciseScrollingDeltas)])
        {
#endif
          /* If the input device is a touchpad or similar, use precise
           * scrolling deltas.  These are measured in pixels, so we
           * have to add them up until they exceed one line height,
           * then we can send a scroll wheel event.
           *
           * If the device only has coarse scrolling deltas, like a
           * real mousewheel, the deltas represent a ratio of whole
           * lines, so round up the number of lines.  This means we
           * always send one scroll event per click, but can still
           * scroll more than one line if the OS tells us to.
           */
          bool horizontal;
          int lines = 0;
          int x = 0, y = 0;
          int scrollUp = NO;

	  static bool end_flag = false;

	  if (!ns_use_mwheel_momentum && !end_flag
	      && [theEvent momentumPhase] != NSEventPhaseNone)
	    {
	      emacs_event->kind = TOUCH_END_EVENT;
	      emacs_event->arg = Qnil;
	      end_flag = [theEvent momentumPhase] != NSEventPhaseNone;
	      XSETINT (emacs_event->x, lrint (p.x));
	      XSETINT (emacs_event->y, lrint (p.y));
	      EV_TRAILER (theEvent, *emacsframe);
	      return;
	    }

	  end_flag = [theEvent momentumPhase] != NSEventPhaseNone;

          /* FIXME: At the top or bottom of the buffer we should
           * ignore momentum-phase events.  */
          if (! ns_use_mwheel_momentum
              && [theEvent momentumPhase] != NSEventPhaseNone)
            return;

          if ([theEvent hasPreciseScrollingDeltas])
            {
              static int totalDeltaX, totalDeltaY;
              int lineHeight;

              if (FIXNUMP (ns_mwheel_line_height))
                lineHeight = XFIXNUM (ns_mwheel_line_height);
              else
                {
                  /* FIXME: Use actual line height instead of the default.  */
                  lineHeight = default_line_pixel_height
                    (XWINDOW (FRAME_SELECTED_WINDOW (*emacsframe)));
                }

              if ([theEvent phase] == NSEventPhaseBegan)
                {
                  totalDeltaX = 0;
                  totalDeltaY = 0;
                }

              totalDeltaX += [theEvent scrollingDeltaX];
              totalDeltaY += [theEvent scrollingDeltaY];

              /* Calculate the number of lines, if any, to scroll, and
               * reset the total delta for the direction we're NOT
               * scrolling so that small movements don't add up.  */
              if (abs (totalDeltaX) > abs (totalDeltaY)
                  && (!mwheel_coalesce_scroll_events
		      || abs (totalDeltaX) > lineHeight))
                {
                  horizontal = YES;
                  scrollUp = totalDeltaX > 0;

                  lines = abs (totalDeltaX / lineHeight);
		  x = totalDeltaX;
		  if (!mwheel_coalesce_scroll_events)
		    totalDeltaX = 0;
		  else
		    totalDeltaX = totalDeltaX % lineHeight;
                  totalDeltaY = 0;
                }
              else if (abs (totalDeltaY) >= abs (totalDeltaX)
                       && (!mwheel_coalesce_scroll_events
			   || abs (totalDeltaY) > lineHeight))
                {
                  horizontal = NO;
                  scrollUp = totalDeltaY > 0;

                  lines = abs (totalDeltaY / lineHeight);
		  y = totalDeltaY;
		  if (!mwheel_coalesce_scroll_events)
		    totalDeltaY = 0;
		  else
		    totalDeltaY = totalDeltaY % lineHeight;
                  totalDeltaX = 0;
                }

              if (lines > 1 && ! ns_use_mwheel_acceleration)
                lines = 1;
            }
          else
            {
              CGFloat delta;

              if ([theEvent scrollingDeltaY] == 0)
                {
                  horizontal = YES;
                  delta = [theEvent scrollingDeltaX];
                }
              else
                {
                  horizontal = NO;
                  delta = [theEvent scrollingDeltaY];
                }

              lines = (ns_use_mwheel_acceleration)
                ? ceil (fabs (delta)) : 1;

              scrollUp = delta > 0;
	      x = ([theEvent scrollingDeltaX]
		   * FRAME_COLUMN_WIDTH (*emacsframe));
	      y = ([theEvent scrollingDeltaY]
		   * FRAME_LINE_HEIGHT (*emacsframe));
            }

          if (lines == 0 && mwheel_coalesce_scroll_events)
            return;

	  if (NUMBERP (Vns_scroll_event_delta_factor))
	    {
	      x *= XFLOATINT (Vns_scroll_event_delta_factor);
	      y *= XFLOATINT (Vns_scroll_event_delta_factor);
	    }

          emacs_event->kind = horizontal ? HORIZ_WHEEL_EVENT : WHEEL_EVENT;
          emacs_event->arg = list3 (make_fixnum (lines),
				    make_float (x),
				    make_float (y));

          emacs_event->code = 0;
          emacs_event->modifiers = EV_MODIFIERS (theEvent) |
            (scrollUp ? up_modifier : down_modifier);
#if MAC_OS_X_VERSION_MIN_REQUIRED < 1070
        }
      else
#endif
#endif /* defined (NS_IMPL_COCOA) && MAC_OS_X_VERSION_MAX_ALLOWED >= 1070 */
#if defined (NS_IMPL_GNUSTEP) || MAC_OS_X_VERSION_MIN_REQUIRED < 1070
        {
          CGFloat delta = [theEvent deltaY];
          /* Mac notebooks send wheel events with delta equal to 0
	     when trackpad scrolling.  */
          if (delta == 0)
            {
              delta = [theEvent deltaX];
              if (delta == 0)
                {
                  NSTRACE_MSG ("deltaIsZero");
                  return;
                }
              emacs_event->kind = HORIZ_WHEEL_EVENT;
            }
          else
            emacs_event->kind = WHEEL_EVENT;

          emacs_event->code = 0;
          emacs_event->modifiers = EV_MODIFIERS (theEvent) |
            ((delta > 0) ? up_modifier : down_modifier);
        }
#endif
    }
  else
    {
      Lisp_Object tab_bar_arg = Qnil;
      bool tab_bar_p = false;

      if (WINDOWP ((*emacsframe)->tab_bar_window)
	  && WINDOW_TOTAL_LINES (XWINDOW ((*emacsframe)->tab_bar_window)))
	{
	  Lisp_Object window;
	  int x = lrint (p.x);
	  int y = lrint (p.y);

	  window = window_from_coordinates (*emacsframe, x, y, 0, true, true, true);
	  tab_bar_p = EQ (window, (*emacsframe)->tab_bar_window);

	  if (tab_bar_p)
	    tab_bar_arg = handle_tab_bar_click (*emacsframe, x, y,
						EV_UDMODIFIERS (theEvent) & down_modifier,
						EV_MODIFIERS (theEvent) | EV_UDMODIFIERS (theEvent));
	}

      if (!(tab_bar_p && NILP (tab_bar_arg)))
	emacs_event->kind = MOUSE_CLICK_EVENT;
      emacs_event->arg = tab_bar_arg;
      emacs_event->code = EV_BUTTON (theEvent);
      emacs_event->modifiers = EV_MODIFIERS (theEvent)
                             | EV_UDMODIFIERS (theEvent);

      if (emacs_event->modifiers & down_modifier)
	FRAME_DISPLAY_INFO (*emacsframe)->grabbed |= 1 << EV_BUTTON (theEvent);
      else
	FRAME_DISPLAY_INFO (*emacsframe)->grabbed &= ~(1 << EV_BUTTON (theEvent));
    }

  XSETINT (emacs_event->x, lrint (p.x));
  XSETINT (emacs_event->y, lrint (p.y));
  EV_TRAILER (theEvent, *emacsframe);
  return;
}


- (void)rightMouseDown: (NSEvent *)theEvent
{
  NSTRACE ("[EmacsView rightMouseDown:]");
  [self mouseDown: theEvent];
}


- (void)otherMouseDown: (NSEvent *)theEvent
{
  NSTRACE ("[EmacsView otherMouseDown:]");
  [self mouseDown: theEvent];
}


- (void)mouseUp: (NSEvent *)theEvent
{
  NSTRACE ("[EmacsView mouseUp:]");
  [self mouseDown: theEvent];
}


- (void)rightMouseUp: (NSEvent *)theEvent
{
  NSTRACE ("[EmacsView rightMouseUp:]");
  [self mouseDown: theEvent];
}


- (void)otherMouseUp: (NSEvent *)theEvent
{
  NSTRACE ("[EmacsView otherMouseUp:]");
  [self mouseDown: theEvent];
}


- (void) scrollWheel: (NSEvent *)theEvent
{
  NSTRACE ("[EmacsView scrollWheel:]");
  [self mouseDown: theEvent];
}


/* Tell emacs the mouse has moved.  */
- (void)mouseMoved: (NSEvent *)e
{
  Mouse_HLInfo *hlinfo = MOUSE_HL_INFO (*emacsframe);
  struct ns_display_info *dpyinfo = FRAME_DISPLAY_INFO (*emacsframe);
  Lisp_Object frame;
  NSPoint pt;
  BOOL dragging;

  if (FRAME_TOOLTIP_P (*emacsframe))
    return;

  NSTRACE_WHEN (NSTRACE_GROUP_EVENTS, "[EmacsView mouseMoved:]");

  dpyinfo->last_mouse_movement_time = EV_TIMESTAMP (e);
  pt = [self convertPoint: [e locationInWindow] fromView: nil];
  dpyinfo->last_mouse_motion_x = pt.x;
  dpyinfo->last_mouse_motion_y = pt.y;

  /* Update any mouse face.  */
  if (hlinfo->mouse_face_hidden)
    {
      hlinfo->mouse_face_hidden = 0;
      clear_mouse_face (hlinfo);
    }

  /* Tooltip handling.  */
  previous_help_echo_string = help_echo_string;
  help_echo_string = Qnil;

  if (!NILP (Vmouse_autoselect_window))
    {
      NSTRACE_MSG ("mouse_autoselect_window");
      static Lisp_Object last_mouse_window;
      Lisp_Object window
	= window_from_coordinates (*emacsframe, pt.x, pt.y, 0, 0, 0, 0);

      if (WINDOWP (window)
          && !EQ (window, last_mouse_window)
          && !EQ (window, selected_window)
	  && !MINI_WINDOW_P (XWINDOW (selected_window))
          && (!NILP (focus_follows_mouse)
              || (EQ (XWINDOW (window)->frame,
                      XWINDOW (selected_window)->frame))))
        {
          NSTRACE_MSG ("in_window");
          emacs_event->kind = SELECT_WINDOW_EVENT;
          emacs_event->frame_or_window = window;
          EV_TRAILER2 (e);
        }
      /* Remember the last window where we saw the mouse.  */
      last_mouse_window = window;
    }

  dragging = (e.type == NSEventTypeLeftMouseDragged);
  if (!ns_note_mouse_movement (*emacsframe, pt.x, pt.y, dragging))
    help_echo_string = previous_help_echo_string;

  struct frame *f = *emacsframe;
  XSETFRAME (frame, f);
  if (!NILP (help_echo_string) || !NILP (previous_help_echo_string))
    {
      /* NOTE: help_echo_{window,pos,object} are set in xdisp.c
         (note_mouse_highlight), which is called through the
         ns_note_mouse_movement () call above.  */
      any_help_event_p = YES;
      gen_help_event (help_echo_string, frame, help_echo_window,
                      help_echo_object, help_echo_pos);
    }

  if ((*emacsframe)->mouse_moved && send_appdefined)
    ns_send_appdefined (-1);
}


- (void)mouseDragged: (NSEvent *)e
{
  NSTRACE ("[EmacsView mouseDragged:]");
  [self mouseMoved: e];
}


- (void)rightMouseDragged: (NSEvent *)e
{
  NSTRACE ("[EmacsView rightMouseDragged:]");
  [self mouseMoved: e];
}


- (void)otherMouseDragged: (NSEvent *)e
{
  NSTRACE ("[EmacsView otherMouseDragged:]");
  [self mouseMoved: e];
}

#if defined NS_IMPL_COCOA && defined MAC_OS_X_VERSION_10_7
- (void) magnifyWithEvent: (NSEvent *) event
{
  NSPoint pt = [self convertPoint: [event locationInWindow] fromView: nil];
  static CGFloat last_scale;

  NSTRACE ("[EmacsView magnifyWithEvent]");
  if (emacs_event)
    {
      emacs_event->kind = PINCH_EVENT;
      emacs_event->modifiers = EV_MODIFIERS (event);
      XSETINT (emacs_event->x, lrint (pt.x));
      XSETINT (emacs_event->y, lrint (pt.y));
      struct frame *f = *emacsframe;
      XSETFRAME (emacs_event->frame_or_window, f);

      if ([event phase] == NSEventPhaseBegan)
	{
	  last_scale = 1.0 + [event magnification];
	  emacs_event->arg = list4 (make_float (0.0),
				    make_float (0.0),
				    make_float (last_scale),
				    make_float (0.0));
	}
      else
	/* Report a tiny change so that Lisp code doesn't think this
	   is the beginning of an event sequence.  This is the best we
	   can do because NS doesn't report pinch events in as much
	   detail as XInput 2 or GTK+ do.  */
	emacs_event->arg = list4 (make_float (0.01),
				  make_float (0.0),
				  make_float (last_scale += [event magnification]),
				  make_float (0.0));
      EV_TRAILER (event, *emacsframe);
    }
}
#endif

- (BOOL)windowShouldClose: (id)sender
{
  NSEvent *e =[[self window] currentEvent];

  NSTRACE ("[EmacsView windowShouldClose:]");
  windowClosing = YES;
  if (!emacs_event)
    return NO;
  emacs_event->kind = DELETE_WINDOW_EVENT;
  emacs_event->modifiers = 0;
  emacs_event->code = 0;
  EV_TRAILER (e, *emacsframe);
  /* Don't close this window, let this be done from lisp code.  */
  return NO;
}


- (void)updateFramePosition
{
  NSWindow *win = [self window];
  NSRect r = [win frame];
  NSArray *screens = [NSScreen screens];
  NSScreen *screen = [screens objectAtIndex: 0];

  if (!emacsframe->output_data.ns)
    return;

  if (screen != nil)
    {
      emacsframe->left_pos = (NSMinX (r)
                              - NS_PARENT_WINDOW_LEFT_POS (emacsframe));
      emacsframe->top_pos = (NS_PARENT_WINDOW_TOP_POS (emacsframe)
                             - NSMaxY (r));

      if (emacs_event)
        {
          struct input_event ie;
          EVENT_INIT (ie);
          ie.kind = MOVE_FRAME_EVENT;
          XSETFRAME (ie.frame_or_window, emacsframe);
          XSETINT (ie.x, emacsframe->left_pos);
          XSETINT (ie.y, emacsframe->top_pos);
          kbd_buffer_store_event (&ie);
        }
    }
}


- (NSSize)windowWillResize: (NSWindow *)sender toSize: (NSSize)frameSize
/* Normalize frame to gridded text size.  */
{
  int extra = 0;
  int cols, rows;

  NSTRACE ("[EmacsView windowWillResize:toSize: " NSTRACE_FMT_SIZE "]",
           NSTRACE_ARG_SIZE (frameSize));
  NSTRACE_RECT   ("[sender frame]", [sender frame]);
  NSTRACE_FSTYPE ("fs_state", fs_state);

  if (!FRAME_LIVE_P (*emacsframe))
    return frameSize;

  if (fs_state == FULLSCREEN_MAXIMIZED
      && (maximized_width != (int)frameSize.width
          || maximized_height != (int)frameSize.height))
    [self setFSValue: FULLSCREEN_NONE];
  else if (fs_state == FULLSCREEN_WIDTH
           && maximized_width != (int)frameSize.width)
    [self setFSValue: FULLSCREEN_NONE];
  else if (fs_state == FULLSCREEN_HEIGHT
           && maximized_height != (int)frameSize.height)
    [self setFSValue: FULLSCREEN_NONE];

  if (fs_state == FULLSCREEN_NONE)
    maximized_width = maximized_height = -1;

  if (! [self isFullscreen])
    {
      extra = FRAME_NS_TITLEBAR_HEIGHT (*emacsframe)
        + FRAME_TOOLBAR_HEIGHT (*emacsframe);
    }

  cols = FRAME_PIXEL_WIDTH_TO_TEXT_COLS (*emacsframe, frameSize.width);
  if (cols < MINWIDTH)
    cols = MINWIDTH;

  rows = FRAME_PIXEL_HEIGHT_TO_TEXT_LINES (*emacsframe,
                                           frameSize.height - extra);
  if (rows < MINHEIGHT)
    rows = MINHEIGHT;
#ifdef NS_IMPL_COCOA
  {
    /* This sets window title to have size in it; the wm does this under GS.  */
    NSRect r = [[self window] frame];
    if (r.size.height == frameSize.height && r.size.width == frameSize.width)
      {
        if (old_title != 0)
          {
            xfree (old_title);
            old_title = 0;
          }
      }
    else if (fs_state == FULLSCREEN_NONE && ! maximizing_resize
             && [[self window] title] != NULL)
      {
        char *size_title;
        NSWindow *window = [self window];
        if (old_title == 0)
          {
            char *t = strdup ([[[self window] title] UTF8String]);
            char *pos = strstr (t, "  —  ");
            if (pos)
              *pos = '\0';
            old_title = t;
          }
        size_title = xmalloc (strlen (old_title) + 40);
	esprintf (size_title, "%s  —  (%d × %d)", old_title, cols, rows);
        [window setTitle: [NSString stringWithUTF8String: size_title]];
        [window display];
        xfree (size_title);
      }
  }
#endif /* NS_IMPL_COCOA */

  NSTRACE_MSG ("cols: %d  rows: %d", cols, rows);

  /* Restrict the new size to the text grid.

     Don't restrict the width if the user only adjusted the height, and
     vice versa.  (Without this, the frame would shrink, and move
     slightly, if the window was resized by dragging one of its
     borders.)  */
  if (!frame_resize_pixelwise)
    {
      NSRect r = [[self window] frame];

      if (r.size.width != frameSize.width)
        {
          frameSize.width =
            FRAME_TEXT_COLS_TO_PIXEL_WIDTH  (*emacsframe, cols);
        }

      if (r.size.height != frameSize.height)
        {
          frameSize.height =
            FRAME_TEXT_LINES_TO_PIXEL_HEIGHT (*emacsframe, rows) + extra;
        }
    }

  NSTRACE_RETURN_SIZE (frameSize);

  /* Trigger `move-frame-functions' (Bug#74074).  */
  [self windowDidMove:(NSNotification *)sender];

  return frameSize;
}


#ifdef NS_IMPL_COCOA
- (void)viewDidEndLiveResize
{
  NSTRACE ("[EmacsView viewDidEndLiveResize]");

  [super viewDidEndLiveResize];
  if (old_title != 0)
    {
      [[self window] setTitle: [NSString stringWithUTF8String: old_title]];
      xfree (old_title);
      old_title = 0;
    }
  maximizing_resize = NO;
}
#endif /* NS_IMPL_COCOA */


- (void)resizeWithOldSuperviewSize: (NSSize)oldSize
{
  NSRect frame;
  int width, height;

  NSTRACE ("[EmacsView resizeWithOldSuperviewSize:]");

  [super resizeWithOldSuperviewSize:oldSize];

  if (! FRAME_LIVE_P (*emacsframe))
    return;

  frame = [[self superview] bounds];
  width = (int)NSWidth (frame);
  height = (int)NSHeight (frame);

  NSTRACE_SIZE ("New size", NSMakeSize (width, height));

  /* Reset the frame size to match the bounds of the superview (the
     NSWindow's contentView).  We need to do this as sometimes the
     view's frame isn't resized correctly, or can end up with the
     wrong origin.  */
  [self setFrame:frame];
  change_frame_size (*emacsframe, width, height, false, YES, false);

  SET_FRAME_GARBAGED (*emacsframe);
  cancel_mouse_face (*emacsframe);
  ns_send_appdefined (-1);
}


- (void)windowDidBecomeKey: (NSNotification *)notification
/* cf. x_detect_focus_change(), x_focus_changed(), x_new_focus_frame() */
{
  [self windowDidBecomeKey];
}


- (void)windowDidBecomeKey      /* for direct calls */
{
  struct ns_display_info *dpyinfo = FRAME_DISPLAY_INFO (*emacsframe);
  struct frame *old_focus = dpyinfo->ns_focus_frame;
  struct input_event event;

  EVENT_INIT (event);

  NSTRACE ("[EmacsView windowDidBecomeKey]");

  if (*emacsframe != old_focus)
    dpyinfo->ns_focus_frame = *emacsframe;

  ns_frame_rehighlight (*emacsframe);
  [self adjustEmacsFrameRect];

  event.kind = FOCUS_IN_EVENT;
  XSETFRAME (event.frame_or_window, *emacsframe);
  kbd_buffer_store_event (&event);
  ns_send_appdefined (-1);  // Kick main loop
}


- (void)windowDidResignKey: (NSNotification *)notification
/* cf. x_detect_focus_change(), x_focus_changed(), x_new_focus_frame() */
{
  struct ns_display_info *dpyinfo = FRAME_DISPLAY_INFO (*emacsframe);
  BOOL is_focus_frame = dpyinfo->ns_focus_frame == *emacsframe;
  NSTRACE ("[EmacsView windowDidResignKey:]");

  if (is_focus_frame)
    dpyinfo->ns_focus_frame = 0;

  (*emacsframe)->mouse_moved = 0;
  ns_frame_rehighlight (*emacsframe);

  /* FIXME: for some reason needed on second and subsequent clicks away
            from sole-frame Emacs to get hollow box to show.  */
  if (!windowClosing && [[self window] isVisible] == YES)
    {
      gui_update_cursor (*emacsframe, 1);
      ns_set_frame_alpha (*emacsframe);
    }

  if (any_help_event_p)
    {
      Lisp_Object frame;
      struct frame *f = *emacsframe;
      XSETFRAME (frame, f);
      help_echo_string = Qnil;
      gen_help_event (Qnil, frame, Qnil, Qnil, 0);
      any_help_event_p = NO;
    }

  if (emacs_event && is_focus_frame)
    {
      emacs_event->kind = FOCUS_OUT_EVENT;
      EV_TRAILER ((id)nil, *emacsframe);
    }
}


- (void)windowWillMiniaturize: sender
{
  NSTRACE ("[EmacsView windowWillMiniaturize:]");
}


- (void)setFrame:(NSRect)frameRect
{
  NSTRACE ("[EmacsView setFrame:" NSTRACE_FMT_RECT "]",
           NSTRACE_ARG_RECT (frameRect));

  [super setFrame:(NSRect)frameRect];
}


- (BOOL)isFlipped
{
  return YES;
}


- (BOOL)isOpaque
{
  return NO;
}


- (instancetype) initFrameFromEmacs: (struct frame *)f
{
  NSTRACE ("[EmacsView initFrameFromEmacs:]");
  NSTRACE_MSG ("cols:%d lines:%d", f->text_cols, f->text_lines);

#ifdef HAVE_MPS
  emacsframe = igc_xalloc_raw_exact (1);
#else
  emacsframe = xzalloc (sizeof *emacsframe);
#endif
  windowClosing = NO;
  processingCompose = NO;
  scrollbarsNeedingUpdate = 0;
  fs_state = FULLSCREEN_NONE;
  fs_before_fs = next_maximized = -1;

  fs_is_native = NO;
#if MAC_OS_X_VERSION_MAX_ALLOWED >= 1070
#if MAC_OS_X_VERSION_MIN_REQUIRED < 1070
  if (NSAppKitVersionNumber >= NSAppKitVersionNumber10_7)
#endif
    fs_is_native = ns_use_native_fullscreen;
#endif

  maximized_width = maximized_height = -1;
  nonfs_window = nil;

  ns_userRect = NSMakeRect (0, 0, 0, 0);
  [self initWithFrame:
          NSMakeRect (0, 0, FRAME_TEXT_COLS_TO_PIXEL_WIDTH (f, f->text_cols),
                      FRAME_TEXT_LINES_TO_PIXEL_HEIGHT (f, f->text_lines))];
  [self setAutoresizingMask: NSViewWidthSizable | NSViewHeightSizable];

  FRAME_NS_VIEW (f) = self;
  *emacsframe = f;
#ifdef NS_IMPL_COCOA
  old_title = 0;
  maximizing_resize = NO;
#if MAC_OS_X_VERSION_MAX_ALLOWED >= 140000
  /* Restore to default before macOS 14 (bug#72440).  */
  [self setClipsToBounds: YES];
#endif
#endif

#if defined (NS_IMPL_COCOA) && MAC_OS_X_VERSION_MIN_REQUIRED >= 101400
  /* These settings mean AppKit will retain the contents of the frame
     on resize.  Unfortunately it also means the frame will not be
     automatically marked for display, but we can do that ourselves in
     resizeWithOldSuperviewSize.  */
  [self setWantsLayer:YES];
  [self setLayerContentsRedrawPolicy:
          NSViewLayerContentsRedrawOnSetNeedsDisplay];
  [self setLayerContentsPlacement:NSViewLayerContentsPlacementTopLeft];

  [[EmacsWindow alloc] initWithEmacsFrame:f];

  /* Now the NSWindow has been created, we can finish up configuring
     the layer.  */
  [(EmacsLayer *)[self layer] setColorSpace:
                   [[[self window] colorSpace] CGColorSpace]];
  [(EmacsLayer *)[self layer] setContentsScale:
                   [[self window] backingScaleFactor]];
#else
  [[EmacsWindow alloc] initWithEmacsFrame:f];
#endif

  if (ns_drag_types)
    [self registerForDraggedTypes: ns_drag_types];

#if !defined (NS_IMPL_COCOA) \
  || MAC_OS_X_VERSION_MIN_REQUIRED <= 1090
#if MAC_OS_X_VERSION_MAX_ALLOWED > 1090
  if ([self respondsToSelector: @selector(allocateGState)])
#endif
    [self allocateGState];
#endif
  [NSApp registerServicesMenuSendTypes: ns_send_types
                           returnTypes: [NSArray array]];

  ns_window_num++;
  return self;
}


- (void)windowDidMove: sender
{
  NSTRACE ("[EmacsView windowDidMove:]");

<<<<<<< HEAD
  if (!(*emacsframe)->output_data.ns)
    return;

  if (screen != nil)
    {
      (*emacsframe)->left_pos = (NSMinX (r)
				 - NS_PARENT_WINDOW_LEFT_POS (*emacsframe));
      (*emacsframe)->top_pos = (NS_PARENT_WINDOW_TOP_POS (*emacsframe)
				- NSMaxY (r));

      if (emacs_event)
	{
	  struct input_event ie;
	  EVENT_INIT (ie);
	  ie.kind = MOVE_FRAME_EVENT;
	  struct frame *f = *emacsframe;
	  XSETFRAME (ie.frame_or_window, f);
	  XSETINT (ie.x, f->left_pos);
	  XSETINT (ie.y, f->top_pos);
	  kbd_buffer_store_event (&ie);
	}
    }
=======
  [self updateFramePosition];
>>>>>>> d4c9f08f
}


/* Called AFTER method below, but before our windowWillResize call there leads
   to windowDidResize -> ns_set_window_size.  Update emacs' notion of frame
   location so set_window_size moves the frame.  */
- (BOOL)windowShouldZoom: (NSWindow *)sender toFrame: (NSRect)newFrame
{
  NSTRACE (("[EmacsView windowShouldZoom:toFrame:" NSTRACE_FMT_RECT "]"
            NSTRACE_FMT_RETURN "YES"),
           NSTRACE_ARG_RECT (newFrame));

  (*emacsframe)->output_data.ns->zooming = 1;
  return YES;
}


/* Override to do something slightly nonstandard, but nice.  First click on
   zoom button will zoom vertically.  Second will zoom completely.  Third
   returns to original.  */
- (NSRect)windowWillUseStandardFrame:(NSWindow *)sender
                        defaultFrame:(NSRect)defaultFrame
{
  // TODO: Rename to "currentFrame" and assign "result" properly in
  // all paths.
  NSRect result = [sender frame];

  NSTRACE (("[EmacsView windowWillUseStandardFrame:defaultFrame:"
            NSTRACE_FMT_RECT "]"),
           NSTRACE_ARG_RECT (defaultFrame));
  NSTRACE_FSTYPE ("fs_state", fs_state);
  NSTRACE_FSTYPE ("fs_before_fs", fs_before_fs);
  NSTRACE_FSTYPE ("next_maximized", next_maximized);
  NSTRACE_RECT   ("ns_userRect", ns_userRect);
  NSTRACE_RECT   ("[sender frame]", [sender frame]);

  if (fs_before_fs != -1) /* Entering fullscreen */
    {
      NSTRACE_MSG ("Entering fullscreen");
      result = defaultFrame;
    }
  else
    {
      // Save the window size and position (frame) before the resize.
      if (fs_state != FULLSCREEN_MAXIMIZED
          && fs_state != FULLSCREEN_WIDTH)
        {
          ns_userRect.size.width = result.size.width;
          ns_userRect.origin.x   = result.origin.x;
        }

      if (fs_state != FULLSCREEN_MAXIMIZED
          && fs_state != FULLSCREEN_HEIGHT)
        {
          ns_userRect.size.height = result.size.height;
          ns_userRect.origin.y    = result.origin.y;
        }

      NSTRACE_RECT ("ns_userRect (2)", ns_userRect);

      if (next_maximized == FULLSCREEN_HEIGHT
          || (next_maximized == -1
              && abs ((int)(defaultFrame.size.height - result.size.height))
              > FRAME_LINE_HEIGHT (*emacsframe)))
        {
          /* first click */
          NSTRACE_MSG ("FULLSCREEN_HEIGHT");
          maximized_height = result.size.height = defaultFrame.size.height;
          maximized_width = -1;
          result.origin.y = defaultFrame.origin.y;
          if (ns_userRect.size.height != 0)
            {
              result.origin.x = ns_userRect.origin.x;
              result.size.width = ns_userRect.size.width;
            }
          [self setFSValue: FULLSCREEN_HEIGHT];
#ifdef NS_IMPL_COCOA
          maximizing_resize = YES;
#endif
        }
      else if (next_maximized == FULLSCREEN_WIDTH)
        {
          NSTRACE_MSG ("FULLSCREEN_WIDTH");
          maximized_width = result.size.width = defaultFrame.size.width;
          maximized_height = -1;
          result.origin.x = defaultFrame.origin.x;
          if (ns_userRect.size.width != 0)
            {
              result.origin.y = ns_userRect.origin.y;
              result.size.height = ns_userRect.size.height;
            }
          [self setFSValue: FULLSCREEN_WIDTH];
        }
      else if (next_maximized == FULLSCREEN_MAXIMIZED
               || (next_maximized == -1
                   && abs ((int)(defaultFrame.size.width - result.size.width))
                   > FRAME_COLUMN_WIDTH (*emacsframe)))
        {
          NSTRACE_MSG ("FULLSCREEN_MAXIMIZED");

          result = defaultFrame; /* second click */
          maximized_width = result.size.width;
          maximized_height = result.size.height;
          [self setFSValue: FULLSCREEN_MAXIMIZED];
#ifdef NS_IMPL_COCOA
          maximizing_resize = YES;
#endif
        }
      else
        {
          /* restore */
          NSTRACE_MSG ("Restore");
          result = ns_userRect.size.height ? ns_userRect : result;
          NSTRACE_RECT ("restore (2)", result);
          ns_userRect = NSMakeRect (0, 0, 0, 0);
#ifdef NS_IMPL_COCOA
          maximizing_resize = fs_state != FULLSCREEN_NONE;
#endif
          [self setFSValue: FULLSCREEN_NONE];
          maximized_width = maximized_height = -1;
        }
    }

  if (fs_before_fs == -1) next_maximized = -1;

  NSTRACE_RECT   ("Final ns_userRect", ns_userRect);
  NSTRACE_MSG    ("Final maximized_width: %d", maximized_width);
  NSTRACE_MSG    ("Final maximized_height: %d", maximized_height);
  NSTRACE_FSTYPE ("Final next_maximized", next_maximized);

  [self windowWillResize: sender toSize: result.size];

  NSTRACE_RETURN_RECT (result);

  return result;
}


- (void)windowDidDeminiaturize: sender
{
  NSTRACE ("[EmacsView windowDidDeminiaturize:]");
  if (!(*emacsframe)->output_data.ns)
    return;

  SET_FRAME_ICONIFIED (*emacsframe, 0);
  SET_FRAME_VISIBLE (*emacsframe, 1);
  windows_or_buffers_changed = 63;

  if (emacs_event)
    {
      emacs_event->kind = DEICONIFY_EVENT;
      EV_TRAILER ((id)nil, *emacsframe);
    }
}


- (void)windowDidExpose: sender
{
  NSTRACE ("[EmacsView windowDidExpose:]");
  if (!(*emacsframe)->output_data.ns)
    return;

  SET_FRAME_VISIBLE (*emacsframe, 1);
  SET_FRAME_GARBAGED (*emacsframe);

  if (send_appdefined)
    ns_send_appdefined (-1);
}


- (void)windowDidMiniaturize: sender
{
  NSTRACE ("[EmacsView windowDidMiniaturize:]");
  if (!(*emacsframe)->output_data.ns)
    return;

  SET_FRAME_ICONIFIED (*emacsframe, 1);
  SET_FRAME_VISIBLE (*emacsframe, 0);

  if (emacs_event)
    {
      emacs_event->kind = ICONIFY_EVENT;
      EV_TRAILER ((id)nil, *emacsframe);
    }
}

#if defined (NS_IMPL_COCOA) && MAC_OS_X_VERSION_MAX_ALLOWED >= 1070
- (NSApplicationPresentationOptions)window:(NSWindow *)window
      willUseFullScreenPresentationOptions:
  (NSApplicationPresentationOptions)proposedOptions
{
  return proposedOptions|NSApplicationPresentationAutoHideToolbar;
}
#endif

- (void)windowWillEnterFullScreen:(NSNotification *)notification
{
  NSTRACE ("[EmacsView windowWillEnterFullScreen:]");
  [self windowWillEnterFullScreen];
}
- (void)windowWillEnterFullScreen /* provided for direct calls */
{
  NSTRACE ("[EmacsView windowWillEnterFullScreen]");
  fs_before_fs = fs_state;
}

- (void)windowDidEnterFullScreen:(NSNotification *)notification
{
  NSTRACE ("[EmacsView windowDidEnterFullScreen:]");
  [self windowDidEnterFullScreen];
}

- (void)adjustEmacsFrameRect
{
  struct frame *f = *emacsframe;
  NSWindow *frame_window = [FRAME_NS_VIEW (f) window];
  NSRect r = [frame_window frame];
  f->left_pos = NSMinX (r) - NS_PARENT_WINDOW_LEFT_POS (f);
  f->top_pos = NS_PARENT_WINDOW_TOP_POS (f) - NSMaxY (r);
}

- (void)windowDidEnterFullScreen /* provided for direct calls */
{
  NSTRACE ("[EmacsView windowDidEnterFullScreen]");
  [self setFSValue: FULLSCREEN_BOTH];
  if (! [self fsIsNative])
    {
      [self windowDidBecomeKey];
      [nonfs_window orderOut:self];
    }
  else
    {
#if defined (NS_IMPL_COCOA) && MAC_OS_X_VERSION_MAX_ALLOWED >= 1070 \
  && MAC_OS_X_VERSION_MIN_REQUIRED <= 1070
      unsigned val = (unsigned)[NSApp presentationOptions];

      // Mac OS X 10.7 bug fix, the menu won't appear without this.
      // val is non-zero on other macOS versions.
      if (val == 0)
        {
          NSApplicationPresentationOptions options
            = NSApplicationPresentationAutoHideDock
            | NSApplicationPresentationAutoHideMenuBar
            | NSApplicationPresentationFullScreen
            | NSApplicationPresentationAutoHideToolbar;

          [NSApp setPresentationOptions: options];
        }
#endif
    }

  /* Do what windowDidMove does which isn't called when entering/exiting
     fullscreen mode.  */
  [self adjustEmacsFrameRect];
}

- (void)windowWillExitFullScreen:(NSNotification *)notification
{
  NSTRACE ("[EmacsView windowWillExitFullScreen:]");
  [self windowWillExitFullScreen];
}

- (void)windowWillExitFullScreen /* provided for direct calls */
{
  NSTRACE ("[EmacsView windowWillExitFullScreen]");
  if (!FRAME_LIVE_P (*emacsframe))
    {
      NSTRACE_MSG ("Ignored (frame dead)");
      return;
    }
  if (next_maximized != -1)
    fs_before_fs = next_maximized;
}

- (void)windowDidExitFullScreen:(NSNotification *)notification
{
  NSTRACE ("[EmacsView windowDidExitFullScreen:]");
  [self windowDidExitFullScreen];
}

- (void)windowDidExitFullScreen /* provided for direct calls */
{
  NSTRACE ("[EmacsView windowDidExitFullScreen]");
  if (!FRAME_LIVE_P (*emacsframe))
    {
      NSTRACE_MSG ("Ignored (frame dead)");
      return;
    }
  [self setFSValue: fs_before_fs];
  fs_before_fs = -1;
#if defined (NS_IMPL_COCOA) && MAC_OS_X_VERSION_MAX_ALLOWED >= 1070
  [self updateCollectionBehavior];
#endif

  if (next_maximized != -1)
    [[self window] performZoom:self];

  /* Do what windowDidMove does which isn't called when entering/exiting
     fullscreen mode.  */
  [self adjustEmacsFrameRect];
}

- (BOOL)fsIsNative
{
  return fs_is_native;
}

- (BOOL)isFullscreen
{
  BOOL res;

  if (! fs_is_native)
    {
      res = (nonfs_window != nil);
    }
  else
    {
#if MAC_OS_X_VERSION_MAX_ALLOWED >= 1070
      res = (([[self window] styleMask] & NSWindowStyleMaskFullScreen) != 0);
#else
      res = NO;
#endif
    }

  NSTRACE ("[EmacsView isFullscreen] " NSTRACE_FMT_RETURN " %d",
           (int) res);

  return res;
}

#if defined (NS_IMPL_COCOA) && MAC_OS_X_VERSION_MAX_ALLOWED >= 1070
- (void)updateCollectionBehavior
{
  NSTRACE ("[EmacsView updateCollectionBehavior]");

  if (! [self isFullscreen])
    {
      NSWindow *win = [self window];
      NSWindowCollectionBehavior b = [win collectionBehavior];
      if (ns_use_native_fullscreen)
        {
	  if (FRAME_PARENT_FRAME (*emacsframe)
	      || FRAME_TOOLTIP_P (*emacsframe))
            {
              b &= ~NSWindowCollectionBehaviorFullScreenPrimary;
              b |= NSWindowCollectionBehaviorFullScreenAuxiliary;
            }
	  else
            {
              b |= NSWindowCollectionBehaviorFullScreenPrimary;
              b &= ~NSWindowCollectionBehaviorFullScreenAuxiliary;
            }
        }
      else
        {
          b &= ~NSWindowCollectionBehaviorFullScreenPrimary;
        }

      [win setCollectionBehavior: b];
#if MAC_OS_X_VERSION_MIN_REQUIRED < 1070
      if (NSAppKitVersionNumber >= NSAppKitVersionNumber10_7)
#endif
        fs_is_native = ns_use_native_fullscreen;
    }
}
#endif

- (void)toggleFullScreen: (id)sender
{
  EmacsWindow *w, *fw;
  BOOL onFirstScreen;
  struct frame *f;
  NSRect r;
   NSColor *col;

  NSTRACE ("[EmacsView toggleFullScreen:]");

  /* Reset fs_is_native to value of ns-use-native-full-screen if not
     fullscreen already */
  if (fs_state != FULLSCREEN_BOTH)
    fs_is_native = ns_use_native_fullscreen;

  if (fs_is_native)
    {
#if defined (NS_IMPL_COCOA) && MAC_OS_X_VERSION_MAX_ALLOWED >= 1070
#if MAC_OS_X_VERSION_MIN_REQUIRED < 1070
      if ([[self window] respondsToSelector: @selector(toggleFullScreen:)])
#endif
        [[self window] toggleFullScreen:sender];
#endif
      return;
    }

  w = (EmacsWindow *)[self window];
  onFirstScreen = [[w screen] isEqual:[[NSScreen screens] objectAtIndex:0]];
  f = *emacsframe;
  col = [NSColor colorWithUnsignedLong:NS_FACE_BACKGROUND
				 (FACE_FROM_ID (f, DEFAULT_FACE_ID))];

  if (fs_state != FULLSCREEN_BOTH)
    {
      NSScreen *screen = [w screen];

#if defined (NS_IMPL_COCOA) && MAC_OS_X_VERSION_MAX_ALLOWED >= 1090
      /* Hide ghost menu bar on secondary monitor?  */
      if (! onFirstScreen
#if MAC_OS_X_VERSION_MIN_REQUIRED < 1090
          && [NSScreen respondsToSelector: @selector(screensHaveSeparateSpaces)]
#endif
          )
        onFirstScreen = [NSScreen screensHaveSeparateSpaces];
#endif
      /* Hide dock and menubar if we are on the primary screen.  */
      if (onFirstScreen)
        {
#ifdef NS_IMPL_COCOA
          NSApplicationPresentationOptions options
            = NSApplicationPresentationAutoHideDock
            | NSApplicationPresentationAutoHideMenuBar;

          [NSApp setPresentationOptions: options];
#else
          [NSMenu setMenuBarVisible:NO];
#endif
        }

      fw = [[EmacsWindow alloc] initWithEmacsFrame:*emacsframe
                                        fullscreen:YES
                                            screen:screen];

      f->border_width = 0;

      nonfs_window = w;

      [self windowWillEnterFullScreen];
      [fw makeKeyAndOrderFront:NSApp];
      [w orderOut:self];
      r = [fw frameRectForContentRect:[screen frame]];
      [fw setFrame: r display:YES animate:ns_use_fullscreen_animation];
      [self windowDidEnterFullScreen];
      [fw display];
    }
  else
    {
      fw = w;
      w = nonfs_window;
      nonfs_window = nil;

      if (onFirstScreen)
        {
#ifdef NS_IMPL_COCOA
          [NSApp setPresentationOptions: NSApplicationPresentationDefault];
#else
          [NSMenu setMenuBarVisible:YES];
#endif
        }

      [w setContentView:[fw contentView]];
      [w setBackgroundColor: col];
      if ([col alphaComponent] != (EmacsCGFloat) 1.0)
        [w setOpaque: NO];

      f->border_width = [w borderWidth];

      // To do: consider using [NSNotificationCenter postNotificationName:] to
      // send notifications.

      [self windowWillExitFullScreen];
      [fw setFrame:[[w contentView] frame]
                    display:YES animate:ns_use_fullscreen_animation];
      [fw close];
      [w makeKeyAndOrderFront:NSApp];
      [self windowDidExitFullScreen];
    }
}

- (void)handleFS
{
  NSTRACE ("[EmacsView handleFS]");

  if (fs_state != (*emacsframe)->want_fullscreen)
    {
      if (fs_state == FULLSCREEN_BOTH)
        {
          NSTRACE_MSG ("fs_state == FULLSCREEN_BOTH");
          [self toggleFullScreen:self];
        }

      switch ((*emacsframe)->want_fullscreen)
        {
        case FULLSCREEN_BOTH:
          NSTRACE_MSG ("FULLSCREEN_BOTH");
          [self toggleFullScreen:self];
          break;
        case FULLSCREEN_WIDTH:
          NSTRACE_MSG ("FULLSCREEN_WIDTH");
          next_maximized = FULLSCREEN_WIDTH;
          if (fs_state != FULLSCREEN_BOTH)
            [[self window] performZoom:self];
          break;
        case FULLSCREEN_HEIGHT:
          NSTRACE_MSG ("FULLSCREEN_HEIGHT");
          next_maximized = FULLSCREEN_HEIGHT;
          if (fs_state != FULLSCREEN_BOTH)
            [[self window] performZoom:self];
          break;
        case FULLSCREEN_MAXIMIZED:
          NSTRACE_MSG ("FULLSCREEN_MAXIMIZED");
          next_maximized = FULLSCREEN_MAXIMIZED;
          if (fs_state != FULLSCREEN_BOTH)
            [[self window] performZoom:self];
          break;
        case FULLSCREEN_NONE:
          NSTRACE_MSG ("FULLSCREEN_NONE");
          if (fs_state != FULLSCREEN_BOTH)
            {
              next_maximized = FULLSCREEN_NONE;
              [[self window] performZoom:self];
            }
          break;
        }

      (*emacsframe)->want_fullscreen = FULLSCREEN_NONE;
    }

}

- (void) setFSValue: (int)value
{
  NSTRACE ("[EmacsView setFSValue:" NSTRACE_FMT_FSTYPE "]",
           NSTRACE_ARG_FSTYPE(value));

  Lisp_Object lval = Qnil;
  switch (value)
    {
    case FULLSCREEN_BOTH:
      lval = Qfullboth;
      break;
    case FULLSCREEN_WIDTH:
      lval = Qfullwidth;
      break;
    case FULLSCREEN_HEIGHT:
      lval = Qfullheight;
      break;
    case FULLSCREEN_MAXIMIZED:
      lval = Qmaximized;
      break;
    }
  store_frame_param (*emacsframe, Qfullscreen, lval);
  fs_state = value;
}

- (void)mouseEntered: (NSEvent *)theEvent
{
  NSTRACE ("[EmacsView mouseEntered:]");
  if (emacsframe)
    FRAME_DISPLAY_INFO (*emacsframe)->last_mouse_movement_time
      = EV_TIMESTAMP (theEvent);
}


- (void)mouseExited: (NSEvent *)theEvent
{
  Mouse_HLInfo *hlinfo = *emacsframe ? MOUSE_HL_INFO (*emacsframe) : NULL;

  NSTRACE ("[EmacsView mouseExited:]");

  if (!hlinfo)
    return;

  FRAME_DISPLAY_INFO (*emacsframe)->last_mouse_movement_time
    = EV_TIMESTAMP (theEvent);

  if (*emacsframe == hlinfo->mouse_face_mouse_frame)
    {
      clear_mouse_face (hlinfo);
      hlinfo->mouse_face_mouse_frame = 0;
    }
}


- (instancetype)menuDown: sender
{
  NSTRACE ("[EmacsView menuDown:]");
  if (context_menu_value == -1)
    context_menu_value = [sender tag];
  else
    {
      NSInteger tag = [sender tag];
      find_and_call_menu_selection (*emacsframe, (*emacsframe)->menu_bar_items_used,
                                    (*emacsframe)->menu_bar_vector,
                                    (void *)tag);
    }

  ns_send_appdefined (-1);
  return self;
}


/* This gets called on toolbar button click.  */
- (instancetype)toolbarClicked: (id)item
{
  NSEvent *theEvent;
  int idx = [item tag] * TOOL_BAR_ITEM_NSLOTS;

  NSTRACE ("[EmacsView toolbarClicked:]");

  if (!emacs_event)
    return self;

  theEvent = [[self window] currentEvent];
  emacs_event->kind = TOOL_BAR_EVENT;
  /* XSETINT (emacs_event->code, 0); */
  emacs_event->arg = AREF ((*emacsframe)->tool_bar_items,
			   idx + TOOL_BAR_ITEM_KEY);
  emacs_event->modifiers = EV_MODIFIERS (theEvent);
  EV_TRAILER (theEvent, *emacsframe);
  return self;
}

- (BOOL) validateToolbarItem: (NSToolbarItem *) toolbarItem
{
  return [toolbarItem isEnabled];
}

- (instancetype)toggleToolbar: (id)sender
{
  NSTRACE ("[EmacsView toggleToolbar:]");

  if (!emacs_event)
    return self;

  emacs_event->kind = NS_NONKEY_EVENT;
  emacs_event->code = KEY_NS_TOGGLE_TOOLBAR;
  EV_TRAILER ((id)nil, *emacsframe);
  return self;
}


#if defined (NS_IMPL_COCOA) && MAC_OS_X_VERSION_MIN_REQUIRED >= 101400
- (CALayer *)makeBackingLayer
{
  EmacsLayer *l = [[EmacsLayer alloc]
                    initWithDoubleBuffered:FRAME_DOUBLE_BUFFERED (*emacsframe)];

  [l setDelegate:(id)self];

  return l;
}


- (void)lockFocus
{
  NSTRACE ("[EmacsView lockFocus]");

  CGContextRef context = [(EmacsLayer*)[self layer] getContext];

  [NSGraphicsContext
        setCurrentContext:[NSGraphicsContext
                            graphicsContextWithCGContext:context
                                                 flipped:YES]];
}


- (void)unlockFocus
{
  NSTRACE ("[EmacsView unlockFocus]");

  [NSGraphicsContext setCurrentContext:nil];
  [self setNeedsDisplay:YES];
}


- (void)windowDidChangeBackingProperties:(NSNotification *)notification
  /* Update the drawing buffer when the backing properties change.  */
{
  NSTRACE ("EmacsView windowDidChangeBackingProperties:]");

  NSRect frame = [self frame];
  EmacsLayer *layer = (EmacsLayer *)[self layer];

  [layer setContentsScale:[[notification object] backingScaleFactor]];
  [layer setColorSpace:[(id) [[notification object] colorSpace] CGColorSpace]];

  ns_clear_frame (*emacsframe);
  expose_frame (*emacsframe, 0, 0, NSWidth (frame), NSHeight (frame));
}
#endif


- (void)copyRect:(NSRect)srcRect to:(NSPoint)dest
{
  NSTRACE ("[EmacsView copyRect:To:]");
  NSTRACE_RECT ("Source", srcRect);
  NSTRACE_POINT ("Destination", dest);

  NSRect dstRect = NSMakeRect (dest.x, dest.y, NSWidth (srcRect),
                               NSHeight (srcRect));

#if defined (NS_IMPL_COCOA) && MAC_OS_X_VERSION_MIN_REQUIRED >= 101400
  CGContextRef context = [(EmacsLayer *)[self layer] getContext];
  CGContextFlush (context);

  double scale = [[self window] backingScaleFactor];
  int bpp = CGBitmapContextGetBitsPerPixel (context) / 8;
  void *pixels = CGBitmapContextGetData (context);
  int rowSize = CGBitmapContextGetBytesPerRow (context);
  int srcRowSize = NSWidth (srcRect) * scale * bpp;
  void *srcPixels = (char *) pixels
    + (int) (NSMinY (srcRect) * scale * rowSize
             + NSMinX (srcRect) * scale * bpp);
  void *dstPixels = (char *) pixels
    + (int) (dest.y * scale * rowSize
             + dest.x * scale * bpp);

  if (NSIntersectsRect (srcRect, dstRect)
      && NSMinY (srcRect) < NSMinY (dstRect))
    for (int y = NSHeight (srcRect) * scale - 1 ; y >= 0 ; y--)
      memmove ((char *) dstPixels + y * rowSize,
               (char *) srcPixels + y * rowSize,
               srcRowSize);
  else
    for (int y = 0 ; y < NSHeight (srcRect) * scale ; y++)
      memmove ((char *) dstPixels + y * rowSize,
               (char *) srcPixels + y * rowSize,
               srcRowSize);

#else
  hide_bell();              // Ensure the bell image isn't scrolled.

  ns_focus (emacsframe, &dstRect, 1);
  [self scrollRect: srcRect
                by: NSMakeSize (dstRect.origin.x - srcRect.origin.x,
                                dstRect.origin.y - srcRect.origin.y)];
  ns_unfocus (emacsframe);
#endif
}


#if defined (NS_IMPL_COCOA) && MAC_OS_X_VERSION_MIN_REQUIRED >= 101400
/* If the frame has been garbaged but the toolkit wants to draw, for
   example when resizing the frame, we end up with a blank screen.
   Sometimes this results in an unpleasant flicker, so try to
   redisplay before drawing.

   This used to be done in viewWillDraw, but with the custom layer
   that method is not called.  We cannot call redisplay directly from
   [NSView layout], because it may trigger another round of layout by
   changing the frame size and recursive layout calls are banned.  It
   appears to be safe to call redisplay here.  */
- (void)layoutSublayersOfLayer:(CALayer *)layer
{
  if (!redisplaying_p && FRAME_GARBAGED_P (*emacsframe))
    {
      /* If there is IO going on when redisplay is run here Emacs
         crashes.  I think it's because this code will always be run
         within the run loop and for whatever reason processing input
         is dangerous.  This technique was stolen wholesale from
         nsmenu.m and seems to work.  */
      bool owfi = waiting_for_input;
      waiting_for_input = 0;
      block_input ();

      redisplay ();

      unblock_input ();
      waiting_for_input = owfi;
    }
}
#endif

- (void)drawRect: (NSRect)rect
{
  NSTRACE ("[EmacsView drawRect:" NSTRACE_FMT_RECT "]",
           NSTRACE_ARG_RECT(rect));

  if (!emacsframe || !(*emacsframe)->output_data.ns)
    return;

  int x = NSMinX (rect), y = NSMinY (rect);
  int width = NSWidth (rect), height = NSHeight (rect);

  ns_clear_frame_area (*emacsframe, x, y, width, height);
  block_input ();
  expose_frame (*emacsframe, x, y, width, height);
  unblock_input ();
}


/* NSDraggingDestination protocol methods.  Actually this is not really a
   protocol, but a category of Object.  O well...  */

-(NSDragOperation) draggingEntered: (id <NSDraggingInfo>) sender
{
  id source;

  NSTRACE ("[EmacsView draggingEntered:]");

  source = [sender draggingSource];

  if (source && [source respondsToSelector: @selector(mustNotDropOn:)]
      && [source mustNotDropOn: self])
    return NSDragOperationNone;

  return NSDragOperationGeneric;
}


-(BOOL) prepareForDragOperation: (id <NSDraggingInfo>) sender
{
  id source;

  source = [sender draggingSource];

  if (source && [source respondsToSelector: @selector(mustNotDropOn:)]
      && [source mustNotDropOn: self])
    return NO;

  return YES;
}

- (BOOL) wantsPeriodicDraggingUpdates
{
  return YES;
}

- (NSDragOperation) draggingUpdated: (id <NSDraggingInfo>) sender
{
#ifdef NS_IMPL_GNUSTEP
  struct input_event ie;
#else
  Lisp_Object frame;
#endif
  NSPoint position;
  int x, y;
  NSAutoreleasePool *ap;
  specpdl_ref count;

  ap = [[NSAutoreleasePool alloc] init];
  count = SPECPDL_INDEX ();
  record_unwind_protect_ptr (ns_release_autorelease_pool, ap);

#ifdef NS_IMPL_GNUSTEP
  EVENT_INIT (ie);
  ie.kind = DRAG_N_DROP_EVENT;
#endif

  /* Get rid of mouse face.  */
  [self mouseExited: [[self window] currentEvent]];

  position = [self convertPoint: [sender draggingLocation]
		       fromView: nil];
  x = lrint (position.x);
  y = lrint (position.y);

#ifdef NS_IMPL_GNUSTEP
  XSETINT (ie.x, x);
  XSETINT (ie.y, y);
  XSETFRAME (ie.frame_or_window, *emacsframe);
  ie.arg = Qlambda;
  ie.modifiers = 0;

  kbd_buffer_store_event (&ie);
#else
  /* Input events won't be processed until the drop happens on macOS,
     so call this function instead.  */
  XSETFRAME (frame, *emacsframe);

  safe_calln (Vns_drag_motion_function, frame,
	      make_fixnum (x), make_fixnum (y));

  redisplay ();
#endif

  unbind_to (count, Qnil);
  return NSDragOperationGeneric;
}

- (BOOL) performDragOperation: (id <NSDraggingInfo>) sender
{
  id pb, source;
  int x, y;
  NSString *type;
  NSPoint position;
  NSDragOperation op = [sender draggingSourceOperationMask];
  Lisp_Object operations = Qnil;
  Lisp_Object strings = Qnil;
  Lisp_Object type_sym;
  struct input_event ie;

  NSTRACE ("[EmacsView performDragOperation:]");

  source = [sender draggingSource];

  if (source && [source respondsToSelector: @selector(mustNotDropOn:)]
      && [source mustNotDropOn: self])
    return NO;

  position = [self convertPoint: [sender draggingLocation] fromView: nil];
  x = lrint (position.x);
  y = lrint (position.y);

  pb = [sender draggingPasteboard];
  type = [pb availableTypeFromArray: ns_drag_types];

  /* We used to convert these drag operations to keyboard modifiers,
     but because they can be set by the sending program as well as the
     keyboard modifiers it was difficult to work out a sensible key
     mapping for drag and drop.  */
  if (op & NSDragOperationLink)
    operations = Fcons (Qns_drag_operation_link, operations);
  if (op & NSDragOperationCopy)
    operations = Fcons (Qns_drag_operation_copy, operations);
  if (op & NSDragOperationGeneric || NILP (operations))
    operations = Fcons (Qns_drag_operation_generic, operations);

  if (!type)
    return NO;
#if NS_USE_NSPasteboardTypeFileURL
  else if ([type isEqualToString: NSPasteboardTypeFileURL])
    {
      type_sym = Qfile;

      NSArray *urls = [pb readObjectsForClasses: @[[NSURL self]]
                                        options: nil];
      NSEnumerator *uenum = [urls objectEnumerator];
      NSURL *url;
      while ((url = [uenum nextObject]))
        strings = Fcons ([[url path] lispString], strings);
    }
#else  // !NS_USE_NSPasteboardTypeFileURL
  else if ([type isEqualToString: NSFilenamesPboardType])
    {
      id files;
      NSEnumerator *fenum;
      NSString *file;

      files = [pb propertyListForType: type];

      if (!files)
        return NO;

      type_sym = Qfile;

      /* On GNUstep, files might be a string.  */

      if ([files respondsToSelector: @selector (objectEnumerator:)])
	{
	  fenum = [files objectEnumerator];

	  while ((file = [fenum nextObject]))
	    strings = Fcons ([file lispString], strings);
	}
      else
	/* Then `files' is an NSString.  */
	strings = list1 ([files lispString]);
    }
#endif   // !NS_USE_NSPasteboardTypeFileURL
  else if ([type isEqualToString: NSPasteboardTypeURL])
    {
      NSURL *url = [NSURL URLFromPasteboard: pb];
      if (url == nil) return NO;

      type_sym = Qurl;

      strings = list1 ([[url absoluteString] lispString]);
    }
  else if ([type isEqualToString: NSPasteboardTypeString]
           || [type isEqualToString: NSPasteboardTypeTabularText])
    {
      NSString *data;

      data = [pb stringForType: type];

      if (!data)
        return NO;

      type_sym = Qnil;
      strings = list1 ([data lispString]);
    }
  else
    return NO;

  EVENT_INIT (ie);
  ie.kind = DRAG_N_DROP_EVENT;
  ie.arg = Fcons (type_sym, Fcons (operations,
				   strings));
  XSETINT (ie.x, x);
  XSETINT (ie.y, y);
  XSETFRAME (ie.frame_or_window, *emacsframe);

  kbd_buffer_store_event (&ie);
  return YES;
}


- (id) validRequestorForSendType: (NSString *)typeSent
                      returnType: (NSString *)typeReturned
{
  NSTRACE ("[EmacsView validRequestorForSendType:returnType:]");
  if (typeSent != nil && [ns_send_types indexOfObject: typeSent] != NSNotFound
      && typeReturned == nil)
    {
      if (! NILP (ns_get_local_selection (QPRIMARY, QUTF8_STRING)))
        return self;
    }

  return [super validRequestorForSendType: typeSent
                               returnType: typeReturned];
}


/* The next two methods are part of NSServicesRequests informal protocol,
   supposedly called when a services menu item is chosen from this app.
   But this should not happen because we override the services menu with our
   own entries which call ns-perform-service.
   Nonetheless, it appeared to happen (under strange circumstances): bug#1435.
   So let's at least stub them out until further investigation can be done.  */

- (BOOL) readSelectionFromPasteboard: (NSPasteboard *)pb
{
  /* We could call ns_string_from_pasteboard(pboard) here but then it should
     be written into the buffer in place of the existing selection.
     Ordinary service calls go through functions defined in ns-win.el.  */
  return NO;
}

- (BOOL) writeSelectionToPasteboard: (NSPasteboard *)pb types: (NSArray *)types
{
  NSArray *typesDeclared;
  Lisp_Object val;

  NSTRACE ("[EmacsView writeSelectionToPasteboard:types:]");

  /* We only support NSPasteboardTypeString.  */
  if ([types containsObject:NSPasteboardTypeString] == NO) {
    return NO;
  }

  val = ns_get_local_selection (QPRIMARY, QUTF8_STRING);
  if (CONSP (val) && SYMBOLP (XCAR (val)))
    {
      val = XCDR (val);
      if (CONSP (val) && NILP (XCDR (val)))
        val = XCAR (val);
    }
  if (! STRINGP (val))
    return NO;

  typesDeclared = [NSArray arrayWithObject:NSPasteboardTypeString];
  [pb declareTypes:typesDeclared owner:nil];
  ns_string_to_pasteboard (pb, val);
  return YES;
}


/* setMini = YES means set from internal (gives a finder icon), NO means set nil
   (gives a miniaturized version of the window); currently we use the latter for
   frames whose active buffer doesn't correspond to any file
   (e.g., '*scratch*').  */
- (instancetype)setMiniwindowImage: (BOOL) setMini
{
  id image = [[self window] miniwindowImage];
  NSTRACE ("[EmacsView setMiniwindowImage:%d]", setMini);

  /* NOTE: under Cocoa miniwindowImage always returns nil, documentation
     about "AppleDockIconEnabled" notwithstanding, however the set message
     below has its effect nonetheless.  */
  if (image != (*emacsframe)->output_data.ns->miniimage)
    {
      if (image && [image isKindOfClass: [EmacsImage class]])
        [image release];
      [[self window] setMiniwindowImage:
                       setMini ? (*emacsframe)->output_data.ns->miniimage : nil];
    }

  return self;
}


- (int) fullscreenState
{
  return fs_state;
}

@end  /* EmacsView */



/* ==========================================================================

    EmacsWindow implementation

   ========================================================================== */

@implementation EmacsWindow


- (instancetype) initWithEmacsFrame: (struct frame *) f
{
  return [self initWithEmacsFrame:f fullscreen:NO screen:nil];
}


- (instancetype) initWithEmacsFrame: (struct frame *) f
                         fullscreen: (BOOL) fullscreen
                             screen: (NSScreen *) screen
{
  NSWindowStyleMask styleMask;
  int width, height;

  NSTRACE ("[EmacsWindow initWithEmacsFrame:fullscreen:screen:]");

  if (fullscreen)
    styleMask = NSWindowStyleMaskBorderless;
  else if (FRAME_UNDECORATED (f))
    {
      styleMask = NSWindowStyleMaskBorderless;
#ifdef NS_IMPL_COCOA
      styleMask |= NSWindowStyleMaskResizable;
#endif
    }
  else if (f->tooltip)
    styleMask = 0;
  else
    styleMask = (NSWindowStyleMaskTitled
		 | NSWindowStyleMaskResizable
		 | NSWindowStyleMaskMiniaturizable
		 | NSWindowStyleMaskClosable);

  if (FRAME_UNDECORATED_ROUND (f))
    {
      styleMask |= NSFullSizeContentViewWindowMask;
    }

  last_drag_event = nil;

  width = FRAME_TEXT_COLS_TO_PIXEL_WIDTH (f, f->text_cols);
  height = FRAME_TEXT_LINES_TO_PIXEL_HEIGHT (f, f->text_lines);

  self = [super initWithContentRect: NSMakeRect (0, 0, width, height)
                          styleMask: styleMask
                            backing: NSBackingStoreBuffered
                              defer: YES
                             screen: screen];
  if (self)
    {
      NSString *name;
      NSColor *col;
      NSScreen *screen = [self screen];
      EmacsView *view = FRAME_NS_VIEW (f);

      [self setDelegate:view];
      [[self contentView] addSubview:view];
      [self makeFirstResponder:view];

#if !defined (NS_IMPL_COCOA) || MAC_OS_X_VERSION_MIN_REQUIRED <= 1090
#if MAC_OS_X_VERSION_MAX_ALLOWED > 1090
      if ([self respondsToSelector: @selector(useOptimizedDrawing:)])
#endif
        [self useOptimizedDrawing:YES];
#endif

      [self setAcceptsMouseMovedEvents:YES];

      name = NILP (f->name) ? @"Emacs" : [NSString stringWithLispString:f->name];
      [self setTitle:name];

      if (!NILP (f->icon_name))
        [self setMiniwindowTitle:
                [NSString stringWithLispString:f->icon_name]];

      [self setAppearance];

#if defined (NS_IMPL_COCOA) && MAC_OS_X_VERSION_MAX_ALLOWED >= 101000
      if ([self respondsToSelector:@selector(titlebarAppearsTransparent)])
        [self setTitlebarAppearsTransparent:FRAME_NS_TRANSPARENT_TITLEBAR (f)];
#endif

      [self setParentChildRelationships];

      if (FRAME_Z_GROUP (f) != z_group_none)
        [self setLevel:NSNormalWindowLevel + (FRAME_Z_GROUP_BELOW (f) ? -1 : 1)];

      if (screen != 0)
        {
          NSPoint pt = NSMakePoint
            (IN_BOUND (-SCREENMAX, f->left_pos
                       + NS_PARENT_WINDOW_LEFT_POS (f), SCREENMAX),
             IN_BOUND (-SCREENMAX,
                       NS_PARENT_WINDOW_TOP_POS (f) - f->top_pos,
                       SCREENMAX));

          [self setFrameTopLeftPoint:pt];

          NSTRACE_RECT ("new frame", [self frame]);
        }

      f->border_width = [self borderWidth];

      col = [NSColor colorWithUnsignedLong:NS_FACE_BACKGROUND
                                     (FACE_FROM_ID (f, DEFAULT_FACE_ID))];
      [self setBackgroundColor:col];
      if ([col alphaComponent] != (EmacsCGFloat) 1.0)
        [self setOpaque:NO];

      /* toolbar support */
      [self createToolbar:f];

      /* macOS Sierra automatically enables tabbed windows.  We can't
         allow this to be enabled until it's available on a Free system.
         Currently it only happens by accident and is buggy anyway.  */
#ifdef NS_IMPL_COCOA
      if ([self respondsToSelector:@selector(setTabbingMode:)])
        [self setTabbingMode:NSWindowTabbingModeDisallowed];
#endif
    }

  if (FRAME_UNDECORATED_ROUND (f))
    {
      [self setTitlebarAppearsTransparent:YES];
      [self setTitleVisibility:NSWindowTitleHidden];
      [[self standardWindowButton:NSWindowCloseButton] setHidden:YES];
      [[self standardWindowButton:NSWindowMiniaturizeButton] setHidden:YES];
      [[self standardWindowButton:NSWindowZoomButton] setHidden:YES];
    }

  return self;
}


- (void)createToolbar: (struct frame *)f
{
  if (FRAME_UNDECORATED (f) || FRAME_UNDECORATED_ROUND (f)
      || [self styleMask] == NSWindowStyleMaskBorderless
      || !FRAME_EXTERNAL_TOOL_BAR (f)
      || [self toolbar] != nil)
    return;

  EmacsView *view = (EmacsView *)FRAME_NS_VIEW (f);

#if defined (NS_IMPL_COCOA) && MAC_OS_X_VERSION_MIN_REQUIRED >= 101400
  /* If the view's layer isn't an EmacsLayer then we can't create the
     toolbar yet.  */
  if (! [[view layer] isKindOfClass:[EmacsLayer class]])
    return;
#endif

  EmacsToolbar *toolbar = [[EmacsToolbar alloc]
                            initForView:view
                            withIdentifier:[NSString stringWithFormat:@"%p", f]];

  [self setToolbar:toolbar];
  update_frame_tool_bar_1 (f, toolbar);

#ifdef NS_IMPL_COCOA
  {
    NSButton *toggleButton;
    toggleButton = [self standardWindowButton:NSWindowToolbarButton];
    [toggleButton setTarget:view];
    [toggleButton setAction:@selector (toggleToolbar:)];
  }
#endif
}

- (void)dealloc
{
  NSTRACE ("[EmacsWindow dealloc]");

  /* We need to release the toolbar ourselves.  */
  [self setToolbar: nil];
  [[self toolbar] release];

  /* Also the last button press event .  */
  if (last_drag_event)
    [last_drag_event release];

  [super dealloc];
}

- (NSInteger) borderWidth
{
  return NSWidth ([self frame]) - NSWidth ([[self contentView] frame]);
}


- (void)setParentChildRelationships
  /* After certain operations, for example making a frame visible or
     resetting the NSWindow through modifying the undecorated status,
     the parent/child relationship may be broken.  We can also use
     this method to set them, as long as the frame struct already has
     the correct relationship set.  */
{
  NSTRACE ("[EmacsWindow setParentChildRelationships]");

  Lisp_Object frame, tail;
  EmacsView *ourView = (EmacsView *)[self delegate];
  struct frame *ourFrame = *ourView->emacsframe;
  struct frame *parentFrame = FRAME_PARENT_FRAME (ourFrame);
  EmacsWindow *oldParentWindow = (EmacsWindow *)[self parentWindow];


#ifdef NS_IMPL_COCOA
  /* We have to set the accessibility subroles and/or the collection
     behaviors early otherwise child windows may not go fullscreen as
     expected later.  */

#if MAC_OS_X_VERSION_MIN_REQUIRED < 101000
  if ([self respondsToSelector:@selector(setAccessibilitySubrole:)])
#endif
    /* Set the accessibility subroles.  */
    if (parentFrame)
      [self setAccessibilitySubrole:NSAccessibilityFloatingWindowSubrole];
    else
      [self setAccessibilitySubrole:NSAccessibilityStandardWindowSubrole];

#if MAC_OS_X_VERSION_MAX_ALLOWED >= 1070
  [ourView updateCollectionBehavior];
#endif

  /* Child frames are often used in ways that may mean they should
     "disappear" into the contents of the parent frame.  macOs's
     drop-shadows break this effect, so remove them on undecorated
     child frames.  */
  if (parentFrame && FRAME_UNDECORATED (ourFrame))
    [self setHasShadow:NO];
  else
    [self setHasShadow:YES];
#endif


  /* Check if we have an incorrectly set parent.  */
  if ((! parentFrame && oldParentWindow)
      || (parentFrame && oldParentWindow
          && *((EmacsView *)[oldParentWindow delegate])->emacsframe != parentFrame))
    {
      [[self parentWindow] removeChildWindow:self];

#ifdef NS_IMPL_COCOA
#if MAC_OS_X_VERSION_MIN_REQUIRED < 1070
      if ([ourView respondsToSelector:@selector (toggleFullScreen)])
#endif
          /* If we are the descendent of a fullscreen window and we
             have no new parent, go fullscreen.  */
          {
            NSWindow *parent = (NSWindow *)oldParentWindow;
            while (parent)
              {
                if (([parent styleMask] & NSWindowStyleMaskFullScreen) != 0)
                  {
                    [ourView toggleFullScreen:self];
                    break;
                  }
                parent = [parent parentWindow];
              }
          }
#endif
    }

  if (parentFrame)
    {
      NSWindow *parentWindow = [FRAME_NS_VIEW (parentFrame) window];

#ifdef NS_IMPL_COCOA
#if MAC_OS_X_VERSION_MIN_REQUIRED < 1070
      if ([ourView respondsToSelector:@selector (toggleFullScreen)])
#endif
	/* Child frames must not be fullscreen.  */
	if ([ourView fsIsNative] && [ourView isFullscreen])
	  [ourView toggleFullScreen:self];
#endif

      [parentWindow addChildWindow:self
                           ordered:NSWindowAbove];
    }

  /* Check our child windows are configured correctly.  */
  FOR_EACH_FRAME (tail, frame)
    {
      if (FRAME_PARENT_FRAME (XFRAME (frame)) == ourFrame)
        [(EmacsWindow *)[FRAME_NS_VIEW (XFRAME (frame)) window] setParentChildRelationships];
    }
}


/* It seems the only way to reorder child frames is by removing them
   from the parent and then reattaching them in the correct order.  */

- (void)orderFront:(id)sender
{
  NSTRACE ("[EmacsWindow orderFront:]");

  NSWindow *parent = [self parentWindow];
  if (parent)
    {
      [parent removeChildWindow:self];
      [parent addChildWindow:self ordered:NSWindowAbove];
    }
  else
    [super orderFront:sender];
}

- (void)makeKeyAndOrderFront:(id)sender
{
  NSTRACE ("[EmacsWindow makeKeyAndOrderFront:]");

  if ([self parentWindow])
    {
      [self orderFront:sender];
      [self makeKeyWindow];
    }
  else
    [super makeKeyAndOrderFront:sender];
}


#ifdef NS_IMPL_GNUSTEP
/* orderedIndex isn't yet available in GNUstep, but it seems pretty
   easy to implement.  */
- (NSInteger) orderedIndex
{
  return [[NSApp orderedWindows] indexOfObjectIdenticalTo:self];
}
#endif


/* The array returned by [NSWindow parentWindow] may already be
   sorted, but the documentation doesn't tell us whether or not it is,
   so to be safe we'll sort it.  */
static NSInteger
nswindow_orderedIndex_sort (id w1, id w2, void *c)
{
  NSInteger i1 = [w1 orderedIndex];
  NSInteger i2 = [w2 orderedIndex];

  if (i1 > i2)
    return NSOrderedAscending;
  if (i1 < i2)
    return NSOrderedDescending;

  return NSOrderedSame;
}

- (void)orderBack:(id)sender
{
  NSTRACE ("[EmacsWindow orderBack:]");

  NSWindow *parent = [self parentWindow];
  if (parent)
    {
      NSArray *children = [[parent childWindows]
                            sortedArrayUsingFunction:nswindow_orderedIndex_sort
                                              context:nil];
      [parent removeChildWindow:self];
      [parent addChildWindow:self ordered:NSWindowAbove];

      for (NSWindow *win in children)
        {
          if (win != self)
            {
              [parent removeChildWindow:win];
              [parent addChildWindow:win ordered:NSWindowAbove];
            }
        }
    }
  else
    [super orderBack:sender];
}

- (BOOL)restackWindow:(NSWindow *)win above:(BOOL)above
{
  NSTRACE ("[EmacsWindow restackWindow:above:]");

  /* If parent windows don't match we can't restack these frames
     without changing the parents.  */
  if ([self parentWindow] != [win parentWindow])
    return NO;
  else if (![self parentWindow])
    [self orderWindow:(above ? NSWindowAbove : NSWindowBelow)
           relativeTo:[win windowNumber]];
  else
    {
      NSInteger index;
      NSWindow *parent = [self parentWindow];
      NSMutableArray *children = [[[parent childWindows]
                                   sortedArrayUsingFunction:nswindow_orderedIndex_sort
                                                    context:nil]
                                   mutableCopy];
      [children removeObject:self];
      index = [children indexOfObject:win];
      [children insertObject:self atIndex:(above ? index+1 : index)];

      for (NSWindow *w in children)
        {
          [parent removeChildWindow:w];
          [parent addChildWindow:w ordered:NSWindowAbove];
        }
    }

  return YES;
}

#ifdef NS_IMPL_COCOA
- (id)accessibilityAttributeValue:(NSString *)attribute
{
  Lisp_Object str = Qnil;
  struct frame *f = SELECTED_FRAME ();
  struct buffer *curbuf = XBUFFER (XWINDOW (f->selected_window)->contents);

  NSTRACE ("[EmacsWindow accessibilityAttributeValue:]");

  if ([attribute isEqualToString:NSAccessibilityRoleAttribute])
    return NSAccessibilityWindowRole;

  if ([attribute isEqualToString:NSAccessibilitySelectedTextAttribute]
      && curbuf && ! NILP (BVAR (curbuf, mark_active)))
    {
      str = ns_get_local_selection (QPRIMARY, QUTF8_STRING);
    }
  else if (curbuf && [attribute isEqualToString:NSAccessibilityValueAttribute])
    {
      if (! NILP (BVAR (curbuf, mark_active)))
          str = ns_get_local_selection (QPRIMARY, QUTF8_STRING);

      if (NILP (str))
        {
          ptrdiff_t start_byte = BUF_BEGV_BYTE (curbuf);
          ptrdiff_t byte_range = BUF_ZV_BYTE (curbuf) - start_byte;
          ptrdiff_t range = BUF_ZV (curbuf) - BUF_BEGV (curbuf);

          if (! NILP (BVAR (curbuf, enable_multibyte_characters)))
            str = make_uninit_multibyte_string (range, byte_range);
          else
            str = make_uninit_string (range);
          /* To check: This returns emacs-utf-8, which is a superset of utf-8.
             Is this a problem?  */
          memcpy (SDATA (str), BYTE_POS_ADDR (start_byte), byte_range);
        }
    }


  if (! NILP (str))
    {
      if (CONSP (str) && SYMBOLP (XCAR (str)))
        {
          str = XCDR (str);
          if (CONSP (str) && NILP (XCDR (str)))
            str = XCAR (str);
        }
      if (STRINGP (str))
        {
          return [NSString stringWithLispString:str];
        }
    }

  return [super accessibilityAttributeValue:attribute];
}
#endif /* NS_IMPL_COCOA */

/* Constrain size and placement of a frame.

   By returning the original "frameRect", the frame is not
   constrained. This can lead to unwanted situations where, for
   example, the menu bar covers the frame.

   The default implementation (accessed using "super") constrains the
   frame to the visible area of SCREEN, minus the menu bar (if
   present) and the Dock.  Note that default implementation also calls
   windowWillResize, with the frame it thinks should have.  (This can
   make the frame exit maximized mode.)

   Note that this should work in situations where multiple monitors
   are present.  Common configurations are side-by-side monitors and a
   monitor on top of another (e.g. when a laptop is placed under a
   large screen).  */
- (NSRect)constrainFrameRect:(NSRect)frameRect toScreen:(NSScreen *)screen
{
  NSTRACE ("[EmacsWindow constrainFrameRect:" NSTRACE_FMT_RECT " toScreen:]",
             NSTRACE_ARG_RECT (frameRect));

  /* Don't do anything for child frames because that leads to weird
     child frame placement in some cases involving Dock placement and
     Dock Hiding.  */
#ifdef NS_IMPL_COCOA
  struct frame *f = *((EmacsView *) [self delegate])->emacsframe;
  if (FRAME_PARENT_FRAME (f))
    return frameRect;

#if MAC_OS_X_VERSION_MAX_ALLOWED >= 1090
  // If separate spaces is on, it is like each screen is independent.  There is
  // no spanning of frames across screens.
  if (
#if MAC_OS_X_VERSION_MIN_REQUIRED < 1090
      [NSScreen respondsToSelector: @selector(screensHaveSeparateSpaces)] &&
#endif
      [NSScreen screensHaveSeparateSpaces])
    {
      NSTRACE_MSG ("Screens have separate spaces");
      frameRect = [super constrainFrameRect:frameRect toScreen:screen];
      NSTRACE_RETURN_RECT (frameRect);
      return frameRect;
    }
  else
#endif /* MAC_OS_X_VERSION_MAX_ALLOWED >= 1090 */

    // Check that the proposed frameRect is visible in at least one
    // screen.  If it is not, ask the system to reposition it (only
    // for non-child windows).

    if (!FRAME_PARENT_FRAME (*((EmacsView *)[self delegate])->emacsframe))
    {
      NSArray *screens = [NSScreen screens];
      NSUInteger nr_screens = [screens count];

      int i;
      BOOL frame_on_screen = NO;

      for (i = 0; i < nr_screens; ++i)
        {
          NSScreen *s = [screens objectAtIndex: i];
          NSRect scrRect = [s frame];

          if (NSIntersectsRect(frameRect, scrRect))
            {
              frame_on_screen = YES;
              break;
            }
        }

      if (!frame_on_screen)
        {
          NSTRACE_MSG ("Frame outside screens; constraining");
          frameRect = [super constrainFrameRect:frameRect toScreen:screen];
          NSTRACE_RETURN_RECT (frameRect);
          return frameRect;
        }
    }
#endif

  return constrain_frame_rect(frameRect,
                              [(EmacsView *)[self delegate] isFullscreen]);
}


- (void)performZoom:(id)sender
{
  NSTRACE ("[EmacsWindow performZoom:]");

  return [super performZoom:sender];
}

- (void)zoom:(id)sender
{
  NSTRACE ("[EmacsWindow zoom:]");

  ns_update_auto_hide_menu_bar();

  // Below are three zoom implementations.  In the final commit, the
  // idea is that the last should be included.

#if 0
  // Native zoom done using the standard zoom animation.  Size of the
  // resulting frame reduced to accommodate the Dock and, if present,
  // the menu-bar.
  [super zoom:sender];

#elif 0
  // Native zoom done using the standard zoom animation, plus an
  // explicit resize to cover the full screen, except the menu-bar and
  // dock, if present.
  [super zoom:sender];

  // After the native zoom, resize the resulting frame to fill the
  // entire screen, except the menu-bar.
  //
  // This works for all practical purposes.  (The only minor oddity is
  // when transiting from full-height frame to a maximized, the
  // animation reduces the height of the frame slightly (to the 4
  // pixels needed to accommodate the Doc) before it snaps back into
  // full height.  The user would need a very trained eye to spot
  // this.)
  NSScreen * screen = [self screen];
  if (screen != nil)
    {
      int fs_state = [(EmacsView *)[self delegate] fullscreenState];

      NSTRACE_FSTYPE ("fullscreenState", fs_state);

      NSRect sr = [screen frame];
      struct EmacsMargins margins
        = ns_screen_margins_ignoring_hidden_dock(screen);

      NSRect wr = [self frame];
      NSTRACE_RECT ("Rect after zoom", wr);

      NSRect newWr = wr;

      if (fs_state == FULLSCREEN_MAXIMIZED
          || fs_state == FULLSCREEN_HEIGHT)
        {
          newWr.origin.y = sr.origin.y + margins.bottom;
          newWr.size.height = sr.size.height - margins.top - margins.bottom;
        }

      if (fs_state == FULLSCREEN_MAXIMIZED
          || fs_state == FULLSCREEN_WIDTH)
        {
          newWr.origin.x = sr.origin.x + margins.left;
          newWr.size.width = sr.size.width - margins.right - margins.left;
        }

      if (newWr.size.width     != wr.size.width
          || newWr.size.height != wr.size.height
          || newWr.origin.x    != wr.origin.x
          || newWr.origin.y    != wr.origin.y)
        {
          NSTRACE_MSG ("New frame different");
          [self setFrame: newWr display: NO];
        }
    }
#else
  // Non-native zoom which is done instantaneously.  The resulting
  // frame covers the entire screen, except the menu-bar and dock, if
  // present.
  NSScreen * screen = [self screen];
  if (screen != nil)
    {
      NSRect sr = [screen frame];
      struct EmacsMargins margins
        = ns_screen_margins_ignoring_hidden_dock(screen);

      sr.size.height -= (margins.top + margins.bottom);
      sr.size.width  -= (margins.left + margins.right);
      sr.origin.x += margins.left;
      sr.origin.y += margins.bottom;

      sr = [[self delegate] windowWillUseStandardFrame:self
                                          defaultFrame:sr];
      [self setFrame: sr display: NO];
    }
#endif
}

- (void)setAppearance
{
#if defined (NS_IMPL_COCOA) && MAC_OS_X_VERSION_MAX_ALLOWED >= 101000
  struct frame *f = *((EmacsView *)[self delegate])->emacsframe;
  NSAppearance *appearance = nil;

  NSTRACE ("[EmacsWindow setAppearance]");

#ifndef NSAppKitVersionNumber10_10
#define NSAppKitVersionNumber10_10 1343
#endif

  if (NSAppKitVersionNumber < NSAppKitVersionNumber10_10)
    return;

  if (FRAME_NS_APPEARANCE (f) == ns_appearance_vibrant_dark)
    appearance =
      [NSAppearance appearanceNamed:NSAppearanceNameVibrantDark];
  else if (FRAME_NS_APPEARANCE (f) == ns_appearance_aqua)
    appearance =
      [NSAppearance appearanceNamed:NSAppearanceNameAqua];

  [self setAppearance:appearance];
#endif /* MAC_OS_X_VERSION_MAX_ALLOWED >= 101000 */
}

- (void)setFrame:(NSRect)windowFrame
         display:(BOOL)displayViews
{
  NSTRACE ("[EmacsWindow setFrame:" NSTRACE_FMT_RECT " display:%d]",
           NSTRACE_ARG_RECT (windowFrame), displayViews);

  [super setFrame:windowFrame display:displayViews];
}

- (void)setFrame:(NSRect)windowFrame
         display:(BOOL)displayViews
         animate:(BOOL)performAnimation
{
  NSTRACE ("[EmacsWindow setFrame:" NSTRACE_FMT_RECT
           " display:%d performAnimation:%d]",
           NSTRACE_ARG_RECT (windowFrame), displayViews, performAnimation);

  [super setFrame:windowFrame display:displayViews animate:performAnimation];
}

- (void)setFrameTopLeftPoint:(NSPoint)point
{
  NSTRACE ("[EmacsWindow setFrameTopLeftPoint:" NSTRACE_FMT_POINT "]",
           NSTRACE_ARG_POINT (point));

  [super setFrameTopLeftPoint:point];
}

- (BOOL)canBecomeKeyWindow
{
  return !FRAME_NO_ACCEPT_FOCUS (*((EmacsView *)[self delegate])->emacsframe);
}

- (BOOL)canBecomeMainWindow
  /* Required for fullscreen and undecorated windows.  */
{
  return YES;
}

- (void) setLastDragEvent: (NSEvent *) event
{
  if (last_drag_event)
    [last_drag_event release];
  last_drag_event = [event copy];
}

- (NSDragOperation) draggingSourceOperationMaskForLocal: (BOOL) is_local
{
  return drag_op;
}

- (void) draggedImage: (NSImage *) image
	      endedAt: (NSPoint) screen_point
	    operation: (NSDragOperation) operation
{
  selected_op = operation;
}

- (void) draggedImage: (NSImage *) dragged_image
	      movedTo: (NSPoint) screen_point
{
  NSPoint mouse_loc;
#ifdef NS_IMPL_COCOA
  NSInteger window_number;
  NSWindow *w;
#endif

  mouse_loc = [NSEvent mouseLocation];

#ifdef NS_IMPL_COCOA
  if (dnd_mode != RETURN_FRAME_NEVER)
    {
      window_number = [NSWindow windowNumberAtPoint: mouse_loc
			belowWindowWithWindowNumber: 0];
      w = [NSApp windowWithWindowNumber: window_number];

      if (!w || w != self)
	dnd_mode = RETURN_FRAME_NOW;

      if (dnd_mode != RETURN_FRAME_NOW
	  || ![[w delegate] isKindOfClass: [EmacsView class]]
	  || (*((EmacsView *) [w delegate])->emacsframe)->tooltip)
	goto out;

      dnd_return_frame = *((EmacsView *) [w delegate])->emacsframe;

      /* FIXME: there must be a better way to leave the event loop.  */
      [NSException raise: @""
		  format: @"Must return DND frame"];
    }

 out:
#endif

  if (dnd_move_tooltip_with_frame)
    ns_move_tooltip_to_mouse_location (mouse_loc);
}

- (BOOL) mustNotDropOn: (NSView *) receiver
{
  return ([receiver window] == self
	  ? !dnd_allow_same_frame : NO);
}

- (NSDragOperation) beginDrag: (NSDragOperation) op
		forPasteboard: (NSPasteboard *) pasteboard
		     withMode: (enum ns_return_frame_mode) mode
		returnFrameTo: (struct frame **) frame_return
		 prohibitSame: (BOOL) prohibit_same_frame
		followTooltip: (BOOL) follow_tooltip
{
  NSImage *image;
#ifdef NS_IMPL_COCOA
  NSInteger window_number;
  NSWindow *w;
#endif
  drag_op = op;
  selected_op = NSDragOperationNone;
  image = [[NSImage alloc] initWithSize: NSMakeSize (1.0, 1.0)];
  dnd_mode = mode;
  dnd_return_frame = NULL;
  dnd_allow_same_frame = !prohibit_same_frame;
  dnd_move_tooltip_with_frame = follow_tooltip;

  /* Now draw transparency onto the image.  */
  [image lockFocus];
  [[NSColor colorWithUnsignedLong: 0] set];
  NSRectFillUsingOperation (NSMakeRect (0, 0, 1, 1),
			    NSCompositingOperationCopy);
  [image unlockFocus];

  block_input ();
#ifdef NS_IMPL_COCOA
  if (mode == RETURN_FRAME_NOW)
    {
      window_number = [NSWindow windowNumberAtPoint: [NSEvent mouseLocation]
			belowWindowWithWindowNumber: 0];
      w = [NSApp windowWithWindowNumber: window_number];

      if (w && [[w delegate] isKindOfClass: [EmacsView class]]
	  && !(*((EmacsView *) [w delegate])->emacsframe)->tooltip)
	{
	  *frame_return = *((EmacsView *) [w delegate])->emacsframe;
	  [image release];
	  unblock_input ();

	  return NSDragOperationNone;
	}
    }

  @try
    {
#endif
      if (last_drag_event)
	[self dragImage: image
		     at: NSMakePoint (0, 0)
		 offset: NSMakeSize (0, 0)
		  event: last_drag_event
	     pasteboard: pasteboard
		 source: self
	      slideBack: NO];
#ifdef NS_IMPL_COCOA
    }
  @catch (NSException *e)
    {
      /* Ignore.  This is probably the wrong way to leave the
	 drag-and-drop run loop.  */
    }
#endif
  unblock_input ();

  /* The drop happened, so delete the tooltip.  */
  if (follow_tooltip)
    Fx_hide_tip ();

  /* Assume all buttons have been released since the drag-and-drop
     operation is now over.  */
  if (!dnd_return_frame)
    x_display_list->grabbed = 0;

  [image release];

  *frame_return = dnd_return_frame;
  return selected_op;
}

@end /* EmacsWindow */


/* ==========================================================================

    EmacsScroller implementation

   ========================================================================== */


@implementation EmacsScroller

/* for repeat button push */
#define SCROLL_BAR_FIRST_DELAY 0.5
#define SCROLL_BAR_CONTINUOUS_DELAY (1.0 / 15)

+ (CGFloat) scrollerWidth
{
  /* TODO: if we want to allow variable widths, this is the place to do it,
           however neither GNUstep nor Cocoa support it very well.  */
  CGFloat r;
#if defined (NS_IMPL_COCOA) \
  && MAC_OS_X_VERSION_MAX_ALLOWED >= 1070
#if MAC_OS_X_VERSION_MIN_REQUIRED < 1070
  if ([NSScroller respondsToSelector:
                    @selector(scrollerWidthForControlSize:scrollerStyle:)])
#endif
    r = [NSScroller scrollerWidthForControlSize: NSControlSizeRegular
                                  scrollerStyle: NSScrollerStyleLegacy];
#if MAC_OS_X_VERSION_MIN_REQUIRED < 1070
  else
#endif
#endif /* MAC_OS_X_VERSION_MAX_ALLOWED >= 1070 */
#if MAC_OS_X_VERSION_MIN_REQUIRED < 1070 \
  || defined (NS_IMPL_GNUSTEP)
    r = [NSScroller scrollerWidth];
#endif
  return r;
}

- (struct window *)lispWindow
{
  return *m_lisp_window;
}

- (struct frame *)lispFrame
{
  return XFRAME ((*m_lisp_window)->frame);
}

- (instancetype)initFrame: (NSRect )r window: (Lisp_Object)nwin
{
  NSTRACE ("[EmacsScroller initFrame: window:]");
#ifdef HAVE_MPS
  m_lisp_window = igc_xalloc_raw_exact (1);
#else
  m_lisp_window = xzalloc (sizeof *m_lisp_window);
#endif

  if (r.size.width > r.size.height)
      horizontal = YES;
  else
      horizontal = NO;

  [super initWithFrame: r/*NSMakeRect (0, 0, 0, 0)*/];
  [self setContinuous: YES];
  [self setEnabled: YES];

  /* Ensure auto resizing of scrollbars occurs within the emacs frame's view
     locked against the top and bottom edges, and right edge on macOS, where
     scrollers are on right.  */
#ifdef NS_IMPL_GNUSTEP
  [self setAutoresizingMask: NSViewMaxXMargin | NSViewHeightSizable];
#else
  [self setAutoresizingMask: NSViewMinXMargin | NSViewHeightSizable];
#endif

  *m_lisp_window = XWINDOW (nwin);
  condemned = NO;
  if (horizontal)
    pixel_length = NSWidth (r);
  else
    pixel_length = NSHeight (r);
  if (pixel_length == 0) pixel_length = 1;
  min_portion = 20 / pixel_length;

  struct frame *f = [self lispFrame];
  if (FRAME_LIVE_P (f))
    {
      int i;
      EmacsView *view = FRAME_NS_VIEW (f);
      NSView *sview = [[view window] contentView];
      NSArray *subs = [sview subviews];

      /* Disable optimization stopping redraw of other scrollbars.  */
      view->scrollbarsNeedingUpdate = 0;
      for (i =[subs count]-1; i >= 0; i--)
        if ([[subs objectAtIndex: i] isKindOfClass: [EmacsScroller class]])
          view->scrollbarsNeedingUpdate++;
      [sview addSubview: self];
    }

  /* [self setFrame: r]; */

  return self;
}


- (void)setFrame: (NSRect)newRect
{
  NSTRACE ("[EmacsScroller setFrame:]");

  /* block_input (); */
  if (horizontal)
    pixel_length = NSWidth (newRect);
  else
    pixel_length = NSHeight (newRect);
  if (pixel_length == 0) pixel_length = 1;
  min_portion = 20 / pixel_length;
  [super setFrame: newRect];
  /* unblock_input (); */
}


- (void)dealloc
{
  NSTRACE ("[EmacsScroller dealloc]");
  struct window *w = [self lispWindow];
  if (w)
    {
      if (horizontal)
        wset_horizontal_scroll_bar (w, Qnil);
      else
        wset_vertical_scroll_bar (w, Qnil);
    }
  *m_lisp_window = NULL;
#ifdef HAVE_MPS
  igc_xfree (m_lisp_window);
#else
  xfree (m_lisp_window);
#endif
  [super dealloc];
}


- (instancetype)condemn
{
  NSTRACE ("[EmacsScroller condemn]");
  condemned =YES;
  return self;
}


- (instancetype)reprieve
{
  NSTRACE ("[EmacsScroller reprieve]");
  condemned =NO;
  return self;
}


-(bool)judge
{
  NSTRACE ("[EmacsScroller judge]");
  bool ret = condemned;
  if (condemned)
    {
      EmacsView *view;
      block_input ();
      /* Ensure other scrollbar updates after deletion.  */
      struct frame *f = [self lispFrame];
      view = (EmacsView *)FRAME_NS_VIEW (f);
      if (view != nil)
        view->scrollbarsNeedingUpdate++;
      if (*m_lisp_window)
        {
          if (horizontal)
            wset_horizontal_scroll_bar (*m_lisp_window, Qnil);
          else
            wset_vertical_scroll_bar (*m_lisp_window, Qnil);
        }
      *m_lisp_window = NULL;
      [self removeFromSuperview];
      [self release];
      unblock_input ();
    }
  return ret;
}

- (void) mark
{
#ifndef HAVE_MPS
  struct window *window = [self lispWindow];
  if (window)
    {
      Lisp_Object win;
      XSETWINDOW (win, window);
      mark_object (win);
    }
#endif
}


- (void)resetCursorRects
{
  NSRect visible = [self visibleRect];
  NSTRACE ("[EmacsScroller resetCursorRects]");

  if (!NSIsEmptyRect (visible))
    [self addCursorRect: visible cursor: [NSCursor arrowCursor]];

#if defined (NS_IMPL_GNUSTEP) || MAC_OS_X_VERSION_MIN_REQUIRED < 101300
#if MAC_OS_X_VERSION_MAX_ALLOWED >= 101300
  if ([[NSCursor arrowCursor] respondsToSelector:
                                @selector(setOnMouseEntered)])
#endif
    [[NSCursor arrowCursor] setOnMouseEntered: YES];
#endif
}


- (int) checkSamePosition: (int) position portion: (int) portion
                    whole: (int) whole
{
  return em_position ==position && em_portion ==portion && em_whole ==whole
    && portion != whole; /* Needed for resizing empty buffer.  */
}


- (instancetype)setPosition: (int)position portion: (int)portion whole: (int)whole
{
  NSTRACE ("[EmacsScroller setPosition:portion:whole:]");

  em_position = position;
  em_portion = portion;
  em_whole = whole;

  if (portion >= whole)
    {
#ifdef NS_IMPL_COCOA
      [self setKnobProportion: 1.0];
      [self setDoubleValue: 1.0];
#else
      [self setFloatValue: 0.0 knobProportion: 1.0];
#endif
    }
  else
    {
      float pos;
      CGFloat por;
      portion = max ((float)whole*min_portion/pixel_length, portion);
      pos = (float)position / (whole - portion);
      por = (CGFloat)portion/whole;
#ifdef NS_IMPL_COCOA
      [self setKnobProportion: por];
      [self setDoubleValue: pos];
#else
      [self setFloatValue: pos knobProportion: por];
#endif
    }

  return self;
}

/* Set up emacs_event.  */
- (void) sendScrollEventAtLoc: (float)loc fromEvent: (NSEvent *)e
{
  Lisp_Object win;

  NSTRACE ("[EmacsScroller sendScrollEventAtLoc:fromEvent:]");

  if (!emacs_event)
    return;

  emacs_event->part = last_hit_part;
  emacs_event->code = 0;
  emacs_event->modifiers = EV_MODIFIERS (e) | down_modifier;
  XSETWINDOW (win, *m_lisp_window);
  emacs_event->frame_or_window = win;
  emacs_event->timestamp = EV_TIMESTAMP (e);
  emacs_event->arg = Qnil;

  if (horizontal)
    {
      emacs_event->kind = HORIZONTAL_SCROLL_BAR_CLICK_EVENT;
      XSETINT (emacs_event->x, em_whole * loc / pixel_length);
      XSETINT (emacs_event->y, em_whole);
    }
  else
    {
      emacs_event->kind = SCROLL_BAR_CLICK_EVENT;
      XSETINT (emacs_event->x, loc);
      XSETINT (emacs_event->y, pixel_length-20);
    }

  if (q_event_ptr)
    {
      n_emacs_events_pending++;
      kbd_buffer_store_event_hold (emacs_event, q_event_ptr);
    }
  else
    hold_event (emacs_event);
  EVENT_INIT (*emacs_event);
  ns_send_appdefined (-1);
}


/* Called manually through timer to implement repeated button action
   with hold-down.  */
- (instancetype)repeatScroll: (NSTimer *)scrollEntry
{
  NSEvent *e = [[self window] currentEvent];
  NSPoint p =  [[self window] mouseLocationOutsideOfEventStream];
  BOOL inKnob = [self testPart: p] == NSScrollerKnob;

  NSTRACE ("[EmacsScroller repeatScroll:]");

  /* Clear timer if need be.  */
  if (inKnob || [scroll_repeat_entry timeInterval] == SCROLL_BAR_FIRST_DELAY)
    {
        [scroll_repeat_entry invalidate];
        [scroll_repeat_entry release];
        scroll_repeat_entry = nil;

        if (inKnob)
          return self;

        scroll_repeat_entry
	  = [[NSTimer scheduledTimerWithTimeInterval:
			SCROLL_BAR_CONTINUOUS_DELAY
                                            target: self
                                          selector: @selector (repeatScroll:)
                                          userInfo: 0
                                           repeats: YES]
	      retain];
    }

  [self sendScrollEventAtLoc: 0 fromEvent: e];
  return self;
}


/* Asynchronous mouse tracking for scroller.  This allows us to dispatch
   mouseDragged events without going into a modal loop.  */
- (void)mouseDown: (NSEvent *)e
{
  NSRect sr, kr;
  /* hitPart is only updated AFTER event is passed on.  */
  NSScrollerPart part = [self testPart: [e locationInWindow]];
  CGFloat loc, kloc, pos UNINIT;
  int edge = 0;

  NSTRACE ("[EmacsScroller mouseDown:]");

  switch (part)
    {
    case NSScrollerDecrementPage:
      last_hit_part = horizontal ? scroll_bar_before_handle : scroll_bar_above_handle; break;
    case NSScrollerIncrementPage:
      last_hit_part = horizontal ? scroll_bar_after_handle : scroll_bar_below_handle; break;
#if defined (NS_IMPL_GNUSTEP) || MAC_OS_X_VERSION_MIN_REQUIRED < 1070
    case NSScrollerDecrementLine:
      last_hit_part = horizontal ? scroll_bar_left_arrow : scroll_bar_up_arrow; break;
    case NSScrollerIncrementLine:
      last_hit_part = horizontal ? scroll_bar_right_arrow : scroll_bar_down_arrow; break;
#endif
    case NSScrollerKnob:
      last_hit_part = horizontal ? scroll_bar_horizontal_handle : scroll_bar_handle; break;
    case NSScrollerKnobSlot:  /* GNUstep-only */
      last_hit_part = scroll_bar_move_ratio; break;
    default:  /* NSScrollerNoPart? */
      fprintf (stderr, "EmacsScroller-mouseDown: unexpected part %ld\n",
               (long) part);
      return;
    }

  if (part == NSScrollerKnob || part == NSScrollerKnobSlot)
    {
      /* handle, or on GNUstep possibly slot */
      NSEvent *fake_event;
      int length;

      /* compute float loc in slot and mouse offset on knob */
      sr = [self convertRect: [self rectForPart: NSScrollerKnobSlot]
                      toView: nil];
      if (horizontal)
        {
          length = NSWidth (sr);
          loc = ([e locationInWindow].x - NSMinX (sr));
        }
      else
        {
          length = NSHeight (sr);
          loc = length - ([e locationInWindow].y - NSMinY (sr));
        }

      if (loc <= 0.0)
        {
          loc = 0.0;
          edge = -1;
        }
      else if (loc >= length)
        {
          loc = length;
          edge = 1;
        }

      if (edge)
        kloc = 0.5 * edge;
      else
        {
          kr = [self convertRect: [self rectForPart: NSScrollerKnob]
                          toView: nil];
          if (horizontal)
            kloc = ([e locationInWindow].x - NSMinX (kr));
          else
            kloc = NSHeight (kr) - ([e locationInWindow].y - NSMinY (kr));
        }
      last_mouse_offset = kloc;

      /* if knob, tell emacs a location offset by knob pos
         (to indicate top of handle) */
      if (part == NSScrollerKnob)
        pos = (loc - last_mouse_offset);
      else
        /* else this is a slot click on GNUstep: go straight there */
        pos = loc;

      /* If there are buttons in the scroller area, we need to
         recalculate pos as emacs expects the scroller slot to take up
         the entire available length.  */
      if (length != pixel_length)
        pos = pos * pixel_length / length;

      /* send a fake mouse-up to super to preempt modal -trackKnob: mode */
      fake_event = [NSEvent mouseEventWithType: NSEventTypeLeftMouseUp
                                      location: [e locationInWindow]
                                 modifierFlags: [e modifierFlags]
                                     timestamp: [e timestamp]
                                  windowNumber: [e windowNumber]
                                       context: nil
                                   eventNumber: [e eventNumber]
                                    clickCount: [e clickCount]
                                      pressure: [e pressure]];
      [super mouseUp: fake_event];
    }
  else
    {
      pos = 0; /* ignored */

      /* Set a timer to repeat, as we can't let superclass do this modally.  */
      scroll_repeat_entry
	= [[NSTimer scheduledTimerWithTimeInterval: SCROLL_BAR_FIRST_DELAY
                                            target: self
                                          selector: @selector (repeatScroll:)
                                          userInfo: 0
                                           repeats: YES]
	    retain];
    }

  if (part != NSScrollerKnob)
    [self sendScrollEventAtLoc: pos fromEvent: e];
}


/* Called as we manually track scroller drags, rather than superclass.  */
- (void)mouseDragged: (NSEvent *)e
{
    NSRect sr;
    double loc, pos;
    int length;

    NSTRACE ("[EmacsScroller mouseDragged:]");

      sr = [self convertRect: [self rectForPart: NSScrollerKnobSlot]
                      toView: nil];

      if (horizontal)
        {
          length = NSWidth (sr);
          loc = ([e locationInWindow].x - NSMinX (sr));
        }
      else
        {
          length = NSHeight (sr);
          loc = length - ([e locationInWindow].y - NSMinY (sr));
        }

      if (loc <= 0.0)
        {
          loc = 0.0;
        }
      else if (loc >= length + last_mouse_offset)
        {
          loc = length + last_mouse_offset;
        }

      pos = (loc - last_mouse_offset);

      /* If there are buttons in the scroller area, we need to
         recalculate pos as emacs expects the scroller slot to take up
         the entire available length.  */
      if (length != pixel_length)
        pos = pos * pixel_length / length;

      [self sendScrollEventAtLoc: pos fromEvent: e];
}


- (void)mouseUp: (NSEvent *)e
{
  NSTRACE ("[EmacsScroller mouseUp:]");

  if (scroll_repeat_entry)
    {
      [scroll_repeat_entry invalidate];
      [scroll_repeat_entry release];
      scroll_repeat_entry = nil;
    }
  last_hit_part = scroll_bar_above_handle;
}


/* Treat scrollwheel events in the bar as though they were in the main window.  */
- (void) scrollWheel: (NSEvent *)theEvent
{
  NSTRACE ("[EmacsScroller scrollWheel:]");

  EmacsView *view = (EmacsView *)FRAME_NS_VIEW ([self lispFrame]);
  [view mouseDown: theEvent];
}

@end  /* EmacsScroller */


#if defined (NS_IMPL_COCOA) && MAC_OS_X_VERSION_MIN_REQUIRED >= 101400

/* ==========================================================================

   A class to handle the screen buffer.

   ========================================================================== */

@implementation EmacsLayer


/* An IOSurface is a pixel buffer that is efficiently copied to VRAM
   for display.  In order to use an IOSurface we must first lock it,
   write to it, then unlock it.  At this point it is transferred to
   VRAM and if we modify it during this transfer we may see corruption
   of the output.  To avoid this problem we can check if the surface
   is "in use", and if it is then avoid using it.  Unfortunately to
   avoid writing to a surface that's in use, but still maintain the
   ability to draw to the screen at any time, we need to keep a cache
   of multiple surfaces that we can use at will.

   The EmacsLayer class maintains this cache of surfaces, and
   handles the conversion to a CGGraphicsContext that AppKit can use
   to draw on.

   The cache is simple: if a free surface is found it is removed from
   the cache and set as the "current" surface.  Emacs draws to the
   surface and when the layer wants to update the screen we set it's
   contents to the surface and then add it back on to the end of the
   cache.  If no free surfaces are found in the cache then a new one
   is created.  */

- (id) initWithDoubleBuffered: (bool)db
{
  NSTRACE ("[EmacsLayer initWithDoubleBuffered:]");

  self = [super init];
  if (self)
    {
      [self setColorSpace:nil];
      [self setDoubleBuffered:db];
      cache = [[NSMutableArray arrayWithCapacity:(doubleBuffered ? 2 : 1)] retain];
    }
  else
    return nil;

  return self;
}


- (void) setColorSpace: (CGColorSpaceRef)cs
{
  /* We don't need to clear the cache because the new colorspace will
     be used next time we create a new context.  */
  if (cs)
    colorSpace = cs;
  else
    colorSpace = CGColorSpaceCreateWithName(kCGColorSpaceGenericRGB);
}


- (void) setDoubleBuffered: (bool)db
{
  if (doubleBuffered != db)
    [self releaseSurfaces];

  doubleBuffered = db;
}


- (void) dealloc
{
  [self releaseSurfaces];
  [cache release];

  [super dealloc];
}


- (void) releaseSurfaces
{
  [self setContents:nil];
  [self releaseContext];

  if (currentSurface)
    {
      CFRelease (currentSurface);
      currentSurface = nil;
    }

  if (cache)
    {
      for (id object in cache)
        CFRelease ((IOSurfaceRef)object);

      [cache removeAllObjects];
    }
}


/* Check whether the current bounds match the IOSurfaces we are using.
   If they do return YES, otherwise NO.  */
- (BOOL) checkDimensions
{
  int width = NSWidth ([self bounds]) * [self contentsScale];
  int height = NSHeight ([self bounds]) * [self contentsScale];
  IOSurfaceRef s = currentSurface ? currentSurface
    : (IOSurfaceRef)[cache firstObject];

  return !s || (IOSurfaceGetWidth (s) == width
                && IOSurfaceGetHeight (s) == height);
}


/* Return a CGContextRef that can be used for drawing to the screen.  */
- (CGContextRef) getContext
{
  CGFloat scale = [self contentsScale];

  NSTRACE_WHEN (NSTRACE_GROUP_FOCUS, "[EmacsLayer getContext]");
  NSTRACE_MSG ("IOSurface count: %lu", [cache count] + (currentSurface ? 1 : 0));

  if (![self checkDimensions])
    [self releaseSurfaces];

  if (!context)
    {
      IOSurfaceRef surface = NULL;
      int width = NSWidth ([self bounds]) * scale;
      int height = NSHeight ([self bounds]) * scale;

      for (id object in cache)
        {
          if (!IOSurfaceIsInUse ((IOSurfaceRef)object))
            {
              surface = (IOSurfaceRef)object;
              [cache removeObject:object];
              break;
            }
        }

      if (!surface && [cache count] >= (doubleBuffered ? 2 : 1))
        {
          /* Just grab the first one off the cache.  This may result
             in tearing effects.  The alternative is to wait for one
             of the surfaces to become free.  */
          surface = (IOSurfaceRef)[cache firstObject];
          [cache removeObject:(id)surface];
        }
      else if (!surface)
        {
          int bytesPerRow = IOSurfaceAlignProperty (kIOSurfaceBytesPerRow,
                                                    width * 4);

          surface = IOSurfaceCreate
            ((CFDictionaryRef)@{(id)kIOSurfaceWidth:[NSNumber numberWithInt:width],
                (id)kIOSurfaceHeight:[NSNumber numberWithInt:height],
                (id)kIOSurfaceBytesPerRow:[NSNumber numberWithInt:bytesPerRow],
                (id)kIOSurfaceBytesPerElement:[NSNumber numberWithInt:4],
                (id)kIOSurfacePixelFormat:[NSNumber numberWithUnsignedInt:'BGRA']});
        }

      if (!surface)
        {
          NSLog (@"Failed to create IOSurface for frame %@", [self delegate]);
          return nil;
        }

      IOReturn lockStatus = IOSurfaceLock (surface, 0, nil);
      if (lockStatus != kIOReturnSuccess)
        NSLog (@"Failed to lock surface: %x", (unsigned int)lockStatus);

      [self copyContentsTo:surface];

      currentSurface = surface;

      context = CGBitmapContextCreate (IOSurfaceGetBaseAddress (currentSurface),
                                       IOSurfaceGetWidth (currentSurface),
                                       IOSurfaceGetHeight (currentSurface),
                                       8,
                                       IOSurfaceGetBytesPerRow (currentSurface),
                                       colorSpace,
                                       (kCGImageAlphaPremultipliedFirst
                                        | kCGBitmapByteOrder32Host));

      if (!context)
        {
          NSLog (@"Failed to create context for frame %@", [self delegate]);
          IOSurfaceUnlock (currentSurface, 0, nil);
          CFRelease (currentSurface);
          currentSurface = nil;
          return nil;
        }

      CGContextTranslateCTM(context, 0, IOSurfaceGetHeight (surface));
      CGContextScaleCTM(context, scale, -scale);
    }

  return context;
}


/* Releases the CGGraphicsContext and unlocks the associated
   IOSurface, so it will be sent to VRAM.  */
- (void) releaseContext
{
  NSTRACE_WHEN (NSTRACE_GROUP_FOCUS, "[EmacsLayer releaseContext]");

  if (!context)
    return;

  CGContextFlush (context);
  CGContextRelease (context);
  context = NULL;

  IOReturn lockStatus = IOSurfaceUnlock (currentSurface, 0, nil);
  if (lockStatus != kIOReturnSuccess)
    NSLog (@"Failed to unlock surface: %x", (unsigned int)lockStatus);
}


- (void) display
{
  NSTRACE_WHEN (NSTRACE_GROUP_FOCUS, "[EmacsLayer display]");

  if (context && context != [[NSGraphicsContext currentContext] CGContext])
    {
      [self releaseContext];

      /* This forces the layer to see the surface as updated even if
         we replace it with itself.  */
      [self setContents:nil];
      [self setContents:(id)currentSurface];

      /* Put currentSurface back on the end of the cache.  */
      [cache addObject:(id)currentSurface];
      currentSurface = NULL;
    }
}


/* Copy the contents of lastSurface to DESTINATION.  This is required
   every time we want to use an IOSurface as its contents are probably
   blanks (if it's new), or stale.  */
- (void) copyContentsTo: (IOSurfaceRef) destination
{
  IOReturn lockStatus;
  IOSurfaceRef source = (IOSurfaceRef)[self contents];
  void *sourceData, *destinationData;
  int numBytes = IOSurfaceGetAllocSize (destination);

  NSTRACE_WHEN (NSTRACE_GROUP_FOCUS, "[EmacsLayer copyContentsTo:]");

  if (!source || source == destination)
    return;

  lockStatus = IOSurfaceLock (source, kIOSurfaceLockReadOnly, nil);
  if (lockStatus != kIOReturnSuccess)
    NSLog (@"Failed to lock source surface: %x",
	   (unsigned int) lockStatus);

  sourceData = IOSurfaceGetBaseAddress (source);
  destinationData = IOSurfaceGetBaseAddress (destination);

  /* Since every IOSurface should have the exact same settings, a
     memcpy seems like the fastest way to copy the data from one to
     the other.  */
  memcpy (destinationData, sourceData, numBytes);

  lockStatus = IOSurfaceUnlock (source, kIOSurfaceLockReadOnly, nil);
  if (lockStatus != kIOReturnSuccess)
    NSLog (@"Failed to unlock source surface: %x", (unsigned int)lockStatus);
}

#undef CACHE_MAX_SIZE

@end /* EmacsLayer */


#endif /* NS_IMPL_COCOA */


#ifdef NS_IMPL_GNUSTEP
/* Dummy class to get rid of startup warnings.  */
@implementation EmacsDocument

@end
#endif


/* ==========================================================================

   Font-related functions; these used to be in nsfaces.m

   ========================================================================== */


static Lisp_Object
ns_new_font (struct frame *f, Lisp_Object font_object, int fontset)
{
  /* --------------------------------------------------------------------------
     External (hook)
     -------------------------------------------------------------------------- */
  struct font *font = XFONT_OBJECT (font_object);
  EmacsView *view = FRAME_NS_VIEW (f);
  int font_ascent, font_descent;

  if (fontset < 0)
    fontset = fontset_from_font (font_object);
  FRAME_FONTSET (f) = fontset;

  if (FRAME_FONT (f) == font)
    /* This font is already set in frame F.  There's nothing more to
       do.  */
    return font_object;

  FRAME_FONT (f) = font;

  FRAME_BASELINE_OFFSET (f) = font->baseline_offset;
  FRAME_COLUMN_WIDTH (f) = font->average_width;
  get_font_ascent_descent (font, &font_ascent, &font_descent);
  FRAME_LINE_HEIGHT (f) = font_ascent + font_descent;

  /* Compute the scroll bar width in character columns.  */
  if (FRAME_CONFIG_SCROLL_BAR_WIDTH (f) > 0)
    {
      int wid = FRAME_COLUMN_WIDTH (f);
      FRAME_CONFIG_SCROLL_BAR_COLS (f)
	= (FRAME_CONFIG_SCROLL_BAR_WIDTH (f) + wid - 1) / wid;
    }
  else
    {
      int wid = FRAME_COLUMN_WIDTH (f);
      FRAME_CONFIG_SCROLL_BAR_COLS (f) = (14 + wid - 1) / wid;
    }

  /* Compute the scroll bar height in character lines.  */
  if (FRAME_CONFIG_SCROLL_BAR_HEIGHT (f) > 0)
    {
      int height = FRAME_LINE_HEIGHT (f);
      FRAME_CONFIG_SCROLL_BAR_LINES (f)
	= (FRAME_CONFIG_SCROLL_BAR_HEIGHT (f) + height - 1) / height;
    }
  else
    {
      int height = FRAME_LINE_HEIGHT (f);
      FRAME_CONFIG_SCROLL_BAR_LINES (f) = (14 + height - 1) / height;
    }

  /* Now make the frame display the given font.  */
  if (FRAME_NS_WINDOW (f) != 0 && ! [view isFullscreen])
    adjust_frame_size (f, FRAME_COLS (f) * FRAME_COLUMN_WIDTH (f),
		       FRAME_LINES (f) * FRAME_LINE_HEIGHT (f), 3,
		       false, Qfont);

  return font_object;
}


/* XLFD: -foundry-family-weight-slant-swidth-adstyle-pxlsz-ptSz-resx-resy-spc-avgWidth-rgstry-encoding */
/* Note: ns_font_to_xlfd and ns_fontname_to_xlfd no longer needed, removed
         in 1.43.  */

const char *
ns_xlfd_to_fontname (const char *xlfd)
/* --------------------------------------------------------------------------
    Convert an X font name (XLFD) to an NS font name.
    Only family is used.
    The string returned is temporarily allocated.
   -------------------------------------------------------------------------- */
{
  char *name = xmalloc (180);
  int i, len;
  const char *ret;

  if (!strncmp (xlfd, "--", 2))
    sscanf (xlfd, "--%*[^-]-%179[^-]-", name);
  else
    sscanf (xlfd, "-%*[^-]-%179[^-]-", name);

  /* stopgap for malformed XLFD input */
  if (!*name)
    strcpy (name, "Monaco");

  /* undo hack in ns_fontname_to_xlfd, converting '$' to '-', '_' to ' '
     also uppercase after '-' or ' ' */
  name[0] = c_toupper (name[0]);
  for (len =strlen (name), i =0; i<len; i++)
    {
      if (name[i] == '$')
        {
          name[i] = '-';
          if (i+1<len)
            name[i+1] = c_toupper (name[i+1]);
        }
      else if (name[i] == '_')
        {
          name[i] = ' ';
          if (i+1<len)
            name[i+1] = c_toupper (name[i+1]);
        }
    }
  /* fprintf (stderr, "converted '%s' to '%s'\n",xlfd,name); */
  ret = [[NSString stringWithUTF8String: name] UTF8String];
  xfree (name);
  return ret;
}

void
mark_nsterm (void)
{
  NSTRACE ("mark_nsterm");
  Lisp_Object tail, frame;
  FOR_EACH_FRAME (tail, frame)
    {
      struct frame *f = XFRAME (frame);
      if (FRAME_NS_P (f))
	{
	  NSArray *subviews = [[FRAME_NS_VIEW (f) superview] subviews];
	  for (int i = [subviews count] - 1; i >= 0; --i)
	    {
	      id scroller = [subviews objectAtIndex: i];
	      if ([scroller isKindOfClass: [EmacsScroller class]])
                  [scroller mark];
	    }
	}
    }
}

void
syms_of_nsterm (void)
{
  NSTRACE ("syms_of_nsterm");

  ns_antialias_threshold = 10.0;
  PDUMPER_REMEMBER_SCALAR (ns_antialias_threshold);

  /* From 23+ we need to tell emacs what modifiers there are.  */
  DEFSYM (Qmodifier_value, "modifier-value");
  DEFSYM (Qalt, "alt");
  DEFSYM (Qhyper, "hyper");
  DEFSYM (Qmeta, "meta");
  DEFSYM (Qsuper, "super");
  DEFSYM (Qcontrol, "control");
  DEFSYM (QUTF8_STRING, "UTF8_STRING");

  DEFSYM (Qfile, "file");
  DEFSYM (Qurl, "url");

  DEFSYM (Qns_drag_operation_copy, "ns-drag-operation-copy");
  DEFSYM (Qns_drag_operation_link, "ns-drag-operation-link");
  DEFSYM (Qns_drag_operation_generic, "ns-drag-operation-generic");
  DEFSYM (Qns_handle_drag_motion, "ns-handle-drag-motion");

  Fput (Qalt, Qmodifier_value, make_fixnum (alt_modifier));
  Fput (Qhyper, Qmodifier_value, make_fixnum (hyper_modifier));
  Fput (Qmeta, Qmodifier_value, make_fixnum (meta_modifier));
  Fput (Qsuper, Qmodifier_value, make_fixnum (super_modifier));
  Fput (Qcontrol, Qmodifier_value, make_fixnum (ctrl_modifier));

 DEFVAR_LISP ("ns-input-font", ns_input_font,
   doc: /* The font specified in the last NS event. */);
 ns_input_font = Qnil;

 DEFVAR_LISP ("ns-input-fontsize", ns_input_fontsize,
   doc: /* The fontsize specified in the last NS event. */);
 ns_input_fontsize = Qnil;

 DEFVAR_LISP ("ns-input-line", ns_input_line,
   doc: /* The line specified in the last NS event. */);
 ns_input_line = Qnil;

 DEFVAR_LISP ("ns-input-spi-name", ns_input_spi_name,
   doc: /* The service name specified in the last NS event. */);
 ns_input_spi_name = Qnil;

 DEFVAR_LISP ("ns-input-spi-arg", ns_input_spi_arg,
   doc: /* The service argument specified in the last NS event. */);
  ns_input_spi_arg = Qnil;

  DEFVAR_LISP ("ns-input-file", ns_input_file,
    doc: /* The file specified in the last NS event.  */);
  ns_input_file = Qnil;

  DEFVAR_LISP ("ns-working-text", ns_working_text,
    doc: /* String for visualizing working composition sequence.  */);
  ns_working_text = Qnil;

  DEFVAR_LISP ("ns-alternate-modifier", ns_alternate_modifier,
    doc: /* This variable describes the behavior of the alternate or option key.
Either SYMBOL, describing the behavior for any event,
or (:ordinary SYMBOL :function SYMBOL :mouse SYMBOL), describing behavior
separately for ordinary keys, function keys, and mouse events.

Each SYMBOL is `control', `meta', `alt', `super', `hyper' or `none'.
If `none', the key is ignored by Emacs and retains its standard meaning.  */);
  ns_alternate_modifier = Qmeta;

  DEFVAR_LISP ("ns-right-alternate-modifier", ns_right_alternate_modifier,
    doc: /* This variable describes the behavior of the right alternate or option key.
Either SYMBOL, describing the behavior for any event,
or (:ordinary SYMBOL :function SYMBOL :mouse SYMBOL), describing behavior
separately for ordinary keys, function keys, and mouse events.
It can also be `left' to use the value of `ns-alternate-modifier' instead.

Each SYMBOL is `control', `meta', `alt', `super', `hyper' or `none'.
If `none', the key is ignored by Emacs and retains its standard meaning.  */);
  ns_right_alternate_modifier = Qleft;

  DEFVAR_LISP ("ns-command-modifier", ns_command_modifier,
    doc: /* This variable describes the behavior of the command key.
Either SYMBOL, describing the behavior for any event,
or (:ordinary SYMBOL :function SYMBOL :mouse SYMBOL), describing behavior
separately for ordinary keys, function keys, and mouse events.

Each SYMBOL is `control', `meta', `alt', `super', `hyper' or `none'.
If `none', the key is ignored by Emacs and retains its standard meaning.  */);
  ns_command_modifier = Qsuper;

  DEFVAR_LISP ("ns-right-command-modifier", ns_right_command_modifier,
    doc: /* This variable describes the behavior of the right command key.
Either SYMBOL, describing the behavior for any event,
or (:ordinary SYMBOL :function SYMBOL :mouse SYMBOL), describing behavior
separately for ordinary keys, function keys, and mouse events.
It can also be `left' to use the value of `ns-command-modifier' instead.

Each SYMBOL is `control', `meta', `alt', `super', `hyper' or `none'.
If `none', the key is ignored by Emacs and retains its standard meaning.  */);
  ns_right_command_modifier = Qleft;

  DEFVAR_LISP ("ns-control-modifier", ns_control_modifier,
    doc: /* This variable describes the behavior of the control key.
Either SYMBOL, describing the behavior for any event,
or (:ordinary SYMBOL :function SYMBOL :mouse SYMBOL), describing behavior
separately for ordinary keys, function keys, and mouse events.

Each SYMBOL is `control', `meta', `alt', `super', `hyper' or `none'.
If `none', the key is ignored by Emacs and retains its standard meaning.  */);
  ns_control_modifier = Qcontrol;

  DEFVAR_LISP ("ns-right-control-modifier", ns_right_control_modifier,
    doc: /* This variable describes the behavior of the right control key.
Either SYMBOL, describing the behavior for any event,
or (:ordinary SYMBOL :function SYMBOL :mouse SYMBOL), describing behavior
separately for ordinary keys, function keys, and mouse events.
It can also be `left' to use the value of `ns-control-modifier' instead.

Each SYMBOL is `control', `meta', `alt', `super', `hyper' or `none'.
If `none', the key is ignored by Emacs and retains its standard meaning.  */);
  ns_right_control_modifier = Qleft;

  DEFVAR_LISP ("ns-function-modifier", ns_function_modifier,
    doc: /* This variable describes the behavior of the function (fn) key.
Either SYMBOL, describing the behavior for any event,
or (:ordinary SYMBOL :function SYMBOL :mouse SYMBOL), describing behavior
separately for ordinary keys, function keys, and mouse events.

Each SYMBOL is `control', `meta', `alt', `super', `hyper' or `none'.
If `none', the key is ignored by Emacs and retains its standard meaning.  */);
  ns_function_modifier = Qnone;

  DEFVAR_LISP ("ns-antialias-text", ns_antialias_text,
    doc: /* Non-nil (the default) means to render text antialiased.  */);
  ns_antialias_text = Qt;

  DEFVAR_LISP ("ns-use-thin-smoothing", ns_use_thin_smoothing,
    doc: /* Non-nil turns on a font smoothing method that produces thinner strokes.  */);
  ns_use_thin_smoothing = Qnil;

  DEFVAR_LISP ("ns-confirm-quit", ns_confirm_quit,
    doc: /* Whether to confirm application quit using dialog.  */);
  ns_confirm_quit = Qnil;

  DEFVAR_LISP ("ns-auto-hide-menu-bar", ns_auto_hide_menu_bar,
               doc: /* Non-nil means that the menu bar is hidden, but appears when the mouse is near.
Only works on Mac OS X.  */);
  ns_auto_hide_menu_bar = Qnil;

  DEFVAR_BOOL ("ns-use-native-fullscreen", ns_use_native_fullscreen,
     doc: /* Non-nil means to use native fullscreen on Mac OS X 10.7 and later.
Nil means use fullscreen the old (< 10.7) way.  The old way works better with
multiple monitors, but lacks tool bar.  This variable is ignored on
Mac OS X < 10.7.  Default is t.  */);
  ns_use_native_fullscreen = YES;
  ns_last_use_native_fullscreen = ns_use_native_fullscreen;

  DEFVAR_BOOL ("ns-use-fullscreen-animation", ns_use_fullscreen_animation,
     doc: /* Non-nil means use animation on non-native fullscreen.
For native fullscreen, this does nothing.
Default is nil.  */);
  ns_use_fullscreen_animation = NO;

  DEFVAR_BOOL ("ns-use-srgb-colorspace", ns_use_srgb_colorspace,
     doc: /* Non-nil means to use sRGB colorspace on Mac OS X 10.7 and later.
Note that this does not apply to images.
This variable is ignored on Mac OS X < 10.7 and GNUstep.  */);
  ns_use_srgb_colorspace = YES;

  DEFVAR_BOOL ("ns-use-mwheel-acceleration",
               ns_use_mwheel_acceleration,
     doc: /* Non-nil means use macOS's standard mouse wheel acceleration.
This variable is ignored on macOS < 10.7 and GNUstep.  Default is t.  */);
  ns_use_mwheel_acceleration = YES;

  DEFVAR_LISP ("ns-mwheel-line-height", ns_mwheel_line_height,
               doc: /* The number of pixels touchpad scrolling considers one line.
Nil or a non-number means use the default frame line height.
This variable is ignored on macOS < 10.7 and GNUstep.  Default is nil.  */);
  ns_mwheel_line_height = Qnil;

  DEFVAR_BOOL ("ns-use-mwheel-momentum", ns_use_mwheel_momentum,
               doc: /* Non-nil means mouse wheel scrolling uses momentum.
This variable is ignored on macOS < 10.7 and GNUstep.  Default is t.  */);
  ns_use_mwheel_momentum = YES;

  /* TODO: Move to common code.  */
  DEFVAR_LISP ("x-toolkit-scroll-bars", Vx_toolkit_scroll_bars,
	       doc: /* SKIP: real doc in xterm.c.  */);
  Vx_toolkit_scroll_bars = Qt;

  DEFVAR_BOOL ("x-use-underline-position-properties",
	       x_use_underline_position_properties,
     doc: /* SKIP: real doc in xterm.c.  */);
  x_use_underline_position_properties = 0;
  DEFSYM (Qx_use_underline_position_properties,
	  "x-use-underline-position-properties");

  DEFVAR_BOOL ("x-underline-at-descent-line",
	       x_underline_at_descent_line,
     doc: /* SKIP: real doc in xterm.c.  */);
  x_underline_at_descent_line = 0;

  /* TODO: add an "auto" mode that passes clicks through to "utility" UI
     elements, selects windows, and so on, but doesn't pass them through
     for commands in general--as with other applications.  */

  DEFVAR_BOOL ("ns-click-through",
	       ns_click_through,
	       doc: /* Whether to pass activation clicks through to Emacs.
When nil, if Emacs is not focused, the click that focuses Emacs will not
be interpreted as a common.  If t, it will be.  For example, when nil,
if Emacs is inactive, two clicks are needed to move point: the first to
activate Emacs and the second to activate the mouse-1 binding.  When t,
only a single click is needed.  */);
  ns_click_through = YES;

  DEFSYM (Qx_underline_at_descent_line, "x-underline-at-descent-line");

  DEFVAR_LISP ("ns-scroll-event-delta-factor", Vns_scroll_event_delta_factor,
	       doc: /* A factor to apply to pixel deltas reported in scroll events.
 This is only effective for pixel deltas generated from touch pads or
 mice with smooth scrolling capability.  */);
  Vns_scroll_event_delta_factor = make_float (1.0);

  DEFVAR_LISP ("ns-drag-motion-function", Vns_drag_motion_function,
    doc: /* Function called when another program drags items over Emacs.

It is called with three arguments FRAME, X, and Y, whenever the user
moves the mouse over an Emacs frame as part of a drag-and-drop
operation.  FRAME is the frame the mouse is on top of, and X and Y are
the frame-relative positions of the mouse in the X and Y axes
respectively.  */);
  Vns_drag_motion_function = Qns_handle_drag_motion;

  /* Tell Emacs about this window system.  */
  Fprovide (Qns, Qnil);

  DEFSYM (Qcocoa, "cocoa");
  DEFSYM (Qgnustep, "gnustep");
  DEFSYM (QCordinary, ":ordinary");
  DEFSYM (QCfunction, ":function");
  DEFSYM (QCmouse, ":mouse");
  DEFSYM (Qcondensed, "condensed");
  DEFSYM (Qreverse_italic, "reverse-italic");
  DEFSYM (Qexpanded, "expanded");
  DEFSYM (Qns_in_echo_area, "ns-in-echo-area");

#ifdef NS_IMPL_COCOA
  Fprovide (Qcocoa, Qnil);
  syms_of_macfont ();
#else
  Fprovide (Qgnustep, Qnil);
  syms_of_nsfont ();
#endif

  last_known_monitors = Qnil;
  staticpro (&last_known_monitors);
}<|MERGE_RESOLUTION|>--- conflicted
+++ resolved
@@ -8420,32 +8420,7 @@
 {
   NSTRACE ("[EmacsView windowDidMove:]");
 
-<<<<<<< HEAD
-  if (!(*emacsframe)->output_data.ns)
-    return;
-
-  if (screen != nil)
-    {
-      (*emacsframe)->left_pos = (NSMinX (r)
-				 - NS_PARENT_WINDOW_LEFT_POS (*emacsframe));
-      (*emacsframe)->top_pos = (NS_PARENT_WINDOW_TOP_POS (*emacsframe)
-				- NSMaxY (r));
-
-      if (emacs_event)
-	{
-	  struct input_event ie;
-	  EVENT_INIT (ie);
-	  ie.kind = MOVE_FRAME_EVENT;
-	  struct frame *f = *emacsframe;
-	  XSETFRAME (ie.frame_or_window, f);
-	  XSETINT (ie.x, f->left_pos);
-	  XSETINT (ie.y, f->top_pos);
-	  kbd_buffer_store_event (&ie);
-	}
-    }
-=======
   [self updateFramePosition];
->>>>>>> d4c9f08f
 }
 
 
