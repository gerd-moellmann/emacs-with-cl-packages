--- conflicted
+++ resolved
@@ -202,12 +202,6 @@
 # ifndef HASH_face_cache_C289FB8D72
 #  error "struct face_cache changed"
 # endif
-<<<<<<< HEAD
-=======
-# ifndef HASH_Lisp_Obarray_381CF3389E
-#  error "struct Lisp_Obarray changed"
-# endif
->>>>>>> df3eedbd
 # ifndef HASH_module_global_reference_DC69127EC6
 #  error "struct module_global_reference changed"
 # endif
