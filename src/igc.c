--- conflicted
+++ resolved
@@ -4814,8 +4814,6 @@
   return Qnil;
 }
 
-<<<<<<< HEAD
-=======
 DEFUN ("igc--set-pause-time", Figc__set_pause_time,
        Sigc__set_pause_time, 1, 1, 0,
        doc: /* Set the arena pause time, in seconds, to PAUSE-TIME.
@@ -4832,7 +4830,6 @@
   return Qnil;
 }
 
->>>>>>> 1acd389e
 /* Read GC generation settings from environment variable
    EMACS_IGC_GENS. Value must be a string consisting of pairs SIZE
    MORTALITY, where SIZE Is the size of the generation in KB, and
@@ -4846,33 +4843,12 @@
    512 MB and a mortality of 0.2. */
 
 static bool
-<<<<<<< HEAD
-read_gens (mps_gen_param_s **gens, int *ngens)
-=======
 read_gens (size_t *ngens, mps_gen_param_s parms[*ngens])
->>>>>>> 1acd389e
 {
   const char *env = getenv ("EMACS_IGC_GENS");
   if (env == NULL)
     return false;
   const char *end = env + strlen (env);
-<<<<<<< HEAD
-  static struct mps_gen_param_s parms[10];
-  *ngens = 0;
-  *gens = parms;
-  for (int i = 0; i < ARRAYELTS (parms) && env < end; ++i)
-    {
-      int nchars;
-      if (sscanf (env, "%zu %lf%n", &parms[i].mps_capacity,
-		  &parms[i].mps_mortality, &nchars) == 2)
-	{
-	  env += nchars;
-	  ++*ngens;
-	}
-    }
-
-  return true;
-=======
   const size_t len = *ngens;
   *ngens = 0;
   for (size_t i = 0; i < len && env < end; ++i)
@@ -4902,7 +4878,6 @@
   fprintf (stderr, "Failed to parse EMACS_IGC_GENS: %s\n",
 	   getenv ("EMACS_IGC_GENS"));
   emacs_abort ();
->>>>>>> 1acd389e
 }
 
 /* Read GC maximum pause time from environment variable
@@ -4936,15 +4911,11 @@
   const char *env = getenv ("EMACS_IGC_COMMIT_LIMIT");
   if (env == NULL)
     return false;
-<<<<<<< HEAD
-  return sscanf (env, "%zu", limit) == 1;
-=======
 #if __MINGW32_MAJOR_VERSION >= 5
   return sscanf (env, "%u", limit) == 1;
 #else
   return sscanf (env, "%zu", limit) == 1;
 #endif
->>>>>>> 1acd389e
 }
 
 static void
@@ -4954,14 +4925,9 @@
   MPS_ARGS_BEGIN (args)
   {
     double pause_time;
-<<<<<<< HEAD
-    if (read_pause_time (&pause_time))
-      MPS_ARGS_ADD (args, MPS_KEY_PAUSE_TIME, pause_time);
-=======
     if (!read_pause_time (&pause_time))
       pause_time = 0.01;
     MPS_ARGS_ADD (args, MPS_KEY_PAUSE_TIME, pause_time);
->>>>>>> 1acd389e
 
     size_t commit_limit;
     if (read_commit_limit (&commit_limit))
@@ -4972,21 +4938,12 @@
   MPS_ARGS_END (args);
   IGC_CHECK_RES (res);
 
-<<<<<<< HEAD
-  mps_gen_param_s *gens;
-  int ngens;
-  if (!read_gens (&gens, &ngens))
-    {
-      static mps_gen_param_s default_gens[] = { { 128000, 0.8 }, { 5 * 128000, 0.4 } };
-      gens = default_gens;
-=======
   size_t ngens = 10;
   mps_gen_param_s gens[ngens];
   if (!read_gens (&ngens, gens))
     {
       static const mps_gen_param_s default_gens[] = { { 16000, 0.5 } };
       memcpy (gens, default_gens, sizeof (default_gens));
->>>>>>> 1acd389e
       ngens = ARRAYELTS (default_gens);
     }
 
@@ -4996,12 +4953,8 @@
 	fprintf (stderr, "gen %d: %zu %lf\n", i, gens[i].mps_capacity,
 		 gens[i].mps_mortality);
       fprintf (stderr, "pause time %lf\n", mps_arena_pause_time (gc->arena));
-<<<<<<< HEAD
-      fprintf (stderr, "commit limit %zu\n", mps_arena_commit_limit (gc->arena));
-=======
       fprintf (stderr, "commit limit %zu\n",
 	       mps_arena_commit_limit (gc->arena));
->>>>>>> 1acd389e
     }
 
   res = mps_chain_create (&gc->chain, gc->arena, ngens, gens);
