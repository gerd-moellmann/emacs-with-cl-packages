/* Incremental and generational GC using MPS.
   Copyright (C) 2024-2025 Free Software Foundation, Inc.

This file is part of GNU Emacs.

GNU Emacs is free software: you can redistribute it and/or modify
it under the terms of the GNU General Public License as published by
the Free Software Foundation, either version 3 of the License, or (at
your option) any later version.

GNU Emacs is distributed in the hope that it will be useful,
but WITHOUT ANY WARRANTY; without even the implied warranty of
MERCHANTABILITY or FITNESS FOR A PARTICULAR PURPOSE.  See the
GNU General Public License for more details.

You should have received a copy of the GNU General Public License
along with GNU Emacs.  If not, see <https://www.gnu.org/licenses/>. */

// clang-format on

/* For an introduction, see the files README-IGC and admin/igc.org.  */

#include <config.h>
#include <limits.h>
#include <signal.h>
#ifdef __clang__
/* You want to use this without -Wignored-attributes because it warns
   that it cannot add the attribute to functions returning void.  */
#pragma clang diagnostic push
#pragma clang diagnostic ignored "-Wignored-attributes"
# pragma clang attribute push(__attribute__((warn_unused_result)), \
			      apply_to = hasType(functionType))
#endif
#include "../mps/code/mps.h"
#include "../mps/code/mpsavm.h"
#include "../mps/code/mpscamc.h"
#include "../mps/code/mpscawl.h"
#include "../mps/code/mpslib.h"
#ifdef __clang__
#pragma clang attribute pop
#pragma clang diagnostic pop
#endif
#include <stdlib.h>
#include "lisp.h"
#include "comp.h"
#include "igc.h"
#include "bignum.h"
#include "buffer.h"
#include "coding.h"
#include "charset.h"
#include "dispextern.h"
#include "emacs-module.h"
#include "font.h"
#include "frame.h"
#include "intervals.h"
#include "itree.h"
#include "pdumper.h"
#include "termhooks.h"
#include "thread.h"
#include "treesit.h"
#include "termchar.h"
#include "keyboard.h"
#ifdef HAVE_WINDOW_SYSTEM
#include TERM_HEADER
#endif /* HAVE_WINDOW_SYSTEM */
#ifdef HAVE_XWIDGETS
# include "xwidget.h"
#endif

#if !USE_LSB_TAG
# error "USE_LSB_TAG required"
#endif
#if USE_STACK_LISP_OBJECTS
# error "USE_STACK_LISP_OBJECTS not supported"
#endif
#ifndef HAVE_PDUMPER
# error "HAVE_PDUMPER required"
#endif

#ifdef CHECK_STRUCTS
# include "dmpstruct.h"

/* If one of these fires, check what has changed, fix uses of the type
   in this file, and copy the new hash code from src/dmpstruct.h here.  */
# ifndef HASH_Lisp_Cons_8E09073155
#  error "struct Lisp_Cons changed"
# endif
# ifndef HASH_interval_DE36B11AE7
#  error "struct interval changed"
# endif
# ifndef HASH_Lisp_String_D08B4A1DD1
#  error "struct Lisp_String changed"
# endif
# ifndef HASH_Lisp_Marker_4BB55E3147
#  error "struct Lisp_Marker changed"
# endif
# ifndef HASH_itree_node_8AF9E94FBA
#  error "struct itree_node changed"
# endif
# ifndef HASH_Lisp_Overlay_AF021DC256
#  error "struct Lisp_Overlay changed"
# endif
# ifndef HASH_Lisp_Finalizer_7DACDD23C5
#  error "struct Lisp_Finalizer changed"
# endif
# ifndef HASH_Lisp_Bignum_EC99943321
#  error "struct Lisp_Bignum changed"
# endif
# ifndef HASH_Lisp_Float_4F10F019A4
#  error "struct Lisp_Float changed"
# endif
# ifndef HASH_Lisp_Buffer_Local_Value_B1EFDA61AE
#  error "struct Lisp_Buffer_Local_Value changed"
# endif
# ifndef HASH_handler_18D8F45D0F
#  error "struct handler changed"
# endif
# ifndef HASH_Lisp_Symbol_44C8A8AB49
#  error "struct Lisp_Symbol changed"
# endif
# ifndef HASH_symbol_redirect_EA72E4BFF5
#  error "enum symbol_redirect changed"
# endif
# ifndef HASH_vectorlike_header_AF1B22D957
#  error "struct vectorlike_header changed"
# endif
# ifndef HASH_Lisp_Hash_Table_4D998522EC
#  error "struct Lisp_Hash_Table changed"
# endif
# ifndef HASH_Lisp_Weak_Hash_Table_7C5D3EDAD7
#  error "struct Lisp_Weak_Hash_table changed"
# endif
# ifndef HASH_Lisp_Weak_Hash_Table_Strong_Part_2EFD944FB0
#  error "struct Lisp_Weak_Hash_Table_Strong_Part changed"
# endif
# ifndef HASH_Lisp_Weak_Hash_Table_Weak_Part_23119F9924
#  error "struct Lisp_Weak_Hash_Table_Weak_Part changed"
# endif
# ifndef HASH_buffer_text_43E82F3212
#  error "struct buffer changed"
# endif
# ifndef HASH_glyph_pool_FE89FC9050
#  error "struct glyph_pool changed"
# endif
# ifndef HASH_glyph_matrix_559A8DDA89
#  error "struct glyph_matrix changed"
# endif
# ifndef HASH_frame_2B78606BC6
#  error "struct frame changed"
# endif
# ifndef HASH_window_part_E738CB387B
#  error "struct window changed"
# endif
# ifndef HASH_Lisp_Vector_64AF2E46CE
#  error "struct Lisp_Vector changed"
# endif
# ifndef HASH_Lisp_Subr_730FE7C038
#  error "struct Lisp_Subr changed"
# endif
# ifndef HASH_Lisp_Misc_Ptr_369918BE47
#  error "struct Lisp_Misc_Ptr changed"
# endif
# ifndef HASH_Lisp_User_Ptr_7DC5544B44
#  error "struct Lisp_User_Ptr changed"
# endif
# ifndef HASH_thread_state_B80B5DE649
#  error "struct thread_state changed"
# endif
# ifndef HASH_Lisp_Mutex_744F44A86D
#  error "struct Lisp_Mutex changed"
# endif
# ifndef HASH_coding_system_77D58F21B9
#  error "struct coding_system changed"
# endif
# ifndef HASH_terminal_AC512E7FF7
#  error "struct terminal changed"
# endif
# ifndef HASH_Lisp_Native_Comp_Unit_876BE72D27
#  error "struct Lisp_Native_Comp_Unit changed"
# endif
# ifndef HASH_pvec_type_9A5F4E1904
#  error "enum pvec_type changed"
# endif
# ifndef HASH_Lisp_Type_45F0582FD7
#  error "enum Lisp_Type changed"
# endif
# ifndef HASH_charset_C9F4DCA7A7
#  error "struct charset changed"
# endif
# ifndef HASH_itree_tree_A8CE87B78A
#  error "struct itree_tree changed"
# endif
# ifndef HASH_image_7E2596A8EF
#  error "struct image changed"
# endif
# ifndef HASH_image_cache_3EC6F9D296
#  error "struct image_cache changed"
# endif
# ifndef HASH_face_AFDFB2FC46
#  error "struct face changed"
# endif
# ifndef HASH_face_cache_C289FB8D72
#  error "struct face_cache changed"
# endif
# ifndef HASH_module_global_reference_DC69127EC6
#  error "struct module_global_reference changed"
# endif
# ifndef HASH_Lisp_TS_Parser_66A8E2974E
#  error "struct Lisp_TS_Parser changed"
# endif
# ifndef HASH_Lisp_TS_Query_31B815035A
#  error "struct Lisp_TS_Parser changed"
# endif
# ifndef HASH_xwidget_CB63F4256A
#  error "struct xwidget changed"
# endif
# ifndef HASH_xwidget_view_A7B4409F79
#  error "struct xwidget_view changed"
# endif

/* TODO: Check what is still missing here; font, and maybe others.  */
#endif /* CHECK_STRUCTS */

/* If igc can currently be used.

   Initial state is IGC_STATE_INITIAL, until everything needed has been
   successfully initialized.
   This state is called `parked' in MPS docs.

   State goes from IGC_STATE_INITIAL to IGC_STATE_USABLE_PARKED where
   everything is usable, but GC is not done.
   This still corresponds to the `parked' state in MPS docs.

   State then goes from there to IGC_STATE_USABLE when everything is
   fully usable and GCs are done.
   This state is called `unclamped' in MPS docs.

   It goes from usable to IGC_STATE_DEAD if an error happens or
   something is detected that forces us to terminate the process
   early.  While terminating in this state, fallbacks are implemented
   that let Emacs do its thing while terminating.
   This state is also called `postmortem' in MPS docs.  */

enum igc_state
{
  IGC_STATE_INITIAL,
  IGC_STATE_USABLE_PARKED,
  IGC_STATE_USABLE,
  IGC_STATE_DEAD,
};

static enum igc_state igc_state = IGC_STATE_INITIAL;
static void set_state (enum igc_state state);

/* Convert an mps result code into a result string.  This shouldn't
   allocate memory because it's called when a fatal memory management
   error occurs. */

static const char *
mps_res_to_string (mps_res_t res)
{
  switch (res)
    {
    case MPS_RES_OK:
      return "operation succeeded";
    case MPS_RES_FAIL:
      return "operation failed";
    case MPS_RES_IO:
      return "an I/O error occurred in the telemetry system";
    case MPS_RES_LIMIT:
      return "an internal limitation was exceeded";
    case MPS_RES_MEMORY:
      return "out of memory";
    case MPS_RES_RESOURCE:
      return "a needed resource could not be obtained";
    case MPS_RES_UNIMPL:
      return "operation is not implemented (this is probably a bug)";
    case MPS_RES_COMMIT_LIMIT:
      return "the arena's commit limit would be exceeded";
    case MPS_RES_PARAM:
      return "an invalid parameter was passed (this is probably a bug)";
    }
  return "unknown error";
}

static void
check_res (const char *file, unsigned line, mps_res_t res)
{
  if (res != MPS_RES_OK)
    {
      fprintf (stderr, "\r\n%s:%u: Emacs fatal error: MPS error %d: %s\r\n",
	       file, line, res, mps_res_to_string (res));
      set_state (IGC_STATE_DEAD);
    }
}

#define IGC_CHECK_RES(res) check_res (__FILE__, __LINE__, (res))

/* Function called from MPS and from igc on assertion failures.
   The function signature must be that of mps_lib_assert_fail_t.  */

static void
igc_assert_fail (const char *file, unsigned line, const char *msg)
{
  fprintf (stderr, "\r\n%s:%u: Emacs fatal error: assertion failed: %s\r\n",
	   file, line, msg);
  set_state (IGC_STATE_DEAD);
}

#ifdef IGC_DEBUG
# define igc_assert(expr)				\
  do							\
    {							\
      if (!(expr))					\
	igc_assert_fail (__FILE__, __LINE__, #expr);	\
    }							\
  while (0)
#else
# define igc_assert(expr) ((void) (true || (expr)))
#endif

/* An enum for telemetry event categories seems to be missing from MPS.
   The docs only mention the bare numbers.  */

enum igc_event_category
{
  IGC_EVC_ARENA,
  IGC_EVC_POOL,
  IGC_EVC_TRACE,
  IGC_EVC_SEG,
  IGC_EVC_REF,
  IGC_EVC_OBJECT,
  IGC_EVC_USER,
};

/* Return true if the current MPS telemetry event filter has the bit set
   for the given event category C.  */

static bool
is_in_telemetry_filter (enum igc_event_category c)
{
  return (mps_telemetry_get () & (1 << c)) != 0;
}

enum
{
  IGC_TAG_MASK = (~VALMASK),
  IGC_TAG_BITS = GCTYPEBITS,
  IGC_ALIGN = GCALIGNMENT,
  IGC_ALIGN_DFLT = IGC_ALIGN,
};

/* Return the pointer to the storage area for Lisp_Object OBJ, or NULL
   if there is none.  */
static void *
igc_xpointer (Lisp_Object obj)
{
  mps_word_t word = (mps_word_t) XLI (obj);
  mps_word_t tag = word & IGC_TAG_MASK;
  switch (tag)
    {
    case Lisp_Int0:
    case Lisp_Int1:
    case Lisp_Type_Unused0:
      return NULL;

    case Lisp_Symbol:
      return (void *) ((mps_word_t) lispsym + (word ^ tag));

    case Lisp_Cons:
    case Lisp_Vectorlike:
    case Lisp_String:
    case Lisp_Float:
      return (void *) (word ^ tag);
    }
  eassume (0);
}

static enum pvec_type
pseudo_vector_type (const struct Lisp_Vector *v)
{
  return PSEUDOVECTOR_TYPE (v);
}

static bool
is_builtin_subr (enum igc_obj_type type, void *addr)
{
  if (type == IGC_OBJ_VECTOR && pseudo_vector_type (addr) == PVEC_SUBR)
    {
      Lisp_Object subr = make_lisp_ptr (addr, Lisp_Vectorlike);
      return !NATIVE_COMP_FUNCTIONP (subr);
    }
  return false;
}

static bool
is_builtin_obj (Lisp_Object obj)
{
  void *ptr = igc_xpointer (obj);
  if (ptr == NULL)
    return false;

  if (c_symbol_p (ptr))
    return true;

  if (ptr == &main_thread.s)
    return true;

  if (SUBRP (obj) && is_builtin_subr (IGC_OBJ_VECTOR, ptr))
    return true;

  return false;
}

static bool
is_aligned (const mps_addr_t addr)
{
  return ((mps_word_t) addr & IGC_TAG_MASK) == 0;
}

#define IGC_WITH_PARKED(gc) \
  for (int i = (arena_park (gc), 1); i; i = (arena_release (gc), 0))

#define IGC_DEFINE_LIST(data)                                                  \
  typedef struct data##_list                                                   \
  {                                                                            \
    struct data##_list *next, *prev;                                           \
    data d;                                                                    \
  } data##_list;                                                               \
                                                                               \
  static data##_list *data##_list_push (data##_list **head, data *d)           \
  {                                                                            \
    data##_list *r = xzalloc (sizeof *r);                                      \
    r->d = *d;                                                                 \
    r->next = *head;                                                           \
    r->prev = NULL;                                                            \
    if (r->next)                                                               \
      r->next->prev = r;                                                       \
    *head = r;                                                                 \
    return r;                                                                  \
  }                                                                            \
                                                                               \
  static void data##_list_remove (data *d, data##_list **head, data##_list *r) \
  {                                                                            \
    if (r->next)                                                               \
      r->next->prev = r->prev;                                                 \
    if (r->prev)                                                               \
      r->prev->next = r->next;                                                 \
    else                                                                       \
      *head = r->next;                                                         \
    *d = r->d;                                                                 \
    xfree (r);                                                                 \
  }

static const char *obj_type_names[] = {
  "IGC_OBJ_INVALID",
  "IGC_OBJ_PAD",
  "IGC_OBJ_FWD",
  "IGC_OBJ_CONS",
  "IGC_OBJ_SYMBOL",
  "IGC_OBJ_INTERVAL",
  "IGC_OBJ_STRING",
  "IGC_OBJ_STRING_DATA",
  "IGC_OBJ_VECTOR",
  "IGC_OBJ_MARKER_VECTOR",
  "IGC_OBJ_ITREE_TREE",
  "IGC_OBJ_ITREE_NODE",
  "IGC_OBJ_IMAGE",
  "IGC_OBJ_IMAGE_CACHE",
  "IGC_OBJ_FACE",
  "IGC_OBJ_FACE_CACHE",
  "IGC_OBJ_FLOAT",
  "IGC_OBJ_BLV",
  "IGC_OBJ_HANDLER",
  "IGC_OBJ_BYTES",
  "IGC_OBJ_BUILTIN_SYMBOL",
  "IGC_OBJ_BUILTIN_THREAD",
  "IGC_OBJ_BUILTIN_SUBR",
  "IGC_OBJ_DUMPED_CODE_SPACE_MASKS",
  "IGC_OBJ_DUMPED_BUFFER_TEXT",
  "IGC_OBJ_DUMPED_BIGNUM_DATA",
  "IGC_OBJ_DUMPED_BYTES",
  "IGC_OBJ_WEAK_HASH_TABLE_WEAK_PART",
  "IGC_OBJ_WEAK_HASH_TABLE_STRONG_PART",
};

static_assert (ARRAYELTS (obj_type_names) == IGC_OBJ_NUM_TYPES);

static const char *
obj_type_name (enum igc_obj_type type)
{
  igc_assert (0 <= type && type < IGC_OBJ_NUM_TYPES);
  return obj_type_names[type];
}

static const char *pvec_type_names[] = {
  "PVEC_NORMAL_VECTOR",
  "PVEC_FREE",
  "PVEC_BIGNUM",
  "PVEC_MARKER",
  "PVEC_OVERLAY",
  "PVEC_FINALIZER",
  "PVEC_SYMBOL_WITH_POS",
  "PVEC_MISC_PTR",
  "PVEC_USER_PTR",
  "PVEC_PROCESS",
  "PVEC_FRAME",
  "PVEC_WINDOW",
  "PVEC_BOOL_VECTOR",
  "PVEC_BUFFER",
  "PVEC_HASH_TABLE",
  "PVEC_WEAK_HASH_TABLE",
#ifndef IN_MY_FORK
  "PVEC_OBARRAY",
#endif
  "PVEC_TERMINAL",
  "PVEC_WINDOW_CONFIGURATION",
  "PVEC_SUBR",
#ifdef IN_MY_FORK
  "PVEC_PACKAGE",
#endif
  "PVEC_OTHER",
  "PVEC_XWIDGET",
  "PVEC_XWIDGET_VIEW",
  "PVEC_THREAD",
  "PVEC_MUTEX",
  "PVEC_CONDVAR",
  "PVEC_MODULE_FUNCTION",
  "PVEC_MODULE_GLOBAL_REFERENCE",
  "PVEC_NATIVE_COMP_UNIT",
  "PVEC_TS_PARSER",
  "PVEC_TS_NODE",
  "PVEC_TS_COMPILED_QUERY",
  "PVEC_SQLITE",
  "PVEC_CLOSURE",
  "PVEC_CHAR_TABLE",
  "PVEC_SUB_CHAR_TABLE",
  "PVEC_RECORD",
  "PVEC_FONT",
};

static_assert (ARRAYELTS (pvec_type_names) == PVEC_TAG_MAX + 1);

static const char *
pvec_type_name (enum pvec_type type)
{
  igc_assert (0 <= type && type <= PVEC_TAG_MAX);
  return pvec_type_names[type];
}

struct igc_stat
{
  size_t nbytes;
  size_t nobjs;
  size_t largest;
};

struct igc_stats
{
  struct igc_stat obj[IGC_OBJ_NUM_TYPES];
  struct igc_stat pvec[PVEC_TAG_MAX + 1];
};

/* Always having a header makes it possible to have an
   address-independent hash, which is (a) much easier to handle than MPS
   location dependencies, and (b) makes it possible to implement sxhash
   variants in a way that works as expected even if GCs happen between
   calls.

   The reason for the strange layout of this header is that on IA-32,
   MPS requires headers for objects with weak references to consist of
   two unaligned 32-bit words.  It's easiest to implement that for all
   objects.  */

enum
{
  IGC_HEADER_TAG_BITS = 2,
  IGC_HEADER_TYPE_BITS = 6,
  IGC_HEADER_HASH_BITS = 24,
#if INTPTR_MAX <= INT_MAX
  IGC_HEADER_NWORDS_BITS = 31,
#else
  IGC_HEADER_NWORDS_BITS = 32,
#endif
  IGC_HEADER_TAG_MASK = (1 << IGC_HEADER_TAG_BITS) - 1,
  IGC_HEADER_TYPE_MASK = (1 << IGC_HEADER_TYPE_BITS) - 1,
  IGC_HEADER_HASH_MASK = (1 << IGC_HEADER_HASH_BITS) - 1,

  IGC_HEADER_TAG_SHIFT = 0,
  IGC_HEADER_TYPE_SHIFT = IGC_HEADER_TAG_SHIFT + IGC_HEADER_TAG_BITS,
  IGC_HEADER_HASH_SHIFT = IGC_HEADER_TYPE_SHIFT + IGC_HEADER_TYPE_BITS,
  IGC_HEADER_NWORDS_SHIFT = 64 - IGC_HEADER_NWORDS_BITS,
};

static_assert (IGC_OBJ_NUM_TYPES - 1 < (1 << IGC_HEADER_TYPE_BITS));

struct igc_exthdr
{
  EMACS_UINT nwords;
  EMACS_UINT hash;
  enum igc_obj_type obj_type;
  Lisp_Object extra_dependency;
};

enum igc_tag
{
  IGC_TAG_NULL = 0, /* entire value must be 0 to avoid MPS issues */
  IGC_TAG_OBJ = 1, /* IGC object */
  IGC_TAG_EXTHDR = 2, /* pointer to aligned external header */
};

#ifdef IN_MY_FORK

/* After Pip Cet's header changes, Lisp objects include a gc_header
   union, which has an uint64_t member 'v'.  struct igc_header then
   contained the same 'v', and not bitfields anymore.  This makes things
   inconvenient in LLDB.  */

struct igc_header
{
  enum igc_tag tag : IGC_HEADER_TAG_BITS;
  enum igc_obj_type obj_type : IGC_HEADER_TYPE_BITS;
  mps_word_t hash : IGC_HEADER_HASH_BITS;
  mps_word_t nwords : IGC_HEADER_NWORDS_BITS;
};

static unsigned
header_nwords (const struct igc_header *h)
{
  return h->nwords;
}

static unsigned
header_hash (const struct igc_header *h)
{
  return h->hash;
}

static enum igc_obj_type
header_type (const struct igc_header *h)
{
  return h->obj_type;
}

static uint64_t
header_tag (const struct igc_header *h)
{
  return h->tag;
}

static struct igc_exthdr *
header_exthdr (const struct igc_header *h)
{
  uint64_t v = *(uint64_t *) h;
  return ((struct igc_exthdr *) (intptr_t) (v & ~IGC_HEADER_TAG_MASK));
}

#else

struct igc_header
{
  uint64_t v;
};

static unsigned
header_nwords (const struct igc_header *h)
{
  return h->v >> IGC_HEADER_NWORDS_SHIFT;
}

static unsigned
header_hash (const struct igc_header *h)
{
  return (h->v >> IGC_HEADER_HASH_SHIFT) & IGC_HEADER_HASH_MASK;
}

static enum igc_obj_type
header_type (const struct igc_header *h)
{
  return (h->v >> IGC_HEADER_TYPE_SHIFT) & IGC_HEADER_TYPE_MASK;
}

static uint64_t
header_tag (const struct igc_header *h)
{
  return h->v & IGC_HEADER_TAG_MASK;
}

static struct igc_exthdr *
header_exthdr (const struct igc_header *h)
{
  return ((struct igc_exthdr *) (intptr_t) (h->v & ~IGC_HEADER_TAG_MASK));
}

#endif /* not IN_MY_FORK */

unsigned igc_header_hash (struct igc_header *h);
size_t igc_header_nwords (const struct igc_header *h);
enum igc_obj_type igc_header_type (struct igc_header *h);

enum igc_obj_type
igc_header_type (struct igc_header *h)
{
  if (header_tag (h) == IGC_TAG_EXTHDR)
    return header_exthdr (h)->obj_type;
  return header_type (h);
}

unsigned
igc_header_hash (struct igc_header *h)
{
  if (header_tag (h) == IGC_TAG_EXTHDR)
    return header_exthdr (h)->hash;
  return header_hash (h);
}

size_t
igc_header_nwords (const struct igc_header *h)
{
  if (header_tag (h) == IGC_TAG_EXTHDR)
    return header_exthdr (h)->nwords;
  return header_nwords (h);
}

struct igc_fwd
{
  struct igc_header header;
  mps_addr_t new_addr;
};

static_assert (sizeof (struct igc_header) == 8);

static mps_word_t
to_words (mps_word_t nbytes)
{
  igc_assert (nbytes % sizeof (mps_word_t) == 0);
  return nbytes / sizeof (mps_word_t);
}

static mps_word_t
to_bytes (mps_word_t nwords)
{
  return nwords * sizeof (mps_word_t);
}

/* Value is the size in bytes of the object described by header H.
   This includes the header itself.  */

static mps_word_t
obj_size (const struct igc_header *h)
{
  mps_word_t nbytes = to_bytes (igc_header_nwords (h));
  igc_assert (header_type (h) == IGC_OBJ_PAD || nbytes >= sizeof (struct igc_fwd));
  return nbytes;
}

/* Set the fields of header H to the given values.  Use this instead of
   setting the fields directly to make it easy to add assertions.  */

static void
set_header (struct igc_header *h, enum igc_obj_type type,
	    mps_word_t nbytes, mps_word_t hash)
{
#if IGC_HEADER_NWORDS_BITS >= 32 && INTPTR_MAX > INT_MAX
  /* On 32-bit architecture the assertion below is redundant and
     causes compiler warnings.  */
  igc_assert (nbytes < ((size_t) 1 << IGC_HEADER_NWORDS_BITS));
#endif
  igc_assert (type == IGC_OBJ_PAD || nbytes >= sizeof (struct igc_fwd));
  uint64_t tag = IGC_TAG_OBJ;
  /* Make sure upper 32-bit word is unaligned on IA-32.  */
  if (INTPTR_MAX <= INT_MAX)
    tag += (1LL << 32);
  uint64_t v = (((uint64_t) to_words (nbytes) << IGC_HEADER_NWORDS_SHIFT)
		+ ((hash & IGC_HEADER_HASH_MASK) << (IGC_HEADER_HASH_SHIFT))
		+ (type << IGC_HEADER_TYPE_SHIFT) + tag);
  *(uint64_t *) h = v;
}

static unsigned alloc_hash (void);
static size_t igc_round (size_t nbytes, size_t align);

/* Called throughout Emacs to initialize the GC header of an object
   which does not live in GC-managed memory, such as a builtin
   symbol.  */
void gc_init_header (union gc_header *header, enum igc_obj_type type)
{
  struct igc_header *h = (struct igc_header *) header;
  switch (type)
    {
    case IGC_OBJ_CONS:
      set_header (h, IGC_OBJ_CONS, sizeof (struct Lisp_Cons), alloc_hash ());
      break;
    case IGC_OBJ_STRING:
      set_header (h, IGC_OBJ_STRING, sizeof (struct Lisp_String), alloc_hash ());
      break;
    case IGC_OBJ_FLOAT:
      set_header (h, IGC_OBJ_FLOAT, sizeof (struct Lisp_Float), alloc_hash ());
      break;
    case IGC_OBJ_SYMBOL:
      set_header (h, IGC_OBJ_SYMBOL, sizeof (struct Lisp_Symbol), alloc_hash ());
      break;
    case IGC_OBJ_VECTOR:
      {
	ssize_t nbytes;
	ptrdiff_t size = ((struct Lisp_Vector *) header)->header.size;
	if (size & PSEUDOVECTOR_FLAG)
	  {
	    /* Correct some incorrect pseudovector headers:
	     * - lisp.h sets the pseudovector tag of builtin subrs to
	     *   PVEC_SUBR, but doesn't set the pseudovector flag or the
	     *   lispsize/restsize fields.
	     * - thread.c uses VECSIZE (struct thread_state) for the
	     *   restsize without subtracting the lispsize.
	     */
	    if (PSEUDOVECTOR_TYPE ((struct Lisp_Vector *) header) == PVEC_SUBR)
	      nbytes = sizeof (struct Lisp_Subr);
	    else if (PSEUDOVECTOR_TYPE ((struct Lisp_Vector *) header) == PVEC_THREAD)
	      nbytes = sizeof (struct thread_state);
	    else
	      nbytes = vectorlike_nbytes (&((struct Lisp_Vector *) header)->header);
	  }
	else
	  nbytes = size * sizeof (Lisp_Object) + header_size;
	set_header (h, IGC_OBJ_VECTOR, nbytes, alloc_hash ());
	break;
      }
    case IGC_OBJ_INVALID:
    case IGC_OBJ_PAD:
    case IGC_OBJ_FWD:
    case IGC_OBJ_INTERVAL:
    case IGC_OBJ_STRING_DATA:
    case IGC_OBJ_MARKER_VECTOR:
    case IGC_OBJ_ITREE_TREE:
    case IGC_OBJ_ITREE_NODE:
    case IGC_OBJ_IMAGE:
    case IGC_OBJ_IMAGE_CACHE:
    case IGC_OBJ_FACE:
    case IGC_OBJ_FACE_CACHE:
    case IGC_OBJ_BLV:
    case IGC_OBJ_HANDLER:
    case IGC_OBJ_BYTES:
    case IGC_OBJ_BUILTIN_SYMBOL:
    case IGC_OBJ_BUILTIN_THREAD:
    case IGC_OBJ_BUILTIN_SUBR:
    case IGC_OBJ_DUMPED_CODE_SPACE_MASKS:
    case IGC_OBJ_DUMPED_BUFFER_TEXT:
    case IGC_OBJ_DUMPED_BIGNUM_DATA:
    case IGC_OBJ_DUMPED_BYTES:
    case IGC_OBJ_WEAK_HASH_TABLE_WEAK_PART:
    case IGC_OBJ_WEAK_HASH_TABLE_STRONG_PART:
    case IGC_OBJ_NUM_TYPES:
      emacs_abort ();
    }
}

void gc_init_header_bytes (union gc_header *header, enum igc_obj_type type,
			   size_t nbytes)
{
  struct igc_header *h = (struct igc_header *) header;
  switch (type)
    {
    case IGC_OBJ_STRING_DATA:
      set_header (h, IGC_OBJ_STRING_DATA, sizeof (struct Lisp_String_Data) +
		  igc_round (nbytes, IGC_ALIGN), alloc_hash());
      break;
    default:
      emacs_abort ();
    }
}

/* Round NBYTES to the next multiple of ALIGN.  */

static size_t
igc_round (size_t nbytes, size_t align)
{
  return ROUNDUP (nbytes, align);
}

/* Value is the size in bytes that we need to allocate from MPS
   for a client object of size NBYTES.  */

static size_t
alloc_size (size_t nbytes)
{
  nbytes = max (nbytes, sizeof (struct igc_fwd));
  nbytes = igc_round (nbytes, IGC_ALIGN_DFLT);
  return nbytes;
}

/* Value is a hash to use for a newly allocated object.  */

static unsigned
alloc_hash (void)
{
  static unsigned count = 0;
  return count++ & IGC_HEADER_HASH_MASK;
}

/* This runs in various places for --enable-checking=igc_check_fwd.  See
   lisp.h, like XSYMBOL, XSTRING and alike.  */

#ifdef IGC_CHECK_FWD
void
igc_check_fwd (void *addr, bool is_vector)
{
  struct igc_header *h = addr;
  igc_assert (header_type (h) != IGC_OBJ_FWD);
  igc_assert (obj_size (h) >= sizeof (struct igc_fwd));
}
#endif

/************************************************************************
                        Registry of MPS objects
 ************************************************************************/

/* Registry entry for an MPS root mps_root_t.  */

struct igc_root
{
  struct igc *gc;
  mps_root_t root;
  void *start, *end;
  const char *label;
  bool ambig;
};

typedef struct igc_root igc_root;
IGC_DEFINE_LIST (igc_root);

/* Registry entry for an MPS thread mps_thr_t.  */

struct igc_thread
{
  struct igc *gc;
  mps_thr_t thr;

  /* Allocation points for the thread.  */
  mps_ap_t dflt_ap;
  mps_ap_t leaf_ap;
  mps_ap_t weak_strong_ap;
  mps_ap_t weak_weak_ap;
  mps_ap_t weak_hash_strong_ap;
  mps_ap_t weak_hash_weak_ap;
  mps_ap_t immovable_ap;

  /* Quick access to the roots used for specpdl, bytecode stack and
     control stack.  */
  igc_root_list *specpdl_root;
  igc_root_list *bc_root;
  igc_root_list *stack_root;

  /* Back pointer to Emacs' thread object.  Allocated so that it doesn't
     move in memory.  Maybe NULL for the GUI thread in the 'mac' port.  */
  struct thread_state *ts;
  struct bc_thread_state *bc;
};

typedef struct igc_thread igc_thread;
IGC_DEFINE_LIST (igc_thread);

/* The following struct is used to register/deregister objects that
   should not move in memory.  Objects are made immovable by
   creating/removing ambiguous references to them.  This is part of the
   global struct igc.  */

struct igc_pins
{
  ptrdiff_t capacity;
  ptrdiff_t free;
  union {
    void *obj;
    ptrdiff_t next_free;
  } *entries;
};

/* The registry for an MPS arena.  There is only one arena used.  */

struct igc
{
  /* The MPS arena.  */
  mps_arena_t arena;

  /* Used to allow nested parking/releasing of the arena.  */
  int park_count;

  /* The MPS generation chain.  */
  mps_chain_t chain;

  /* Number of generations.  */
  size_t gen_count;

  /* Object formats and pools used.  */
  mps_fmt_t dflt_fmt;
  mps_pool_t dflt_pool;
  mps_fmt_t leaf_fmt;
  mps_pool_t leaf_pool;
  mps_fmt_t weak_fmt;
  mps_pool_t weak_pool;
  mps_fmt_t weak_hash_fmt;
  mps_pool_t weak_hash_pool;
  mps_fmt_t immovable_fmt;
  mps_pool_t immovable_pool;

  /* Registered roots.  */
  struct igc_root_list *roots;

  /* Registered threads.  */
  struct igc_thread_list *threads;

  /* Ambiguous references to objects to make them immovable.  */
  struct igc_pins *pins;
};

static bool process_one_message (struct igc *gc);

/* Allocate new initialized igc_pins structure.  */

static struct igc_pins *
make_pins (void)
{
  struct igc_pins *p = xzalloc (sizeof *p);
  p->free = -1;
  return p;
}

/* Make sure that at least 1 free pin entry exists in P.  */

static void
ensure_free_pin (struct igc_pins *p)
{
  if (p->free < 0)
    {
      const ptrdiff_t used = p->capacity;
      p->entries = igc_xpalloc_ambig (p->entries, &p->capacity, 1, -1,
				      sizeof *p->entries);
      for (ptrdiff_t i = used; i < p->capacity; ++i)
	{
	  p->entries[i].next_free = p->free;
	  p->free = i;
	}
    }
}

/* Pin OBJ.  This add an ambiguous reference to OBJ to the pin registry
   of GC, which makes OBJ immovable, and also means that OBJ will not
   die before that reference is removed again by calling unpin.  Value
   is the index of the pin entry, which is needed to unpin.  */

static ptrdiff_t
pin (struct igc *gc, void *obj)
{
  struct igc_pins *p = gc->pins;
  ensure_free_pin (p);
  const ptrdiff_t e = p->free;
  p->free = p->entries[e].next_free;
  p->entries[e].obj = obj;
  return e;
}

/* Unpin OBJ in GC. I is the index of the pin returned when calling
   pin.  */

static void
unpin (struct igc *gc, void *obj, ptrdiff_t i)
{
  struct igc_pins *p = gc->pins;
  eassert (i >= 0 && i < p->capacity);
  eassert (p->entries[i].obj == obj);
  p->entries[i].next_free = p->free;
  p->free = i;
}

/* Return the number of pins recorded in GC.  */

static ptrdiff_t
count_pins (struct igc *gc)
{
  struct igc_pins *p = gc->pins;
  ptrdiff_t n = p->capacity;
  for (ptrdiff_t i = p->free; i >= 0; i = p->entries[i].next_free)
    --n;
  return n;
}

/* The global registry.  */

static struct igc *global_igc;

/* Put GC->arena in parked state, which means objects do not move
   and their references do not change, and also no garbage collection
   is possible.  */
static void
arena_park (struct igc *gc)
{
  if (gc->park_count == 0)
    mps_arena_park (gc->arena);
  ++gc->park_count;
}

/* Put GC->arena into the unclamped state.
   While an arena is unclamped, garbage collection, object motion,
   and other background activity can take place.  */
static void
arena_release (struct igc *gc)
{
  --gc->park_count;
  igc_assert (gc->park_count >= 0);
  if (gc->park_count == 0)
    mps_arena_release (gc->arena);
}

static void
set_state (enum igc_state state)
{
  enum igc_state old_state = igc_state;
  igc_state = state;
  switch (igc_state)
    {
    case IGC_STATE_INITIAL:
      emacs_abort ();

    case IGC_STATE_USABLE_PARKED:
      igc_assert (old_state == IGC_STATE_INITIAL);
      break;

    case IGC_STATE_USABLE:
      igc_assert (old_state == IGC_STATE_USABLE_PARKED);
      arena_release (global_igc);
      igc_assert (global_igc->park_count == 0);
      break;

    case IGC_STATE_DEAD:
      igc_postmortem ();
      terminate_due_to_signal (SIGABRT, INT_MAX);
      break;
    }
}

/* Check if root R to conflicts with existing roots of GC.  */

static void
check_root (const struct igc *gc, const struct igc_root *r)
{
#ifdef ENABLE_CHECKING
  for (const struct igc_root_list *p = gc->roots; p; p = p->next)
    {
      if (p->d.end)
	eassert (r->start >= p->d.end || r->end <= p->d.start);
      else
	eassert (p->d.start != r->start);
    }
#endif
}

/* Register the root ROOT in registry GC with additional info.  START
   and END are the area of memory covered by the root.  END being NULL
   means not known.  AMBIG true means the root is scanned ambiguously, as
   opposed to being scanned exactly.

   LABEL is a name under which the root appears on the MPS telemetry
   stream, if user events are in the telemetry filter.  This allows
   mapping roots to useful names.  */

static struct igc_root_list *
register_root (struct igc *gc, mps_root_t root, void *start, void *end,
	       bool ambig, const char *label)
{
  igc_assert (label != NULL);
  if (is_in_telemetry_filter (IGC_EVC_USER))
    {
      mps_label_t l = mps_telemetry_intern (label);
      mps_telemetry_label (root, l);
    }
  struct igc_root r =
  {
    .gc = gc,
    .root = root,
    .start = start,
    .end = end,
    .ambig = ambig,
    .label = label,
  };
  check_root (gc, &r);
  return igc_root_list_push (&gc->roots, &r);
}

/* Remove the root described by R from the list of known roots
   of its registry.  Value is the MPS root.  */

static mps_root_t
deregister_root (struct igc_root_list *r)
{
  struct igc_root root;
  eassume (r != NULL);
  igc_root_list_remove (&root, &r->d.gc->roots, r);
  return root.root;
}

/* Destroy the root described by *R and remove it from its registry.
   Set *R to NULL when done so that it cannot be destroyed twice.  */

static void
destroy_root (struct igc_root_list **r)
{
  mps_root_destroy (deregister_root (*r));
  *r = NULL;
}

static struct igc_thread_list *
register_thread (struct igc *gc, mps_thr_t thr, struct thread_state *ts)
{
  struct igc_thread t = { .gc = gc, .thr = thr, .ts = ts };
  return igc_thread_list_push (&gc->threads, &t);
}

static mps_thr_t
deregister_thread (struct igc_thread_list *t)
{
  struct igc_thread thread;
  igc_thread_list_remove (&thread, &t->d.gc->threads, t);
  return thread.thr;
}

#pragma GCC diagnostic push
#pragma GCC diagnostic ignored "-Wunused-variable"

static size_t
vector_size (const struct Lisp_Vector *v)
{
  size_t size = v->header.size;
  if (size & PSEUDOVECTOR_FLAG)
    size &= PSEUDOVECTOR_SIZE_MASK;
  return size;
}

static size_t
vector_start (const struct Lisp_Vector *v)
{
  enum pvec_type type = pseudo_vector_type (v);
  return type == PVEC_SUB_CHAR_TABLE ? SUB_CHAR_TABLE_OFFSET : 0;
}

static mps_res_t
fix_lisp_obj (mps_ss_t ss, Lisp_Object *pobj)
{
  MPS_SCAN_BEGIN (ss)
  {
    mps_word_t *p = (mps_word_t *) pobj;
    mps_word_t word = *p;

    /* Quickly rule out Qnil, and prevent subtracting from a
       null pointer.  */
    if (word == 0)
      return MPS_RES_OK;

    mps_word_t tag = word & IGC_TAG_MASK;
    if (tag == Lisp_Int0 || tag == Lisp_Int1)
      return MPS_RES_OK;
    else if (tag == Lisp_Type_Unused0)
      emacs_abort ();

    if (tag == Lisp_Symbol)
      {
	ptrdiff_t off = word ^ tag;
	mps_addr_t addr = (mps_addr_t) ((char *) lispsym + off);
	if (MPS_FIX1 (ss, addr))
	  {
	    mps_res_t res = MPS_FIX2 (ss, &addr);
	    if (res != MPS_RES_OK)
	      return res;
	    if (addr == NULL)
	      *(Lisp_Object *) p = Qnil;
	    else
	      {
		ptrdiff_t new_off = (char *) addr - (char *) lispsym;
		*p = new_off | tag;
	      }
	  }
      }
    else
      {
	/* I have encountered cases where MPS_FIX1 returns true, but the
	   reference is somewhere completely off, so that MPS_FIX2 asserts.
	   IOW, MPS_FIX1 has undefined behavior if called on an address that
	   is not in the arena.  */
	mps_addr_t addr = (mps_addr_t) (word ^ tag);
	if (addr != NULL && MPS_FIX1 (ss, addr))
	  {
	    mps_res_t res = MPS_FIX2 (ss, &addr);
	    if (res != MPS_RES_OK)
	      return res;
	    if (addr == NULL)
	      *(Lisp_Object *) p = Qnil;
	    else
	      *p = (mps_word_t) addr | tag;
	  }
      }
  }
  MPS_SCAN_END (ss);
  return MPS_RES_OK;
}

static mps_res_t
fix_raw (mps_ss_t ss, mps_addr_t *p)
{
  MPS_SCAN_BEGIN (ss)
  {
    mps_addr_t addr = *p;
    if (addr == NULL)
      return MPS_RES_OK;
    igc_assert (is_aligned (addr));
    if (MPS_FIX1 (ss, addr))
      {
	mps_res_t res = MPS_FIX2 (ss, &addr);
	if (res != MPS_RES_OK)
	  return res;
	*p = addr;
      }
  }
  MPS_SCAN_END (ss);
  return MPS_RES_OK;
}

/* Fix an object that's actually just a Lisp_Vector, but where P points
   to the data contents rather than the header.  */
static mps_res_t
fix_wrapped_vec (mps_ss_t ss, mps_addr_t *p)
{
  MPS_SCAN_BEGIN (ss)
  {
    mps_addr_t addr = *p;
    if (addr == NULL)
      return MPS_RES_OK;
    igc_assert (is_aligned (addr));
    addr = (char *) addr - sizeof (struct Lisp_Vector);
    if (MPS_FIX1 (ss, addr))
      {
	mps_res_t res = MPS_FIX2 (ss, &addr);
	if (res != MPS_RES_OK)
	  return res;
	if (addr == NULL)
	  *p = NULL;
	else
	  *p = (char *) addr + sizeof (struct Lisp_Vector);
      }
  }
  MPS_SCAN_END (ss);
  return MPS_RES_OK;
}

/* Fix an object of type struct Lisp_String_Data specified by a pointer
   P to its data contents.  */
static mps_res_t
fix_wrapped_bytes (mps_ss_t ss, mps_addr_t *p)
{
  MPS_SCAN_BEGIN (ss)
  {
    mps_addr_t addr = *p;
    if (addr == NULL)
      return MPS_RES_OK;
    igc_assert (is_aligned (addr));
    addr = (char *) addr - sizeof (struct Lisp_String_Data);
    if (MPS_FIX1 (ss, addr))
      {
	mps_res_t res = MPS_FIX2 (ss, &addr);
	if (res != MPS_RES_OK)
	  return res;
	if (addr == NULL)
	  *p = NULL;
	else
	  *p = (char *) addr + sizeof (struct Lisp_String_Data);
      }
  }
  MPS_SCAN_END (ss);
  return MPS_RES_OK;
}

#define IGC_FIX12_OBJ(ss, p)                           \
  do                                                   \
    {                                                  \
      mps_res_t res;                                   \
      MPS_FIX_CALL (ss, res = fix_lisp_obj (ss, (p))); \
      if (res != MPS_RES_OK)                           \
	return res;                                    \
    }                                                  \
  while (0)

#define IGC_FIX12_HEADER(ss, p)						\
  do									\
    {									\
      mps_res_t res;							\
      igc_assert ((mps_addr_t) (*p) == (mps_addr_t) & (*p)->gc_header);	\
      MPS_FIX_CALL (ss, res = fix_raw (ss, (mps_addr_t *) (p)));	\
      if (res != MPS_RES_OK)						\
	return res;							\
    }									\
  while (0)

#define IGC_FIX12_PVEC(ss, p)						\
  do									\
    {									\
      mps_res_t res;							\
      igc_assert ((mps_addr_t) (*p) == (mps_addr_t) & (*p)->header.gc_header); \
      MPS_FIX_CALL (ss, res = fix_raw (ss, (mps_addr_t *) (p)));	\
      if (res != MPS_RES_OK)						\
	return res;							\
    }									\
  while (0)

#define IGC_FIX12_RAW(ss, p)						\
  do									\
    {									\
      mps_res_t res;							\
      MPS_FIX_CALL (ss, res = fix_raw (ss, (mps_addr_t *) (p)));	\
      if (res != MPS_RES_OK)						\
	return res;							\
    }									\
  while (0)

#define IGC_FIX12_WRAPPED_VEC(ss, p)					\
  do									\
    {									\
      mps_res_t res;							\
      MPS_FIX_CALL (ss, res = fix_wrapped_vec (ss, (mps_addr_t *) (p))); \
      if (res != MPS_RES_OK)						\
	return res;							\
    }									\
  while (0)

#define IGC_FIX12_WRAPPED_BYTES(ss, p)					\
  do									\
    {									\
      mps_res_t res;							\
      MPS_FIX_CALL (ss, res = fix_wrapped_bytes (ss, (mps_addr_t *) (p))); \
      if (res != MPS_RES_OK)						\
	return res;							\
    }									\
  while (0)

#define IGC_FIX12_NOBJS(ss, a, n)                            \
  do                                                         \
    {                                                        \
      mps_res_t res;                                         \
      MPS_FIX_CALL ((ss), res = fix_array ((ss), (a), (n))); \
      if (res != MPS_RES_OK)                                 \
	return res;                                          \
    }                                                        \
  while (0)

#define IGC_FIX_CALL(ss, expr)         \
  do                                   \
    {                                  \
      mps_res_t res;                   \
      MPS_FIX_CALL (ss, res = (expr)); \
      if (res != MPS_RES_OK)           \
	return res;                    \
    }                                  \
  while (0)

#define IGC_FIX_CALL_FN(ss, type, addr, fn)	   \
  do                                               \
    {                                              \
      type *obj_ = (type *) addr;		   \
      mps_res_t res;                               \
      MPS_FIX_CALL (ss, res = fn (ss, obj_));      \
      if (res != MPS_RES_OK)                       \
	return res;                                \
    }                                              \
  while (0)

static mps_res_t
fix_array (mps_ss_t ss, Lisp_Object *array, size_t n)
{
  MPS_SCAN_BEGIN (ss)
  {
    for (size_t i = 0; i < n; ++i)
      IGC_FIX12_OBJ (ss, &array[i]);
  }
  MPS_SCAN_END (ss);
  return MPS_RES_OK;
}

static mps_res_t
scan_staticvec (mps_ss_t ss, void *start, void *end, void *closure)
{
  igc_assert (start == staticvec);
  MPS_SCAN_BEGIN (ss)
  {
    for (Lisp_Object **p = start; (void *) p < end; ++p)
      if (*p)
	IGC_FIX12_OBJ (ss, *p);
  }
  MPS_SCAN_END (ss);
  return MPS_RES_OK;
}

static mps_res_t
fix_symbol (mps_ss_t ss, struct Lisp_Symbol *sym)
{
  MPS_SCAN_BEGIN (ss)
  {
    IGC_FIX12_OBJ (ss, &sym->u.s.name);
    IGC_FIX12_OBJ (ss, &sym->u.s.function);
    IGC_FIX12_OBJ (ss, &sym->u.s.plist);
#ifdef IN_MY_FORK
    IGC_FIX12_OBJ (ss, &sym->u.s.package);
#else
    IGC_FIX12_HEADER (ss, &sym->u.s.next);
#endif
    switch (sym->u.s.redirect)
      {
      case SYMBOL_PLAINVAL:
	IGC_FIX12_OBJ (ss, &sym->u.s.val.value);
	break;

      case SYMBOL_VARALIAS:
	IGC_FIX12_HEADER (ss, &sym->u.s.val.alias);
	break;

      case SYMBOL_LOCALIZED:
	IGC_FIX12_HEADER (ss, &sym->u.s.val.blv);
	break;

      case SYMBOL_FORWARDED:
	break;
      }
  }
  MPS_SCAN_END (ss);
  return MPS_RES_OK;
}

static mps_res_t dflt_scan_obj (mps_ss_t ss, mps_addr_t start);

static mps_res_t
scan_lispsym (mps_ss_t ss, void *start, void *end, void *closure)
{
  MPS_SCAN_BEGIN (ss)
  {
    for (struct Lisp_Symbol *sym = start; (void *) sym < end; ++sym)
      IGC_FIX_CALL (ss, dflt_scan_obj (ss, sym));
  }
  MPS_SCAN_END (ss);
  return MPS_RES_OK;
}

static mps_res_t
scan_rdstack (mps_ss_t ss, void *start, void *end, void *closure)
{
  MPS_SCAN_BEGIN (ss)
  {
    for (struct read_stack_entry *e = start; (void *) e < end; ++e)
      {
	if (e->type == RE_free)
	    break;
	switch (e->type)
	  {
	  case RE_free:
	    emacs_abort ();

	  case RE_list_start:
	    break;

	  case RE_list:
	  case RE_list_dot:
	    IGC_FIX12_OBJ (ss, &e->u.list.head);
	    IGC_FIX12_OBJ (ss, &e->u.list.tail);
	    break;

	  case RE_vector:
	  case RE_record:
	  case RE_char_table:
	  case RE_sub_char_table:
	  case RE_byte_code:
	  case RE_string_props:
	    IGC_FIX12_OBJ (ss, &e->u.vector.elems);
	    break;

	  case RE_special:
	    IGC_FIX12_OBJ (ss, &e->u.special.symbol);
	    break;

	  case RE_numbered:
	    IGC_FIX12_OBJ (ss, &e->u.numbered.number);
	    IGC_FIX12_OBJ (ss, &e->u.numbered.placeholder);
	    break;
	  }
      }
  }
  MPS_SCAN_END (ss);
  return MPS_RES_OK;
}

static mps_res_t
scan_specpdl (mps_ss_t ss, void *start, void *end, void *closure)
{
  MPS_SCAN_BEGIN (ss)
  {
    /* MPS docs say that root scanning functions have exclusive access
       to what is being scanned, the same way format scanning functions
       do.  That does not mean one can rely on the thread's specpdl_ptr
       here because it may be updated after this function runs.  */
    struct igc_thread_list *t = closure;
    igc_assert (t->d.ts != NULL);
    igc_assert (start == (void *) t->d.ts->m_specpdl);
    igc_assert (end == (void *) t->d.ts->m_specpdl_end);

    for (union specbinding *pdl = start;
	 (void *) pdl < end && pdl->kind != SPECPDL_FREE; ++pdl)
      {
	switch (pdl->kind)
	  {
	  case SPECPDL_FREE:
	    emacs_abort ();

	  case SPECPDL_UNWIND:
	    IGC_FIX12_OBJ (ss, &pdl->unwind.arg);
	    break;

	    /* This is used by SAFE_ALLOCA/malloc.  */
	  case SPECPDL_UNWIND_ARRAY:
	    IGC_FIX12_WRAPPED_VEC (ss, &pdl->unwind_array.array);
	    break;

	  case SPECPDL_UNWIND_EXCURSION:
	    IGC_FIX12_OBJ (ss, &pdl->unwind_excursion.marker);
	    IGC_FIX12_OBJ (ss, &pdl->unwind_excursion.window);
	    break;

	    /* The bt.args member either points to something on a
	       thread's control stack, or to something in the bytecode
	       stack.  Both should already be ambiguous roots.  */
	  case SPECPDL_BACKTRACE:
	    IGC_FIX12_OBJ (ss, &pdl->bt.function);
	    break;

#ifdef HAVE_MODULES
	  case SPECPDL_MODULE_RUNTIME:
	    break;

	    // If I am not mistaken, the emacs_env in this binding
	    // actually lives on the stack (see module-load e.g.).
	    // So, we don't have to do anything here for the Lisp
	    // objects in emacs_env.
	  case SPECPDL_MODULE_ENVIRONMENT:
	    break;
#endif

	  case SPECPDL_LET_DEFAULT:
	  case SPECPDL_LET_LOCAL:
	    IGC_FIX12_OBJ (ss, &pdl->let.where.buf);
	    FALLTHROUGH;
	  case SPECPDL_LET:
	    IGC_FIX12_OBJ (ss, &pdl->let.symbol);
	    IGC_FIX12_OBJ (ss, &pdl->let.old_value);
	    break;

	  case SPECPDL_UNWIND_PTR:
	    /* This can contain a mark function of its own, which is of
	       no use to us.  Only user is sort.c.  */
	    break;

	  case SPECPDL_UNWIND_INT:
	  case SPECPDL_UNWIND_INTMAX:
	  case SPECPDL_UNWIND_VOID:
	  case SPECPDL_NOP:
	    break;
	  }
      }
  }
  MPS_SCAN_END (ss);
  return MPS_RES_OK;
}

/* Scan the area of memory [START, END) ambiguously.  In general,
   references may be either tagged words or pointers.  This is used for
   blocks allocated with malloc and thread stacks.  */

static mps_res_t ATTRIBUTE_NO_SANITIZE_ADDRESS
scan_ambig (mps_ss_t ss, void *start, void *end, void *closure)
{
  MPS_SCAN_BEGIN (ss)
  {
    for (mps_word_t *p = start; p < (mps_word_t *) end; ++p)
      {
	mps_word_t word = *p;
	mps_word_t tag = word & IGC_TAG_MASK;

	/* If the references in the object being scanned are
	   ambiguous then MPS_FIX2() does not update the
	   reference (because it can't know if it's a
	   genuine reference).  The MPS handles an ambiguous
	   reference by pinning the block pointed to so that
	   it cannot move.  */
	mps_addr_t ref = (mps_addr_t) word;
	mps_res_t res = MPS_FIX12 (ss, &ref);
	if (res != MPS_RES_OK)
	  return res;

	/* Cast for exhaustive switch check.  */
	switch ((enum Lisp_Type) tag)
	  {
	  case Lisp_Int0:
	  case Lisp_Int1:
	  case Lisp_Type_Unused0:
	    break;

	  case Lisp_Symbol:
	    {
	      ptrdiff_t off = word ^ tag;
	      ref = (mps_addr_t) ((char *) lispsym + off);
	      res = MPS_FIX12 (ss, &ref);
	      if (res != MPS_RES_OK)
		return res;
	    }
	    break;

	  case Lisp_String:
	  case Lisp_Vectorlike:
	  case Lisp_Cons:
	  case Lisp_Float:
	    ref = (mps_addr_t) (word ^ tag);
	    res = MPS_FIX12 (ss, &ref);
	    if (res != MPS_RES_OK)
	      return res;
	    break;
	  }
      }
  }
  MPS_SCAN_END (ss);
  return MPS_RES_OK;
}

static mps_res_t
scan_bc (mps_ss_t ss, void *start, void *end, void *closure)
{
  MPS_SCAN_BEGIN (ss)
  {
    struct bc_thread_state *bc = closure;
    igc_assert (start == (void *) bc->stack);
    igc_assert (end == (void *) bc->stack_end);
    /* FIXME/igc: AFAIU the current top frame starts at
       bc->fp->next_stack and has a maximum length that is given by the
       bytecode being executed (COMPILED_STACK_DEPTH).  So, we need to
       scan upto bc->fo->next_stack + that max depth to be safe.  Since
       I don't have that number ATM, I'm using an arbitrary estimate for
       now.

       This must be changed to something better.  Note that Mattias said
       the bc stack marking will be changed in the future.  */
    const size_t HORRIBLE_ESTIMATE = 1024;
    char *scan_end = bc_next_frame (bc->fp);
    scan_end += HORRIBLE_ESTIMATE;
    end = min (end, (void *) scan_end);
    if (end > start)
      IGC_FIX_CALL (ss, scan_ambig (ss, start, end, NULL));
  }
  MPS_SCAN_END (ss);
  return MPS_RES_OK;
}

static mps_res_t
scan_exact (mps_ss_t ss, void *start, void *end, void *closure)
{
  MPS_SCAN_BEGIN (ss)
  {
    for (Lisp_Object *p = start; (void *) p < end; ++p)
      IGC_FIX12_OBJ (ss, p);
  }
  MPS_SCAN_END (ss);
  return MPS_RES_OK;
}

static mps_res_t
scan_ptr_exact (mps_ss_t ss, void *start, void *end, void *closure)
{
  MPS_SCAN_BEGIN (ss)
  {
    for (void **p = start; (void *) p < end; ++p)
      if (*p)
	IGC_FIX12_RAW (ss, p);
  }
  MPS_SCAN_END (ss);
  return MPS_RES_OK;
}

static mps_res_t
scan_tty_list (mps_ss_t ss, void *start, void *end, void *closure)
{
  igc_assert (start == &tty_list);
  igc_assert (end == (&tty_list) + 1);
  MPS_SCAN_BEGIN (ss)
  {
    for (struct tty_display_info *tty = tty_list; tty; tty = tty->next)
      {
	IGC_FIX12_PVEC (ss, &tty->terminal);
	IGC_FIX12_OBJ (ss, &tty->top_frame);
	IGC_FIX12_PVEC (ss, &tty->previous_frame);
      }
  }
  MPS_SCAN_END (ss);
  return MPS_RES_OK;
}

static mps_res_t
scan_kbd_buffer_ambig (mps_ss_t ss, void *start, void *end, void *closure)
{
  igc_assert (start == kbd_buffer);
  igc_assert (end == kbd_buffer + ARRAYELTS (kbd_buffer));

  /* Instead of tracing the entire kbd_buffer, only scan the region from
     kbd_fetch_ptr - 1 to kbd_store_ptr + 1.  The -1/+1 is supposed to
     cover the cases where MPS stops the mutator while those pointers
     are being updated. */

  union buffered_input_event *fetch = prev_kbd_event (kbd_fetch_ptr);
  union buffered_input_event *store = next_kbd_event (kbd_store_ptr);

  if (fetch <= store - 2)
    return scan_ambig (ss, fetch, store, closure);
  else
    {
      mps_res_t res
	= scan_ambig (ss, fetch, kbd_buffer + KBD_BUFFER_SIZE, closure);
      if (res == MPS_RES_OK)
	res = scan_ambig (ss, kbd_buffer, store, closure);
      return res;
    }
}

static mps_res_t
scan_kboard (mps_ss_t ss, void *start, void *end, void *closure)
{
  struct kboard *kb = start;
  MPS_SCAN_BEGIN (ss)
  {
    IGC_FIX12_OBJ (ss, &KVAR (kb, Voverriding_terminal_local_map));
    IGC_FIX12_OBJ (ss, &KVAR (kb, Vlast_command));
    IGC_FIX12_OBJ (ss, &KVAR (kb, Vreal_last_command));
    IGC_FIX12_OBJ (ss, &KVAR (kb, Vkeyboard_translate_table));
    IGC_FIX12_OBJ (ss, &KVAR (kb, Vlast_repeatable_command));
    IGC_FIX12_OBJ (ss, &KVAR (kb, Vprefix_arg));
    IGC_FIX12_OBJ (ss, &KVAR (kb, Vlast_prefix_arg));
    IGC_FIX12_OBJ (ss, &KVAR (kb, kbd_queue));
    IGC_FIX12_OBJ (ss, &KVAR (kb, defining_kbd_macro));
    IGC_FIX12_OBJ (ss, &KVAR (kb, Vlast_kbd_macro));
    IGC_FIX12_OBJ (ss, &KVAR (kb, Vsystem_key_alist));
    IGC_FIX12_OBJ (ss, &KVAR (kb, system_key_syms));
    IGC_FIX12_OBJ (ss, &KVAR (kb, Vwindow_system));
    IGC_FIX12_OBJ (ss, &KVAR (kb, Vinput_decode_map));
    IGC_FIX12_OBJ (ss, &KVAR (kb, Vlocal_function_key_map));
    IGC_FIX12_OBJ (ss, &KVAR (kb, Vdefault_minibuffer_frame));
    IGC_FIX12_OBJ (ss, &KVAR (kb, echo_string));
    IGC_FIX12_OBJ (ss, &KVAR (kb, echo_prompt));
  }
  MPS_SCAN_END (ss);
  return MPS_RES_OK;
}

static mps_res_t
scan_hash_table_user_test (mps_ss_t ss, void *start, void *end, void *closure)
{
  struct hash_table_user_test *ut = start;
  MPS_SCAN_BEGIN (ss)
  {
    IGC_FIX12_OBJ (ss, &ut->test.user_hash_function);
    IGC_FIX12_OBJ (ss, &ut->test.user_cmp_function);
    IGC_FIX12_OBJ (ss, &ut->test.name);
  }
  MPS_SCAN_END (ss);
  return MPS_RES_OK;
}

/***********************************************************************
			 Default pad, fwd, ...
 ***********************************************************************/

static void
dflt_pad (mps_addr_t addr, size_t nbytes)
{
  igc_assert (nbytes >= sizeof (struct igc_header));
  struct igc_header *h = addr;
  set_header (h, IGC_OBJ_PAD, nbytes, 0);
}

static void
dflt_fwd (mps_addr_t old_addr, mps_addr_t new_addr)
{
  struct igc_header *h = old_addr;
  igc_assert (obj_size (h) >= sizeof (struct igc_fwd));
  igc_assert (header_type (h) != IGC_OBJ_PAD);
  struct igc_fwd *f = old_addr;
  set_header (&f->header, IGC_OBJ_FWD, to_bytes (igc_header_nwords (h)), 0);
  f->new_addr = new_addr;
}

static mps_addr_t
is_dflt_fwd (mps_addr_t addr)
{
  struct igc_fwd *f = addr;
  if (header_type (&f->header) == IGC_OBJ_FWD)
    return f->new_addr;
  return NULL;
}

static mps_addr_t
dflt_skip (mps_addr_t addr)
{
  struct igc_header *h = addr;
  mps_addr_t next = (char *) addr + obj_size (h);
  igc_assert (next > addr);
  return next;
}

static mps_res_t
fix_string (mps_ss_t ss, struct Lisp_String *s)
{
  MPS_SCAN_BEGIN (ss)
  {
    struct Lisp_String_Data *ptr =
      (void *) (s->u.s.data - sizeof (*ptr));
    IGC_FIX12_HEADER (ss, &ptr);
    s->u.s.data = ptr->data;
    IGC_FIX12_HEADER (ss, &s->u.s.intervals);
  }
  MPS_SCAN_END (ss);
  return MPS_RES_OK;
}

static mps_res_t
fix_interval (mps_ss_t ss, struct interval *iv)
{
  MPS_SCAN_BEGIN (ss)
  {
    IGC_FIX12_HEADER (ss, &iv->left);
    IGC_FIX12_HEADER (ss, &iv->right);
    if (iv->up_obj)
      IGC_FIX12_OBJ (ss, &iv->up.obj);
    else if (iv->up.interval)
      IGC_FIX12_HEADER (ss, &iv->up.interval);
    IGC_FIX12_OBJ (ss, &iv->plist);
  }
  MPS_SCAN_END (ss);
  return MPS_RES_OK;
}

static mps_res_t
fix_itree_tree (mps_ss_t ss, struct itree_tree *t)
{
  MPS_SCAN_BEGIN (ss)
  {
    if (t->root)
      IGC_FIX12_HEADER (ss, &t->root);
  }
  MPS_SCAN_END (ss);
  return MPS_RES_OK;
}

static mps_res_t
fix_itree_node (mps_ss_t ss, struct itree_node *n)
{
  MPS_SCAN_BEGIN (ss)
  {
    if (n->parent)
      IGC_FIX12_HEADER (ss, &n->parent);
    if (n->left)
      IGC_FIX12_HEADER (ss, &n->left);
    if (n->right)
      IGC_FIX12_HEADER (ss, &n->right);
    IGC_FIX12_OBJ (ss, &n->data);
  }
  MPS_SCAN_END (ss);
  return MPS_RES_OK;
}

static mps_res_t
fix_image (mps_ss_t ss, struct image *i)
{
  MPS_SCAN_BEGIN (ss)
  {
#ifdef HAVE_WINDOW_SYSTEM
    IGC_FIX12_OBJ (ss, &i->spec);
    IGC_FIX12_OBJ (ss, &i->dependencies);
    IGC_FIX12_OBJ (ss, &i->lisp_data);
    IGC_FIX12_HEADER (ss, &i->next);
    IGC_FIX12_HEADER (ss, &i->prev);
#endif
  }
  MPS_SCAN_END (ss);
  return MPS_RES_OK;
}

static mps_res_t
fix_image_cache (mps_ss_t ss, struct image_cache *c)
{
  MPS_SCAN_BEGIN (ss)
  {
#ifdef HAVE_WINDOW_SYSTEM
    if (c->images)
      for (ptrdiff_t i = 0; i < c->used; ++i)
	IGC_FIX12_RAW (ss, &c->images[i]);

    if (c->buckets)
      for (ptrdiff_t i = 0; i < IMAGE_CACHE_BUCKETS_SIZE; ++i)
	if (c->buckets[i])
	  IGC_FIX12_RAW (ss, &c->buckets[i]);
#endif
  }
  MPS_SCAN_END (ss);
  return MPS_RES_OK;
}

static mps_res_t
fix_face (mps_ss_t ss, struct face *f)
{
  MPS_SCAN_BEGIN (ss)
  {
    IGC_FIX12_NOBJS (ss, f->lface, ARRAYELTS (f->lface));
    IGC_FIX12_PVEC (ss, &f->font);
    IGC_FIX12_HEADER (ss, &f->next);
    IGC_FIX12_HEADER (ss, &f->prev);
    IGC_FIX12_HEADER (ss, &f->ascii_face);
#if defined HAVE_XFT || defined HAVE_FREETYPE
    IGC_FIX12_HEADER (ss, (struct vectorlike_header **) &f->extra);
#endif
  }
  MPS_SCAN_END (ss);
  return MPS_RES_OK;
}

static mps_res_t
fix_face_cache (mps_ss_t ss, struct face_cache *c)
{
  MPS_SCAN_BEGIN (ss)
  {
    IGC_FIX12_PVEC (ss, &c->f);

    if (c->faces_by_id)
      for (ptrdiff_t i = 0; i < c->used; ++i)
	IGC_FIX12_RAW (ss, &c->faces_by_id[i]);

    if (c->buckets)
      for (ptrdiff_t i = 0; i < FACE_CACHE_BUCKETS_SIZE; ++i)
	if (c->buckets[i])
	  IGC_FIX12_RAW (ss, &c->buckets[i]);
  }
  MPS_SCAN_END (ss);
  return MPS_RES_OK;
}

static mps_res_t
fix_cons (mps_ss_t ss, struct Lisp_Cons *cons)
{
  MPS_SCAN_BEGIN (ss)
  {
    IGC_FIX12_OBJ (ss, &cons->u.s.car);
    IGC_FIX12_OBJ (ss, &cons->u.s.u.cdr);
  }
  MPS_SCAN_END (ss);
  return MPS_RES_OK;
}

static mps_res_t
fix_blv (mps_ss_t ss, struct Lisp_Buffer_Local_Value *blv)
{
  MPS_SCAN_BEGIN (ss)
  {
    IGC_FIX12_OBJ (ss, &blv->where);
    IGC_FIX12_OBJ (ss, &blv->defcell);
    IGC_FIX12_OBJ (ss, &blv->valcell);
  }
  MPS_SCAN_END (ss);
  return MPS_RES_OK;
}

static mps_res_t
fix_handler (mps_ss_t ss, struct handler *h)
{
  MPS_SCAN_BEGIN (ss)
  {
    IGC_FIX12_OBJ (ss, &h->tag_or_ch);
    IGC_FIX12_OBJ (ss, &h->val);
    IGC_FIX12_HEADER (ss, &h->next);
    IGC_FIX12_HEADER (ss, &h->nextfree);
  }
  MPS_SCAN_END (ss);
  return MPS_RES_OK;
}

static mps_res_t fix_vector (mps_ss_t ss, struct Lisp_Vector *v);
static mps_res_t fix_marker_vector (mps_ss_t ss, struct Lisp_Vector *v);
static mps_res_t fix_weak_hash_table_strong_part (mps_ss_t ss, struct Lisp_Weak_Hash_Table_Strong_Part *t);
static mps_res_t fix_weak_hash_table_weak_part (mps_ss_t ss, struct Lisp_Weak_Hash_Table_Weak_Part *w);

static void
collect_stats_1 (struct igc_stat *s, size_t nbytes)
{
  s->nbytes += nbytes;
  s->nobjs += 1;
  s->largest = max (s->largest, nbytes);
}

static void
collect_stats (struct igc_stats *st, struct igc_header *header)
{
  mps_word_t obj_type = igc_header_type (header);
  igc_assert (obj_type < IGC_OBJ_NUM_TYPES);
  size_t size = obj_size (header);
  collect_stats_1 (&st->obj[obj_type], size);
  if (obj_type == IGC_OBJ_VECTOR)
    {
      struct Lisp_Vector *v = (struct Lisp_Vector *) header;
      enum pvec_type pvec_type = pseudo_vector_type (v);
      igc_assert (0 <= pvec_type && pvec_type <= PVEC_TAG_MAX);
      collect_stats_1 (&st->pvec[pvec_type], size);
    }
}

static mps_res_t
dflt_scan_obj (mps_ss_t ss, mps_addr_t start)
{
  MPS_SCAN_BEGIN (ss)
  {
    mps_addr_t addr = start;
    struct igc_header *header = addr;

    if (header_tag (header) == IGC_TAG_EXTHDR)
      {
	struct igc_exthdr *exthdr = header_exthdr (header);
	IGC_FIX12_OBJ (ss, &exthdr->extra_dependency);
      }

    switch (igc_header_type (header))
      {
      case IGC_OBJ_INVALID:
      case IGC_OBJ_BUILTIN_SYMBOL:
      case IGC_OBJ_BUILTIN_THREAD:
      case IGC_OBJ_BUILTIN_SUBR:
	emacs_abort ();

      case IGC_OBJ_PAD:
      case IGC_OBJ_FWD:
	continue;

      case IGC_OBJ_HANDLER:
	IGC_FIX_CALL_FN (ss, struct handler, addr, fix_handler);
	break;

      case IGC_OBJ_CONS:
	IGC_FIX_CALL_FN (ss, struct Lisp_Cons, addr, fix_cons);
	break;

      case IGC_OBJ_STRING_DATA:
      case IGC_OBJ_FLOAT:
      case IGC_OBJ_BYTES:
      case IGC_OBJ_DUMPED_CODE_SPACE_MASKS:
      case IGC_OBJ_DUMPED_BUFFER_TEXT:
      case IGC_OBJ_DUMPED_BIGNUM_DATA:
      case IGC_OBJ_DUMPED_BYTES:
	/* Can occur in the dump.  */
	break;

      case IGC_OBJ_NUM_TYPES:
	emacs_abort ();

      case IGC_OBJ_SYMBOL:
	IGC_FIX_CALL_FN (ss, struct Lisp_Symbol, addr, fix_symbol);
	break;

      case IGC_OBJ_INTERVAL:
	IGC_FIX_CALL_FN (ss, struct interval, addr, fix_interval);
	break;

      case IGC_OBJ_STRING:
	IGC_FIX_CALL_FN (ss, struct Lisp_String, addr, fix_string);
	break;

      case IGC_OBJ_VECTOR:
	IGC_FIX_CALL_FN (ss, struct Lisp_Vector, addr, fix_vector);
	break;

      case IGC_OBJ_MARKER_VECTOR:
	IGC_FIX_CALL_FN (ss, struct Lisp_Vector, addr, fix_marker_vector);
	break;

      case IGC_OBJ_ITREE_TREE:
	IGC_FIX_CALL_FN (ss, struct itree_tree, addr, fix_itree_tree);
	break;

      case IGC_OBJ_ITREE_NODE:
	IGC_FIX_CALL_FN (ss, struct itree_node, addr, fix_itree_node);
	break;

      case IGC_OBJ_IMAGE:
	IGC_FIX_CALL_FN (ss, struct image, addr, fix_image);
	break;

      case IGC_OBJ_IMAGE_CACHE:
	IGC_FIX_CALL_FN (ss, struct image_cache, addr, fix_image_cache);
	break;

      case IGC_OBJ_FACE:
	IGC_FIX_CALL_FN (ss, struct face, addr, fix_face);
	break;

      case IGC_OBJ_FACE_CACHE:
	IGC_FIX_CALL_FN (ss, struct face_cache, addr, fix_face_cache);
	break;

      case IGC_OBJ_BLV:
	IGC_FIX_CALL_FN (ss, struct Lisp_Buffer_Local_Value, addr,
			 fix_blv);
	break;

      case IGC_OBJ_WEAK_HASH_TABLE_STRONG_PART:
	IGC_FIX_CALL_FN (ss, struct Lisp_Weak_Hash_Table_Strong_Part, addr,
			 fix_weak_hash_table_strong_part);
	break;
      case IGC_OBJ_WEAK_HASH_TABLE_WEAK_PART:
	IGC_FIX_CALL_FN (ss, struct Lisp_Weak_Hash_Table_Weak_Part, addr,
			 fix_weak_hash_table_weak_part);
	break;
      }
  }
  MPS_SCAN_END (ss);
  return MPS_RES_OK;
}

static mps_res_t
dflt_scanx (mps_ss_t ss, mps_addr_t start, mps_addr_t limit,
	    void *closure)
{
  MPS_SCAN_BEGIN (ss)
  {
    for (mps_addr_t addr = start; addr < limit; addr = dflt_skip (addr))
      {
	collect_stats (closure, addr);
	IGC_FIX_CALL (ss, dflt_scan_obj (ss, addr));
      }
  }
  MPS_SCAN_END (ss);
  return MPS_RES_OK;
}

static mps_res_t
dflt_scan (mps_ss_t ss, mps_addr_t start, mps_addr_t limit)
{
  MPS_SCAN_BEGIN (ss)
  {
    for (mps_addr_t addr = start; addr < limit; addr = dflt_skip (addr))
      IGC_FIX_CALL (ss, dflt_scan_obj (ss, addr));
  }
  MPS_SCAN_END (ss);
  return MPS_RES_OK;
}

static mps_res_t
fix_vectorlike (mps_ss_t ss, struct Lisp_Vector *v)
{
  MPS_SCAN_BEGIN (ss)
  {
    size_t size = vector_size (v);
    IGC_FIX12_NOBJS (ss, v->contents, size);
  }
  MPS_SCAN_END (ss);
  return MPS_RES_OK;
}

static mps_res_t
fix_marker_vector (mps_ss_t ss, struct Lisp_Vector *v)
{
  MPS_SCAN_BEGIN (ss)
  {
    const ptrdiff_t max_entry = XFIXNUM (v->contents[MARKER_VECTOR_MAX_ENTRY]);
    for (ptrdiff_t e = MARKER_VECTOR_HEADER_SIZE;
	 e <= max_entry; e += MARKER_VECTOR_ENTRY_SIZE)
      {
	/* Note that we cannot access anything of a marker here because
	   that is not allowed by MPS while scanning an unrelated
	   object.  This includes MARKERP because that accesses the
	   header of a marker.  */
	Lisp_Object *p = &v->contents[e + MARKER_VECTOR_OFFSET_MARKER];
	if (!NILP (*p) && !FIXNUMP (*p))
	  {
	    IGC_FIX12_OBJ (ss, p);
	    if (NILP (*p))
	      {
		/* Changed to nil means the weak reference was to a dead
		   marker.  Put on free-list.  */
		v->contents[e] = v->contents[MARKER_VECTOR_FREE];
		v->contents[MARKER_VECTOR_FREE] = make_fixnum (e);
	      }
	  }
      }
  }
  MPS_SCAN_END (ss);
  return MPS_RES_OK;
}

static mps_res_t
fix_buffer (mps_ss_t ss, struct buffer *b)
{
  MPS_SCAN_BEGIN (ss)
  {
    IGC_FIX_CALL_FN (ss, struct Lisp_Vector, b, fix_vectorlike);
    IGC_FIX12_HEADER (ss, &b->own_text.intervals);
    IGC_FIX12_OBJ (ss, &b->own_text.markers);
    IGC_FIX12_HEADER (ss, &b->overlays);
    IGC_FIX12_OBJ (ss, &b->undo_list_);

    IGC_FIX12_PVEC (ss, &b->base_buffer);
    if (b->base_buffer)
      b->text = &b->base_buffer->own_text;
    else
      b->text = &b->own_text;
  }
  MPS_SCAN_END (ss);
  return MPS_RES_OK;
}

static mps_res_t
scan_buffer (mps_ss_t ss, void *start, void *end, void *closure)
{
  igc_assert (PSEUDOVECTOR_TYPE (start) == PVEC_BUFFER);
  igc_assert ((char *) end - (char *) start == sizeof (struct buffer));
  return fix_buffer (ss, start);
}

static mps_res_t
fix_glyph_pool (mps_ss_t ss, struct glyph_pool *pool)
{
  MPS_SCAN_BEGIN (ss)
  {
    for (ptrdiff_t i = 0; i < pool->nglyphs; ++i)
      {
	IGC_FIX12_OBJ (ss, &pool->glyphs[i].object);
      }
  }
  MPS_SCAN_END (ss);
  return MPS_RES_OK;
}

static mps_res_t
fix_glyph_matrix (mps_ss_t ss, struct glyph_matrix *matrix)
{
  MPS_SCAN_BEGIN (ss)
  {
    struct glyph_row *row = matrix->rows;
    struct glyph_row *end = row + matrix->nrows;

    for (; row < end; ++row)
      if (row->enabled_p)
	{
	  for (int area = LEFT_MARGIN_AREA; area < LAST_AREA; ++area)
	    {
	      struct glyph *glyph = row->glyphs[area];
	      struct glyph *end_glyph = glyph + row->used[area];
	      for (; glyph < end_glyph; ++glyph)
		IGC_FIX12_OBJ (ss, &glyph->object);
	    }
	}
    IGC_FIX12_PVEC (ss, &matrix->buffer);
  }
  MPS_SCAN_END (ss);
  return MPS_RES_OK;
}

static mps_res_t
fix_frame (mps_ss_t ss, struct frame *f)
{
  MPS_SCAN_BEGIN (ss)
  {
    IGC_FIX_CALL_FN (ss, struct Lisp_Vector, f, fix_vectorlike);
    IGC_FIX12_HEADER (ss, &f->face_cache);
    if (f->terminal)
      IGC_FIX12_PVEC (ss, &f->terminal);

    if (!FRAME_INITIAL_P (f) && FRAME_LIVE_P (f))
      {
	/* This is typically stored in the display_info, e.g.
	   ns_display_info.  Check for being NULL anyway.  */
	Mouse_HLInfo *hlinfo = MOUSE_HL_INFO (f);
	if (hlinfo)
	  {
	    IGC_FIX12_OBJ (ss, &hlinfo->mouse_face_window);
	    IGC_FIX12_OBJ (ss, &hlinfo->mouse_face_overlay);
	    IGC_FIX12_RAW (ss, &hlinfo->mouse_face_mouse_frame);
	  }
      }

#ifdef HAVE_WINDOW_SYSTEM
    if (f->image_cache)
      IGC_FIX12_RAW (ss, &f->image_cache);
    if (FRAME_WINDOW_P (f) && FRAME_OUTPUT_DATA (f))
      {
	struct font **font_ptr = &FRAME_FONT (f);
	if (*font_ptr)
	  IGC_FIX12_PVEC (ss, font_ptr);
	Lisp_Object *nle = &FRAME_DISPLAY_INFO (f)->name_list_element;
	IGC_FIX12_OBJ (ss, nle);
      }
#endif /* HAVE_WINDOW_SYSTEM */

#ifdef HAVE_TEXT_CONVERSION
    IGC_FIX12_OBJ (ss, &f->conversion.compose_region_start);
    IGC_FIX12_OBJ (ss, &f->conversion.compose_region_end);
    IGC_FIX12_OBJ (ss, &f->conversion.compose_region_overlay);
    IGC_FIX12_OBJ (ss, &f->conversion.field);
#endif

    if (f->current_pool)
      IGC_FIX_CALL (ss, fix_glyph_pool (ss, f->current_pool));
    if (f->desired_pool)
      IGC_FIX_CALL (ss, fix_glyph_pool (ss, f->desired_pool));
  }
  MPS_SCAN_END (ss);
  return MPS_RES_OK;
}

static mps_res_t
fix_window (mps_ss_t ss, struct window *w)
{
  MPS_SCAN_BEGIN (ss)
  {
    IGC_FIX_CALL_FN (ss, struct Lisp_Vector, w, fix_vectorlike);
    if (w->current_matrix && !w->current_matrix->pool)
      IGC_FIX_CALL (ss, fix_glyph_matrix (ss, w->current_matrix));
    if (w->desired_matrix && !w->desired_matrix->pool)
      IGC_FIX_CALL (ss, fix_glyph_matrix (ss, w->desired_matrix));
  }
  MPS_SCAN_END (ss);
  return MPS_RES_OK;
}

static mps_res_t
fix_hash_table (mps_ss_t ss, struct Lisp_Hash_Table *h)
{
  MPS_SCAN_BEGIN (ss)
  {
    IGC_FIX12_PVEC (ss, &h->key);
    IGC_FIX12_PVEC (ss, &h->value);
    IGC_FIX12_WRAPPED_BYTES (ss, &h->hash);
    IGC_FIX12_WRAPPED_BYTES (ss, &h->next);
    /* If h->table_size == 0, h->index is empty_hash_index_vector which
       is not allocated from MPS.  */
    if (h->table_size > 0)
      IGC_FIX12_WRAPPED_BYTES (ss, &h->index);
  }
  MPS_SCAN_END (ss);
  return MPS_RES_OK;
}

static mps_res_t
fix_weak_hash_table (mps_ss_t ss, struct Lisp_Weak_Hash_Table *h)
{
  MPS_SCAN_BEGIN (ss)
  {
    IGC_FIX12_HEADER (ss, &h->strong);
    IGC_FIX12_HEADER (ss, &h->weak);
  }
  MPS_SCAN_END (ss);
  return MPS_RES_OK;
}

static mps_res_t
fix_weak_hash_table_strong_part (mps_ss_t ss, struct Lisp_Weak_Hash_Table_Strong_Part *t)
{
  MPS_SCAN_BEGIN (ss)
  {
    if (t->weak && t->weak->strong == t)
      {
	bool scan_key = true;
	bool scan_value = true;
	switch (t->h.weakness)
	  {
	  case Weak_Key:
	    scan_key = false;
	    break;
	  case Weak_Value:
	    scan_value = false;
	    break;
	  case Weak_Key_And_Value:
	  case Weak_Key_Or_Value:
	    scan_key = false;
	    scan_value = false;
	    break;
	  case Weak_None:
	    emacs_abort ();
	  }

	for (ssize_t i = 0; i < t->h.table_size; i++)
	  {
	    if (scan_key)
	      IGC_FIX12_OBJ (ss, &t->h.key->contents[i]);

	    if (scan_value)
	      IGC_FIX12_OBJ (ss, &t->h.value->contents[i]);
	  }
      }
  }
  MPS_SCAN_END (ss);
  return MPS_RES_OK;
}

static mps_res_t
fix_weak_hash_table_weak_part (mps_ss_t ss, struct Lisp_Weak_Hash_Table_Weak_Part *w)
{
  MPS_SCAN_BEGIN (ss)
  {
    IGC_FIX12_HEADER (ss, &w->strong);
    struct Lisp_Weak_Hash_Table_Strong_Part *t = w->strong;
    if (t && t->weak == w)
      {
	bool scan_key = false;
	bool scan_value = false;
	switch (t->h.weakness)
	  {
	  case Weak_Key:
	    scan_key = true;
	    break;
	  case Weak_Value:
	    scan_value = true;
	    break;
	  case Weak_Key_And_Value:
	  case Weak_Key_Or_Value:
	    scan_key = true;
	    scan_value = true;
	    break;
	  case Weak_None:
	    emacs_abort ();
	  }

	for (ssize_t i = 0; i < t->h.table_size; i++)
	  {
	    if (scan_key)
	      {
		bool was_nil = NILP (t->h.key->contents[i]);
		IGC_FIX12_OBJ (ss, &t->h.key->contents[i]);
		bool is_now_nil = NILP (t->h.key->contents[i]);

		if (is_now_nil && !was_nil)
		  {
		    struct Lisp_Weak_Hash_Table pseudo_h =
		      {
			.strong = t,
			.weak = w,
		      };
		    weak_hash_splat_from_table (&pseudo_h, i);
		  }
	      }

	    if (scan_value)
	      {
		bool was_nil = NILP (t->h.value->contents[i]);
		IGC_FIX12_OBJ (ss, &t->h.value->contents[i]);
		bool is_now_nil = NILP (t->h.value->contents[i]);

		if (is_now_nil && !was_nil)
		  {
		    struct Lisp_Weak_Hash_Table pseudo_h =
		      {
			.strong = t,
			.weak = w,
		      };
		    weak_hash_splat_from_table (&pseudo_h, i);
		  }
	      }
	  }
      }
  }
  MPS_SCAN_END (ss);
  return MPS_RES_OK;
}

static mps_res_t
fix_char_table (mps_ss_t ss, struct Lisp_Vector *v)
{
  MPS_SCAN_BEGIN (ss)
  {
    for (size_t i = vector_start (v), n = vector_size (v); i < n; ++i)
      IGC_FIX12_OBJ (ss, &v->contents[i]);
  }
  MPS_SCAN_END (ss);
  return MPS_RES_OK;
}

static mps_res_t
fix_overlay (mps_ss_t ss, struct Lisp_Overlay *o)
{
  MPS_SCAN_BEGIN (ss)
  {
    IGC_FIX12_PVEC (ss, &o->buffer);
    IGC_FIX12_OBJ (ss, &o->plist);
    IGC_FIX12_HEADER (ss, &o->interval);
  }
  MPS_SCAN_END (ss);
  return MPS_RES_OK;
}

static mps_res_t
fix_subr (mps_ss_t ss, struct Lisp_Subr *s)
{
  MPS_SCAN_BEGIN (ss)
  {
#ifdef HAVE_NATIVE_COMP
    if (!NILP (s->native_comp_u))
      {
	IGC_FIX12_OBJ (ss, &s->native_comp_u);
	IGC_FIX12_OBJ (ss, &s->command_modes);
	IGC_FIX12_OBJ (ss, &s->intspec.native);
	IGC_FIX12_OBJ (ss, &s->lambda_list);
	IGC_FIX12_OBJ (ss, &s->type);
      }
#endif
  }
  MPS_SCAN_END (ss);
  return MPS_RES_OK;
}

static mps_res_t
fix_misc_ptr (mps_ss_t ss, struct Lisp_Misc_Ptr *p)
{
  MPS_SCAN_BEGIN (ss)
  {
    IGC_FIX_CALL_FN (ss, struct Lisp_Vector, p, fix_vectorlike);
  }
  MPS_SCAN_END (ss);
  return MPS_RES_OK;
}

static mps_res_t
fix_user_ptr (mps_ss_t ss, struct Lisp_User_Ptr *p)
{
  MPS_SCAN_BEGIN (ss)
  {
    IGC_FIX_CALL_FN (ss, struct Lisp_Vector, p, fix_vectorlike);
  }
  MPS_SCAN_END (ss);
  return MPS_RES_OK;
}

static mps_res_t
fix_thread (mps_ss_t ss, struct thread_state *s)
{
  MPS_SCAN_BEGIN (ss)
  {
    IGC_FIX_CALL_FN (ss, struct Lisp_Vector, s, fix_vectorlike);
    IGC_FIX12_PVEC (ss, &s->m_current_buffer);
    IGC_FIX12_PVEC (ss, &s->next_thread);
    IGC_FIX12_HEADER (ss, &s->m_handlerlist);
    IGC_FIX12_HEADER (ss, &s->m_handlerlist_sentinel);
  }
  MPS_SCAN_END (ss);
  return MPS_RES_OK;
}

/* This is here because main_thread is, for some reason, a variable in
   the data segment, and not like other threads.  */

static mps_res_t
scan_main_thread (mps_ss_t ss, void *start, void *end, void *closure)
{
  igc_assert (start == (void *) &main_thread.s);
  MPS_SCAN_BEGIN (ss)
  {
    struct thread_state *s = start;
    IGC_FIX_CALL (ss, fix_thread (ss, s));
  }
  MPS_SCAN_END (ss);
  return MPS_RES_OK;
}

static mps_res_t
fix_mutex (mps_ss_t ss, struct Lisp_Mutex *m)
{
  MPS_SCAN_BEGIN (ss)
  {
    IGC_FIX_CALL_FN (ss, struct Lisp_Vector, m, fix_vectorlike);
    IGC_FIX12_OBJ (ss, &m->name);
  }
  MPS_SCAN_END (ss);
  return MPS_RES_OK;
}

static mps_res_t
fix_coding (mps_ss_t ss, struct coding_system *c)
{
  MPS_SCAN_BEGIN (ss)
  {
    if (c)
      {
	IGC_FIX12_OBJ (ss, &c->src_object);
	IGC_FIX12_OBJ (ss, &c->dst_object);
      }
  }
  MPS_SCAN_END (ss);
  return MPS_RES_OK;
}

static mps_res_t
fix_terminal (mps_ss_t ss, struct terminal *t)
{
  MPS_SCAN_BEGIN (ss)
  {
    IGC_FIX_CALL_FN (ss, struct Lisp_Vector, t, fix_vectorlike);
    IGC_FIX12_PVEC (ss, &t->next_terminal);
    // These are malloc'd, so they can be accessed.
    IGC_FIX_CALL_FN (ss, struct coding_system, t->keyboard_coding, fix_coding);
    IGC_FIX_CALL_FN (ss, struct coding_system, t->terminal_coding, fix_coding);
  }
  MPS_SCAN_END (ss);
  return MPS_RES_OK;
}

static mps_res_t
fix_marker (mps_ss_t ss, struct Lisp_Marker *m)
{
  MPS_SCAN_BEGIN (ss)
  {
    if (m->buffer)
      IGC_FIX12_PVEC (ss, &m->buffer);
  }
  MPS_SCAN_END (ss);
  return MPS_RES_OK;
}

static mps_res_t
fix_bignum (mps_ss_t ss, struct Lisp_Bignum *b)
{
  MPS_SCAN_BEGIN (ss)
  {
    mpz_ptr p = b->value;
    p->_mp_d = b->limbs;
  }
  MPS_SCAN_END (ss);
  return MPS_RES_OK;
}

static mps_res_t
fix_finalizer (mps_ss_t ss, struct Lisp_Finalizer *f)
{
  MPS_SCAN_BEGIN (ss)
  {
    IGC_FIX_CALL_FN (ss, struct Lisp_Vector, f, fix_vectorlike);
    IGC_FIX12_PVEC (ss, &f->next);
    IGC_FIX12_PVEC (ss, &f->prev);
  }
  MPS_SCAN_END (ss);
  return MPS_RES_OK;
}

static mps_res_t
fix_comp_unit (mps_ss_t ss, struct Lisp_Native_Comp_Unit *u)
{
  MPS_SCAN_BEGIN (ss)
  {
    IGC_FIX_CALL_FN (ss, struct Lisp_Vector, u, fix_vectorlike);
    /* FIXME/igc: Cannot scan things within the shared object because we
       don't have exclusive (synchronized) access to them.  Instead of
       storing Lisp_Object references in vectors in the dylib data
       segment it would be much nicer to store them in MPS and give the
       dylib a pointer to them.  */
  }
  MPS_SCAN_END (ss);
  return MPS_RES_OK;
}

#ifdef HAVE_XWIDGETS

static mps_res_t
fix_xwidget (mps_ss_t ss, struct xwidget *w)
{
  MPS_SCAN_BEGIN (ss)
  {
    IGC_FIX_CALL_FN (ss, struct Lisp_Vector, w, fix_vectorlike);
# if defined (HAVE_MACGUI) || defined (NS_IMPL_COCOA)
    IGC_FIX12_PVEC (ss, &w->xv);
# elif defined USE_GTK
    IGC_FIX12_PVEC (ss, &w->embedder);
    IGC_FIX12_PVEC (ss, &w->embedder_view);
# endif
  }
  MPS_SCAN_END (ss);
  return MPS_RES_OK;
}

static mps_res_t
fix_xwidget_view (mps_ss_t ss, struct xwidget_view *v)
{
  MPS_SCAN_BEGIN (ss)
  {
    IGC_FIX_CALL_FN (ss, struct Lisp_Vector, v, fix_vectorlike);
# ifdef USE_GTK
    IGC_FIX12_PVEC (ss, &v->frame);
# endif
  }
  MPS_SCAN_END (ss);
  return MPS_RES_OK;
}

#endif // HAVE_XWIDGETS

#ifdef HAVE_MODULES
static mps_res_t
fix_global_ref (mps_ss_t ss, struct module_global_reference *r)
{
  MPS_SCAN_BEGIN (ss)
  {
    IGC_FIX_CALL_FN (ss, struct Lisp_Vector, r, fix_vectorlike);
    IGC_FIX12_OBJ (ss, &r->value.v);
  }
  MPS_SCAN_END (ss);
  return MPS_RES_OK;
}
#endif

#ifndef IN_MY_FORK
static mps_res_t
fix_obarray (mps_ss_t ss, struct Lisp_Obarray *o)
{
  MPS_SCAN_BEGIN (ss)
  {
    IGC_FIX12_PVEC (ss, &o->buckets);
  }
  MPS_SCAN_END (ss);
  return MPS_RES_OK;
}
#endif

#ifdef HAVE_TREE_SITTER
static mps_res_t
fix_ts_parser (mps_ss_t ss, struct Lisp_TS_Parser *p)
{
  MPS_SCAN_BEGIN (ss)
  {
    IGC_FIX_CALL_FN (ss, struct Lisp_Vector, p, fix_vectorlike);
    IGC_FIX12_RAW (ss, &p->input.payload);
  }
  MPS_SCAN_END (ss);
  return MPS_RES_OK;
}
#endif

/* Note that there is a small window after committing a vectorlike
   allocation where the object is zeroed, and so the vector header is
   also zero.  This doesn't have an adverse effect.  */

static mps_res_t
fix_vector (mps_ss_t ss, struct Lisp_Vector *v)
{
  MPS_SCAN_BEGIN (ss)
  {
    switch (pseudo_vector_type (v))
      {
#ifndef IN_MY_FORK
      case PVEC_OBARRAY:
	IGC_FIX_CALL_FN (ss, struct Lisp_Obarray, v, fix_obarray);
	break;
#endif

      case PVEC_BUFFER:
	IGC_FIX_CALL_FN (ss, struct buffer, v, fix_buffer);
	break;

      case PVEC_FRAME:
	IGC_FIX_CALL_FN (ss, struct frame, v, fix_frame);
	break;

      case PVEC_WINDOW:
	IGC_FIX_CALL_FN (ss, struct window, v, fix_window);
	break;

      case PVEC_HASH_TABLE:
	IGC_FIX_CALL_FN (ss, struct Lisp_Hash_Table, v, fix_hash_table);
	break;

      case PVEC_WEAK_HASH_TABLE:
	IGC_FIX_CALL_FN (ss, struct Lisp_Weak_Hash_Table, v, fix_weak_hash_table);
	break;

      case PVEC_CHAR_TABLE:
      case PVEC_SUB_CHAR_TABLE:
	IGC_FIX_CALL_FN (ss, struct Lisp_Vector, v, fix_char_table);
	break;

      case PVEC_BOOL_VECTOR:
	break;

      case PVEC_OVERLAY:
	IGC_FIX_CALL_FN (ss, struct Lisp_Overlay, v, fix_overlay);
	break;

      case PVEC_SUBR:
	IGC_FIX_CALL_FN (ss, struct Lisp_Subr, v, fix_subr);
	break;

      case PVEC_FREE:
	break;

      case PVEC_FINALIZER:
	IGC_FIX_CALL_FN (ss, struct Lisp_Finalizer, v, fix_finalizer);
	break;

      case PVEC_MISC_PTR:
	IGC_FIX_CALL_FN (ss, struct Lisp_Misc_Ptr, v, fix_misc_ptr);
	break;

      case PVEC_USER_PTR:
	IGC_FIX_CALL_FN (ss, struct Lisp_User_Ptr, v, fix_user_ptr);
	break;

#ifdef HAVE_XWIDGETS
      case PVEC_XWIDGET:
	IGC_FIX_CALL_FN (ss, struct xwidget, v, fix_xwidget);
	break;

      case PVEC_XWIDGET_VIEW:
	IGC_FIX_CALL_FN (ss, struct xwidget_view, v, fix_xwidget_view);
	break;
#else
      case PVEC_XWIDGET:
      case PVEC_XWIDGET_VIEW:
	IGC_FIX_CALL_FN (ss, struct Lisp_Vector, v, fix_vectorlike);
	break;
#endif

      case PVEC_THREAD:
	IGC_FIX_CALL_FN (ss, struct thread_state, v, fix_thread);
	break;

      case PVEC_MUTEX:
	IGC_FIX_CALL_FN (ss, struct Lisp_Mutex, v, fix_mutex);
	break;

      case PVEC_TERMINAL:
	IGC_FIX_CALL_FN (ss, struct terminal, v, fix_terminal);
	break;

      case PVEC_MARKER:
	IGC_FIX_CALL_FN (ss, struct Lisp_Marker, v, fix_marker);
	break;

      case PVEC_BIGNUM:
	IGC_FIX_CALL_FN (ss, struct Lisp_Bignum, v, fix_bignum);
	break;

      case PVEC_NATIVE_COMP_UNIT:
	IGC_FIX_CALL_FN (ss, struct Lisp_Native_Comp_Unit, v, fix_comp_unit);
	break;

      case PVEC_MODULE_GLOBAL_REFERENCE:
#ifdef HAVE_MODULES
	IGC_FIX_CALL_FN (ss, struct module_global_reference, v, fix_global_ref);
#endif
	break;

      case PVEC_TS_PARSER:
#ifdef HAVE_TREE_SITTER
	IGC_FIX_CALL_FN (ss, struct Lisp_TS_Parser, v, fix_ts_parser);
#else
	IGC_FIX_CALL_FN (ss, struct Lisp_Vector, v, fix_vectorlike);
#endif
	break;

      case PVEC_FONT:
      case PVEC_NORMAL_VECTOR:
      case PVEC_SYMBOL_WITH_POS:
      case PVEC_PROCESS:
      case PVEC_WINDOW_CONFIGURATION:
      case PVEC_MODULE_FUNCTION:
      case PVEC_CONDVAR:
      case PVEC_TS_COMPILED_QUERY:
      case PVEC_TS_NODE:
      case PVEC_SQLITE:
      case PVEC_CLOSURE:
      case PVEC_RECORD:
      case PVEC_OTHER:
#ifdef IN_MY_FORK
      case PVEC_PACKAGE:
#endif
	IGC_FIX_CALL_FN (ss, struct Lisp_Vector, v, fix_vectorlike);
	break;
      }
  }
  MPS_SCAN_END (ss);
  return MPS_RES_OK;
}

igc_scan_result_t
igc_fix12_obj (struct igc_ss *ssp, Lisp_Object *addr)
{
  mps_ss_t ss = (mps_ss_t) ssp;
  MPS_SCAN_BEGIN (ss) { IGC_FIX12_OBJ (ss, addr); }
  MPS_SCAN_END (ss);
  return MPS_RES_OK;
}

#pragma GCC diagnostic pop

static igc_root_list *
root_create (struct igc *gc, void *start, void *end, mps_rank_t rank,
	     mps_area_scan_t scan, void *closure, bool ambig,
	     const char *label)
{
  mps_root_t root;
  mps_res_t res
    = mps_root_create_area (&root, gc->arena, rank, 0, start, end, scan,
			    closure);
  IGC_CHECK_RES (res);
  return register_root (gc, root, start, end, ambig, label);
}

static igc_root_list *
root_create_ambig (struct igc *gc, void *start, void *end,
		   const char *label)
{
  /* Partial words cannot contain ambiguous references.  Ignore them.  */
  while (!is_aligned (end))
    end = (char *) end - 1;
  igc_assert (is_aligned (start));
  igc_assert (start < end);
  return root_create (gc, start, end, mps_rank_ambig (), scan_ambig, NULL,
		      true, label);
}

static igc_root_list *
root_create_exact (struct igc *gc, void *start, void *end,
		   mps_area_scan_t scan, const char *label)
{
  return root_create (gc, start, end, mps_rank_exact (), scan, NULL, false,
		      label);
}

static void
root_create_staticvec (struct igc *gc)
{
  root_create_exact (gc, staticvec, staticvec + ARRAYELTS (staticvec),
		     scan_staticvec, "staticvec");
}

static void
root_create_lispsym (struct igc *gc)
{
  root_create_exact (gc, lispsym, lispsym + ARRAYELTS (lispsym),
		     scan_lispsym, "lispsym");
}

static void
root_create_buffer (struct igc *gc, struct buffer *b)
{
  root_create_exact (gc, b, b + 1, scan_buffer, "buffer");
}

static void
root_create_tty_list (struct igc *gc)
{
  root_create_exact (gc, &tty_list, (&tty_list) + 1,
		     scan_tty_list, "tty-list");
}

static void
root_create_kbd_buffer (struct igc *gc)
{
  root_create (gc, kbd_buffer, kbd_buffer + ARRAYELTS (kbd_buffer),
	       mps_rank_ambig (), scan_kbd_buffer_ambig, NULL,
	       true, "kbd-buffer");
}


/***********************************************************************
				Threads, roots
 ***********************************************************************/


static void
root_create_main_thread (struct igc *gc)
{
  void *start = &main_thread.s;
  void *end = (char *) &main_thread.s + sizeof (main_thread.s);
  root_create_exact (gc, start, end, scan_main_thread, "main-thread");
  root_create_ambig (gc, main_thread.s.m_getcjmp, main_thread.s.m_getcjmp + 1,
		     "main-thread-getcjmp");
}

struct igc_root_list *
igc_root_create_ambig (void *start, void *end, const char* label)
{
  return root_create_ambig (global_igc, start, end, label);
}

void
igc_root_create_exact (Lisp_Object *start, Lisp_Object *end)
{
  root_create_exact (global_igc, start, end, scan_exact, "exact");
}

static struct igc_root_list *
root_create_exact_ptr (struct igc *gc, void *var_addr)
{
  char *start = var_addr;
  char *end = start + sizeof (void *);
  return root_create_exact (gc, start, end, scan_ptr_exact, "exact-ptr");
}

struct igc_root_list *
igc_root_create_exact_ptr (void *var_addr)
{
  return root_create_exact_ptr (global_igc, var_addr);
}

static void
root_create_terminal_list (struct igc *gc)
{
  root_create_exact_ptr (gc, &terminal_list);
}

static void
root_create_specpdl (struct igc_thread_list *t)
{
  struct igc *gc = t->d.gc;
  struct thread_state *ts = t->d.ts;
  igc_assert (ts != NULL);
  igc_assert (ts->m_specpdl != NULL);
  igc_assert (t->d.specpdl_root == NULL);
  mps_root_t root;
  mps_res_t res
    = mps_root_create_area (&root, gc->arena, mps_rank_exact (), 0,
			    ts->m_specpdl, ts->m_specpdl_end, scan_specpdl, t);
  IGC_CHECK_RES (res);
  t->d.specpdl_root
    = register_root (gc, root, ts->m_specpdl, ts->m_specpdl_end, false,
		     "specpdl");
}

static void
root_create_bc (struct igc_thread_list *t)
{
  struct igc *gc = t->d.gc;
  struct bc_thread_state *bc = t->d.ts->bc;
  igc_assert (bc->stack != NULL);
  mps_root_t root;
  mps_res_t res = mps_root_create_area (&root, gc->arena, mps_rank_ambig (), 0,
					bc->stack, bc->stack_end, scan_bc, bc);
  IGC_CHECK_RES (res);
  igc_assert (t->d.bc_root == NULL);
  t->d.bc_root = register_root (gc, root, bc->stack, bc->stack_end, true,
				"bc-stack");
}

static void
root_create_thread (struct igc_thread_list *t)
{
  struct igc *gc = t->d.gc;
  mps_root_t root;
  void *cold = (void *) t->d.ts->m_stack_bottom;
  mps_res_t res
    = mps_root_create_thread_scanned (&root, gc->arena, mps_rank_ambig (), 0,
				      t->d.thr, scan_ambig, 0, cold);
  IGC_CHECK_RES (res);
  t->d.stack_root = register_root (gc, root, cold, NULL, true, "control stack");
}

void
igc_replace_specpdl (volatile union specbinding *old_pdlvec, ptrdiff_t old_entries,
		     volatile union specbinding *new_pdlvec, ptrdiff_t new_entries)
{
  struct igc *gc = global_igc;
  mps_root_t root;
  for (ptrdiff_t i = 0; i < new_entries; i++)
    new_pdlvec[i].kind = SPECPDL_FREE;

  volatile union specbinding *new_specpdl = new_pdlvec + 1;
  struct igc_thread_list *t = current_thread->gc_info;
  mps_res_t res
    = mps_root_create_area (&root, gc->arena, mps_rank_exact (), 0,
			    (void *) new_specpdl,
			    (void *) (new_pdlvec + new_entries),
			    scan_specpdl, t);
  IGC_CHECK_RES (res);
  struct igc_root_list *old_root = t->d.specpdl_root;
  t->d.specpdl_root
    = register_root (gc, root, (void *) new_specpdl,
		     (void *) (new_pdlvec + new_entries),
		     false, "specpdl");

  /* This is volatile so it's on the stack, where MPS sees it and it
     pins its references.  Omitting the "volatile" would mean the
     compiler might optimize it away, keeping only the heap copy.  */
  volatile union specbinding orig;

  for (ptrdiff_t i = 0; i < old_entries; i++)
    {
    try_again:;
      orig = old_pdlvec[i];
      if (memcmp ((void *) &orig, (void *) (&old_pdlvec[i]), sizeof orig))
	{
	  /* We tried to create a snapshot of old_pdlvec[i] on the
	     stack, which would pin all pointers in old_pdlvec[i].  But
	     we failed, because a pointer in old_pdlvec[i] was updated
	     by GC while we were creating the copy.  Try again.  */
	  goto try_again;
	}
      volatile union specbinding temp = orig;
      temp.kind = SPECPDL_FREE;
      new_pdlvec[i] = temp;
      new_pdlvec[i].kind = orig.kind;
      eassert (memcmp ((void *) (&new_pdlvec[i]), (void *) (&old_pdlvec[i]),
		       sizeof orig) == 0);
    }

  eassert (memcmp ((void *) new_pdlvec, (void *) old_pdlvec,
		   old_entries * sizeof (old_pdlvec[0])) == 0);

  igc_destroy_root_with_start (old_root->d.start);
}

static igc_root_list *
root_create_exact_n (Lisp_Object *start, size_t n)
{
  igc_assert (start != NULL);
  igc_assert (n > 0);
  return root_create_exact (global_igc, start, start + n, scan_exact,
			    "exact-n");
}

void *
igc_root_create_n (Lisp_Object start[], size_t n)
{
  return root_create_exact_n (start, n);
}

static igc_root_list *
root_find (void *start)
{
  for (igc_root_list *r = global_igc->roots; r; r = r->next)
    if (r->d.start == start)
      return r;
  return NULL;
}

#ifdef ENABLE_CHECKING
void
igc_check_freeable (void *start)
{
  if (start)
    {
      struct igc_root_list *r = root_find (start);
      igc_assert (r == NULL);
      if (r != NULL)
	emacs_abort ();
    }
}
#endif

void
igc_destroy_root_with_start (void *start)
{
  if (start)
    {
      struct igc_root_list *r = root_find (start);
      igc_assert (r != NULL);
      eassume (r != NULL);
      destroy_root (&r);
    }
}

ptrdiff_t
igc_pin (void *obj)
{
  return pin (global_igc, obj);
}

void
igc_unpin (void *obj, ptrdiff_t idx)
{
  unpin (global_igc, obj, idx);
<<<<<<< HEAD
}

void
igc_maybe_unpin (void *obj, ptrdiff_t *pin)
{
  if (*pin >= 0)
    {
      igc_unpin (obj, *pin);
      *pin = IGC_NO_PIN;
    }
}

void
igc_init_pin (ptrdiff_t *pin)
{
  *pin = IGC_NO_PIN;
}

void
igc_unpin_comp_unit (struct Lisp_Native_Comp_Unit *cu)
{
=======
}

void
igc_maybe_unpin (void *obj, ptrdiff_t *pin)
{
  if (*pin >= 0)
    {
      igc_unpin (obj, *pin);
      *pin = IGC_NO_PIN;
    }
}

void
igc_init_pin (ptrdiff_t *pin)
{
  *pin = IGC_NO_PIN;
}

void
igc_unpin_comp_unit (struct Lisp_Native_Comp_Unit *cu)
{
>>>>>>> f7052a10
  if (VECTORP (cu->data_vec))
    igc_maybe_unpin (XVECTOR (cu->data_vec)->contents, &cu->data_vec_pin);
  if (VECTORP (cu->data_eph_vec))
    igc_maybe_unpin (XVECTOR (cu->data_eph_vec)->contents, &cu->data_eph_vec_pin);
  igc_maybe_unpin (cu, &cu->comp_unit_pin);
}

static mps_res_t
create_weak_ap (mps_ap_t *ap, struct igc_thread *t, bool weak)
{
  struct igc *gc = t->gc;
  mps_res_t res;
  mps_pool_t pool = gc->weak_pool;
  MPS_ARGS_BEGIN (args)
  {
    MPS_ARGS_ADD (args, MPS_KEY_RANK,
		  weak ? mps_rank_weak () : mps_rank_exact ());
    res = mps_ap_create_k (ap, pool, args);
  }
  MPS_ARGS_END (args);
  IGC_CHECK_RES (res);
  return res;
}

static mps_res_t
create_weak_hash_ap (mps_ap_t *ap, struct igc_thread *t, bool weak)
{
  struct igc *gc = t->gc;
  mps_res_t res;
  mps_pool_t pool = gc->weak_hash_pool;
  MPS_ARGS_BEGIN (args)
  {
    MPS_ARGS_ADD (args, MPS_KEY_RANK,
		  weak ? mps_rank_weak () : mps_rank_exact ());
    res = mps_ap_create_k (ap, pool, args);
  }
  MPS_ARGS_END (args);
  IGC_CHECK_RES (res);
  return res;
}

static mps_res_t
create_oldgen_ap (mps_ap_t *ap,  mps_pool_t pool, size_t gen_count)
{
  mps_res_t res;
  MPS_ARGS_BEGIN (args)
  {
    MPS_ARGS_ADD (args, MPS_KEY_GEN, gen_count);
    res = mps_ap_create_k (ap, pool, args);
  }
  MPS_ARGS_END (args);
  IGC_CHECK_RES (res);
  return res;
}

static void
create_thread_aps (struct igc_thread *t)
{
  struct igc *gc = t->gc;
  mps_res_t res;
  res = mps_ap_create_k (&t->dflt_ap, gc->dflt_pool, mps_args_none);
  IGC_CHECK_RES (res);
  res = mps_ap_create_k (&t->leaf_ap, gc->leaf_pool, mps_args_none);
  IGC_CHECK_RES (res);
  res = mps_ap_create_k (&t->immovable_ap, gc->immovable_pool, mps_args_none);
  IGC_CHECK_RES (res);
  res = create_weak_ap (&t->weak_strong_ap, t, false);
  IGC_CHECK_RES (res);
  res = create_weak_hash_ap (&t->weak_hash_strong_ap, t, false);
  IGC_CHECK_RES (res);
  res = create_weak_ap (&t->weak_weak_ap, t, true);
  IGC_CHECK_RES (res);
  res = create_weak_hash_ap (&t->weak_hash_weak_ap, t, true);
  IGC_CHECK_RES (res);
}

static struct igc_thread_list *
thread_add (struct thread_state *ts)
{
  mps_thr_t thr;
  mps_res_t res = mps_thread_reg (&thr, global_igc->arena);
  IGC_CHECK_RES (res);
  struct igc_thread_list *t = register_thread (global_igc, thr, ts);
  root_create_thread (t);
  create_thread_aps (&t->d);
  return t;
}

void *
igc_thread_add (struct thread_state *ts)
{
  struct igc_thread_list *t = thread_add (ts);
  root_create_specpdl (t);
  root_create_bc (t);
  return t;
}

void
igc_on_alloc_main_thread_specpdl (void)
{
  root_create_specpdl (current_thread->gc_info);
}

void
igc_on_alloc_main_thread_bc (void)
{
  root_create_bc (current_thread->gc_info);
}

static void
add_main_thread (void)
{
  igc_assert (current_thread == &main_thread.s);
  igc_assert (current_thread->gc_info == NULL);
  igc_assert (current_thread->m_stack_bottom == stack_bottom);
  struct igc_thread_list *t = thread_add (current_thread);
  current_thread->gc_info = t;
  igc_assert (t->d.ts == current_thread);
}

void
igc_thread_remove (void **pinfo)
{
  struct igc_thread_list *t = *pinfo;
  *pinfo = NULL;
  unpin (global_igc, t->d.ts, t->d.ts->pin_index);
  destroy_root (&t->d.stack_root);
  destroy_root (&t->d.specpdl_root);
  destroy_root (&t->d.bc_root);
  mps_ap_destroy (t->d.dflt_ap);
  mps_ap_destroy (t->d.leaf_ap);
  mps_ap_destroy (t->d.weak_strong_ap);
  mps_ap_destroy (t->d.weak_weak_ap);
  mps_ap_destroy (t->d.weak_hash_strong_ap);
  mps_ap_destroy (t->d.weak_hash_weak_ap);
  mps_ap_destroy (t->d.immovable_ap);
  mps_thread_dereg (deregister_thread (t));
}

#ifdef HAVE_NTGUI

/* On MS-Windows we start Non-Lisp threads that need to access Lisp
   objects.  These need to be registered with MPS.  */
void *
w32_add_non_lisp_thread (void *thread_stack_bottom)
{
  mps_thr_t thr;
  mps_res_t res = mps_thread_reg (&thr, global_igc->arena);
  IGC_CHECK_RES (res);
  struct igc_thread *t = xzalloc (sizeof *t);
  t->gc = global_igc;
  t->thr = thr;
  t->ts = NULL;
  mps_root_t root;
  void *cold = thread_stack_bottom;
  res = mps_root_create_thread_scanned (&root, global_igc->arena,
					mps_rank_ambig (), 0, thr,
					scan_ambig, 0, cold);
  IGC_CHECK_RES (res);
  t->stack_root = register_root (global_igc, root, cold, NULL, true,
				 "control stack");
  return t;
}

void
w32_remove_non_lisp_thread (void *info)
{
  struct igc_thread *t = info;

  mps_root_destroy (deregister_root (t->stack_root));
  mps_thread_dereg (t->thr);
  xfree (t);
}

#endif

static void
_release_arena (void)
{
  arena_release (global_igc);
}

specpdl_ref
igc_park_arena (void)
{
  specpdl_ref count = SPECPDL_INDEX ();
  record_unwind_protect_void (_release_arena);
  arena_park (global_igc);
  return count;
}

void
igc_grow_rdstack (struct read_stack *rs)
{
  struct igc *gc = global_igc;
  ptrdiff_t old_nitems = rs->size;
  ptrdiff_t nbytes = xpalloc_nbytes (rs->stack, &rs->size, 1, -1, sizeof *rs->stack);
  struct read_stack_entry *new_stack = xzalloc (nbytes);
  for (ptrdiff_t i = 0; i < rs->size; i++)
    new_stack[i].type = RE_free;

  /* This is volatile so it's on the stack, where MPS sees it and it
     pins its references.  Omitting the "volatile" would mean the
     compiler might optimize it away, keeping only the heap copy.  */
  volatile struct read_stack_entry orig;
  struct read_stack *old_stack = rs;
  root_create_exact (gc, new_stack, (char *) new_stack + nbytes, scan_rdstack,
		     "rdstack");
  for (ptrdiff_t i = 0; i < old_nitems; i++)
    {
    try_again:;
      orig = old_stack->stack[i];
      if (memcmp ((void *) &orig, (void *) (&old_stack->stack[i]), sizeof orig))
	{
	  /* We tried to create a snapshot of old_stack[i] on the
	     stack, which would pin all pointers in old_stack[i].  But
	     we failed, because a pointer in old_stack[i] was updated
	     by GC while we were creating the copy.  Try again.  */
	  goto try_again;
	}
      volatile struct read_stack_entry temp = orig;
      temp.type = RE_free;
      new_stack[i] = temp;
      new_stack[i].type = orig.type;
      eassert (memcmp ((void *) (&new_stack[i]), (void *) (&old_stack->stack[i]), sizeof orig) == 0);
    }

  igc_xfree (rs->stack);
  rs->stack = new_stack;
}

Lisp_Object *
igc_xalloc_lisp_objs_exact (size_t n, const char *label)
{
  size_t size = n * sizeof (Lisp_Object);
  void *p = xzalloc (size);
  root_create_exact (global_igc, p, (char *) p + size, scan_exact, label);
  return p;
}

void *
igc_xalloc_raw_exact (size_t n)
{
  size_t size = n * sizeof (void *);
  void *p = xzalloc (size);
  root_create_exact (global_igc, p, (char *) p + size, scan_ptr_exact,
		     "xalloc-raw-exact");
  return p;
}

void *
igc_xzalloc_ambig_with_label (size_t size, const char *label)
{
  /* Can't make a root that has zero length.  Want one to be able to
     detect calling igc_free on something not having a root.  */
  if (size == 0)
    size = IGC_ALIGN_DFLT;
  while (size % IGC_ALIGN_DFLT)
    size++;
  void *p = xzalloc (size);
  void *end = (char *) p + size;
  root_create_ambig (global_igc, p, end, label ? label : "igc-xzalloc-ambig");
  return p;
}

void *
igc_xzalloc_ambig (size_t size)
{
  return igc_xzalloc_ambig_with_label (size, NULL);
}

void *
igc_xnmalloc_ambig (ptrdiff_t nitems, ptrdiff_t item_size)
{
  ptrdiff_t nbytes;
  if (ckd_mul (&nbytes, nitems, item_size) || SIZE_MAX < nbytes)
    memory_full (SIZE_MAX);
  return igc_xzalloc_ambig (nbytes);
}

void *
igc_realloc_ambig (void *block, size_t size)
{
  if (block == NULL)
    return igc_xzalloc_ambig (size);

  void *p = xzalloc (size);
  struct igc *gc = global_igc;
  struct igc_root_list *r = root_find (block);
  igc_assert (r);
  eassume (r != NULL);
  ptrdiff_t old_size = (char *) r->d.end - (char *) r->d.start;
  ptrdiff_t min_size = min (old_size, size);
  root_create_ambig (gc, p, (char *) p + size, "realloc-ambig");
  mps_word_t *old_pw = block;
  mps_word_t *new_pw = p;
  for (ptrdiff_t i = 0; i < min_size / sizeof (mps_word_t); i++)
    {
      /* This is volatile so it's on the stack, where MPS sees it and it
	 pins its references.  Omitting the "volatile" would mean the
	 compiler might optimize it away, keeping only the heap copy.  */
      volatile mps_word_t word = old_pw[i];
      eassert (memcmp ((void *) &word, old_pw + i, sizeof word) == 0);
      new_pw[i] = word;
    }
  memcpy (new_pw + (min_size / sizeof (mps_word_t)), old_pw + (min_size / sizeof (mps_word_t)),
	  min_size % sizeof (mps_word_t));
  igc_xfree (block);
  return p;
}


void
igc_xfree (void *p)
{
  /* Check for pdumper_object_p here because xfree does the same.  Means
     that freeing something that is actually in the dump is not an
     error.  Make the same true if the dump is loaded into MPS memory.  */
  if (p == NULL || pdumper_object_p (p))
    return;
  igc_destroy_root_with_start (p);
  xfree (p);
}

void *
igc_xpalloc_ambig (void *old_pa, ptrdiff_t *nitems, ptrdiff_t nitems_incr_min,
		   ptrdiff_t nitems_max, ptrdiff_t item_size)
{
  ptrdiff_t old_nitems = old_pa ? *nitems : 0;
  ptrdiff_t new_nitems = *nitems;
  ptrdiff_t nbytes = xpalloc_nbytes (old_pa, &new_nitems, nitems_incr_min,
				     nitems_max, item_size);
  void *new_pa = xzalloc (nbytes);
  char *end = (char *) new_pa + nbytes;
  root_create_ambig (global_igc, new_pa, end, "xpalloc-ambig");
  mps_word_t *old_word = old_pa;
  mps_word_t *new_word = new_pa;
  for (ptrdiff_t i = 0; i < (old_nitems * item_size) / sizeof (mps_word_t); i++)
    new_word[i] = old_word[i];
  *nitems = new_nitems;
  igc_xfree (old_pa);
  return new_pa;
}

void
igc_xpalloc_exact (void **pa_cell, ptrdiff_t *nitems,
		   ptrdiff_t nitems_incr_min, ptrdiff_t nitems_max,
		   ptrdiff_t item_size, igc_scan_area_t scan_area,
		   void *closure)
{
  void *old_pa = *pa_cell;
  ptrdiff_t old_nitems = old_pa ? *nitems : 0;
  ptrdiff_t new_nitems = *nitems;
  ptrdiff_t nbytes = xpalloc_nbytes (old_pa, &new_nitems, nitems_incr_min,
				     nitems_max, item_size);
  void *new_pa = xzalloc (nbytes);
  char *end = (char *) new_pa + nbytes;
  root_create (global_igc, new_pa, end, mps_rank_exact (), (mps_area_scan_t) scan_area,
	       closure, false, "xpalloc-exact");
  for (ptrdiff_t i = 0; i < (old_nitems); i++)
    {
      igc_assert (item_size < MAX_ALLOCA);
      ptrdiff_t count = (item_size + (sizeof (mps_word_t) - 1))
	/ (sizeof (mps_word_t));
      eassume (count < 128);
      /* This is volatile so it's on the stack, where MPS sees it and it
	 pins its references.  Omitting the "volatile" would mean the
	 compiler might optimize it away, keeping only the heap copy.  */
      volatile mps_word_t area[count];
      memcpy ((void *) area, (char *) old_pa + item_size * i, item_size);
      eassert (memcmp ((void *) area, (char *) old_pa + item_size * i,
		       item_size) == 0);
      memcpy ((char *) new_pa + item_size * i, (void *) area, item_size);
    }
  if (old_pa != NULL)
    eassert (memcmp (old_pa, new_pa, old_nitems * item_size) == 0);
  eassert ((item_size) % sizeof (mps_word_t) == 0);
  *pa_cell = new_pa;
  *nitems = new_nitems;
  igc_xfree (old_pa);
}

void *
igc_xnrealloc_ambig (void *old_pa, ptrdiff_t nitems, ptrdiff_t item_size)
{
  ptrdiff_t old_nbytes = 0;
  if (old_pa != NULL)
    {
      struct igc_root_list *r = root_find (old_pa);
      igc_assert (r);
      eassume (r != NULL);
      old_nbytes = (char *) r->d.end - (char *) r->d.start;
    }
  ptrdiff_t nbytes;
  if (ckd_mul (&nbytes, nitems, item_size) || SIZE_MAX < nbytes)
    memory_full (SIZE_MAX);
  void *new_pa = xzalloc (nbytes);
  char *end = (char *) new_pa + nbytes;
  root_create_ambig (global_igc, new_pa, end, "xnrealloc-ambig");
  ptrdiff_t min_nbytes = min (old_nbytes, nbytes);
  memcpy (new_pa, old_pa, min_nbytes);
  eassert (memcmp (new_pa, old_pa, min_nbytes) == 0);
  igc_xfree (old_pa);

  return new_pa;
}

Lisp_Object *
igc_xpalloc_lisp_objs_exact (Lisp_Object *pa, ptrdiff_t *nitems,
			     ptrdiff_t nitems_incr_min, ptrdiff_t nitems_max,
			     const char *label)
{
  ptrdiff_t nitems_old = pa ? *nitems : 0;
  ptrdiff_t nitems_new = nitems_old;
  ptrdiff_t nbytes
    = xpalloc_nbytes (pa, &nitems_new, nitems_incr_min, nitems_max, word_size);
  Lisp_Object *old = pa;
  Lisp_Object *new = xzalloc (nbytes);
  root_create_exact (global_igc, new, new + nitems_new, scan_exact, label);
  for (ptrdiff_t i = 0; i < nitems_old; i++)
    new[i] = old[i];
  igc_destroy_root_with_start (old);
  xfree (old);
  *nitems = nitems_new;
  return new;
}

Lisp_Object *
igc_xnrealloc_lisp_objs_exact (ptrdiff_t nitems_old,
			       Lisp_Object *old,
			       ptrdiff_t nitems_new,
			       const char *label)
{
  ptrdiff_t nbytes = nitems_new * word_size;
  Lisp_Object *new = xzalloc (nbytes);
  root_create_exact (global_igc, new, new + nitems_new, scan_exact, label);
  for (ptrdiff_t i = 0, n = min (nitems_old, nitems_new); i < n; i++)
    new[i] = old[i];
  igc_destroy_root_with_start (old);
  xfree (old);
  return new;
}

struct kboard *
igc_alloc_kboard (void)
{
  struct kboard *kb = xzalloc (sizeof *kb);
  root_create_exact (global_igc, kb, kb + 1, scan_kboard, "kboard");
  return kb;
}

struct hash_table_user_test *
igc_alloc_hash_table_user_test (void)
{
  struct hash_table_user_test *ut = xzalloc (sizeof *ut);
  root_create_exact (global_igc, ut, ut + 1, scan_hash_table_user_test,
		     "hash-table-user-test");
  return ut;
}

static void
finalize_font (struct font *font)
{
  struct Lisp_Vector *v = (void *) font;
  if (vector_size (v) == FONT_OBJECT_MAX)
    {
      /* The font driver might sometimes be NULL, e.g. if Emacs was
	 interrupted before it had time to set it up.  */
      const struct font_driver *drv = font->driver;
      if (drv)
	{
	  /* Attempt to catch subtle bugs like Bug#16140.  */
	  eassert (valid_font_driver (drv));
	  drv->close_font (font);
	}
    }
}

static void
finalize_user_ptr (struct Lisp_User_Ptr *p)
{
  if (p->finalizer)
    p->finalizer (p->p);
}

#ifdef HAVE_TREE_SITTER
static void
finalize_ts_parser (struct Lisp_TS_Parser *p)
{
  treesit_delete_parser (p);
}

static void
finalize_ts_query (struct Lisp_TS_Query *q)
{
  treesit_delete_query (q);
}
#endif	/* HAVE_TREE_SITTER */

#ifdef HAVE_MODULES
static void
finalize_module_function (struct Lisp_Module_Function *f)
{
  module_finalize_function (f);
}
#endif

#ifdef HAVE_NATIVE_COMP
static void
finalize_comp_unit (struct Lisp_Native_Comp_Unit *u)
{
  unload_comp_unit (u);
  u->data_eph_relocs = NULL;
  u->data_relocs = NULL;
  u->comp_unit = NULL;
}

static void
finalize_subr (struct Lisp_Subr *subr)
{
  if (!NILP (subr->native_comp_u))
    {
      subr->native_comp_u = Qnil;
      xfree ((char *) subr->symbol_name);
      xfree (subr->native_c_name);
    }
}
#endif

static Lisp_Object
finalizer_handler (Lisp_Object args)
{
  add_to_log ("finalizer failed: %S", args);
  return Qnil;
}

static void
finalize_finalizer (struct Lisp_Finalizer *f)
{
  Lisp_Object fun = f->function;
  if (!NILP (fun))
    {
      f->function = Qnil;
      unchain_finalizer (f);
      specpdl_ref count = SPECPDL_INDEX ();
      ++number_finalizers_run;
      specbind (Qinhibit_quit, Qt);
      internal_condition_case_1 (call0, fun, Qt, finalizer_handler);
      unbind_to (count, Qnil);
    }
}

/* Turn an existing pseudovector into a PVEC_FREE, keeping its size.  */

static void
splat_pvec (struct Lisp_Vector *v)
{
  v->header.size &= ~PVEC_TYPE_MASK;
  XSETPVECTYPE (v, PVEC_FREE);
}

static void
finalize_vector (mps_addr_t v)
{
  struct Lisp_Vector *vec = v;
  /* Please use exhaustive switches, just to do me a favor :-).  */
  switch (pseudo_vector_type (v))
    {
    case PVEC_FONT:
      finalize_font (v);
      break;

    case PVEC_THREAD:
      finalize_one_thread (v);
      break;

    case PVEC_MUTEX:
      finalize_one_mutex (v);
      break;

    case PVEC_CONDVAR:
      finalize_one_condvar (v);
      break;

    case PVEC_USER_PTR:
      finalize_user_ptr (v);
      break;

    case PVEC_TS_PARSER:
#ifdef HAVE_TREE_SITTER
      finalize_ts_parser (v);
#endif
      break;

    case PVEC_TS_COMPILED_QUERY:
#ifdef HAVE_TREE_SITTER
      finalize_ts_query (v);
#endif
      break;

    case PVEC_MODULE_FUNCTION:
#ifdef HAVE_MODULES
      finalize_module_function (v);
#endif
      break;

    case PVEC_NATIVE_COMP_UNIT:
#ifdef HAVE_NATIVE_COMP
      finalize_comp_unit (v);
#endif
      break;

    case PVEC_SUBR:
#ifdef HAVE_NATIVE_COMP
      finalize_subr (v);
#endif
      break;

    case PVEC_FINALIZER:
      finalize_finalizer (v);
      break;

#ifndef IN_MY_FORK
    case PVEC_OBARRAY:
#endif
    case PVEC_HASH_TABLE:
    case PVEC_WEAK_HASH_TABLE:
    case PVEC_SYMBOL_WITH_POS:
    case PVEC_PROCESS:
    case PVEC_RECORD:
    case PVEC_CLOSURE:
    case PVEC_SQLITE:
    case PVEC_TS_NODE:
    case PVEC_NORMAL_VECTOR:
#ifdef IN_MY_FORK
    case PVEC_PACKAGE:
#endif
    case PVEC_WINDOW_CONFIGURATION:
    case PVEC_BUFFER:
    case PVEC_FRAME:
    case PVEC_WINDOW:
    case PVEC_CHAR_TABLE:
    case PVEC_SUB_CHAR_TABLE:
    case PVEC_BOOL_VECTOR:
    case PVEC_OVERLAY:
    case PVEC_OTHER:
    case PVEC_MISC_PTR:
    case PVEC_XWIDGET:
    case PVEC_XWIDGET_VIEW:
    case PVEC_TERMINAL:
    case PVEC_MARKER:
    case PVEC_MODULE_GLOBAL_REFERENCE:
    case PVEC_BIGNUM:
      igc_assert (!"finalization not implemented");
      break;

    case PVEC_FREE:
      break;
    }

  splat_pvec (vec);
}

static void
finalize (struct igc *gc, mps_addr_t addr)
{
  struct igc_header *h = addr;
  if (header_tag (h) == IGC_TAG_EXTHDR)
    {
      struct igc_exthdr *exthdr = header_exthdr (h);
      set_header (h, exthdr->obj_type, to_bytes (exthdr->nwords), exthdr->hash);
      xfree (exthdr);
    }
  switch (igc_header_type (h))
    {
    case IGC_OBJ_VECTOR:
      finalize_vector (addr);
      break;

    default:
      break;
    }
}

static void
maybe_process_messages (void)
{
  static int count = 0;
  if (++count > 1000)
    {
      count = 0;
      if (noninteractive)
	{
	  while (process_one_message (global_igc))
	    ;
	}
      else
	igc_process_messages ();
    }
}

static void
maybe_finalize (mps_addr_t ref, enum pvec_type tag)
{
  struct igc_header *h = ref;
  if (header_tag (h) == IGC_TAG_EXTHDR)
    {
      mps_res_t res = mps_finalize (global_igc->arena, &ref);
      IGC_CHECK_RES (res);
      return;
    }
  switch (tag)
    {
    case PVEC_FONT:
    case PVEC_THREAD:
    case PVEC_MUTEX:
    case PVEC_CONDVAR:
    case PVEC_USER_PTR:
    case PVEC_TS_PARSER:
    case PVEC_TS_COMPILED_QUERY:
    case PVEC_MODULE_FUNCTION:
    case PVEC_NATIVE_COMP_UNIT:
    case PVEC_SUBR:
    case PVEC_FINALIZER:
      {
	mps_res_t res = mps_finalize (global_igc->arena, &ref);
	IGC_CHECK_RES (res);
	maybe_process_messages ();
      }
      break;

#ifndef IN_MY_FORK
    case PVEC_OBARRAY:
#endif
    case PVEC_HASH_TABLE:
    case PVEC_WEAK_HASH_TABLE:
    case PVEC_NORMAL_VECTOR:
    case PVEC_FREE:
    case PVEC_MARKER:
    case PVEC_OVERLAY:
    case PVEC_SYMBOL_WITH_POS:
    case PVEC_MISC_PTR:
    case PVEC_PROCESS:
    case PVEC_FRAME:
    case PVEC_WINDOW:
    case PVEC_BOOL_VECTOR:
    case PVEC_BUFFER:
    case PVEC_TERMINAL:
    case PVEC_XWIDGET:
    case PVEC_XWIDGET_VIEW:
    case PVEC_OTHER:
    case PVEC_WINDOW_CONFIGURATION:
    case PVEC_TS_NODE:
    case PVEC_SQLITE:
    case PVEC_CLOSURE:
    case PVEC_CHAR_TABLE:
    case PVEC_SUB_CHAR_TABLE:
    case PVEC_RECORD:
#ifdef IN_MY_FORK
    case PVEC_PACKAGE:
#endif
    case PVEC_MODULE_GLOBAL_REFERENCE:
    case PVEC_BIGNUM:
      break;
    }
}

struct igc_clock
{
  mps_clock_t expire;
};

static bool
clock_has_expired (struct igc_clock *clock)
{
  return mps_clock () > clock->expire;
}

static struct igc_clock
make_clock (double secs)
{
  /* FIXME/igc: what does this do on 32-bit systems? */
  mps_clock_t per_sec = mps_clocks_per_sec ();
  mps_clock_t expire = mps_clock () + secs * per_sec;
  return (struct igc_clock) { .expire = expire };
}

#define IGC_WITH_CLOCK(c, duration)							\
  for (struct igc_clock c = make_clock (duration); !clock_has_expired (&c);)

/* Process MPS messages.  This should be extended to handle messages only
   for a certain amount of time.  See mps_clock_t, mps_clock, and
   mps_clocks_per_sec functions.  */

static bool
process_one_message (struct igc *gc)
{
  mps_message_type_t type;
  if (!mps_message_queue_type (&type, gc->arena))
    return false;

  mps_message_t msg;
  if (!mps_message_get (&msg, gc->arena, type))
    emacs_abort ();

  if (type == mps_message_type_finalization ())
    {
      mps_addr_t addr;
      mps_message_finalization_ref (&addr, gc->arena, msg);
      /* FIXME/igc: other threads should be suspended while finalizing
	 objects.  */
      finalize (gc, addr);
    }
  else if (type == mps_message_type_gc_start ())
    {
      if (garbage_collection_messages)
	{
	  mps_clock_t clock = mps_message_clock (gc->arena, msg);
	  const char *why = mps_message_gc_start_why (gc->arena, msg);
	  double secs = (double) clock / mps_clocks_per_sec ();
	  message ("[%f] GC start: %s", secs, why);
	}
    }
  else if (type == mps_message_type_gc ())
    {
      if (garbage_collection_messages)
	{
	  size_t condemned
	    = mps_message_gc_condemned_size (gc->arena, msg);
	  size_t live = mps_message_gc_live_size (gc->arena, msg);
	  size_t not_condemned
	    = mps_message_gc_not_condemned_size (gc->arena, msg);
	  mps_clock_t clock = mps_message_clock (gc->arena, msg);
	  double secs = (double) clock / mps_clocks_per_sec ();
	  message ("[%f] GC: condemned: %" pD "u live: %" pD "u "
		   "not_condemned: %" pD "u",
		   secs, condemned, live, not_condemned);
	}
    }
  else
    emacs_abort ();

  mps_message_discard (gc->arena, msg);
  return true;
}

static void
enable_messages (struct igc *gc, bool enable)
{
  void (*fun) (mps_arena_t, mps_message_type_t)
    = enable ? mps_message_type_enable : mps_message_type_disable;
  fun (gc->arena, mps_message_type_finalization ());
  fun (gc->arena, mps_message_type_gc_start ());
  fun (gc->arena, mps_message_type_gc ());
}

void
igc_process_messages (void)
{
  IGC_WITH_CLOCK (clock, 0.1)
  {
    if (!process_one_message (global_igc))
      break;
  }
}

static void
process_all_messages (void)
{
  while (process_one_message (global_igc))
    ;
}

/* Discard entries for killed buffers from LIST and return the resulting
   list.  Used in window-{next,prev}-buffers.  */

Lisp_Object
igc_discard_killed_buffers (Lisp_Object list)
{
  Lisp_Object *prev = &list;
  for (Lisp_Object tail = list; CONSP (tail); tail = XCDR (tail))
    {
      Lisp_Object buf = XCAR (tail);
      if (CONSP (buf))
	buf = XCAR (buf);
      if (BUFFERP (buf) && !BUFFER_LIVE_P (XBUFFER (buf)))
	*prev = XCDR (tail);
      else
	prev = xcdr_addr (tail);
    }
  return list;
}

struct igc_buffer_it
{
  Lisp_Object alist;
  Lisp_Object buf;
};

static struct igc_buffer_it
make_buffer_it (void)
{
  return (struct igc_buffer_it) { .alist = Vbuffer_alist, .buf = Qnil };
}

static bool
is_buffer_it_valid (struct igc_buffer_it *it)
{
  if (!CONSP (it->alist))
    return false;
  Lisp_Object elt = XCAR (it->alist);
  igc_assert (CONSP (elt));
  it->buf = XCDR (elt);
  return true;
}

static void
buffer_it_next (struct igc_buffer_it *it)
{
  igc_assert (CONSP (it->alist));
  it->alist = XCDR (it->alist);
  it->buf = Qnil;
}

static bool
arena_step (void)
{
  /* mps_arena_step does not guarantee to return swiftly.  And it seems
     that it sometimes does an opportunistic full collection alleging
     the client predicted lots of idle time.  But it doesn't tell how
     it comes to that conclusion. This is caused by bug#79346 in MPS. */
  if (!FIXNUMP (Vigc_step_interval)
      || XFIXNUM (Vigc_step_interval) != 0)
    {
      double interval = 0;
      if (NUMBERP (Vigc_step_interval))
	{
	  interval = XFLOATINT (Vigc_step_interval);
	  if (interval < 0)
	    interval = 0.05;
	}

      /* 1.0 is the lowest possible value for the third argument to
	 mps_arena_step (bug#76505).  */
      if (mps_arena_step (global_igc->arena, interval, 1.0))
	return true;
    }

  return false;
}

static bool
buffer_step (struct igc_buffer_it *it)
{
  if (is_buffer_it_valid (it))
    {
      Lisp_Object buf = it->buf;
      buffer_it_next (it);
      struct buffer *b = XBUFFER (buf);
      compact_buffer (b);

      /* Balancing intervals during GC was originally introduced in the
	 new redisplay because the interval tree was notorious for
	 degenerating.  The interval tree should have been improved a in
	 the 20 years since then.  */
      if (igc__balance_intervals)
	b->text->intervals = balance_intervals (b->text->intervals);

      return true;
    }
  return false;
}

static bool inhibit_on_idle = false;

static void
allow_on_idle (void)
{
  inhibit_on_idle = false;
}

void
igc_on_idle (void)
{
  if (igc_state != IGC_STATE_USABLE)
    return;

  /* Note that truncate_undo_list and maybe others my call Lisp, which
     means that we might be called recursively.  Ignore such recursive
     calls.  */
  if (inhibit_on_idle)
    return;
  specpdl_ref count = SPECPDL_INDEX ();
  record_unwind_protect_void (allow_on_idle);
  inhibit_on_idle = true;

  shrink_regexp_cache ();

  struct igc_buffer_it buffer_it = make_buffer_it ();
  IGC_WITH_CLOCK (clock, 0.1)
  {
    bool work_done = false;
    work_done |= process_one_message (global_igc);
    work_done |= buffer_step (&buffer_it);
    work_done |= arena_step ();

    /* Don't always exhaust the max time we want to spend here.  */
    if (!work_done)
      break;
  }

  unbind_to (count, Qnil);
}

static mps_ap_t
thread_ap (enum igc_obj_type type)
{
  struct igc_thread_list *t = current_thread->gc_info;
  switch (type)
    {
    case IGC_OBJ_INVALID:
    case IGC_OBJ_PAD:
    case IGC_OBJ_FWD:
    case IGC_OBJ_BUILTIN_SYMBOL:
    case IGC_OBJ_BUILTIN_THREAD:
    case IGC_OBJ_BUILTIN_SUBR:
    case IGC_OBJ_DUMPED_CODE_SPACE_MASKS:
    case IGC_OBJ_DUMPED_BUFFER_TEXT:
    case IGC_OBJ_DUMPED_BIGNUM_DATA:
    case IGC_OBJ_DUMPED_BYTES:
    case IGC_OBJ_NUM_TYPES:
      emacs_abort ();

    case IGC_OBJ_MARKER_VECTOR:
      return t->d.weak_weak_ap;

    case IGC_OBJ_WEAK_HASH_TABLE_WEAK_PART:
      return t->d.weak_hash_weak_ap;

    case IGC_OBJ_WEAK_HASH_TABLE_STRONG_PART:
      return t->d.weak_hash_strong_ap;

    case IGC_OBJ_VECTOR:
    case IGC_OBJ_CONS:
    case IGC_OBJ_SYMBOL:
    case IGC_OBJ_INTERVAL:
    case IGC_OBJ_STRING:
    case IGC_OBJ_ITREE_TREE:
    case IGC_OBJ_ITREE_NODE:
    case IGC_OBJ_IMAGE:
    case IGC_OBJ_IMAGE_CACHE:
    case IGC_OBJ_FACE:
    case IGC_OBJ_FACE_CACHE:
    case IGC_OBJ_BLV:
    case IGC_OBJ_HANDLER:
      return t->d.dflt_ap;

    case IGC_OBJ_STRING_DATA:
    case IGC_OBJ_FLOAT:
    case IGC_OBJ_BYTES:
      return t->d.leaf_ap;
    }
  emacs_abort ();
}

/* Conditional breakpoints can be so slow that it is often more
   effective to instrument code.  This function is for such cases.  */

void
igc_break (void)
{
}

void
igc_collect (bool incremental)
{
  struct igc *gc = global_igc;
  if (gc->park_count == 0)
    {
      if (!incremental)
	{
	  mps_res_t res = mps_arena_collect (gc->arena);
	  IGC_CHECK_RES (res);
	  mps_arena_release (gc->arena);
	}
      else
	{
	  mps_res_t res = mps_arena_start_collect (gc->arena);
	  IGC_CHECK_RES (res);
	}
    }
}

DEFUN ("igc--collect", Figc__collect, Sigc__collect, 0, 1, 0,
       doc: /* Start a full garbage collection.
This triggers garbage collection of the entire memory used
for Lisp objects, recycling any unreachable objects whose
memory can be freed and attempting to reduce the size of
the memory used for objects.
If INCREMENTAL is nil, perfrom garbage collection immediately.
Otherwise, request the start of a full incremental collection cycle,
and return.  */)
  (Lisp_Object incremental)
{
  igc_collect (!NILP (incremental));
  return Qnil;
}

DEFUN ("igc--process-messages", Figc__process_messages,
       Sigc__process_messages, 0, 0, 0,
       doc: /* Process all queued MPS messages.

For internal use only. */)
(void)
{
  process_all_messages ();
  return Qnil;
}

size_t
igc_hash (Lisp_Object key)
{
  mps_word_t word = XLI (key);
  mps_word_t tag = word & IGC_TAG_MASK;
  mps_addr_t addr = NULL;
  switch (tag)
    {
    case Lisp_Type_Unused0:
      emacs_abort ();

    case Lisp_Int0:
    case Lisp_Int1:
      return word;

    case Lisp_Symbol:
      {
	ptrdiff_t off = word ^ tag;
	addr = (mps_addr_t) ((char *) lispsym + off);
      }
      break;

    case Lisp_String:
    case Lisp_Vectorlike:
    case Lisp_Cons:
    case Lisp_Float:
      addr = (mps_addr_t) (word ^ tag);
      break;
    }

  struct igc_header *h = addr;
  return igc_header_hash (h);
}

/* Allocate a number of (Emacs) objects in one contiguous MPS object.
   This is necessary for weak hash tables because only a single
   dependent object is allowed for each MPS object.  */
static void
alloc_multi (ptrdiff_t count, mps_addr_t ret[count],
	     size_t sizes[count], enum igc_obj_type types[count],
	     mps_ap_t ap)
{
  mps_addr_t p UNINIT;
  size_t size = 0;
  for (ptrdiff_t i = 0; i < count; i++)
    sizes[i] = alloc_size (sizes[i]);
  for (ptrdiff_t i = 0; i < count; i++)
    size += sizes[i];
  switch (igc_state)
    {
    case IGC_STATE_USABLE_PARKED:
    case IGC_STATE_USABLE:
      do
	{
	  mps_res_t res = mps_reserve (&p, ap, size);
	  ptrdiff_t off = 0;
	  if (res != MPS_RES_OK)
	    memory_full (0);
	  /* Object _must_ have valid contents before commit.  */
	  memclear (p, size);
	  for (ptrdiff_t i = 0; i < count; i++)
	    {
	      set_header ((struct igc_header *) ((char *) p + off), types[i],
			  (i == 0) ? size : sizes[i],
			  alloc_hash ());
	      off += sizes[i];
	    }
	}
      while (!mps_commit (ap, p, size));
      break;

    case IGC_STATE_DEAD:
      p = xzalloc (size);
      ptrdiff_t off = 0;
      for (ptrdiff_t i = 0; i < count; i++)
	{
	  set_header ((struct igc_header *) ((char *) p + off), types[i],
		      (i == 0) ? size : sizes[i],
		      alloc_hash ());
	  off += sizes[i];
	}
      break;

    case IGC_STATE_INITIAL:
      emacs_abort ();
    }
  ptrdiff_t off = 0;
  for (ptrdiff_t i = 0; i < count; i++)
    {
      ret[i] = ((char *) p + off);
      off += sizes[i];
    }
}

/* Allocate an object of client size SIZE and of type TYPE from
   allocation point AP.  Value is a pointer to the new object.  */

static mps_addr_t
alloc_impl (size_t size, enum igc_obj_type type, mps_ap_t ap)
{
  mps_addr_t p UNINIT;
  size = alloc_size (size);
  switch (igc_state)
    {
    case IGC_STATE_USABLE_PARKED:
    case IGC_STATE_USABLE:
      do
	{
	  mps_res_t res = mps_reserve (&p, ap, size);
	  if (res != MPS_RES_OK)
	    memory_full (0);
	  /* Object _must_ have valid contents before commit.  */
	  memclear (p, size);
	  set_header (p, type, size, alloc_hash ());
	}
      while (!mps_commit (ap, p, size));
      break;

    case IGC_STATE_DEAD:
      p = xzalloc (size);
      set_header (p, type, size, alloc_hash ());
      break;

    case IGC_STATE_INITIAL:
      emacs_abort ();
    }
  return p;
}

/* Allocate an object of client size SIZE and of type TYPE from a
   type-dependent allocation point.  Value is a pointer to the new
   object.  */

static mps_addr_t
alloc (size_t size, enum igc_obj_type type)
{
  return alloc_impl (size, type, thread_ap (type));
}

/* Allocate an object of client size SIZE and of type TYPE from MPS in a
   way tnat ensure that the object will not move in memory.  Value is a
   pointer to the new object.  */

static mps_addr_t
alloc_immovable (size_t size, enum igc_obj_type type)
{
  struct igc_thread_list *t = current_thread->gc_info;
  return alloc_impl (size, type, t->d.immovable_ap);
}

#ifdef HAVE_MODULES
void *
igc_alloc_global_ref (void)
{
  size_t nwords_mem = VECSIZE (struct module_global_reference);
  struct Lisp_Vector *v
    = alloc_immovable (header_size + nwords_mem * word_size, IGC_OBJ_VECTOR);
  XSETPVECTYPESIZE (v, PVEC_MODULE_GLOBAL_REFERENCE, 0, nwords_mem);
  ((struct module_global_reference *) v)->pin_index = pin (global_igc, v);
  return v;
}

void
igc_free_global_ref (struct module_global_reference *r)
{
  unpin (global_igc, r, r->pin_index);
}
#endif

Lisp_Object
igc_make_cons (Lisp_Object car, Lisp_Object cdr)
{
  struct Lisp_Cons *cons = alloc (sizeof *cons, IGC_OBJ_CONS);
  cons->u.s.car = car;
  cons->u.s.u.cdr = cdr;
  return make_lisp_ptr (cons, Lisp_Cons);
}

Lisp_Object
igc_alloc_symbol (void)
{
  struct Lisp_Symbol *sym = alloc (sizeof *sym, IGC_OBJ_SYMBOL);
  return make_lisp_symbol (sym);
}

Lisp_Object
igc_make_float (double val)
{
  struct Lisp_Float *f = alloc (sizeof *f, IGC_OBJ_FLOAT);
  f->u.data = val;
  return make_lisp_ptr (f, Lisp_Float);
}

static unsigned char *
alloc_string_data (size_t nbytes, bool clear)
{
  struct Lisp_String_Data *data =
    alloc (sizeof (*data) + nbytes + 1, IGC_OBJ_STRING_DATA);
  data->data[nbytes] = 0;
  return data->data;
}

void *
igc_alloc_bytes (size_t nbytes)
{
  struct Lisp_String_Data *data =
    alloc (sizeof (*data) + nbytes, IGC_OBJ_STRING_DATA);
  return data->data;
}

Lisp_Object
igc_make_string (size_t nchars, size_t nbytes, bool unibyte, bool clear)
{
  struct Lisp_String *s = alloc (sizeof *s, IGC_OBJ_STRING);
  s->u.s.size = nchars;
  s->u.s.size_byte = unibyte ? -1 : nbytes;
  s->u.s.data = alloc_string_data (nbytes, clear);
  return make_lisp_ptr (s, Lisp_String);
}

Lisp_Object
igc_make_multibyte_string (size_t nchars, size_t nbytes, bool clear)
{
  return igc_make_string (nchars, nbytes, false, clear);
}

Lisp_Object
igc_make_unibyte_string (size_t nchars, size_t nbytes, bool clear)
{
  return igc_make_string (nchars, nbytes, true, clear);
}

struct interval *
igc_make_interval (void)
{
  return alloc (sizeof (struct interval), IGC_OBJ_INTERVAL);
}

struct Lisp_Vector *
igc_alloc_pseudovector (size_t nwords_mem, size_t nwords_lisp,
			size_t nwords_zero, enum pvec_type tag)
{
  /* header_size comes from lisp.h.  */
  size_t size = header_size + nwords_mem * sizeof (Lisp_Object);
  struct Lisp_Vector *v;
  if (tag == PVEC_THREAD)
    {
      /* Alloc thread_state immovable because we need access to it for
	 scanning the bytecode stack (scan_bc), and making thread_state
	 immovable simplifies the code.  */
      v = alloc_immovable (size, IGC_OBJ_VECTOR);
      ((struct thread_state *) v)->pin_index = pin (global_igc, v);
    }
  else
    v = alloc (size, IGC_OBJ_VECTOR);
  XSETPVECTYPESIZE (v, tag, nwords_lisp, nwords_mem - nwords_lisp);
  maybe_finalize (v, tag);
  return v;
}

struct Lisp_Vector *
igc_alloc_vector (ptrdiff_t len)
{
  struct Lisp_Vector *v
    = alloc (header_size + len * word_size, IGC_OBJ_VECTOR);
  v->header.size = len;
  return v;
}

struct Lisp_Vector *
igc_alloc_record (ptrdiff_t len)
{
  struct Lisp_Vector *v
    = alloc (header_size + len * word_size, IGC_OBJ_VECTOR);
  v->header.size = len;
  XSETPVECTYPE (v, PVEC_RECORD);
  return v;
}

struct itree_tree *
igc_make_itree_tree (void)
{
  struct itree_tree *t = alloc (sizeof *t, IGC_OBJ_ITREE_TREE);
  return t;
}

struct itree_node *
igc_make_itree_node (void)
{
  struct itree_node *n = alloc (sizeof *n, IGC_OBJ_ITREE_NODE);
  return n;
}

#ifdef HAVE_WINDOW_SYSTEM
struct image *
igc_make_image (void)
{
  struct image *img = alloc (sizeof *img, IGC_OBJ_IMAGE);
  return img;
}
#endif

struct face *
igc_make_face (void)
{
  struct face *face = alloc (sizeof *face, IGC_OBJ_FACE);
  return face;
}

struct face_cache *
igc_make_face_cache (void)
{
  struct face_cache *c = alloc (sizeof *c, IGC_OBJ_FACE_CACHE);
  return c;
}

/* Allocate a Lisp_Object vector with N elements.
   Currently only used by SAFE_ALLOCA_LISP.  */

Lisp_Object *
igc_alloc_lisp_obj_vec (size_t n)
{
  Lisp_Object v = make_vector (n, Qnil);
  return XVECTOR (v)->contents;
}

static mps_addr_t
weak_hash_find_dependent (mps_addr_t addr)
{
  struct igc_header *h = addr;
  switch (igc_header_type (h))
    {
    case IGC_OBJ_WEAK_HASH_TABLE_WEAK_PART:
      {
	struct Lisp_Weak_Hash_Table_Weak_Part *w = addr;
	return w->strong;
      }
    case IGC_OBJ_WEAK_HASH_TABLE_STRONG_PART:
      {
	struct Lisp_Weak_Hash_Table_Strong_Part *w = addr;
	return w->weak;
      }
    default:
      emacs_abort ();
    }

  return 0;
}

struct Lisp_Vector *
igc_make_hash_table_vec (size_t n)
{
  return XVECTOR (make_vector (n, Qnil));
}

void
igc_alloc_weak_hash_table_strong_part (hash_table_weakness_t weak,
				       void *pointers[5],
				       size_t size, size_t index_bits)
{
  size_t sizes[5] = { };
  enum igc_obj_type types[5] = { };
  sizes[0] = sizeof (struct Lisp_Weak_Hash_Table_Strong_Part);
  sizes[1] = sizeof (struct Lisp_String_Data) + size * sizeof (hash_idx_t);
  sizes[2] = sizeof (struct Lisp_String_Data) + size * sizeof (hash_hash_t);
  sizes[3] = sizeof (struct Lisp_String_Data) + ((ptrdiff_t) 1 << index_bits) * sizeof (hash_idx_t);
  sizes[4] = header_size + size * word_size;
  types[0] = IGC_OBJ_WEAK_HASH_TABLE_STRONG_PART;
  types[1] = IGC_OBJ_STRING_DATA;
  types[2] = IGC_OBJ_STRING_DATA;
  types[3] = IGC_OBJ_STRING_DATA;
  types[4] = IGC_OBJ_VECTOR;
  switch (weak)
    {
    case Weak_Key:
      break;
    case Weak_Value:
      break;
    case Weak_Key_And_Value:
    case Weak_Key_Or_Value:
      sizes[4] = 0;
      break;
    case Weak_None:
      emacs_abort ();
    }
  alloc_multi (sizes[4] ? 5 : 4, pointers, sizes, types,
	       thread_ap (types[0]));
}

void
igc_alloc_weak_hash_table_weak_part (hash_table_weakness_t weak,
				     void *pointers[3],
				     size_t size, size_t index_bits)
{
  size_t sizes[3] = { };
  enum igc_obj_type types[3] = { };
  sizes[0] = sizeof (struct Lisp_Weak_Hash_Table_Weak_Part);
  sizes[1] = header_size + size * word_size;
  sizes[2] = 0;
  types[0] = IGC_OBJ_WEAK_HASH_TABLE_WEAK_PART;
  types[1] = IGC_OBJ_VECTOR;
  types[2] = IGC_OBJ_VECTOR;
  switch (weak)
    {
    case Weak_Key:
      break;
    case Weak_Value:
      break;
    case Weak_Key_And_Value:
    case Weak_Key_Or_Value:
      sizes[2] = header_size + size * word_size;
      break;
    case Weak_None:
      emacs_abort ();
    }
  alloc_multi (sizes[2] ? 3 : 2, pointers, sizes, types,
	       thread_ap (types[0]));
}

#ifdef HAVE_WINDOW_SYSTEM
struct image_cache *
igc_make_image_cache (void)
{
  struct image_cache *c = alloc (sizeof *c, IGC_OBJ_IMAGE_CACHE);
  return c;
}
#endif

struct Lisp_Buffer_Local_Value *
igc_alloc_blv (void)
{
  struct Lisp_Buffer_Local_Value *blv
    = alloc (sizeof *blv, IGC_OBJ_BLV);
  return blv;
}

void *
igc_alloc_handler (void)
{
#if defined DARWIN_OS && defined __arm64__
  /* This was changed to use malloc and a root for Windows 64-bit,
     AFAIU.  I don't understand why it is necessary on macOS/arm64, it
     produces ~700 roots, and I did not have a problem using MPS
     memory from the beginning.  Don't rock the boat too much, so only
     for the case I know. --gerd  */
  struct handler *h = alloc (sizeof *h, IGC_OBJ_HANDLER);
#else
  struct handler *h = igc_xzalloc_ambig_with_label (sizeof *h, "handler");
#endif
  return h;
}

int
igc_valid_lisp_object_p (Lisp_Object obj)
{
  return 1;
}

Lisp_Object
igc_alloc_marker_vector (ptrdiff_t len, Lisp_Object init)
{
  struct Lisp_Vector *v
    = alloc (header_size + len * word_size, IGC_OBJ_MARKER_VECTOR);
  v->header.size = len;
  for (ptrdiff_t i = 0; i < len; ++i)
    v->contents[i] = init;
  return make_lisp_ptr (v, Lisp_Vectorlike);
}

static bool
weak_vector_p (Lisp_Object x)
{
  if (VECTORP (x))
    {
      struct igc *igc = global_igc;
      mps_pool_t pool = NULL;
      if (!mps_addr_pool (&pool, igc->arena, XVECTOR (x)))
	return false;
      return pool == igc->weak_pool;
    }
  else
    return false;
}

void
igc_resurrect_markers (struct buffer *b)
{
  Lisp_Object old = BUF_MARKERS (b);
  if (NILP (old))
    return;
  igc_assert (!weak_vector_p (old));
  size_t len = ASIZE (old);
  Lisp_Object new = alloc_marker_vector (len);
  memcpy (XVECTOR (new)->contents, XVECTOR (old)->contents,
	  len * sizeof (Lisp_Object));
  BUF_MARKERS (b) = new;
  igc_assert (weak_vector_p (BUF_MARKERS (b)));
}

static void
walk_pool (struct igc *gc, mps_pool_t p, struct igc_stats *st)
{
  mps_res_t res;
  IGC_WITH_PARKED (gc)
    res = mps_pool_walk (p, dflt_scanx, st);
  if (res != MPS_RES_OK)
    error ("Error %d walking memory", res);
}

static Lisp_Object
make_stat_entry (const char *name, struct igc_stat const *s)
{
  return list4 (build_string (name), make_uint (s->nobjs),
		make_uint (s->nbytes), make_uint (s->largest));
}

static Lisp_Object
make_fake_entry (const char *name, double (*f) (mps_arena_t),
		 size_t (*s) (mps_arena_t), mps_arena_t arena)
{
  return list4 (build_string (name), Qnil,
		f ? make_float (f (arena)) : make_uint (s (arena)),
		Qnil);
}

static Lisp_Object
make_fake_entry_pins (const char *name)
{
  return list4 (build_string (name), Qnil,
		make_uint (count_pins (global_igc)),
		make_uint (global_igc->pins->capacity));
}

DEFUN ("igc-info", Figc_info, Sigc_info, 0, 0, 0,
       doc: /* Return information about incremental GC.
The return value is a list of elements describing the various
statistics of the incremental GC.  The elements are of the
form (NAME NOBJECTS NBYTES LARGEST), where:
- NAME is a string describing the kind of objects this entry represents,
- NOBJECTS is the number of objects of this type,
- NBYTES is the number of bytes used by objects of this type,
- LARGEST is the largest object of this type.

In addition, there are several pseudo-objects which provide overall
IGC statistics:
 - committed       -- the amount of committed memory in bytes
 - commit-limit    -- max amount of memory the arena is allowed to commit;
 - spare-committed -- memory which remains committed and which the
     arena is managing as free memory
 - reserved        -- total address space reserved by the arena
 - spare           -- spare commit limit fraction
 - pause-time      -- max amount of time GC operations may pause Emacs.  */)
  (void)
{
  struct igc *gc = global_igc;
  struct igc_stats st = { 0 };
  walk_pool (gc, gc->dflt_pool, &st);
  walk_pool (gc, gc->leaf_pool, &st);
  walk_pool (gc, gc->weak_pool, &st);
  walk_pool (gc, gc->weak_hash_pool, &st);
  walk_pool (gc, gc->immovable_pool, &st);

  Lisp_Object result = Qnil;
  for (int i = 0; i < IGC_OBJ_NUM_TYPES; ++i)
    result = Fcons (make_stat_entry (obj_type_name (i), &st.obj[i]),
		    result);

  for (enum pvec_type i = 0; i <= PVEC_TAG_MAX; ++i)
    result = Fcons (make_stat_entry (pvec_type_name (i), &st.pvec[i]),
		    result);

  mps_arena_t a = gc->arena;
  Lisp_Object fake_entries[] = {
    make_fake_entry ("pause-time", mps_arena_pause_time, NULL, a),
    make_fake_entry ("spare", mps_arena_spare, NULL, a),
    make_fake_entry ("reserved", NULL, mps_arena_reserved, a),
    make_fake_entry ("spare-committed", NULL,
		     mps_arena_spare_committed, a),
    make_fake_entry ("commit-limit", NULL, mps_arena_commit_limit, a),
    make_fake_entry ("committed", NULL, mps_arena_committed, a),
    make_fake_entry_pins ("pins (used, capacity)"),
  };
  for (size_t i = 0; i < ARRAYELTS (fake_entries); i++)
    result = Fcons (fake_entries[i], result);

  return result;
}

DEFUN ("igc--roots", Figc__roots, Sigc__roots, 0, 0, 0,
       doc: /* Return the list of IGC roots.
The return value is a list of elements, one each for every
root.  Each element has the form (LABEL TYPE START END), where
 LABEL is the label of the root
 TYPE is either 'ambig' or 'exact'
 START is the start address
 END is either the end address or nil.  */)
  (void)
{
  struct igc *gc = global_igc;
  Lisp_Object roots = Qnil;

  for (igc_root_list *r = gc->roots; r; r = r->next)
    {
      Lisp_Object type = r->d.ambig ? Qambig : Qexact;
      Lisp_Object label = r->d.label ? build_string (r->d.label) : Qnil;
      Lisp_Object e = list4 (label, type, make_int ((uintptr_t) r->d.start),
			     r->d.end ? make_int ((uintptr_t) r->d.end) : Qnil);
      roots = Fcons (e, roots);
    }

  return roots;
}

static struct igc_exthdr *
igc_external_header (struct igc_header *h, bool is_builtin)
{
  if (header_tag (h) != IGC_TAG_EXTHDR)
    {
      struct igc_exthdr *exthdr = xmalloc (sizeof *exthdr);
      exthdr->nwords = header_nwords (h);
      exthdr->hash = header_hash (h);
      exthdr->obj_type = header_type (h);
      exthdr->extra_dependency = Qnil;
      /* On IA-32, the upper 32-bit word is 0 after this, which is okay.  */
      uint64_t v = (intptr_t) exthdr + IGC_TAG_EXTHDR;
      *(uint64_t *) h = v;
      mps_addr_t ref = (mps_addr_t) h;
      if (!is_builtin)
	{
	  mps_res_t res = mps_finalize (global_igc->arena, &ref);
	  IGC_CHECK_RES (res);
	}
      return exthdr;
    }

  return header_exthdr (h);
}

DEFUN ("igc--set-commit-limit", Figc__set_commit_limit,
       Sigc__set_commit_limit, 1, 1, 0,
       doc: /* Set the arena commit limit to LIMIT.
LIMIT can be an integer (number of bytes) or nil (no limit).

Do NOT use this for anything but testing, unless you
really know what you are doing!  */)
  (Lisp_Object limit)
{
  size_t nbytes
      = NILP (limit) ? ~0 : check_uinteger_max (limit, SIZE_MAX - 1);
  mps_res_t err = mps_arena_commit_limit_set (global_igc->arena, nbytes);
  if (err != MPS_RES_OK)
    {
      const char *msg = mps_res_to_string (err);
      xsignal3 (Qerror,
		intern_c_string (Sigc__set_commit_limit.s.symbol_name),
		make_fixnum (err), msg ? build_string (msg) : Qnil);
    }
  return Qnil;
}

DEFUN ("igc--set-pause-time", Figc__set_pause_time,
       Sigc__set_pause_time, 1, 1, 0,
       doc: /* Set the arena pause time, in seconds, to PAUSE-TIME.
PAUSE-TIME should be a non-negative number.
Setting pause time to 1.0e+INF disables incremental garbage collection.

For internal use only. */)
  (Lisp_Object pause_time)
{
  double secs = extract_float (pause_time);
  if (secs < 0.0)
    xsignal1 (Qrange_error, pause_time);
  mps_arena_pause_time_set (global_igc->arena, secs);
  return Qnil;
}

static bool
parse_error (const char *key)
{
  fprintf (stderr, "Failed to parse %s: %s\n", key, getenv (key));
  fflush (stderr);
  emacs_abort ();
  return false;
}

/* Read GC generation settings from environment variable
   EMACS_IGC_GENS. Value must be a string consisting of pairs SIZE
   MORTALITY, where SIZE Is the size of the generation in KB, and
   mortality is a floating-point number between 0 and 1. All numbers are
   separated by spaces. Example:

   export EMACS_IGC_GENS="256000 0.8 256000 0.6 256000 0.4 512000 0.2"

   specifies to use 4 generations. The first three have a sizeof 256 MB,
   with mortality 0.8, 0.6, and 0.4. The fourth generation has a size of
   512 MB and a mortality of 0.2. */

static bool
read_gens (size_t *ngens, mps_gen_param_s parms[*ngens])
{
  const char *key = "EMACS_IGC_GENS";
  const char *env = getenv (key);
  if (env == NULL)
    return false;
  const char *end = env + strlen (env);
  const size_t len = *ngens;
  *ngens = 0;
  for (size_t i = 0; i < len && env < end; ++i)
    {
      int nchars;
#if __MINGW32_MAJOR_VERSION >= 5
      if (sscanf (env, "%u %lf%n", &parms[i].mps_capacity,
		  &parms[i].mps_mortality, &nchars)
	  == 2)
#else
      if (sscanf (env, "%zu %lf%n", &parms[i].mps_capacity,
		  &parms[i].mps_mortality, &nchars)
	  == 2)
#endif
	{
	  env += nchars;
	  *ngens = i + 1;
	}
      else
	return parse_error (key);
    }

  if (*ngens > 0 && env == end)
    return true;

  return parse_error (key);
}

static bool
read_arena_size (size_t *size)
{
  const char *key = "EMACS_IGC_ARENA_SIZE";
  const char *env = getenv (key);
  if (env == NULL)
    return false;
  char *end;
  *size = strtoull (env, &end, 10);
  bool ok = *end == '\0';
  if (!ok)
    return parse_error (key);
  return ok;
}

static void
make_arena (struct igc *gc)
{
  mps_res_t res;
  MPS_ARGS_BEGIN (args)
  {
    MPS_ARGS_ADD (args, MPS_KEY_PAUSE_TIME, 0.01);
    size_t size;
    if (read_arena_size (&size))
      MPS_ARGS_ADD (args, MPS_KEY_ARENA_SIZE, size);
    res = mps_arena_create_k (&gc->arena, mps_arena_class_vm (), args);
  }
  MPS_ARGS_END (args);
  IGC_CHECK_RES (res);

  size_t ngens = 10;
  mps_gen_param_s gens[ngens];
  if (!read_gens (&ngens, gens))
    {
      static const mps_gen_param_s default_gens[]
	= { { 256000, 0.8 },
	    { 256000, 0.6 },
	    { 256000, 0.4 },
	    { 256000, 0.2 },
	    { 256000, 0.1 } };
      memcpy (gens, default_gens, sizeof (default_gens));
      ngens = ARRAYELTS (default_gens);
    }

  if (getenv ("EMACS_IGC_VERBOSE"))
    {
      for (int i = 0; i < ngens; ++i)
	fprintf (stderr, "gen %d: %zu %lf\n", i, gens[i].mps_capacity,
		 gens[i].mps_mortality);
      fprintf (stderr, "pause time %lf\n", mps_arena_pause_time (gc->arena));
      fprintf (stderr, "commit limit %zu\n",
	       mps_arena_commit_limit (gc->arena));
    }

  res = mps_chain_create (&gc->chain, gc->arena, ngens, gens);
  IGC_CHECK_RES (res);
  gc->gen_count = ngens;
}

static mps_fmt_t
make_dflt_fmt (struct igc *gc)
{
  mps_res_t res;
  mps_fmt_t fmt;
  MPS_ARGS_BEGIN (args)
  {
    MPS_ARGS_ADD (args, MPS_KEY_FMT_ALIGN, IGC_ALIGN);
    /* Don't use in-band headers.  I suspect they have problems,
       specifically amcSegScanNailedRange calls NailboardGet with a
       client address, which calls NailboardGet, and one can see that
       the the board contains base addresses which leads to an assertion
       failure.  */
    MPS_ARGS_ADD (args, MPS_KEY_FMT_HEADER_SIZE, 0);
    MPS_ARGS_ADD (args, MPS_KEY_FMT_SCAN, dflt_scan);
    MPS_ARGS_ADD (args, MPS_KEY_FMT_SKIP, dflt_skip);
    MPS_ARGS_ADD (args, MPS_KEY_FMT_FWD, dflt_fwd);
    MPS_ARGS_ADD (args, MPS_KEY_FMT_ISFWD, is_dflt_fwd);
    MPS_ARGS_ADD (args, MPS_KEY_FMT_PAD, dflt_pad);
    res = mps_fmt_create_k (&fmt, gc->arena, args);
  }
  MPS_ARGS_END (args);
  IGC_CHECK_RES (res);
  return fmt;
}

static mps_pool_t
make_pool_with_class (struct igc *gc, mps_fmt_t fmt, mps_class_t cls, mps_awl_find_dependent_t find_dependent)
{
  mps_res_t res;
  mps_pool_t pool;
  MPS_ARGS_BEGIN (args)
  {
    MPS_ARGS_ADD (args, MPS_KEY_FORMAT, fmt);
    MPS_ARGS_ADD (args, MPS_KEY_CHAIN, gc->chain);
    MPS_ARGS_ADD (args, MPS_KEY_INTERIOR, true);
    if (find_dependent)
      MPS_ARGS_ADD (args, MPS_KEY_AWL_FIND_DEPENDENT, find_dependent);
    res = mps_pool_create_k (&pool, gc->arena, cls, args);
  }
  MPS_ARGS_END (args);
  IGC_CHECK_RES (res);
  return pool;
}

/* The most important MPS pool type is named
   AMC (Automatic Mostly Copying).  AMC implements a variant of a
   copying collector.  Objects allocated from AMC pools can
   therefore change their memory addresses.  */
static mps_pool_t
make_pool_amc (struct igc *gc, mps_fmt_t fmt)
{
  return make_pool_with_class (gc, fmt, mps_class_amc (), NULL);
}

static mps_pool_t
make_pool_awl0 (struct igc *gc, mps_fmt_t fmt,
		mps_awl_find_dependent_t find_dependent)
{
  return make_pool_with_class (gc, fmt, mps_class_awl0 (),
			       find_dependent);
}

static mps_pool_t
make_pool_amcz (struct igc *gc, mps_fmt_t fmt)
{
  return make_pool_with_class (gc, fmt, mps_class_amcz (), NULL);
}

static struct igc *
make_igc (void)
{
  struct igc *gc = xzalloc (sizeof *gc);
  gc->pins = make_pins ();
  make_arena (gc);

  /* We cannot let the GC run until at least all staticpros have been
     processed.  Otherwise we might allocate objects that are not
     protected by anything.  */
  arena_park (gc);

  gc->dflt_fmt = make_dflt_fmt (gc);
  gc->dflt_pool = make_pool_amc (gc, gc->dflt_fmt);
  gc->leaf_fmt = make_dflt_fmt (gc);
  gc->leaf_pool = make_pool_amcz (gc, gc->leaf_fmt);
  gc->weak_fmt = make_dflt_fmt (gc);
  gc->weak_pool = make_pool_awl0 (gc, gc->weak_fmt, NULL);
  gc->weak_hash_fmt = make_dflt_fmt (gc);
  gc->weak_hash_pool = make_pool_awl0 (gc, gc->weak_hash_fmt, weak_hash_find_dependent);
  gc->immovable_fmt = make_dflt_fmt (gc);
  gc->immovable_pool = make_pool_amc (gc, gc->immovable_fmt);

  root_create_buffer (gc, &buffer_defaults);
  root_create_buffer (gc, &buffer_local_symbols);
  root_create_staticvec (gc);
  root_create_lispsym (gc);
  root_create_terminal_list (gc);
  root_create_tty_list (gc);
  root_create_main_thread (gc);
  root_create_exact_ptr (gc, &current_thread);
  root_create_exact_ptr (gc, &all_threads);
  root_create_kbd_buffer (gc);

  enable_messages (gc, true);
  return gc;
}

void
igc_on_staticpros_complete (void)
{
  set_state (IGC_STATE_USABLE);
}

/* To call from LLDB.  */

void
igc_postmortem (void)
{
  if (global_igc && global_igc->arena)
    mps_arena_postmortem (global_igc->arena);
}


/***********************************************************************
				Dumping
 ***********************************************************************/

size_t
igc_header_size (void)
{
  return sizeof (struct igc_header);
}

static enum igc_obj_type
builtin_obj_type_and_hash (size_t *hash, enum igc_obj_type type, void *addr)
{
  if (c_symbol_p (addr))
    {
      *hash = igc_hash (make_lisp_symbol (addr));
      return IGC_OBJ_BUILTIN_SYMBOL;
    }

  if (addr == &main_thread.s)
    {
      *hash = igc_hash (make_lisp_ptr (addr, Lisp_Vectorlike));
      return IGC_OBJ_BUILTIN_THREAD;
    }

  if (is_builtin_subr (type, addr))
    {
      *hash = igc_hash (make_lisp_ptr (addr, Lisp_Vectorlike));
      return IGC_OBJ_BUILTIN_SUBR;
    }

  if (type == IGC_OBJ_DUMPED_CODE_SPACE_MASKS
      || type == IGC_OBJ_DUMPED_BUFFER_TEXT
      || type == IGC_OBJ_DUMPED_BIGNUM_DATA
      || type == IGC_OBJ_DUMPED_BYTES)
    {
      *hash = 0;
      return type;
    }

  emacs_abort ();
}

/* Called from the dumper at the end of dumping an object.  This
   function is responsible for filling out the igc_header of the dumped
   object.  CLIENT points to the object being dumped.  TYPE is the type
   of object the pdumper intends to write.  BASE points to where in the
   dump CLIENT has been written, i.e. it is a pointer to its header in
   the dump.  END is the current end of the object whose start is BASE.
   Value is the address in the dump where the object should end which
   can be >= end for alignment purposes.  */

char *
igc_dump_finish_obj (void *client, enum igc_obj_type type,
		     char *base, char *end)
{
  if (client == NULL)
    return end;

  bool is_in_dump;
  switch (type)
    {
    case IGC_OBJ_DUMPED_CODE_SPACE_MASKS:
    case IGC_OBJ_DUMPED_BUFFER_TEXT:
    case IGC_OBJ_DUMPED_BIGNUM_DATA:
    case IGC_OBJ_DUMPED_BYTES:
      is_in_dump = true;
      break;

    default:
      is_in_dump = false;
      break;
    }

  struct igc_header *out = (struct igc_header *) base;

  /* If the client object to be dumped has a header, copy that.  */
  if (type != IGC_OBJ_DUMPED_BYTES && type != IGC_OBJ_DUMPED_CODE_SPACE_MASKS
      && type != IGC_OBJ_DUMPED_BUFFER_TEXT)
    if (!is_in_dump)
      {
	struct igc_header *h = client;
	if (igc_header_type (h) == IGC_OBJ_MARKER_VECTOR)
	  igc_assert ((type == IGC_OBJ_VECTOR
		       && igc_header_type (h) == IGC_OBJ_MARKER_VECTOR)
		      || header_type (h) == type);
	igc_assert (base + obj_size (h) >= end);
	if (type != IGC_OBJ_DUMPED_BYTES &&
	    type != IGC_OBJ_DUMPED_CODE_SPACE_MASKS &&
	    type != IGC_OBJ_DUMPED_BUFFER_TEXT)
	  *out = *h;
	igc_assert (header_nwords (out) > 0);
	return base + obj_size (h);
      }

  /* We are dumping some non-MPS object, e.g. a built-in symbol.  */
  size_t size = end - base;
  size_t nbytes = alloc_size (size);
  size_t hash;
  type = builtin_obj_type_and_hash (&hash, type, client);
  set_header (out, type, nbytes, hash);
  return base + nbytes;
}

void
igc_dump_check_object_starts (Lisp_Object relocs, void *dump_base,
			      void *hot_start, void *hot_end,
			      void *cold_start, void *heap_end)
{
  eassert (is_aligned (dump_base));
  eassert (is_aligned (hot_start));
  eassert (is_aligned (hot_end));
  eassert (is_aligned (cold_start));
  eassert (is_aligned (hot_end));
  struct region
  {
    mps_addr_t start, end;
  } regions[] = {
    {hot_start, hot_end},
    {cold_start, heap_end},
  };
  for (size_t i = 0; i < ARRAYELTS (regions); i++)
    {
      struct region region = regions[i];
      mps_addr_t p = region.start;
      while (p != region.end)
	{
	  eassert (p < region.end);
	  Lisp_Object r = XCAR (relocs);
	  relocs = XCDR (relocs);
	  EMACS_INT start_off = XFIXNUM (XCAR (r));
	  EMACS_INT end_off = XFIXNUM (XCAR (XCDR (r)));
	  mps_addr_t start = (uint8_t *) dump_base + start_off;
	  mps_addr_t end = (uint8_t *) dump_base + end_off;
	  eassert (start == p);
	  p = dflt_skip (p);
	  eassert (end == p);
	}
    }
  eassert (NILP (relocs));
}

static bool
check_dump (mps_addr_t start, mps_addr_t end)
{
  struct pdumper_object_it it = { 0 };
  for (mps_addr_t p = start; p != end; p = dflt_skip (p))
    {
      eassert (p < end);
      struct igc_header *h = p;
      if (header_type (h) != IGC_OBJ_PAD)
	{
	  mps_addr_t obj = pdumper_next_object (&it);
	  eassert (p == obj);
	}
    }
  eassert (pdumper_next_object (&it) == NULL);
  return true;
}

/* Called from pdumper_load.  [HOT_START, HOT_END) is the hot section of
   the dump.  [COL_START, COLD_END) is the cold section of the
   dump.  COLD_USER_DATA_START is where actual object memory starts.
   HEAP_END is the heap end as recorded in the dump header.  */

void
igc_on_pdump_loaded (void *dump_base, void *hot_start, void *hot_end,
		     void *cold_start, void *cold_end,
		     void *cold_user_data_start, void *heap_end)
{
  dump_base = (char *) dump_base - igc_header_size ();
  igc_assert (global_igc->park_count > 0);
  igc_assert (header_type ((struct igc_header *) hot_start)
	      == IGC_OBJ_DUMPED_BYTES);
  igc_assert (header_type ((struct igc_header *) cold_start)
	      == IGC_OBJ_DUMPED_CODE_SPACE_MASKS);
  igc_assert (header_type ((struct igc_header *) cold_user_data_start)
	      == IGC_OBJ_DUMPED_BYTES);
  igc_assert (header_type ((struct igc_header *) heap_end)
	      == IGC_OBJ_DUMPED_BYTES);

  size_t discardable_size
    = (uint8_t *) cold_start - (uint8_t *) hot_end;
  size_t dump_header_size
    = (uint8_t *) hot_start - (uint8_t *) dump_base;
  size_t relocs_size = (uint8_t *) cold_end - (uint8_t *) heap_end;
  struct igc_header *h = dump_base;

  igc_assert (header_type (h) == IGC_OBJ_INVALID);
  igc_assert (obj_size (h)
	      == (uint8_t *) cold_end - (uint8_t *) dump_base);
  igc_assert (discardable_size > 2 * sizeof *h);
  /* Ignore dump_header */
  set_header (h, IGC_OBJ_PAD, dump_header_size, 0);
  /* Ignore discardable section */
  set_header (hot_end, IGC_OBJ_PAD, discardable_size, 0);
  /* Ignore relocs */
  set_header (heap_end, IGC_OBJ_PAD, relocs_size, 0);

  eassert (check_dump (h, cold_end));
}

void *
igc_alloc_dump (size_t nbytes)
{
  igc_assert (global_igc->park_count > 0);
  mps_ap_t ap;
  mps_res_t res = create_oldgen_ap (&ap, global_igc->dflt_pool,
				    global_igc->gen_count);
  IGC_CHECK_RES (res);
  size_t block_size = igc_header_size () + nbytes;
  mps_addr_t block;
  do
    {
      mps_res_t res = mps_reserve (&block, ap, block_size);
      if (res != MPS_RES_OK)
	memory_full (0);
      set_header (block, IGC_OBJ_INVALID, block_size, 0);
    }
  while (!mps_commit (ap, block, block_size));
  mps_ap_destroy (ap);
  return (char *) block + igc_header_size ();
}

bool
igc_busy_p (void)
{
  return mps_arena_busy (global_igc->arena);
}

/* Warn if PTR looks like an MPS reference, which is most likely a
   bug.  */
void
igc_assert_not_an_mps_object (void *ptr)
{
  mps_addr_t object;
  if (mps_addr_object (&object, global_igc->arena, ptr) == MPS_RES_OK
      && object != NULL)
    fprintf (stderr, "Warning: argument should not be an MPS pointer (%p)\n",
	     ptr);
}

/* Alternative name for use in lisp.h, which doesn't include igc.h.  */
void
gc_assert_untraced_object (void *ptr)
{
  igc_assert_not_an_mps_object (ptr);
}

/* If OBJ isn't suitable for storing an extra dependency, return a
   replacement that is.  */
static Lisp_Object
find_dependency_replacement (Lisp_Object obj)
{
  /* Floats are stored in the AMCZ pool, so they cannot have extra
     dependencies.  Fixnums have no storage area.  Including builtin
     objects makes it easier to test the code.  */
  if (FLOATP (obj) || FIXNUMP (obj) || is_builtin_obj (obj))
    {
      Lisp_Object val = Fgethash (obj, Vigc__dependency_replacements, Qnil);
      if (NILP (val))
	{
	  val = Fcons (val, Qnil);
	  Fputhash (obj, val, Vigc__dependency_replacements);
	}
      return val;
    }
  return obj;
}

static void
remove_dependency_replacement (Lisp_Object obj)
{
  Fremhash (obj, Vigc__dependency_replacements);
}

DEFUN ("igc--extra-dependency", Figc__extra_dependency,
       Sigc__extra_dependency, 1, 1, 0,
       doc: /* Return extra dependency for object OBJ.
Internal use only.  */)
  (Lisp_Object obj)
{
  obj = find_dependency_replacement (obj);
  mps_addr_t addr = igc_xpointer (obj);
  if (addr == NULL)
    return Qnil;

  struct igc_header *h = addr;
  struct igc_exthdr *exthdr = igc_external_header (h, is_builtin_obj (obj));
  return exthdr->extra_dependency;
}

DEFUN ("igc--add-extra-dependency", Figc__add_extra_dependency,
       Sigc__add_extra_dependency, 3, 3, 0,
       doc: /* Add an extra DEPENDENCY to object OBJ, associate it with KEY.
This dependency is kept alive for as long as the object is alive.
KEY is the key to associate with DEPENDENCY in a hash table.  */)
  (Lisp_Object obj, Lisp_Object dependency, Lisp_Object key)
{
  obj = find_dependency_replacement (obj);
  mps_addr_t addr = igc_xpointer (obj);
  if (addr == NULL)
    return Qnil;

  struct igc_header *h = addr;
  struct igc_exthdr *exthdr = igc_external_header (h, is_builtin_obj (obj));
  Lisp_Object hash = exthdr->extra_dependency;
  if (!WEAK_HASH_TABLE_P (hash))
    exthdr->extra_dependency = hash =
      CALLN (Fmake_hash_table, QCtest, Qeq, QCweakness, Qkey);

  Lisp_Object hash2 = Fgethash (key, hash, Qnil);
  if (NILP (hash2))
    {
      hash2 = CALLN (Fmake_hash_table, QCtest, Qeq);
      Fputhash (key, hash2, hash);
    }
  Lisp_Object count = Fgethash (dependency, hash2, make_fixnum (0));
  count = Fadd1 (count);
  Fputhash (dependency, count, hash2);
  return Qt;
}

DEFUN ("igc--remove-extra-dependency", Figc__remove_extra_dependency,
       Sigc__remove_extra_dependency, 3, 3, 0,
       doc: /* Remove DEPENDENCY associated with KEY from object OBJ.
KEY is the key associated with DEPENDENCY in a hash table.  */)
  (Lisp_Object obj, Lisp_Object dependency, Lisp_Object key)
{
  Lisp_Object repl = find_dependency_replacement (obj);
  mps_addr_t addr = igc_xpointer (repl);
  if (addr == NULL)
    return Qnil;

  struct igc_header *h = addr;
  struct igc_exthdr *exthdr = igc_external_header (h, is_builtin_obj (repl));
  Lisp_Object hash = exthdr->extra_dependency;
  if (!WEAK_HASH_TABLE_P (hash))
    return Qnil;

  Lisp_Object hash2 = Fgethash (key, hash, Qnil);
  if (NILP (hash2))
    return Qnil;
  Lisp_Object count = Fgethash (dependency, hash2, make_fixnum (1));
  count = Fsub1 (count);
  /* Clean up after ourselves.  */
  if (BASE_EQ (count, make_fixnum (0)))
    {
      Fremhash (dependency, hash2);
      if (BASE_EQ (Fhash_table_count (hash2), make_fixnum (0)))
	{
	  Fremhash (key, hash);
	  /* FIXME: hash is a weak hash table.  If the last entry is
	     splatted (rather than being removed here), we'll never
	     clean up the empty hash table, and we'll never call
	     remove_dependency_replacement.  */
	  if (BASE_EQ (Fhash_table_count (hash), make_fixnum (0)))
	    {
	      exthdr->extra_dependency = Qnil;
	      remove_dependency_replacement (obj);
	    }
	}
    }
  else
    Fputhash (dependency, count, hash2);

  return Qt;
}

DEFUN ("igc--arena-step", Figc__arena_step, Sigc__arena_step, 2, 2, 0,
       doc: /* Do some GC work.

INTERVAL is the time, in seconds, that MPS is permitted to take.

MULTIPLIER is the number of further similar calls that the client
program expects to make during this idle period.

Return t if there was work to do, nil otherwise. */)
  (Lisp_Object interval, Lisp_Object multiplier)
{
  /* mps_arena_step does not guarantee to return swiftly.  And it seems
     that it sometimes does an opportunistic full collection alleging
     the client predicted lots of idle time.  But it doesn't tell how
     it comes to that conclusion. This is caused by bug#79346 in MPS. */

  /* 1.0 is the lowest possible value for the multiplier argument to
     mps_arena_step (bug#76505).  */

  double secs = extract_float (interval);
  if (secs < 0.0)
    xsignal1 (Qrange_error, interval);
  CHECK_FIXNAT (multiplier);
  EMACS_INT n = XFIXNAT (multiplier);
  bool work_to_do = mps_arena_step (global_igc->arena, secs, n);
  return work_to_do ? Qt : Qnil;
}

/* Only used for debugging.  */
extern int ArenaDescribe(mps_arena_t, FILE *, size_t depth);

DEFUN ("igc--describe-arena", Figc__describe_arena, Sigc__describe_arena,
       0, 0, 0,
       doc: /* Return a string describing the MPS arena.

Only useful for low-level debugging. */)
  (void)
{
#ifdef HAVE_OPEN_MEMSTREAM
  char *buffer = NULL;
  size_t size = 0;
  FILE *f = open_memstream (&buffer, &size);
  if (!f)
    report_file_error ("open_memstream failed", Qnil);
  ArenaDescribe (global_igc->arena, f, 0);
  fclose (f);
  Lisp_Object description = make_string (buffer, size);
  free (buffer);
  return description;
#else	/* !HAVE_OPEN_MEMSTREAM */
  ArenaDescribe (global_igc->arena, stderr, 0);
  return build_string ("Description of MPS arena was sent to standard error");
#endif	/* !HAVE_OPEN_MEMSTREAM */
}

/***********************************************************************
				  DTrace
 ***********************************************************************/

#ifdef HAVE_DTRACE
#include "emacs-dtrace.h"

DEFUN ("igc-test-probe", Figc_test_probe, Sigc_test_probe, 1, 1, 0, doc: /* */)
  (Lisp_Object msg)
{
  CHECK_STRING (msg);
  if (EMACS_TEST_PROBE_ENABLED ())
    EMACS_TEST_PROBE (SSDATA (msg));
  return Qnil;
}

#endif /* HAVE_DTRACE */

/***********************************************************************
				  Init
 ***********************************************************************/

static void
init_global_igc (void)
{
  /* Returns previous handler.  */
  (void) mps_lib_assert_fail_install (igc_assert_fail);
  global_igc = make_igc ();
  add_main_thread ();
  set_state (IGC_STATE_USABLE_PARKED);
}

#ifdef HAVE_MACGUI

static struct igc_thread_list *
add_mac_gui_thread (void)
{
  mps_thr_t thr;
  mps_res_t res = mps_thread_reg (&thr, global_igc->arena);
  IGC_CHECK_RES (res);
  return register_thread (global_igc, thr, NULL);
}

static void
add_mac_gui_thread_root (struct igc_thread_list *t)
{
  /* Make sure the stack bottom is properly aligned as GC expects.  */
  union
  {
    Lisp_Object o;
    void *p;
    char c;
  } stack_pos;
  void *cold = (void *) &stack_pos.o;

  struct igc *gc = global_igc;
  mps_root_t root;
  mps_res_t res
    = mps_root_create_thread_scanned (&root, gc->arena, mps_rank_ambig (), 0,
				      t->d.thr, scan_ambig, 0, cold);
  IGC_CHECK_RES (res);
  t->d.stack_root = register_root (gc, root, cold, NULL, true, "GUI control stack");
}

/* This is called in main, in the GUI thread. This thread is not
   normal in that it does not have an Emacs thread_state.  */

void
igc_init_mac_early (void)
{
  /* Returns previous handler.  */
  (void) mps_lib_assert_fail_install (igc_assert_fail);
  global_igc = make_igc ();
  struct igc_thread_list *t = add_mac_gui_thread ();
  add_mac_gui_thread_root (t);
  create_thread_aps (&t->d);
  set_state (IGC_STATE_USABLE_PARKED);
}

/* This is called in emacs_main. igc_init_mac_early may or may not have
   been called.

   If global_igc is non-null, then it has been called, and we are
   currently in mac's Lisp thread, which we need to register normally,

   Otherwise, if global_igc is null, igc_init_mac_early has not been
   called. A GUI thread does not exist, and we can perform the normal
   initialization. */

void
igc_init_mac_late (void)
{
  if (global_igc)
    add_main_thread ();
  else
    init_global_igc ();
}

#else // not HAVE_MACGUI

void
igc_init (void)
{
  init_global_igc ();
}

#endif // not HAVE_MACGUI

void
syms_of_igc (void)
{
  defsubr (&Sigc_info);
  defsubr (&Sigc__roots);
  defsubr (&Sigc__collect);
  defsubr (&Sigc__process_messages);
  defsubr (&Sigc__set_commit_limit);
  defsubr (&Sigc__set_pause_time);
  defsubr (&Sigc__extra_dependency);
  defsubr (&Sigc__add_extra_dependency);
  defsubr (&Sigc__remove_extra_dependency);
#ifdef HAVE_DTRACE
  defsubr (&Sigc_test_probe);
#endif
  defsubr (&Sigc__arena_step);
  defsubr (&Sigc__describe_arena);
  DEFSYM (Qambig, "ambig");
  DEFSYM (Qexact, "exact");
  Fprovide (intern_c_string ("mps"), Qnil);

  DEFVAR_LISP ("igc-step-interval", Vigc_step_interval,
    doc: /* How much time MPS is allowed to spend in GC when Emacs is idle.
The value is in seconds, and should be a non-negative integer or float.
The default value is 0 which means not to do anything when idle.
Negative values and values that are not numbers are handled as if they
were the default value.  */);
  Vigc_step_interval = make_fixnum (0);

  DEFVAR_BOOL ("igc--balance-intervals", igc__balance_intervals,
     doc: /* Whether to balance buffer intervals when idle.  */);
  igc__balance_intervals = false;

  DEFVAR_LISP ("igc--dependency-replacements", Vigc__dependency_replacements,
     doc: /* Internal use only.  */);
  Vigc__dependency_replacements = CALLN (Fmake_hash_table, QCtest, Qeq,
					 QCweakness, Qkey);
}<|MERGE_RESOLUTION|>--- conflicted
+++ resolved
@@ -3276,7 +3276,6 @@
 igc_unpin (void *obj, ptrdiff_t idx)
 {
   unpin (global_igc, obj, idx);
-<<<<<<< HEAD
 }
 
 void
@@ -3298,29 +3297,6 @@
 void
 igc_unpin_comp_unit (struct Lisp_Native_Comp_Unit *cu)
 {
-=======
-}
-
-void
-igc_maybe_unpin (void *obj, ptrdiff_t *pin)
-{
-  if (*pin >= 0)
-    {
-      igc_unpin (obj, *pin);
-      *pin = IGC_NO_PIN;
-    }
-}
-
-void
-igc_init_pin (ptrdiff_t *pin)
-{
-  *pin = IGC_NO_PIN;
-}
-
-void
-igc_unpin_comp_unit (struct Lisp_Native_Comp_Unit *cu)
-{
->>>>>>> f7052a10
   if (VECTORP (cu->data_vec))
     igc_maybe_unpin (XVECTOR (cu->data_vec)->contents, &cu->data_vec_pin);
   if (VECTORP (cu->data_eph_vec))
