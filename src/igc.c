/* Incremental and generational GC using MPS.
   Copyright (C) 2024-2025 Free Software Foundation, Inc.

This file is part of GNU Emacs.

GNU Emacs is free software: you can redistribute it and/or modify
it under the terms of the GNU General Public License as published by
the Free Software Foundation, either version 3 of the License, or (at
your option) any later version.

GNU Emacs is distributed in the hope that it will be useful,
but WITHOUT ANY WARRANTY; without even the implied warranty of
MERCHANTABILITY or FITNESS FOR A PARTICULAR PURPOSE.  See the
GNU General Public License for more details.

You should have received a copy of the GNU General Public License
along with GNU Emacs.  If not, see <https://www.gnu.org/licenses/>. */

// clang-format on

/* For an introduction, see the files README-IGC and admin/igc.org.  */

#include <config.h>
#include <limits.h>
#include <signal.h>
#ifdef __clang__
/* You want to use this without -Wignored-attributes because it warns
   that it cannot add the attribute to functions returning void.  */
#pragma clang diagnostic push
#pragma clang diagnostic ignored "-Wignored-attributes"
# pragma clang attribute push(__attribute__((warn_unused_result)), \
			      apply_to = hasType(functionType))
#endif
#include "../mps/code/mps.h"
#include "../mps/code/mpsavm.h"
#include "../mps/code/mpscamc.h"
#include "../mps/code/mpscawl.h"
#include "../mps/code/mpslib.h"
#ifdef __clang__
#pragma clang attribute pop
#pragma clang diagnostic pop
#endif
#include <stdlib.h>
#include "lisp.h"
#include "comp.h"
#include "igc.h"
#include "bignum.h"
#include "buffer.h"
#include "coding.h"
#include "charset.h"
#include "dispextern.h"
#include "emacs-module.h"
#include "font.h"
#include "frame.h"
#include "intervals.h"
#include "itree.h"
#include "pdumper.h"
#include "termhooks.h"
#include "thread.h"
#include "treesit.h"
#include "termchar.h"
#include "keyboard.h"
#ifdef HAVE_WINDOW_SYSTEM
#include TERM_HEADER
#endif /* HAVE_WINDOW_SYSTEM */
#ifdef HAVE_XWIDGETS
# include "xwidget.h"
#endif

#if !USE_LSB_TAG
# error "USE_LSB_TAG required"
#endif
#if USE_STACK_LISP_OBJECTS
# error "USE_STACK_LISP_OBJECTS not supported"
#endif
#ifndef HAVE_PDUMPER
# error "HAVE_PDUMPER required"
#endif

#ifdef CHECK_STRUCTS
# include "dmpstruct.h"

/* If one of these fires, check what has changed, fix uses of the type
   in this file, and copy the new hash code from src/dmpstruct.h here.  */
# ifndef HASH_Lisp_Cons_8E09073155
#  error "struct Lisp_Cons changed"
# endif
# ifndef HASH_interval_DE36B11AE7
#  error "struct interval changed"
# endif
# ifndef HASH_Lisp_String_39D7E563BF
#  error "struct Lisp_String changed"
# endif
# ifndef HASH_Lisp_Marker_4BB55E3147
#  error "struct Lisp_Marker changed"
# endif
# ifndef HASH_itree_node_8AF9E94FBA
#  error "struct itree_node changed"
# endif
# ifndef HASH_Lisp_Overlay_AF021DC256
#  error "struct Lisp_Overlay changed"
# endif
# ifndef HASH_Lisp_Finalizer_7DACDD23C5
#  error "struct Lisp_Finalizer changed"
# endif
# ifndef HASH_Lisp_Bignum_8732048B98
#  error "struct Lisp_Bignum changed"
# endif
# ifndef HASH_Lisp_Float_4F10F019A4
#  error "struct Lisp_Float changed"
# endif
# ifndef HASH_Lisp_Buffer_Local_Value_B1EFDA61AE
#  error "struct Lisp_Buffer_Local_Value changed"
# endif
# ifndef HASH_handler_18D8F45D0F
#  error "struct handler changed"
# endif
# ifndef HASH_Lisp_Symbol_44C8A8AB49
#  error "struct Lisp_Symbol changed"
# endif
# ifndef HASH_symbol_redirect_EA72E4BFF5
#  error "enum symbol_redirect changed"
# endif
# ifndef HASH_vectorlike_header_AF1B22D957
#  error "struct vectorlike_header changed"
# endif
# ifndef HASH_Lisp_Hash_Table_DC3E781B68
#  error "struct Lisp_Hash_Table changed"
# endif
# ifndef HASH_Lisp_Weak_Hash_Table_7C5D3EDAD7
#  error "struct Lisp_Weak_Hash_table changed"
# endif
# ifndef HASH_Lisp_Weak_Hash_Table_Strong_Part_E6E1344F69
#  error "struct Lisp_Weak_Hash_Table_Strong_Part changed"
# endif
# ifndef HASH_Lisp_Weak_Hash_Table_Weak_Part_DA91AF2025
#  error "struct Lisp_Weak_Hash_Table_Weak_Part changed"
# endif
# ifndef HASH_buffer_text_43E82F3212
#  error "struct buffer changed"
# endif
# ifndef HASH_glyph_pool_FE89FC9050
#  error "struct glyph_pool changed"
# endif
# ifndef HASH_glyph_matrix_559A8DDA89
#  error "struct glyph_matrix changed"
# endif
# ifndef HASH_frame_2B78606BC6
#  error "struct frame changed"
# endif
# ifndef HASH_window_part_E738CB387B
#  error "struct window changed"
# endif
# ifndef HASH_Lisp_Vector_64AF2E46CE
#  error "struct Lisp_Vector changed"
# endif
# ifndef HASH_Lisp_Subr_730FE7C038
#  error "struct Lisp_Subr changed"
# endif
# ifndef HASH_Lisp_Misc_Ptr_369918BE47
#  error "struct Lisp_Misc_Ptr changed"
# endif
# ifndef HASH_Lisp_User_Ptr_7DC5544B44
#  error "struct Lisp_User_Ptr changed"
# endif
# ifndef HASH_thread_state_6DAE3DDD15
#  error "struct thread_state changed"
# endif
# ifndef HASH_Lisp_Mutex_744F44A86D
#  error "struct Lisp_Mutex changed"
# endif
# ifndef HASH_coding_system_77D58F21B9
#  error "struct coding_system changed"
# endif
# ifndef HASH_terminal_AC512E7FF7
#  error "struct terminal changed"
# endif
# ifndef HASH_Lisp_Native_Comp_Unit_B617D9AE7C
#  error "struct Lisp_Native_Comp_Unit changed"
# endif
# ifndef HASH_pvec_type_9A5F4E1904
#  error "enum pvec_type changed"
# endif
# ifndef HASH_Lisp_Type_45F0582FD7
#  error "enum Lisp_Type changed"
# endif
# ifndef HASH_charset_84DCEA663B
#  error "struct charset changed"
# endif
# ifndef HASH_itree_tree_A8CE87B78A
#  error "struct itree_tree changed"
# endif
# ifndef HASH_image_7E2596A8EF
#  error "struct image changed"
# endif
# ifndef HASH_image_cache_3EC6F9D296
#  error "struct image_cache changed"
# endif
# ifndef HASH_face_AFDFB2FC46
#  error "struct face changed"
# endif
# ifndef HASH_face_cache_C289FB8D72
#  error "struct face_cache changed"
# endif
<<<<<<< HEAD
=======
# ifndef HASH_Lisp_Obarray_29CFFD1B74
#  error "struct Lisp_Obarray changed"
# endif
>>>>>>> adbf751d
# ifndef HASH_module_global_reference_DC69127EC6
#  error "struct module_global_reference changed"
# endif
# ifndef HASH_Lisp_TS_Parser_66A8E2974E
#  error "struct Lisp_TS_Parser changed"
# endif
# ifndef HASH_Lisp_TS_Query_31B815035A
#  error "struct Lisp_TS_Parser changed"
# endif
# ifndef HASH_xwidget_CB63F4256A
#  error "struct xwidget changed"
# endif
# ifndef HASH_xwidget_view_A7B4409F79
#  error "struct xwidget_view changed"
# endif

/* TODO: Check what is still missing here; font, and maybe others.  */
#endif /* CHECK_STRUCTS */

/* If igc can currently be used.

   Initial state is IGC_STATE_INITIAL, until everything needed has been
   successfully initialized.
   This state is called `parked' in MPS docs.

   State goes from IGC_STATE_INITIAL to IGC_STATE_USABLE_PARKED where
   everything is usable, but GC is not done.
   This still corresponds to the `parked' state in MPS docs.

   State then goes from there to IGC_STATE_USABLE when everything is
   fully usable and GCs are done.
   This state is called `unclamped' in MPS docs.

   It goes from usable to IGC_STATE_DEAD if an error happens or
   something is detected that forces us to terminate the process
   early.  While terminating in this state, fallbacks are implemented
   that let Emacs do its thing while terminating.
   This state is also called `postmortem' in MPS docs.  */

enum igc_state
{
  IGC_STATE_INITIAL,
  IGC_STATE_USABLE_PARKED,
  IGC_STATE_USABLE,
  IGC_STATE_DEAD,
};

static enum igc_state igc_state = IGC_STATE_INITIAL;
static void set_state (enum igc_state state);

/* Convert an mps result code into a result string.  This shouldn't
   allocate memory because it's called when a fatal memory management
   error occurs. */

static const char *
mps_res_to_string (mps_res_t res)
{
  switch (res)
    {
    case MPS_RES_OK:
      return "operation succeeded";
    case MPS_RES_FAIL:
      return "operation failed";
    case MPS_RES_IO:
      return "an I/O error occurred in the telemetry system";
    case MPS_RES_LIMIT:
      return "an internal limitation was exceeded";
    case MPS_RES_MEMORY:
      return "out of memory";
    case MPS_RES_RESOURCE:
      return "a needed resource could not be obtained";
    case MPS_RES_UNIMPL:
      return "operation is not implemented (this is probably a bug)";
    case MPS_RES_COMMIT_LIMIT:
      return "the arena's commit limit would be exceeded";
    case MPS_RES_PARAM:
      return "an invalid parameter was passed (this is probably a bug)";
    }
  return "unknown error";
}

static void
check_res (const char *file, unsigned line, mps_res_t res)
{
  if (res != MPS_RES_OK)
    {
      fprintf (stderr, "\r\n%s:%u: Emacs fatal error: MPS error %d: %s\r\n",
	       file, line, res, mps_res_to_string (res));
      set_state (IGC_STATE_DEAD);
    }
}

#define IGC_CHECK_RES(res) check_res (__FILE__, __LINE__, (res))

/* Function called from MPS and from igc on assertion failures.
   The function signature must be that of mps_lib_assert_fail_t.  */

static void
igc_assert_fail (const char *file, unsigned line, const char *msg)
{
  fprintf (stderr, "\r\n%s:%u: Emacs fatal error: assertion failed: %s\r\n",
	   file, line, msg);
  set_state (IGC_STATE_DEAD);
}

#ifdef IGC_DEBUG
# define igc_assert(expr)				\
  do							\
    {							\
      if (!(expr))					\
	igc_assert_fail (__FILE__, __LINE__, #expr);	\
    }							\
  while (0)
#else
# define igc_assert(expr) ((void) (true || (expr)))
#endif

#define IGC_NOT_IMPLEMENTED() \
  igc_assert_fail (__FILE__, __LINE__, "not implemented")

/* An enum for telemetry event categories seems to be missing from MPS.
   The docs only mention the bare numbers.  */

enum igc_event_category
{
  IGC_EVC_ARENA,
  IGC_EVC_POOL,
  IGC_EVC_TRACE,
  IGC_EVC_SEG,
  IGC_EVC_REF,
  IGC_EVC_OBJECT,
  IGC_EVC_USER,
};

/* Return true if the current MPS telemetry event filter has the bit set
   for the given event category C.  */

static bool
is_in_telemetry_filter (enum igc_event_category c)
{
  return (mps_telemetry_get () & (1 << c)) != 0;
}

enum
{
  IGC_TAG_MASK = (~VALMASK),
  IGC_TAG_BITS = GCTYPEBITS,
  IGC_ALIGN = GCALIGNMENT,
  IGC_ALIGN_DFLT = IGC_ALIGN,
};

static bool
is_pure (const mps_addr_t addr)
{
  return false;
}

static enum pvec_type
pseudo_vector_type (const struct Lisp_Vector *v)
{
  return PSEUDOVECTOR_TYPE (v);
}

static bool
is_builtin_subr (enum igc_obj_type type, void *client)
{
  if (type == IGC_OBJ_VECTOR && pseudo_vector_type (client) == PVEC_SUBR)
    {
      Lisp_Object subr = make_lisp_ptr (client, Lisp_Vectorlike);
      return !NATIVE_COMP_FUNCTIONP (subr);
    }
  return false;
}

static bool
is_aligned (const mps_addr_t addr)
{
  return ((mps_word_t) addr & IGC_TAG_MASK) == 0;
}

#define IGC_WITH_PARKED(gc) \
  for (int i = (arena_park (gc), 1); i; i = (arena_release (gc), 0))

#define IGC_DEFINE_LIST(data)                                                  \
  typedef struct data##_list                                                   \
  {                                                                            \
    struct data##_list *next, *prev;                                           \
    data d;                                                                    \
  } data##_list;                                                               \
                                                                               \
  static data##_list *data##_list_push (data##_list **head, data *d)           \
  {                                                                            \
    data##_list *r = xzalloc (sizeof *r);                                      \
    r->d = *d;                                                                 \
    r->next = *head;                                                           \
    r->prev = NULL;                                                            \
    if (r->next)                                                               \
      r->next->prev = r;                                                       \
    *head = r;                                                                 \
    return r;                                                                  \
  }                                                                            \
                                                                               \
  static void data##_list_remove (data *d, data##_list **head, data##_list *r) \
  {                                                                            \
    if (r->next)                                                               \
      r->next->prev = r->prev;                                                 \
    if (r->prev)                                                               \
      r->prev->next = r->next;                                                 \
    else                                                                       \
      *head = r->next;                                                         \
    *d = r->d;                                                                 \
    xfree (r);                                                                 \
  }

static const char *obj_type_names[] = {
  "IGC_OBJ_INVALID",
  "IGC_OBJ_PAD",
  "IGC_OBJ_FWD",
  "IGC_OBJ_CONS",
  "IGC_OBJ_SYMBOL",
  "IGC_OBJ_INTERVAL",
  "IGC_OBJ_STRING",
  "IGC_OBJ_STRING_DATA",
  "IGC_OBJ_VECTOR",
  "IGC_OBJ_MARKER_VECTOR",
  "IGC_OBJ_ITREE_TREE",
  "IGC_OBJ_ITREE_NODE",
  "IGC_OBJ_IMAGE",
  "IGC_OBJ_IMAGE_CACHE",
  "IGC_OBJ_FACE",
  "IGC_OBJ_FACE_CACHE",
  "IGC_OBJ_FLOAT",
  "IGC_OBJ_BLV",
  "IGC_OBJ_HANDLER",
  "IGC_OBJ_BYTES",
  "IGC_OBJ_BUILTIN_SYMBOL",
  "IGC_OBJ_BUILTIN_THREAD",
  "IGC_OBJ_BUILTIN_SUBR",
  "IGC_OBJ_DUMPED_CHARSET_TABLE",
  "IGC_OBJ_DUMPED_CODE_SPACE_MASKS",
  "IGC_OBJ_DUMPED_BUFFER_TEXT",
  "IGC_OBJ_DUMPED_BIGNUM_DATA",
  "IGC_OBJ_DUMPED_BYTES",
  "IGC_OBJ_WEAK_HASH_TABLE_WEAK_PART",
  "IGC_OBJ_WEAK_HASH_TABLE_STRONG_PART",
};

static_assert (ARRAYELTS (obj_type_names) == IGC_OBJ_NUM_TYPES);

static const char *
obj_type_name (enum igc_obj_type type)
{
  igc_assert (0 <= type && type < IGC_OBJ_NUM_TYPES);
  return obj_type_names[type];
}

static const char *pvec_type_names[] = {
  "PVEC_NORMAL_VECTOR",
  "PVEC_FREE",
  "PVEC_BIGNUM",
  "PVEC_MARKER",
  "PVEC_OVERLAY",
  "PVEC_FINALIZER",
  "PVEC_SYMBOL_WITH_POS",
  "PVEC_MISC_PTR",
  "PVEC_USER_PTR",
  "PVEC_PROCESS",
  "PVEC_FRAME",
  "PVEC_WINDOW",
  "PVEC_BOOL_VECTOR",
  "PVEC_BUFFER",
  "PVEC_HASH_TABLE",
  "PVEC_WEAK_HASH_TABLE",
#ifndef IN_MY_FORK
  "PVEC_OBARRAY",
#endif
  "PVEC_TERMINAL",
  "PVEC_WINDOW_CONFIGURATION",
  "PVEC_SUBR",
#ifdef IN_MY_FORK
  "PVEC_PACKAGE",
#endif
  "PVEC_OTHER",
  "PVEC_XWIDGET",
  "PVEC_XWIDGET_VIEW",
  "PVEC_THREAD",
  "PVEC_MUTEX",
  "PVEC_CONDVAR",
  "PVEC_MODULE_FUNCTION",
  "PVEC_MODULE_GLOBAL_REFERENCE",
  "PVEC_NATIVE_COMP_UNIT",
  "PVEC_TS_PARSER",
  "PVEC_TS_NODE",
  "PVEC_TS_COMPILED_QUERY",
  "PVEC_SQLITE",
  "PVEC_CLOSURE",
  "PVEC_CHAR_TABLE",
  "PVEC_SUB_CHAR_TABLE",
  "PVEC_RECORD",
  "PVEC_FONT",
};

static_assert (ARRAYELTS (pvec_type_names) == PVEC_TAG_MAX + 1);

static const char *
pvec_type_name (enum pvec_type type)
{
  igc_assert (0 <= type && type <= PVEC_TAG_MAX);
  return pvec_type_names[type];
}

struct igc_stat
{
  size_t nbytes;
  size_t nobjs;
  size_t largest;
};

struct igc_stats
{
  struct igc_stat obj[IGC_OBJ_NUM_TYPES];
  struct igc_stat pvec[PVEC_TAG_MAX + 1];
};

/* Always having a header makes it possible to have an
   address-independent hash, which is (a) much easier to handle than MPS
   location dependencies, and (b) makes it possible to implement sxhash
   variants in a way that works as expected even if GCs happen between
   calls.

   The reason for the strange layout of this header is that on IA-32,
   MPS requires headers for objects with weak references to consist of
   two unaligned 32-bit words.  It's easiest to implement that for all
   objects.  */

enum
{
  IGC_HEADER_TAG_BITS = 2,
  IGC_HEADER_TYPE_BITS = 6,
  IGC_HEADER_HASH_BITS = 24,
#if INTPTR_MAX <= INT_MAX
  IGC_HEADER_NWORDS_BITS = 31,
#else
  IGC_HEADER_NWORDS_BITS = 32,
#endif
  IGC_HEADER_TAG_MASK = (1 << IGC_HEADER_TAG_BITS) - 1,
  IGC_HEADER_TYPE_MASK = (1 << IGC_HEADER_TYPE_BITS) - 1,
  IGC_HEADER_HASH_MASK = (1 << IGC_HEADER_HASH_BITS) - 1,

  IGC_HEADER_TAG_SHIFT = 0,
  IGC_HEADER_TYPE_SHIFT = IGC_HEADER_TAG_SHIFT + IGC_HEADER_TAG_BITS,
  IGC_HEADER_HASH_SHIFT = IGC_HEADER_TYPE_SHIFT + IGC_HEADER_TYPE_BITS,
  IGC_HEADER_NWORDS_SHIFT = 64 - IGC_HEADER_NWORDS_BITS,
};

static_assert (IGC_OBJ_NUM_TYPES - 1 < (1 << IGC_HEADER_TYPE_BITS));

struct igc_exthdr
{
  EMACS_UINT nwords;
  EMACS_UINT hash;
  enum igc_obj_type obj_type;
  Lisp_Object extra_dependency;
};

enum igc_tag
{
  IGC_TAG_NULL = 0, /* entire value must be 0 to avoid MPS issues */
  IGC_TAG_OBJ = 1, /* IGC object */
  IGC_TAG_EXTHDR = 2, /* pointer to aligned external header */
};

#ifdef IN_MY_FORK

/* After Pip Cet's header changes, Lisp objects include a gc_header
   union, which has an uint64_t member 'v'.  struct igc_header then
   contained the same 'v', and not bitfields anymore.  This makes things
   inconvenient in LLDB.  */

struct igc_header
{
  enum igc_tag tag : IGC_HEADER_TAG_BITS;
  enum igc_obj_type obj_type : IGC_HEADER_TYPE_BITS;
  mps_word_t hash : IGC_HEADER_HASH_BITS;
  mps_word_t nwords : IGC_HEADER_NWORDS_BITS;
};

static unsigned
header_nwords (const struct igc_header *h)
{
  return h->nwords;
}

static unsigned
header_hash (const struct igc_header *h)
{
  return h->hash;
}

static enum igc_obj_type
header_type (const struct igc_header *h)
{
  return h->obj_type;
}

static uint64_t
header_tag (const struct igc_header *h)
{
  return h->tag;
}

static struct igc_exthdr *
header_exthdr (const struct igc_header *h)
{
  uint64_t v = *(uint64_t *) h;
  return ((struct igc_exthdr *) (intptr_t) (v & ~IGC_HEADER_TAG_MASK));
}

#else

struct igc_header
{
  uint64_t v;
};

static unsigned
header_nwords (const struct igc_header *h)
{
  return h->v >> IGC_HEADER_NWORDS_SHIFT;
}

static unsigned
header_hash (const struct igc_header *h)
{
  return (h->v >> IGC_HEADER_HASH_SHIFT) & IGC_HEADER_HASH_MASK;
}

static enum igc_obj_type
header_type (const struct igc_header *h)
{
  return (h->v >> IGC_HEADER_TYPE_SHIFT) & IGC_HEADER_TYPE_MASK;
}

static uint64_t
header_tag (const struct igc_header *h)
{
  return h->v & IGC_HEADER_TAG_MASK;
}

static struct igc_exthdr *
header_exthdr (const struct igc_header *h)
{
  return ((struct igc_exthdr *) (intptr_t) (h->v & ~IGC_HEADER_TAG_MASK));
}

#endif /* not IN_MY_FORK */

unsigned igc_header_hash (struct igc_header *h);
size_t igc_header_nwords (const struct igc_header *h);
enum igc_obj_type igc_header_type (struct igc_header *h);

enum igc_obj_type
igc_header_type (struct igc_header *h)
{
  if (header_tag (h) == IGC_TAG_EXTHDR)
    return header_exthdr (h)->obj_type;
  return header_type (h);
}

unsigned
igc_header_hash (struct igc_header *h)
{
  if (header_tag (h) == IGC_TAG_EXTHDR)
    return header_exthdr (h)->hash;
  return header_hash (h);
}

size_t
igc_header_nwords (const struct igc_header *h)
{
  if (header_tag (h) == IGC_TAG_EXTHDR)
    return header_exthdr (h)->nwords;
  return header_nwords (h);
}

struct igc_fwd
{
  struct igc_header header;
  mps_addr_t new_base_addr;
};

static_assert (sizeof (struct igc_header) == 8);

static mps_word_t
to_words (mps_word_t nbytes)
{
  igc_assert (nbytes % sizeof (mps_word_t) == 0);
  return nbytes / sizeof (mps_word_t);
}

static mps_word_t
to_bytes (mps_word_t nwords)
{
  return nwords * sizeof (mps_word_t);
}

/* Value is the size in bytes of the object described by header H.
   This includes the header itself.  */

static mps_word_t
obj_size (const struct igc_header *h)
{
  mps_word_t nbytes = to_bytes (igc_header_nwords (h));
  igc_assert (header_type (h) == IGC_OBJ_PAD || nbytes >= sizeof (struct igc_fwd));
  return nbytes;
}

/* Set the fields of header H to the given values.  Use this instead of
   setting the fields directly to make it easy to add assertions.  */

static void
set_header (struct igc_header *h, enum igc_obj_type type,
	    mps_word_t nbytes, mps_word_t hash)
{
#if IGC_HEADER_NWORDS_BITS >= 32 && INTPTR_MAX > INT_MAX
  /* On 32-bit architecture the assertion below is redundant and
     causes compiler warnings.  */
  igc_assert (nbytes < ((size_t) 1 << IGC_HEADER_NWORDS_BITS));
#endif
  igc_assert (type == IGC_OBJ_PAD || nbytes >= sizeof (struct igc_fwd));
  uint64_t tag = IGC_TAG_OBJ;
  /* Make sure upper 32-bit word is unaligned on IA-32.  */
  if (INTPTR_MAX <= INT_MAX)
    tag += (1LL << 32);
  uint64_t v = (((uint64_t) to_words (nbytes) << IGC_HEADER_NWORDS_SHIFT)
		+ ((hash & IGC_HEADER_HASH_MASK) << (IGC_HEADER_HASH_SHIFT))
		+ (type << IGC_HEADER_TYPE_SHIFT) + tag);
  *(uint64_t *) h = v;
}

static unsigned alloc_hash (void);
static size_t igc_round (size_t nbytes, size_t align);

/* Called throughout Emacs to initialize the GC header of an object
   which does not live in GC-managed memory, such as pure objects and
   builtin symbols.  */
void gc_init_header (union gc_header *header, enum igc_obj_type type)
{
  struct igc_header *h = (struct igc_header *) header;
  switch (type)
    {
    case IGC_OBJ_CONS:
      set_header (h, IGC_OBJ_CONS, sizeof (struct Lisp_Cons), alloc_hash ());
      break;
    case IGC_OBJ_STRING:
      set_header (h, IGC_OBJ_STRING, sizeof (struct Lisp_String), alloc_hash ());
      break;
    case IGC_OBJ_FLOAT:
      set_header (h, IGC_OBJ_FLOAT, sizeof (struct Lisp_Float), alloc_hash ());
      break;
    case IGC_OBJ_SYMBOL:
      set_header (h, IGC_OBJ_SYMBOL, sizeof (struct Lisp_Symbol), alloc_hash ());
      break;
    case IGC_OBJ_VECTOR:
      {
	ssize_t nbytes;
	ptrdiff_t size = ((struct Lisp_Vector *) header)->header.size;
	if (size & PSEUDOVECTOR_FLAG)
	  {
	    /* Correct some incorrect pseudovector headers:
	     * - lisp.h sets the pseudovector tag of builtin subrs to
	     *   PVEC_SUBR, but doesn't set the pseudovector flag or the
	     *   lispsize/restsize fields.
	     * - thread.c uses VECSIZE (struct thread_state) for the
	     *   restsize without subtracting the lispsize.
	     */
	    if (PSEUDOVECTOR_TYPE ((struct Lisp_Vector *) header) == PVEC_SUBR)
	      nbytes = sizeof (struct Lisp_Subr);
	    else if (PSEUDOVECTOR_TYPE ((struct Lisp_Vector *) header) == PVEC_THREAD)
	      nbytes = sizeof (struct thread_state);
	    else
	      nbytes = vectorlike_nbytes (&((struct Lisp_Vector *) header)->header);
	  }
	else
	  nbytes = size * sizeof (Lisp_Object) + header_size;
	set_header (h, IGC_OBJ_VECTOR, nbytes, alloc_hash ());
	break;
      }
    case IGC_OBJ_DUMPED_CHARSET_TABLE:
      break;
    case IGC_OBJ_INVALID:
    case IGC_OBJ_PAD:
    case IGC_OBJ_FWD:
    case IGC_OBJ_INTERVAL:
    case IGC_OBJ_STRING_DATA:
    case IGC_OBJ_MARKER_VECTOR:
    case IGC_OBJ_ITREE_TREE:
    case IGC_OBJ_ITREE_NODE:
    case IGC_OBJ_IMAGE:
    case IGC_OBJ_IMAGE_CACHE:
    case IGC_OBJ_FACE:
    case IGC_OBJ_FACE_CACHE:
    case IGC_OBJ_BLV:
    case IGC_OBJ_HANDLER:
    case IGC_OBJ_BYTES:
    case IGC_OBJ_BUILTIN_SYMBOL:
    case IGC_OBJ_BUILTIN_THREAD:
    case IGC_OBJ_BUILTIN_SUBR:
    case IGC_OBJ_DUMPED_CODE_SPACE_MASKS:
    case IGC_OBJ_DUMPED_BUFFER_TEXT:
    case IGC_OBJ_DUMPED_BIGNUM_DATA:
    case IGC_OBJ_DUMPED_BYTES:
    case IGC_OBJ_WEAK_HASH_TABLE_WEAK_PART:
    case IGC_OBJ_WEAK_HASH_TABLE_STRONG_PART:
    case IGC_OBJ_NUM_TYPES:
      emacs_abort ();
    }
}

void gc_init_header_bytes (union gc_header *header, enum igc_obj_type type,
			   size_t nbytes)
{
  struct igc_header *h = (struct igc_header *) header;
  switch (type)
    {
    case IGC_OBJ_STRING_DATA:
      set_header (h, IGC_OBJ_STRING_DATA, sizeof (struct Lisp_String_Data) +
		  igc_round (nbytes, IGC_ALIGN), alloc_hash());
      break;
    default:
      emacs_abort ();
    }
}

/* Round NBYTES to the next multiple of ALIGN.  */

static size_t
igc_round (size_t nbytes, size_t align)
{
  return ROUNDUP (nbytes, align);
}

/* Value is the size in bytes that we need to allocate from MPS
   for a client object of size NBYTES.  */

static size_t
alloc_size (size_t nbytes)
{
  nbytes = max (nbytes, sizeof (struct igc_fwd));
  nbytes = igc_round (nbytes, IGC_ALIGN_DFLT);
  return nbytes;
}

/* Value is a hash to use for a newly allocated object.  */

static unsigned
alloc_hash (void)
{
  static unsigned count = 0;
  return count++ & IGC_HEADER_HASH_MASK;
}

/* This runs in various places for --enable-checking=igc_check_fwd.  See
   lisp.h, like XSYMBOL, XSTRING and alike.  */

#ifdef IGC_CHECK_FWD
void
igc_check_fwd (void *client, bool is_vector)
{
  struct igc_header *h = client;
  igc_assert (header_type (h) != IGC_OBJ_FWD);
  igc_assert (obj_size (h) >= sizeof (struct igc_fwd));
}
#endif

/************************************************************************
                        Registry of MPS objects
 ************************************************************************/

/* Registry entry for an MPS root mps_root_t.  */

struct igc_root
{
  struct igc *gc;
  mps_root_t root;
  void *start, *end;
  const char *label;
  bool ambig;
};

typedef struct igc_root igc_root;
IGC_DEFINE_LIST (igc_root);

/* Registry entry for an MPS thread mps_thr_t.  */

struct igc_thread
{
  struct igc *gc;
  mps_thr_t thr;

  /* Allocation points for the thread.  */
  mps_ap_t dflt_ap;
  mps_ap_t leaf_ap;
  mps_ap_t weak_strong_ap;
  mps_ap_t weak_weak_ap;
  mps_ap_t weak_hash_strong_ap;
  mps_ap_t weak_hash_weak_ap;
  mps_ap_t immovable_ap;

  /* Quick access to the roots used for specpdl, bytecode stack and
     control stack.  */
  igc_root_list *specpdl_root;
  igc_root_list *bc_root;
  igc_root_list *stack_root;

  /* Back pointer to Emacs' thread object.  Allocated so that it doesn't
     move in memory.  Maybe NULL for the GUI thread in the 'mac' port.  */
  struct thread_state *ts;
  struct bc_thread_state *bc;
};

typedef struct igc_thread igc_thread;
IGC_DEFINE_LIST (igc_thread);

/* The following struct is used to register/deregister objects that
   should not move in memory.  Objects are made immovable by
   creating/removing ambiguous references to them.  This is part of the
   global struct igc.  */

struct igc_pins
{
  ptrdiff_t capacity;
  ptrdiff_t free;
  union {
    void *obj;
    ptrdiff_t next_free;
  } *entries;
};

/* The registry for an MPS arena.  There is only one arena used.  */

struct igc
{
  /* The MPS arena.  */
  mps_arena_t arena;

  /* Used to allow nested parking/releasing of the arena.  */
  int park_count;

  /* The MPS generation chain.  */
  mps_chain_t chain;

  /* Object formats and pools used.  */
  mps_fmt_t dflt_fmt;
  mps_pool_t dflt_pool;
  mps_fmt_t leaf_fmt;
  mps_pool_t leaf_pool;
  mps_fmt_t weak_fmt;
  mps_pool_t weak_pool;
  mps_fmt_t weak_hash_fmt;
  mps_pool_t weak_hash_pool;
  mps_fmt_t immovable_fmt;
  mps_pool_t immovable_pool;

  /* Registered roots.  */
  struct igc_root_list *roots;

  /* Registered threads.  */
  struct igc_thread_list *threads;

  /* Ambiguous references to objects to make them immovable.  */
  struct igc_pins *pins;
};

static bool process_one_message (struct igc *gc);

/* Allocate new initialized igc_pins structure.  */

static struct igc_pins *
make_pins (void)
{
  struct igc_pins *p = xzalloc (sizeof *p);
  p->free = -1;
  return p;
}

/* Make sure that at least 1 free pin entry exists in P.  */

static void
ensure_free_pin (struct igc_pins *p)
{
  if (p->free < 0)
    {
      const ptrdiff_t used = p->capacity;
      p->entries = igc_xpalloc_ambig (p->entries, &p->capacity, 1, -1,
				      sizeof *p->entries);
      for (ptrdiff_t i = used; i < p->capacity; ++i)
	{
	  p->entries[i].next_free = p->free;
	  p->free = i;
	}
    }
}

/* Pin OBJ.  This add an ambiguous reference to OBJ to the pin registry
   of GC, which makes OBJ immovable, and also means that OBJ will not
   die before that reference is removed again by calling unpin.  Value
   is the index of the pin entry, which is needed to unpin.  */

static ptrdiff_t
pin (struct igc *gc, void *obj)
{
  struct igc_pins *p = gc->pins;
  ensure_free_pin (p);
  const ptrdiff_t e = p->free;
  p->free = p->entries[e].next_free;
  p->entries[e].obj = obj;
  return e;
}

/* Unpin OBJ in GC. I is the index of the pin returned when calling
   pin.  */

static void
unpin (struct igc *gc, void *obj, ptrdiff_t i)
{
  struct igc_pins *p = gc->pins;
  eassert (p->entries[i].obj == obj);
  p->entries[i].next_free = p->free;
  p->free = i;
}

/* Return the number of pins recorded in GC.  */

static ptrdiff_t
count_pins (struct igc *gc)
{
  struct igc_pins *p = gc->pins;
  ptrdiff_t n = p->capacity;
  for (ptrdiff_t i = p->free; i >= 0; i = p->entries[i].next_free)
    --n;
  return n;
}

/* The global registry.  */

static struct igc *global_igc;

/* Put GC->arena in parked state, which means objects do not move
   and their references do not change, and also no garbage collection
   is possible.  */
static void
arena_park (struct igc *gc)
{
  if (gc->park_count == 0)
    mps_arena_park (gc->arena);
  ++gc->park_count;
}

/* Put GC->arena into the unclamped state.
   While an arena is unclamped, garbage collection, object motion,
   and other background activity can take place.  */
static void
arena_release (struct igc *gc)
{
  --gc->park_count;
  igc_assert (gc->park_count >= 0);
  if (gc->park_count == 0)
    mps_arena_release (gc->arena);
}

static void
set_state (enum igc_state state)
{
  enum igc_state old_state = igc_state;
  igc_state = state;
  switch (igc_state)
    {
    case IGC_STATE_INITIAL:
      emacs_abort ();

    case IGC_STATE_USABLE_PARKED:
      igc_assert (old_state == IGC_STATE_INITIAL);
      break;

    case IGC_STATE_USABLE:
      igc_assert (old_state == IGC_STATE_USABLE_PARKED);
      arena_release (global_igc);
      igc_assert (global_igc->park_count == 0);
      break;

    case IGC_STATE_DEAD:
      igc_postmortem ();
      terminate_due_to_signal (SIGABRT, INT_MAX);
      break;
    }
}

/* Register the root ROOT in registry GC with additional info.  START
   and END are the area of memory covered by the root.  END being NULL
   means not known.  AMBIG true means the root is scanned ambiguously, as
   opposed to being scanned exactly.

   LABEL is a name under which the root appears on the MPS telemetry
   stream, if user events are in the telemetry filter.  This allows
   mapping roots to useful names.  */

static struct igc_root_list *
register_root (struct igc *gc, mps_root_t root, void *start, void *end,
	       bool ambig, const char *label)
{
  igc_assert (label != NULL);
  if (is_in_telemetry_filter (IGC_EVC_USER))
    {
      mps_label_t l = mps_telemetry_intern (label);
      mps_telemetry_label (root, l);
    }
  struct igc_root r =
  {
    .gc = gc,
    .root = root,
    .start = start,
    .end = end,
    .ambig = ambig,
    .label = label,
  };
  return igc_root_list_push (&gc->roots, &r);
}

/* Remove the root described by R from the list of known roots
   of its registry.  Value is the MPS root.  */

static mps_root_t
deregister_root (struct igc_root_list *r)
{
  struct igc_root root;
  eassume (r != NULL);
  igc_root_list_remove (&root, &r->d.gc->roots, r);
  return root.root;
}

/* Destroy the root described by *R and remove it from its registry.
   Set *R to NULL when done so that it cannot be destroyed twice.  */

static void
destroy_root (struct igc_root_list **r)
{
  mps_root_destroy (deregister_root (*r));
  *r = NULL;
}

static struct igc_thread_list *
register_thread (struct igc *gc, mps_thr_t thr, struct thread_state *ts)
{
  struct igc_thread t = { .gc = gc, .thr = thr, .ts = ts };
  return igc_thread_list_push (&gc->threads, &t);
}

static mps_thr_t
deregister_thread (struct igc_thread_list *t)
{
  struct igc_thread thread;
  igc_thread_list_remove (&thread, &t->d.gc->threads, t);
  return thread.thr;
}

#pragma GCC diagnostic push
#pragma GCC diagnostic ignored "-Wunused-variable"

static size_t
vector_size (const struct Lisp_Vector *v)
{
  size_t size = v->header.size;
  if (size & PSEUDOVECTOR_FLAG)
    size &= PSEUDOVECTOR_SIZE_MASK;
  return size;
}

static size_t
vector_start (const struct Lisp_Vector *v)
{
  enum pvec_type type = pseudo_vector_type (v);
  return type == PVEC_SUB_CHAR_TABLE ? SUB_CHAR_TABLE_OFFSET : 0;
}

static mps_res_t
fix_lisp_obj (mps_ss_t ss, Lisp_Object *pobj)
{
  MPS_SCAN_BEGIN (ss)
  {
    mps_word_t *p = (mps_word_t *) pobj;
    mps_word_t word = *p;

    /* Quickly rule out Qnil, and prevent subtracting from a
       null pointer.  */
    if (word == 0)
      return MPS_RES_OK;

    mps_word_t tag = word & IGC_TAG_MASK;
    if (tag == Lisp_Int0 || tag == Lisp_Int1)
      return MPS_RES_OK;
    else if (tag == Lisp_Type_Unused0)
      emacs_abort ();

    if (tag == Lisp_Symbol)
      {
	ptrdiff_t off = word ^ tag;
	mps_addr_t client = (mps_addr_t) ((char *) lispsym + off);
	mps_addr_t base = client;
	if (MPS_FIX1 (ss, base))
	  {
	    mps_res_t res = MPS_FIX2 (ss, &base);
	    if (res != MPS_RES_OK)
	      return res;
	    if (base == NULL)
	      *(Lisp_Object *) p = Qnil;
	    else
	      {
		client = base;
		ptrdiff_t new_off = (char *) client - (char *) lispsym;
		*p = new_off | tag;
	      }
	  }
      }
    else
      {
	/* I have encountered cases where MPS_FIX1 returns true, but the
	   reference is somewhere completely off, so that MPS_FIX2 asserts.
	   IOW, MPS_FIX1 has undefined behavior if called on an address that
	   is not in the arena.  */
	mps_addr_t client = (mps_addr_t) (word ^ tag);
	mps_addr_t base = client;
	if (MPS_FIX1 (ss, base))
	  {
	    mps_res_t res = MPS_FIX2 (ss, &base);
	    if (res != MPS_RES_OK)
	      return res;
	    if (base == NULL)
	      *(Lisp_Object *) p = Qnil;
	    else
	      {;
		client = base;
		*p = (mps_word_t) client | tag;
	      }
	  }
      }
  }
  MPS_SCAN_END (ss);
  return MPS_RES_OK;
}

static mps_res_t
fix_raw (mps_ss_t ss, mps_addr_t *p)
{
  MPS_SCAN_BEGIN (ss)
  {
    mps_addr_t client = *p;
    if (client == NULL)
      return MPS_RES_OK;
    if (is_aligned (client))
      {
	mps_addr_t base = client;
	if (MPS_FIX1 (ss, base))
	  {
	    mps_res_t res = MPS_FIX2 (ss, &base);
	    if (res != MPS_RES_OK)
	      return res;
	    if (base == NULL)
	      *p = NULL;
	    else
	      *p = base;
	  }
      }
  }
  MPS_SCAN_END (ss);
  return MPS_RES_OK;
}

/* Fix an object that's actually just a Lisp_Vector, but where P points
   to the data contents rather than the header.  */
static mps_res_t
fix_wrapped_vec (mps_ss_t ss, mps_addr_t *p)
{
  MPS_SCAN_BEGIN (ss)
  {
    mps_addr_t client = *p;
    if (client == NULL)
      return MPS_RES_OK;
    if (is_aligned (client))
      {
	client = (char *) client - sizeof (struct Lisp_Vector);
	mps_addr_t base = client;
	if (MPS_FIX1 (ss, base))
	  {
	    mps_res_t res = MPS_FIX2 (ss, &base);
	    if (res != MPS_RES_OK)
	      return res;
	    if (base == NULL)
	      *p = NULL;
	    else
	      *p = (char *) base + sizeof (struct Lisp_Vector);
	  }
      }
  }
  MPS_SCAN_END (ss);
  return MPS_RES_OK;
}

/* Fix an object of type struct Lisp_String_Data specified by a pointer
   P to its data contents.  */
static mps_res_t
fix_wrapped_bytes (mps_ss_t ss, mps_addr_t *p)
{
  MPS_SCAN_BEGIN (ss)
  {
    mps_addr_t client = *p;
    if (client == NULL)
      return MPS_RES_OK;
    if (is_aligned (client))
      {
	client = (char *) client - sizeof (struct Lisp_String_Data);
	mps_addr_t base = client;
	if (MPS_FIX1 (ss, base))
	  {
	    mps_res_t res = MPS_FIX2 (ss, &base);
	    if (res != MPS_RES_OK)
	      return res;
	    if (base == NULL)
	      *p = NULL;
	    else
	      *p = (char *) base + sizeof (struct Lisp_String_Data);
	  }
      }
  }
  MPS_SCAN_END (ss);
  return MPS_RES_OK;
}

static mps_res_t
fix_base (mps_ss_t ss, mps_addr_t *p)
{
  MPS_SCAN_BEGIN (ss)
  {
    mps_addr_t base = *p;
    if (base == NULL)
      return MPS_RES_OK;
    if (is_aligned (base))
      {
	if (MPS_FIX1 (ss, base))
	  {
	    mps_res_t res = MPS_FIX2 (ss, p);
	    if (res != MPS_RES_OK)
	      return res;
	  }
      }
  }
  MPS_SCAN_END (ss);
  return MPS_RES_OK;
}

#define IGC_FIX12_OBJ(ss, p)                           \
  do                                                   \
    {                                                  \
      mps_res_t res;                                   \
      MPS_FIX_CALL (ss, res = fix_lisp_obj (ss, (p))); \
      if (res != MPS_RES_OK)                           \
	return res;                                    \
    }                                                  \
  while (0)

#define IGC_FIX12_HEADER(ss, p)						\
  do									\
    {									\
      mps_res_t res;							\
      igc_assert ((mps_addr_t) (*p) == (mps_addr_t) & (*p)->gc_header);	\
      MPS_FIX_CALL (ss, res = fix_raw (ss, (mps_addr_t *) (p)));	\
      if (res != MPS_RES_OK)						\
	return res;							\
    }									\
  while (0)

#define IGC_FIX12_PVEC(ss, p)						\
  do									\
    {									\
      mps_res_t res;							\
      igc_assert ((mps_addr_t) (*p) == (mps_addr_t) & (*p)->header.gc_header); \
      MPS_FIX_CALL (ss, res = fix_raw (ss, (mps_addr_t *) (p)));	\
      if (res != MPS_RES_OK)						\
	return res;							\
    }									\
  while (0)

#define IGC_FIX12_RAW(ss, p)						\
  do									\
    {									\
      mps_res_t res;							\
      MPS_FIX_CALL (ss, res = fix_raw (ss, (mps_addr_t *) (p)));	\
      if (res != MPS_RES_OK)						\
	return res;							\
    }									\
  while (0)

#define IGC_FIX12_WRAPPED_VEC(ss, p)					\
  do									\
    {									\
      mps_res_t res;							\
      MPS_FIX_CALL (ss, res = fix_wrapped_vec (ss, (mps_addr_t *) (p))); \
      if (res != MPS_RES_OK)						\
	return res;							\
    }									\
  while (0)

#define IGC_FIX12_WRAPPED_BYTES(ss, p)					\
  do									\
    {									\
      mps_res_t res;							\
      MPS_FIX_CALL (ss, res = fix_wrapped_bytes (ss, (mps_addr_t *) (p))); \
      if (res != MPS_RES_OK)						\
	return res;							\
    }									\
  while (0)

#define IGC_FIX12_BASE(ss, p)						\
  do									\
    {									\
      mps_res_t res;							\
      MPS_FIX_CALL (ss, res = fix_base (ss, (mps_addr_t *) (p)));	\
      if (res != MPS_RES_OK)						\
	return res;							\
    }									\
  while (0)

#define IGC_FIX12_NOBJS(ss, a, n)                            \
  do                                                         \
    {                                                        \
      mps_res_t res;                                         \
      MPS_FIX_CALL ((ss), res = fix_array ((ss), (a), (n))); \
      if (res != MPS_RES_OK)                                 \
	return res;                                          \
    }                                                        \
  while (0)

#define IGC_FIX_CALL(ss, expr)         \
  do                                   \
    {                                  \
      mps_res_t res;                   \
      MPS_FIX_CALL (ss, res = (expr)); \
      if (res != MPS_RES_OK)           \
	return res;                    \
    }                                  \
  while (0)

#define IGC_FIX_CALL_FN(ss, type, client_addr, fn) \
  do                                               \
    {                                              \
      type *obj_ = (type *) client_addr;           \
      mps_res_t res;                               \
      MPS_FIX_CALL (ss, res = fn (ss, obj_));      \
      if (res != MPS_RES_OK)                       \
	return res;                                \
    }                                              \
  while (0)

static mps_res_t
fix_array (mps_ss_t ss, Lisp_Object *array, size_t n)
{
  MPS_SCAN_BEGIN (ss)
  {
    for (size_t i = 0; i < n; ++i)
      IGC_FIX12_OBJ (ss, &array[i]);
  }
  MPS_SCAN_END (ss);
  return MPS_RES_OK;
}

static mps_res_t
scan_staticvec (mps_ss_t ss, void *start, void *end, void *closure)
{
  igc_assert (start == staticvec);
  MPS_SCAN_BEGIN (ss)
  {
    for (Lisp_Object **p = start; (void *) p < end; ++p)
      if (*p)
	IGC_FIX12_OBJ (ss, *p);
  }
  MPS_SCAN_END (ss);
  return MPS_RES_OK;
}

static mps_res_t
fix_symbol (mps_ss_t ss, struct Lisp_Symbol *sym)
{
  MPS_SCAN_BEGIN (ss)
  {
    IGC_FIX12_OBJ (ss, &sym->u.s.name);
    IGC_FIX12_OBJ (ss, &sym->u.s.function);
    IGC_FIX12_OBJ (ss, &sym->u.s.plist);
#ifdef IN_MY_FORK
    IGC_FIX12_OBJ (ss, &sym->u.s.package);
#else
    IGC_FIX12_HEADER (ss, &sym->u.s.next);
#endif
    switch (sym->u.s.redirect)
      {
      case SYMBOL_PLAINVAL:
	IGC_FIX12_OBJ (ss, &sym->u.s.val.value);
	break;

      case SYMBOL_VARALIAS:
	IGC_FIX12_HEADER (ss, &sym->u.s.val.alias);
	break;

      case SYMBOL_LOCALIZED:
	IGC_FIX12_HEADER (ss, &sym->u.s.val.blv);
	break;

      case SYMBOL_FORWARDED:
	break;
      }
  }
  MPS_SCAN_END (ss);
  return MPS_RES_OK;
}

static mps_res_t
scan_lispsym (mps_ss_t ss, void *start, void *end, void *closure)
{
  MPS_SCAN_BEGIN (ss)
  {
    for (struct Lisp_Symbol *sym = start; (void *) sym < end; ++sym)
      IGC_FIX_CALL (ss, fix_symbol (ss, sym));
  }
  MPS_SCAN_END (ss);
  return MPS_RES_OK;
}

static mps_res_t
scan_rdstack (mps_ss_t ss, void *start, void *end, void *closure)
{
  MPS_SCAN_BEGIN (ss)
  {
    for (struct read_stack_entry *e = start; (void *) e < end; ++e)
      {
	if (e->type == RE_free)
	    break;
	switch (e->type)
	  {
	  case RE_free:
	    emacs_abort ();

	  case RE_list_start:
	    break;

	  case RE_list:
	  case RE_list_dot:
	    IGC_FIX12_OBJ (ss, &e->u.list.head);
	    IGC_FIX12_OBJ (ss, &e->u.list.tail);
	    break;

	  case RE_vector:
	  case RE_record:
	  case RE_char_table:
	  case RE_sub_char_table:
	  case RE_byte_code:
	  case RE_string_props:
	    IGC_FIX12_OBJ (ss, &e->u.vector.elems);
	    break;

	  case RE_special:
	    IGC_FIX12_OBJ (ss, &e->u.special.symbol);
	    break;

	  case RE_numbered:
	    IGC_FIX12_OBJ (ss, &e->u.numbered.number);
	    IGC_FIX12_OBJ (ss, &e->u.numbered.placeholder);
	    break;
	  }
      }
  }
  MPS_SCAN_END (ss);
  return MPS_RES_OK;
}

static mps_res_t
scan_specpdl (mps_ss_t ss, void *start, void *end, void *closure)
{
  MPS_SCAN_BEGIN (ss)
  {
    /* MPS docs say that root scanning functions have exclusive access
       to what is being scanned, the same way format scanning functions
       do.  That does not mean one can rely on the thread's specpdl_ptr
       here because it may be updated after this function runs.  */
    struct igc_thread_list *t = closure;
    igc_assert (t->d.ts != NULL);
    igc_assert (start == (void *) t->d.ts->m_specpdl);
    igc_assert (end == (void *) t->d.ts->m_specpdl_end);

    for (union specbinding *pdl = start;
	 (void *) pdl < end && pdl->kind != SPECPDL_FREE; ++pdl)
      {
	switch (pdl->kind)
	  {
	  case SPECPDL_FREE:
	    emacs_abort ();

	  case SPECPDL_UNWIND:
	    IGC_FIX12_OBJ (ss, &pdl->unwind.arg);
	    break;

	    /* This is used by SAFE_ALLOCA/malloc.  */
	  case SPECPDL_UNWIND_ARRAY:
	    IGC_FIX12_WRAPPED_VEC (ss, &pdl->unwind_array.array);
	    break;

	  case SPECPDL_UNWIND_EXCURSION:
	    IGC_FIX12_OBJ (ss, &pdl->unwind_excursion.marker);
	    IGC_FIX12_OBJ (ss, &pdl->unwind_excursion.window);
	    break;

	    /* The bt.args member either points to something on a
	       thread's control stack, or to something in the bytecode
	       stack.  Both should already be ambiguous roots.  */
	  case SPECPDL_BACKTRACE:
	    IGC_FIX12_OBJ (ss, &pdl->bt.function);
	    break;

#ifdef HAVE_MODULES
	  case SPECPDL_MODULE_RUNTIME:
	    break;

	    // If I am not mistaken, the emacs_env in this binding
	    // actually lives on the stack (see module-load e.g.).
	    // So, we don't have to do anything here for the Lisp
	    // objects in emacs_env.
	  case SPECPDL_MODULE_ENVIRONMENT:
	    break;
#endif

	  case SPECPDL_LET_DEFAULT:
	  case SPECPDL_LET_LOCAL:
	    IGC_FIX12_OBJ (ss, &pdl->let.where.buf);
	    FALLTHROUGH;
	  case SPECPDL_LET:
	    IGC_FIX12_OBJ (ss, &pdl->let.symbol);
	    IGC_FIX12_OBJ (ss, &pdl->let.old_value);
	    break;

	  case SPECPDL_UNWIND_PTR:
	    /* This can contain a mark function of its own, which is of
	       no use to us.  Only user is sort.c.  */
	    break;

	  case SPECPDL_UNWIND_INT:
	  case SPECPDL_UNWIND_INTMAX:
	  case SPECPDL_UNWIND_VOID:
	  case SPECPDL_NOP:
	    break;
	  }
      }
  }
  MPS_SCAN_END (ss);
  return MPS_RES_OK;
}

/* Scan the area of memory [START, END) ambiguously.  In general,
   references may be either tagged words or pointers.  This is used for
   blocks allocated with malloc and thread stacks.  */

static mps_res_t ATTRIBUTE_NO_SANITIZE_ADDRESS
scan_ambig (mps_ss_t ss, void *start, void *end, void *closure)
{
  MPS_SCAN_BEGIN (ss)
  {
    for (mps_word_t *p = start; p < (mps_word_t *) end; ++p)
      {
	mps_word_t word = *p;
	mps_word_t tag = word & IGC_TAG_MASK;

	/* If the references in the object being scanned are
	   ambiguous then MPS_FIX2() does not update the
	   reference (because it can't know if it's a
	   genuine reference).  The MPS handles an ambiguous
	   reference by pinning the block pointed to so that
	   it cannot move.  */
	mps_addr_t ref = (mps_addr_t) word;
	mps_res_t res = MPS_FIX12 (ss, &ref);
	if (res != MPS_RES_OK)
	  return res;

	/* Cast for exhaustive switch check.  */
	switch ((enum Lisp_Type) tag)
	  {
	  case Lisp_Int0:
	  case Lisp_Int1:
	  case Lisp_Type_Unused0:
	    break;

	  case Lisp_Symbol:
	    {
	      ptrdiff_t off = word ^ tag;
	      ref = (mps_addr_t) ((char *) lispsym + off);
	      res = MPS_FIX12 (ss, &ref);
	      if (res != MPS_RES_OK)
		return res;
	    }
	    break;

	  case Lisp_String:
	  case Lisp_Vectorlike:
	  case Lisp_Cons:
	  case Lisp_Float:
	    ref = (mps_addr_t) (word ^ tag);
	    res = MPS_FIX12 (ss, &ref);
	    if (res != MPS_RES_OK)
	      return res;
	    break;
	  }
      }
  }
  MPS_SCAN_END (ss);
  return MPS_RES_OK;
}

static mps_res_t
scan_bc (mps_ss_t ss, void *start, void *end, void *closure)
{
  MPS_SCAN_BEGIN (ss)
  {
<<<<<<< HEAD
    struct igc_thread_list *t = closure;
    struct bc_thread_state *bc = t->d.bc;
=======
    struct bc_thread_state *bc = closure;
>>>>>>> adbf751d
    igc_assert (start == (void *) bc->stack);
    igc_assert (end == (void *) bc->stack_end);
    /* FIXME/igc: AFAIU the current top frame starts at
       bc->fp->next_stack and has a maximum length that is given by the
       bytecode being executed (COMPILED_STACK_DEPTH).  So, we need to
       scan upto bc->fo->next_stack + that max depth to be safe.  Since
       I don't have that number ATM, I'm using an arbitrary estimate for
       now.

       This must be changed to something better.  Note that Mattias said
       the bc stack marking will be changed in the future.  */
    const size_t HORRIBLE_ESTIMATE = 1024;
    char *scan_end = bc_next_frame (bc->fp);
    scan_end += HORRIBLE_ESTIMATE;
    end = min (end, (void *) scan_end);
    if (end > start)
      IGC_FIX_CALL (ss, scan_ambig (ss, start, end, NULL));
  }
  MPS_SCAN_END (ss);
  return MPS_RES_OK;
}

static mps_res_t
scan_exact (mps_ss_t ss, void *start, void *end, void *closure)
{
  MPS_SCAN_BEGIN (ss)
  {
    for (Lisp_Object *p = start; (void *) p < end; ++p)
      IGC_FIX12_OBJ (ss, p);
  }
  MPS_SCAN_END (ss);
  return MPS_RES_OK;
}

static mps_res_t
scan_ptr_exact (mps_ss_t ss, void *start, void *end, void *closure)
{
  MPS_SCAN_BEGIN (ss)
  {
    for (void **p = start; (void *) p < end; ++p)
      if (*p)
	IGC_FIX12_RAW (ss, p);
  }
  MPS_SCAN_END (ss);
  return MPS_RES_OK;
}

static mps_res_t
scan_tty_list (mps_ss_t ss, void *start, void *end, void *closure)
{
  igc_assert (start == &tty_list);
  igc_assert (end == (&tty_list) + 1);
  MPS_SCAN_BEGIN (ss)
  {
    for (struct tty_display_info *tty = tty_list; tty; tty = tty->next)
      {
	IGC_FIX12_PVEC (ss, &tty->terminal);
	IGC_FIX12_OBJ (ss, &tty->top_frame);
	IGC_FIX12_PVEC (ss, &tty->previous_frame);
      }
  }
  MPS_SCAN_END (ss);
  return MPS_RES_OK;
}

static mps_res_t
scan_kbd_buffer_ambig (mps_ss_t ss, void *start, void *end, void *closure)
{
  igc_assert (start == kbd_buffer);
  igc_assert (end == kbd_buffer + ARRAYELTS (kbd_buffer));

  /* Instead of tracing the entire kbd_buffer, only scan the region from
     kbd_fetch_ptr - 1 to kbd_store_ptr + 1.  The -1/+1 is supposed to
     cover the cases where MPS stops the mutator while those pointers
     are being updated. */

  union buffered_input_event *fetch = prev_kbd_event (kbd_fetch_ptr);
  union buffered_input_event *store = next_kbd_event (kbd_store_ptr);

  if (fetch <= store - 2)
    return scan_ambig (ss, fetch, store, closure);
  else
    {
      mps_res_t res
	= scan_ambig (ss, fetch, kbd_buffer + KBD_BUFFER_SIZE, closure);
      if (res == MPS_RES_OK)
	res = scan_ambig (ss, kbd_buffer, store, closure);
      return res;
    }
}

static mps_res_t
scan_kboard (mps_ss_t ss, void *start, void *end, void *closure)
{
  struct kboard *kb = start;
  MPS_SCAN_BEGIN (ss)
  {
    IGC_FIX12_OBJ (ss, &KVAR (kb, Voverriding_terminal_local_map));
    IGC_FIX12_OBJ (ss, &KVAR (kb, Vlast_command));
    IGC_FIX12_OBJ (ss, &KVAR (kb, Vreal_last_command));
    IGC_FIX12_OBJ (ss, &KVAR (kb, Vkeyboard_translate_table));
    IGC_FIX12_OBJ (ss, &KVAR (kb, Vlast_repeatable_command));
    IGC_FIX12_OBJ (ss, &KVAR (kb, Vprefix_arg));
    IGC_FIX12_OBJ (ss, &KVAR (kb, Vlast_prefix_arg));
    IGC_FIX12_OBJ (ss, &KVAR (kb, kbd_queue));
    IGC_FIX12_OBJ (ss, &KVAR (kb, defining_kbd_macro));
    IGC_FIX12_OBJ (ss, &KVAR (kb, Vlast_kbd_macro));
    IGC_FIX12_OBJ (ss, &KVAR (kb, Vsystem_key_alist));
    IGC_FIX12_OBJ (ss, &KVAR (kb, system_key_syms));
    IGC_FIX12_OBJ (ss, &KVAR (kb, Vwindow_system));
    IGC_FIX12_OBJ (ss, &KVAR (kb, Vinput_decode_map));
    IGC_FIX12_OBJ (ss, &KVAR (kb, Vlocal_function_key_map));
    IGC_FIX12_OBJ (ss, &KVAR (kb, Vdefault_minibuffer_frame));
    IGC_FIX12_OBJ (ss, &KVAR (kb, echo_string));
    IGC_FIX12_OBJ (ss, &KVAR (kb, echo_prompt));
  }
  MPS_SCAN_END (ss);
  return MPS_RES_OK;
}

static mps_res_t
scan_hash_table_user_test (mps_ss_t ss, void *start, void *end, void *closure)
{
  struct hash_table_user_test *ut = start;
  MPS_SCAN_BEGIN (ss)
  {
    IGC_FIX12_OBJ (ss, &ut->test.user_hash_function);
    IGC_FIX12_OBJ (ss, &ut->test.user_cmp_function);
    IGC_FIX12_OBJ (ss, &ut->test.name);
  }
  MPS_SCAN_END (ss);
  return MPS_RES_OK;
}

/***********************************************************************
			 Default pad, fwd, ...
 ***********************************************************************/

static void
dflt_pad (mps_addr_t base_addr, size_t nbytes)
{
  igc_assert (nbytes >= sizeof (struct igc_header));
  struct igc_header *h = base_addr;
  set_header (h, IGC_OBJ_PAD, nbytes, 0);
}

static void
dflt_fwd (mps_addr_t old_base_addr, mps_addr_t new_base_addr)
{
  struct igc_header *h = old_base_addr;
  igc_assert (obj_size (h) >= sizeof (struct igc_fwd));
  igc_assert (header_type (h) != IGC_OBJ_PAD);
  struct igc_fwd *f = old_base_addr;
  set_header (&f->header, IGC_OBJ_FWD, to_bytes (igc_header_nwords (h)), 0);
  f->new_base_addr = new_base_addr;
}

static mps_addr_t
is_dflt_fwd (mps_addr_t base_addr)
{
  struct igc_fwd *f = base_addr;
  if (header_type (&f->header) == IGC_OBJ_FWD)
    return f->new_base_addr;
  return NULL;
}

static mps_addr_t
dflt_skip (mps_addr_t base_addr)
{
  struct igc_header *h = base_addr;
  mps_addr_t next = (char *) base_addr + obj_size (h);
  igc_assert (next > base_addr);
  return next;
}

static mps_res_t
fix_string (mps_ss_t ss, struct Lisp_String *s)
{
  MPS_SCAN_BEGIN (ss)
  {
    struct Lisp_String_Data *ptr =
      (void *) (s->u.s.data - sizeof (*ptr));
    IGC_FIX12_HEADER (ss, &ptr);
    s->u.s.data = ptr->data;
    IGC_FIX12_HEADER (ss, &s->u.s.intervals);
  }
  MPS_SCAN_END (ss);
  return MPS_RES_OK;
}

static mps_res_t
fix_interval (mps_ss_t ss, struct interval *iv)
{
  MPS_SCAN_BEGIN (ss)
  {
    IGC_FIX12_HEADER (ss, &iv->left);
    IGC_FIX12_HEADER (ss, &iv->right);
    if (iv->up_obj)
      IGC_FIX12_OBJ (ss, &iv->up.obj);
    else if (iv->up.interval)
      IGC_FIX12_HEADER (ss, &iv->up.interval);
    IGC_FIX12_OBJ (ss, &iv->plist);
  }
  MPS_SCAN_END (ss);
  return MPS_RES_OK;
}

static mps_res_t
fix_itree_tree (mps_ss_t ss, struct itree_tree *t)
{
  MPS_SCAN_BEGIN (ss)
  {
    if (t->root)
      IGC_FIX12_HEADER (ss, &t->root);
  }
  MPS_SCAN_END (ss);
  return MPS_RES_OK;
}

static mps_res_t
fix_itree_node (mps_ss_t ss, struct itree_node *n)
{
  MPS_SCAN_BEGIN (ss)
  {
    if (n->parent)
      IGC_FIX12_HEADER (ss, &n->parent);
    if (n->left)
      IGC_FIX12_HEADER (ss, &n->left);
    if (n->right)
      IGC_FIX12_HEADER (ss, &n->right);
    IGC_FIX12_OBJ (ss, &n->data);
  }
  MPS_SCAN_END (ss);
  return MPS_RES_OK;
}

static mps_res_t
fix_image (mps_ss_t ss, struct image *i)
{
  MPS_SCAN_BEGIN (ss)
  {
#ifdef HAVE_WINDOW_SYSTEM
    IGC_FIX12_OBJ (ss, &i->spec);
    IGC_FIX12_OBJ (ss, &i->dependencies);
    IGC_FIX12_OBJ (ss, &i->lisp_data);
    IGC_FIX12_HEADER (ss, &i->next);
    IGC_FIX12_HEADER (ss, &i->prev);
#endif
  }
  MPS_SCAN_END (ss);
  return MPS_RES_OK;
}

static mps_res_t
fix_image_cache (mps_ss_t ss, struct image_cache *c)
{
  MPS_SCAN_BEGIN (ss)
  {
#ifdef HAVE_WINDOW_SYSTEM
    if (c->images)
      for (ptrdiff_t i = 0; i < c->used; ++i)
	IGC_FIX12_RAW (ss, &c->images[i]);

    if (c->buckets)
      for (ptrdiff_t i = 0; i < IMAGE_CACHE_BUCKETS_SIZE; ++i)
	if (c->buckets[i])
	  IGC_FIX12_RAW (ss, &c->buckets[i]);
#endif
  }
  MPS_SCAN_END (ss);
  return MPS_RES_OK;
}

static mps_res_t
fix_face (mps_ss_t ss, struct face *f)
{
  MPS_SCAN_BEGIN (ss)
  {
    IGC_FIX12_NOBJS (ss, f->lface, ARRAYELTS (f->lface));
    IGC_FIX12_PVEC (ss, &f->font);
    IGC_FIX12_HEADER (ss, &f->next);
    IGC_FIX12_HEADER (ss, &f->prev);
    IGC_FIX12_HEADER (ss, &f->ascii_face);
#if defined HAVE_XFT || defined HAVE_FREETYPE
    IGC_FIX12_HEADER (ss, (struct vectorlike_header **) &f->extra);
#endif
  }
  MPS_SCAN_END (ss);
  return MPS_RES_OK;
}

static mps_res_t
fix_face_cache (mps_ss_t ss, struct face_cache *c)
{
  MPS_SCAN_BEGIN (ss)
  {
    IGC_FIX12_PVEC (ss, &c->f);

    if (c->faces_by_id)
      for (ptrdiff_t i = 0; i < c->used; ++i)
	IGC_FIX12_RAW (ss, &c->faces_by_id[i]);

    if (c->buckets)
      for (ptrdiff_t i = 0; i < FACE_CACHE_BUCKETS_SIZE; ++i)
	if (c->buckets[i])
	  IGC_FIX12_RAW (ss, &c->buckets[i]);
  }
  MPS_SCAN_END (ss);
  return MPS_RES_OK;
}

static mps_res_t
fix_cons (mps_ss_t ss, struct Lisp_Cons *cons)
{
  MPS_SCAN_BEGIN (ss)
  {
    IGC_FIX12_OBJ (ss, &cons->u.s.car);
    IGC_FIX12_OBJ (ss, &cons->u.s.u.cdr);
  }
  MPS_SCAN_END (ss);
  return MPS_RES_OK;
}

static mps_res_t
fix_blv (mps_ss_t ss, struct Lisp_Buffer_Local_Value *blv)
{
  MPS_SCAN_BEGIN (ss)
  {
    IGC_FIX12_OBJ (ss, &blv->where);
    IGC_FIX12_OBJ (ss, &blv->defcell);
    IGC_FIX12_OBJ (ss, &blv->valcell);
  }
  MPS_SCAN_END (ss);
  return MPS_RES_OK;
}

static mps_res_t
fix_handler (mps_ss_t ss, struct handler *h)
{
  MPS_SCAN_BEGIN (ss)
  {
    IGC_FIX12_OBJ (ss, &h->tag_or_ch);
    IGC_FIX12_OBJ (ss, &h->val);
    IGC_FIX12_HEADER (ss, &h->next);
    IGC_FIX12_HEADER (ss, &h->nextfree);
  }
  MPS_SCAN_END (ss);
  return MPS_RES_OK;
}

static mps_res_t
fix_charset_table (mps_ss_t ss, struct charset *table, size_t nbytes)
{
  igc_assert (table == charset_table);
  igc_assert (nbytes == (charset_table_size * sizeof (struct charset)));
  MPS_SCAN_BEGIN (ss)
  {
    for (size_t i = 0, len = nbytes / sizeof (struct charset); i < len; i++)
      IGC_FIX12_OBJ (ss, &table[i].attributes);
  }
  MPS_SCAN_END (ss);
  return MPS_RES_OK;
}

static mps_res_t fix_vector (mps_ss_t ss, struct Lisp_Vector *v);
static mps_res_t fix_marker_vector (mps_ss_t ss, struct Lisp_Vector *v);
static mps_res_t fix_weak_hash_table_strong_part (mps_ss_t ss, struct Lisp_Weak_Hash_Table_Strong_Part *t);
static mps_res_t fix_weak_hash_table_weak_part (mps_ss_t ss, struct Lisp_Weak_Hash_Table_Weak_Part *w);

static void
collect_stats_1 (struct igc_stat *s, size_t nbytes)
{
  s->nbytes += nbytes;
  s->nobjs += 1;
  s->largest = max (s->largest, nbytes);
}

static void
collect_stats (struct igc_stats *st, struct igc_header *header)
{
  mps_word_t obj_type = igc_header_type (header);
  igc_assert (obj_type < IGC_OBJ_NUM_TYPES);
  size_t size = obj_size (header);
  collect_stats_1 (&st->obj[obj_type], size);
  if (obj_type == IGC_OBJ_VECTOR)
    {
      struct Lisp_Vector *v = (struct Lisp_Vector *) header;
      enum pvec_type pvec_type = pseudo_vector_type (v);
      igc_assert (0 <= pvec_type && pvec_type <= PVEC_TAG_MAX);
      collect_stats_1 (&st->pvec[pvec_type], size);
    }
}

static mps_res_t
dflt_scan_obj (mps_ss_t ss, mps_addr_t base_start, mps_addr_t base_limit)
{
  MPS_SCAN_BEGIN (ss)
  {
    mps_addr_t base = base_start;
    mps_addr_t client = base;
    struct igc_header *header = base;

    if (header_tag (header) == IGC_TAG_EXTHDR)
      {
	struct igc_exthdr *exthdr = header_exthdr (header);
	IGC_FIX12_OBJ (ss, &exthdr->extra_dependency);
      }

    switch (igc_header_type (header))
      {
      case IGC_OBJ_INVALID:
      case IGC_OBJ_BUILTIN_SYMBOL:
      case IGC_OBJ_BUILTIN_THREAD:
      case IGC_OBJ_BUILTIN_SUBR:
	emacs_abort ();

      case IGC_OBJ_PAD:
      case IGC_OBJ_FWD:
	continue;

      case IGC_OBJ_HANDLER:
	IGC_FIX_CALL_FN (ss, struct handler, client, fix_handler);
	break;

      case IGC_OBJ_CONS:
	IGC_FIX_CALL_FN (ss, struct Lisp_Cons, client, fix_cons);
	break;

      case IGC_OBJ_STRING_DATA:
      case IGC_OBJ_FLOAT:
      case IGC_OBJ_BYTES:
      case IGC_OBJ_DUMPED_CODE_SPACE_MASKS:
      case IGC_OBJ_DUMPED_BUFFER_TEXT:
      case IGC_OBJ_DUMPED_BIGNUM_DATA:
      case IGC_OBJ_DUMPED_BYTES:
	/* Can occur in the dump.  */
	break;

      case IGC_OBJ_NUM_TYPES:
	emacs_abort ();

      case IGC_OBJ_SYMBOL:
	IGC_FIX_CALL_FN (ss, struct Lisp_Symbol, client, fix_symbol);
	break;

      case IGC_OBJ_INTERVAL:
	IGC_FIX_CALL_FN (ss, struct interval, client, fix_interval);
	break;

      case IGC_OBJ_STRING:
	IGC_FIX_CALL_FN (ss, struct Lisp_String, client, fix_string);
	break;

      case IGC_OBJ_VECTOR:
	IGC_FIX_CALL_FN (ss, struct Lisp_Vector, client, fix_vector);
	break;

      case IGC_OBJ_MARKER_VECTOR:
	IGC_FIX_CALL_FN (ss, struct Lisp_Vector, client, fix_marker_vector);
	break;

      case IGC_OBJ_ITREE_TREE:
	IGC_FIX_CALL_FN (ss, struct itree_tree, client, fix_itree_tree);
	break;

      case IGC_OBJ_ITREE_NODE:
	IGC_FIX_CALL_FN (ss, struct itree_node, client, fix_itree_node);
	break;

      case IGC_OBJ_IMAGE:
	IGC_FIX_CALL_FN (ss, struct image, client, fix_image);
	break;

      case IGC_OBJ_IMAGE_CACHE:
	IGC_FIX_CALL_FN (ss, struct image_cache, client, fix_image_cache);
	break;

      case IGC_OBJ_FACE:
	IGC_FIX_CALL_FN (ss, struct face, client, fix_face);
	break;

      case IGC_OBJ_FACE_CACHE:
	IGC_FIX_CALL_FN (ss, struct face_cache, client, fix_face_cache);
	break;

      case IGC_OBJ_BLV:
	IGC_FIX_CALL_FN (ss, struct Lisp_Buffer_Local_Value, client,
			 fix_blv);
	break;

      case IGC_OBJ_DUMPED_CHARSET_TABLE:
	IGC_FIX_CALL (ss, fix_charset_table (ss, (struct charset *) client,
					     obj_size (header)));
	break;

      case IGC_OBJ_WEAK_HASH_TABLE_STRONG_PART:
	IGC_FIX_CALL_FN (ss, struct Lisp_Weak_Hash_Table_Strong_Part, client,
			 fix_weak_hash_table_strong_part);
	break;
      case IGC_OBJ_WEAK_HASH_TABLE_WEAK_PART:
	IGC_FIX_CALL_FN (ss, struct Lisp_Weak_Hash_Table_Weak_Part, client,
			 fix_weak_hash_table_weak_part);
	break;
      }
  }
  MPS_SCAN_END (ss);
  return MPS_RES_OK;
}

static mps_res_t
dflt_scanx (mps_ss_t ss, mps_addr_t base_start, mps_addr_t base_limit,
	    void *closure)
{
  MPS_SCAN_BEGIN (ss)
  {
    for (mps_addr_t base = base_start; base < base_limit;
	 base = dflt_skip (base))
      {
	collect_stats (closure, base);
	IGC_FIX_CALL (ss, dflt_scan_obj (ss, base, base_limit));
      }
  }
  MPS_SCAN_END (ss);
  return MPS_RES_OK;
}

static mps_res_t
dflt_scan (mps_ss_t ss, mps_addr_t base_start, mps_addr_t base_limit)
{
  MPS_SCAN_BEGIN (ss)
  {
    for (mps_addr_t base = base_start; base < base_limit;
	 base = dflt_skip (base))
      IGC_FIX_CALL (ss, dflt_scan_obj (ss, base, base_limit));
  }
  MPS_SCAN_END (ss);
  return MPS_RES_OK;
}

static mps_res_t
fix_vectorlike (mps_ss_t ss, struct Lisp_Vector *v)
{
  MPS_SCAN_BEGIN (ss)
  {
    size_t size = vector_size (v);
    IGC_FIX12_NOBJS (ss, v->contents, size);
  }
  MPS_SCAN_END (ss);
  return MPS_RES_OK;
}

static mps_res_t
fix_marker_vector (mps_ss_t ss, struct Lisp_Vector *v)
{
  MPS_SCAN_BEGIN (ss)
  {
    const ptrdiff_t max_entry = XFIXNUM (v->contents[MARKER_VECTOR_MAX_ENTRY]);
    for (ptrdiff_t e = MARKER_VECTOR_HEADER_SIZE;
	 e <= max_entry; e += MARKER_VECTOR_ENTRY_SIZE)
      {
	/* Note that we cannot access anything of a marker here because
	   that is not allowed by MPS while scanning an unrelated
	   object.  This includes MARKERP because that accesses the
	   header of a marker.  */
	Lisp_Object *p = &v->contents[e + MARKER_VECTOR_OFFSET_MARKER];
	if (!NILP (*p) && !FIXNUMP (*p))
	  {
	    IGC_FIX12_OBJ (ss, p);
	    if (NILP (*p))
	      {
		/* Changed to nil means the weak reference was to a dead
		   marker.  Put on free-list.  */
		v->contents[e] = v->contents[MARKER_VECTOR_FREE];
		v->contents[MARKER_VECTOR_FREE] = make_fixnum (e);
	      }
	  }
      }
  }
  MPS_SCAN_END (ss);
  return MPS_RES_OK;
}

static mps_res_t
fix_buffer (mps_ss_t ss, struct buffer *b)
{
  MPS_SCAN_BEGIN (ss)
  {
    IGC_FIX_CALL_FN (ss, struct Lisp_Vector, b, fix_vectorlike);
    IGC_FIX12_HEADER (ss, &b->own_text.intervals);
    IGC_FIX12_OBJ (ss, &b->own_text.markers);
    IGC_FIX12_HEADER (ss, &b->overlays);
    IGC_FIX12_OBJ (ss, &b->undo_list_);

    IGC_FIX12_PVEC (ss, &b->base_buffer);
    if (b->base_buffer)
      b->text = &b->base_buffer->own_text;
    else
      b->text = &b->own_text;
  }
  MPS_SCAN_END (ss);
  return MPS_RES_OK;
}

static mps_res_t
scan_buffer (mps_ss_t ss, void *start, void *end, void *closure)
{
  igc_assert (PSEUDOVECTOR_TYPE (start) == PVEC_BUFFER);
  igc_assert ((char *) end - (char *) start == sizeof (struct buffer));
  return fix_buffer (ss, start);
}

static mps_res_t
fix_glyph_pool (mps_ss_t ss, struct glyph_pool *pool)
{
  MPS_SCAN_BEGIN (ss)
  {
    for (ptrdiff_t i = 0; i < pool->nglyphs; ++i)
      {
	IGC_FIX12_OBJ (ss, &pool->glyphs[i].object);
      }
  }
  MPS_SCAN_END (ss);
  return MPS_RES_OK;
}

static mps_res_t
fix_glyph_matrix (mps_ss_t ss, struct glyph_matrix *matrix)
{
  MPS_SCAN_BEGIN (ss)
  {
    struct glyph_row *row = matrix->rows;
    struct glyph_row *end = row + matrix->nrows;

    for (; row < end; ++row)
      if (row->enabled_p)
	{
	  for (int area = LEFT_MARGIN_AREA; area < LAST_AREA; ++area)
	    {
	      struct glyph *glyph = row->glyphs[area];
	      struct glyph *end_glyph = glyph + row->used[area];
	      for (; glyph < end_glyph; ++glyph)
		IGC_FIX12_OBJ (ss, &glyph->object);
	    }
	}
    IGC_FIX12_PVEC (ss, &matrix->buffer);
  }
  MPS_SCAN_END (ss);
  return MPS_RES_OK;
}

static mps_res_t
fix_frame (mps_ss_t ss, struct frame *f)
{
  MPS_SCAN_BEGIN (ss)
  {
    IGC_FIX_CALL_FN (ss, struct Lisp_Vector, f, fix_vectorlike);
    IGC_FIX12_HEADER (ss, &f->face_cache);
    if (f->terminal)
      IGC_FIX12_PVEC (ss, &f->terminal);

    if (!FRAME_INITIAL_P (f) && FRAME_LIVE_P (f))
      {
	/* This is typically stored in the display_info, e.g.
	   ns_display_info.  Check for being NULL anyway.  */
	Mouse_HLInfo *hlinfo = MOUSE_HL_INFO (f);
	if (hlinfo)
	  {
	    IGC_FIX12_OBJ (ss, &hlinfo->mouse_face_window);
	    IGC_FIX12_OBJ (ss, &hlinfo->mouse_face_overlay);
	    IGC_FIX12_RAW (ss, &hlinfo->mouse_face_mouse_frame);
	  }
      }

#ifdef HAVE_WINDOW_SYSTEM
    if (f->image_cache)
      IGC_FIX12_RAW (ss, &f->image_cache);
    if (FRAME_WINDOW_P (f) && FRAME_OUTPUT_DATA (f))
      {
	struct font **font_ptr = &FRAME_FONT (f);
	if (*font_ptr)
	  IGC_FIX12_PVEC (ss, font_ptr);
	Lisp_Object *nle = &FRAME_DISPLAY_INFO (f)->name_list_element;
	IGC_FIX12_OBJ (ss, nle);
      }
#endif /* HAVE_WINDOW_SYSTEM */

#ifdef HAVE_TEXT_CONVERSION
    IGC_FIX12_OBJ (ss, &f->conversion.compose_region_start);
    IGC_FIX12_OBJ (ss, &f->conversion.compose_region_end);
    IGC_FIX12_OBJ (ss, &f->conversion.compose_region_overlay);
    IGC_FIX12_OBJ (ss, &f->conversion.field);
#endif

    if (f->current_pool)
      IGC_FIX_CALL (ss, fix_glyph_pool (ss, f->current_pool));
    if (f->desired_pool)
      IGC_FIX_CALL (ss, fix_glyph_pool (ss, f->desired_pool));
  }
  MPS_SCAN_END (ss);
  return MPS_RES_OK;
}

static mps_res_t
fix_window (mps_ss_t ss, struct window *w)
{
  MPS_SCAN_BEGIN (ss)
  {
    IGC_FIX_CALL_FN (ss, struct Lisp_Vector, w, fix_vectorlike);
    if (w->current_matrix && !w->current_matrix->pool)
      IGC_FIX_CALL (ss, fix_glyph_matrix (ss, w->current_matrix));
    if (w->desired_matrix && !w->desired_matrix->pool)
      IGC_FIX_CALL (ss, fix_glyph_matrix (ss, w->desired_matrix));
    IGC_FIX12_OBJ (ss, &w->prev_buffers);
    IGC_FIX12_OBJ (ss, &w->next_buffers);
  }
  MPS_SCAN_END (ss);
  return MPS_RES_OK;
}

static mps_res_t
fix_hash_table (mps_ss_t ss, struct Lisp_Hash_Table *h)
{
  MPS_SCAN_BEGIN (ss)
  {
    IGC_FIX12_WRAPPED_VEC (ss, &h->key);
    IGC_FIX12_WRAPPED_VEC (ss, &h->value);
    IGC_FIX12_WRAPPED_BYTES (ss, &h->hash);
    IGC_FIX12_WRAPPED_BYTES (ss, &h->next);
    IGC_FIX12_WRAPPED_BYTES (ss, &h->index);
  }
  MPS_SCAN_END (ss);
  return MPS_RES_OK;
}

static mps_res_t
fix_weak_hash_table (mps_ss_t ss, struct Lisp_Weak_Hash_Table *h)
{
  MPS_SCAN_BEGIN (ss)
  {
    IGC_FIX12_HEADER (ss, &h->strong);
    IGC_FIX12_HEADER (ss, &h->weak);
  }
  MPS_SCAN_END (ss);
  return MPS_RES_OK;
}

static mps_res_t
fix_weak_hash_table_strong_part (mps_ss_t ss, struct Lisp_Weak_Hash_Table_Strong_Part *t)
{
  MPS_SCAN_BEGIN (ss)
  {
    if (t->weak && t->weak->strong == t)
      {
	igc_assert (FIXNUMP (t->table_size));
	ssize_t limit UNINIT;
	switch (t->weakness)
	  {
	  case Weak_Key:
	    limit = 3 * XFIXNUM (t->table_size);
	    break;
	  case Weak_Value:
	    limit = 3 * XFIXNUM (t->table_size);
	    break;
	  case Weak_Key_And_Value:
	  case Weak_Key_Or_Value:
	    limit = 2 * XFIXNUM (t->table_size);
	    break;
	  case Weak_None:
	    emacs_abort ();
	  }
	for (ssize_t i = 2 * XFIXNUM (t->table_size); i < limit; i++)
	  {
	    intptr_t off = 0;
#ifdef WORDS_BIGENDIAN
	    off = sizeof (t->entries[i].intptr) - sizeof (mps_word_t);
#endif
	    IGC_FIX12_BASE (ss, ((char *) &t->entries[i].intptr) + off);
	  }
      }
  }
  MPS_SCAN_END (ss);
  return MPS_RES_OK;
}

static mps_res_t
fix_weak_hash_table_weak_part (mps_ss_t ss, struct Lisp_Weak_Hash_Table_Weak_Part *w)
{
  MPS_SCAN_BEGIN (ss)
  {
    IGC_FIX12_HEADER (ss, &w->strong);
    struct Lisp_Weak_Hash_Table_Strong_Part *t = w->strong;
    if (t && t->weak == w)
      {
	igc_assert (FIXNUMP (t->table_size));
	ssize_t limit UNINIT;
	switch (t->weakness)
	  {
	  case Weak_Key:
	    limit = XFIXNUM (t->table_size);
	    break;
	  case Weak_Value:
	    limit = XFIXNUM (t->table_size);
	    break;
	  case Weak_Key_And_Value:
	  case Weak_Key_Or_Value:
	    limit = 2 * XFIXNUM (t->table_size);
	    break;
	  case Weak_None:
	    emacs_abort ();
	  }

	for (ssize_t i = 0; i < limit; i++)
	  {
	    if (w->entries[i].intptr & 1)
	      eassert (((mps_word_t) w->entries[i].intptr ^ w->entries[i].intptr) == 0);
	    bool was_nil = (w->entries[i].intptr) == 0;
	    intptr_t off = 0;
#ifdef WORDS_BIGENDIAN
	    off = sizeof (w->entries[i].intptr) - sizeof (mps_word_t);
#endif
	    IGC_FIX12_BASE (ss, ((char *) &w->entries[i].intptr) + off);
	    bool is_now_nil = w->entries[i].intptr == 0;

	    if (is_now_nil && !was_nil)
	      {
		struct Lisp_Weak_Hash_Table pseudo_h =
		  {
		    .strong = t,
		    .weak = w,
		  };
		weak_hash_splat_from_table
		  (&pseudo_h, ((t->weakness == Weak_Key_And_Value ||
				t->weakness == Weak_Key_Or_Value) ?
			       (i % XFIXNUM (t->table_size)) : i));
	      }
	  }
      }
  }
  MPS_SCAN_END (ss);
  return MPS_RES_OK;
}

static mps_res_t
fix_char_table (mps_ss_t ss, struct Lisp_Vector *v)
{
  MPS_SCAN_BEGIN (ss)
  {
    for (size_t i = vector_start (v), n = vector_size (v); i < n; ++i)
      IGC_FIX12_OBJ (ss, &v->contents[i]);
  }
  MPS_SCAN_END (ss);
  return MPS_RES_OK;
}

static mps_res_t
fix_overlay (mps_ss_t ss, struct Lisp_Overlay *o)
{
  MPS_SCAN_BEGIN (ss)
  {
    IGC_FIX12_PVEC (ss, &o->buffer);
    IGC_FIX12_OBJ (ss, &o->plist);
    IGC_FIX12_HEADER (ss, &o->interval);
  }
  MPS_SCAN_END (ss);
  return MPS_RES_OK;
}

static mps_res_t
fix_subr (mps_ss_t ss, struct Lisp_Subr *s)
{
  MPS_SCAN_BEGIN (ss)
  {
#ifdef HAVE_NATIVE_COMP
    if (!NILP (s->native_comp_u))
      {
	IGC_FIX12_OBJ (ss, &s->native_comp_u);
	IGC_FIX12_OBJ (ss, &s->command_modes);
	IGC_FIX12_OBJ (ss, &s->intspec.native);
	IGC_FIX12_OBJ (ss, &s->lambda_list);
	IGC_FIX12_OBJ (ss, &s->type);
      }
#endif
  }
  MPS_SCAN_END (ss);
  return MPS_RES_OK;
}

static mps_res_t
fix_misc_ptr (mps_ss_t ss, struct Lisp_Misc_Ptr *p)
{
  MPS_SCAN_BEGIN (ss)
  {
    IGC_FIX_CALL_FN (ss, struct Lisp_Vector, p, fix_vectorlike);
    IGC_FIX12_RAW (ss, &p->pointer);
  }
  MPS_SCAN_END (ss);
  return MPS_RES_OK;
}

static mps_res_t
fix_user_ptr (mps_ss_t ss, struct Lisp_User_Ptr *p)
{
  MPS_SCAN_BEGIN (ss)
  {
    IGC_FIX_CALL_FN (ss, struct Lisp_Vector, p, fix_vectorlike);
    IGC_FIX12_RAW (ss, &p->p);
  }
  MPS_SCAN_END (ss);
  return MPS_RES_OK;
}

static mps_res_t
fix_thread (mps_ss_t ss, struct thread_state *s)
{
  MPS_SCAN_BEGIN (ss)
  {
    IGC_FIX_CALL_FN (ss, struct Lisp_Vector, s, fix_vectorlike);
    IGC_FIX12_PVEC (ss, &s->m_current_buffer);
    IGC_FIX12_PVEC (ss, &s->next_thread);
    IGC_FIX12_HEADER (ss, &s->m_handlerlist);
    IGC_FIX12_HEADER (ss, &s->m_handlerlist_sentinel);
  }
  MPS_SCAN_END (ss);
  return MPS_RES_OK;
}

/* This is here because main_thread is, for some reason, a variable in
   the data segment, and not like other threads.  */

static mps_res_t
scan_main_thread (mps_ss_t ss, void *start, void *end, void *closure)
{
  igc_assert (start == (void *) &main_thread.s);
  MPS_SCAN_BEGIN (ss)
  {
    struct thread_state *s = start;
    IGC_FIX_CALL (ss, fix_thread (ss, s));
  }
  MPS_SCAN_END (ss);
  return MPS_RES_OK;
}

static mps_res_t
fix_mutex (mps_ss_t ss, struct Lisp_Mutex *m)
{
  MPS_SCAN_BEGIN (ss)
  {
    IGC_FIX_CALL_FN (ss, struct Lisp_Vector, m, fix_vectorlike);
    IGC_FIX12_OBJ (ss, &m->name);
  }
  MPS_SCAN_END (ss);
  return MPS_RES_OK;
}

static mps_res_t
fix_coding (mps_ss_t ss, struct coding_system *c)
{
  MPS_SCAN_BEGIN (ss)
  {
    if (c)
      {
	IGC_FIX12_OBJ (ss, &c->src_object);
	IGC_FIX12_OBJ (ss, &c->dst_object);
      }
  }
  MPS_SCAN_END (ss);
  return MPS_RES_OK;
}

static mps_res_t
fix_terminal (mps_ss_t ss, struct terminal *t)
{
  MPS_SCAN_BEGIN (ss)
  {
    IGC_FIX_CALL_FN (ss, struct Lisp_Vector, t, fix_vectorlike);
    IGC_FIX12_PVEC (ss, &t->next_terminal);
    // These are malloc'd, so they can be accessed.
    IGC_FIX_CALL_FN (ss, struct coding_system, t->keyboard_coding, fix_coding);
    IGC_FIX_CALL_FN (ss, struct coding_system, t->terminal_coding, fix_coding);
  }
  MPS_SCAN_END (ss);
  return MPS_RES_OK;
}

static mps_res_t
fix_marker (mps_ss_t ss, struct Lisp_Marker *m)
{
  MPS_SCAN_BEGIN (ss)
  {
    if (m->buffer)
      IGC_FIX12_PVEC (ss, &m->buffer);
  }
  MPS_SCAN_END (ss);
  return MPS_RES_OK;
}

static mps_res_t
fix_finalizer (mps_ss_t ss, struct Lisp_Finalizer *f)
{
  MPS_SCAN_BEGIN (ss)
  {
    IGC_FIX_CALL_FN (ss, struct Lisp_Vector, f, fix_vectorlike);
    IGC_FIX12_PVEC (ss, &f->next);
    IGC_FIX12_PVEC (ss, &f->prev);
  }
  MPS_SCAN_END (ss);
  return MPS_RES_OK;
}

static mps_res_t
fix_comp_unit (mps_ss_t ss, struct Lisp_Native_Comp_Unit *u)
{
  MPS_SCAN_BEGIN (ss)
  {
    IGC_FIX_CALL_FN (ss, struct Lisp_Vector, u, fix_vectorlike);
    /* FIXME/igc: Cannot scan things within the shared object because we
       don't have exclusive (synchronized) access to them.  Instead of
       storing Lisp_Object references in vectors in the dylib data
       segment it would be much nicer to store them in MPS and give the
       dylib a pointer to them.  */
  }
  MPS_SCAN_END (ss);
  return MPS_RES_OK;
}

#ifdef HAVE_XWIDGETS

static mps_res_t
fix_xwidget (mps_ss_t ss, struct xwidget *w)
{
  MPS_SCAN_BEGIN (ss)
  {
    IGC_FIX_CALL_FN (ss, struct Lisp_Vector, w, fix_vectorlike);
# if defined (HAVE_MACGUI) || defined (NS_IMPL_COCOA)
    IGC_FIX12_PVEC (ss, &w->xv);
# elif defined USE_GTK
    IGC_FIX12_PVEC (ss, &w->embedder);
    IGC_FIX12_PVEC (ss, &w->embedder_view);
# endif
  }
  MPS_SCAN_END (ss);
  return MPS_RES_OK;
}

static mps_res_t
fix_xwidget_view (mps_ss_t ss, struct xwidget_view *v)
{
  MPS_SCAN_BEGIN (ss)
  {
    IGC_FIX_CALL_FN (ss, struct Lisp_Vector, v, fix_vectorlike);
# ifdef USE_GTK
    IGC_FIX12_PVEC (ss, &v->frame);
# endif
  }
  MPS_SCAN_END (ss);
  return MPS_RES_OK;
}

#endif // HAVE_XWIDGETS

#ifdef HAVE_MODULES
static mps_res_t
fix_global_ref (mps_ss_t ss, struct module_global_reference *r)
{
  MPS_SCAN_BEGIN (ss)
  {
    IGC_FIX_CALL_FN (ss, struct Lisp_Vector, r, fix_vectorlike);
    IGC_FIX12_OBJ (ss, &r->value.v);
  }
  MPS_SCAN_END (ss);
  return MPS_RES_OK;
}
#endif

#ifndef IN_MY_FORK
static mps_res_t
fix_obarray (mps_ss_t ss, struct Lisp_Obarray *o)
{
  MPS_SCAN_BEGIN (ss)
  {
    IGC_FIX12_WRAPPED_VEC (ss, &o->buckets);
  }
  MPS_SCAN_END (ss);
  return MPS_RES_OK;
}
#endif

#ifdef HAVE_TREE_SITTER
static mps_res_t
fix_ts_parser (mps_ss_t ss, struct Lisp_TS_Parser *p)
{
  MPS_SCAN_BEGIN (ss)
  {
    IGC_FIX_CALL_FN (ss, struct Lisp_Vector, p, fix_vectorlike);
    IGC_FIX12_RAW (ss, &p->input.payload);
  }
  MPS_SCAN_END (ss);
  return MPS_RES_OK;
}
#endif

/* Note that there is a small window after committing a vectorlike
   allocation where the object is zeroed, and so the vector header is
   also zero.  This doesn't have an adverse effect.  */

static mps_res_t
fix_vector (mps_ss_t ss, struct Lisp_Vector *v)
{
  MPS_SCAN_BEGIN (ss)
  {
    switch (pseudo_vector_type (v))
      {
#ifndef IN_MY_FORK
      case PVEC_OBARRAY:
	IGC_FIX_CALL_FN (ss, struct Lisp_Obarray, v, fix_obarray);
	break;
#endif

      case PVEC_BUFFER:
	IGC_FIX_CALL_FN (ss, struct buffer, v, fix_buffer);
	break;

      case PVEC_FRAME:
	IGC_FIX_CALL_FN (ss, struct frame, v, fix_frame);
	break;

      case PVEC_WINDOW:
	IGC_FIX_CALL_FN (ss, struct window, v, fix_window);
	break;

      case PVEC_HASH_TABLE:
	IGC_FIX_CALL_FN (ss, struct Lisp_Hash_Table, v, fix_hash_table);
	break;

      case PVEC_WEAK_HASH_TABLE:
	IGC_FIX_CALL_FN (ss, struct Lisp_Weak_Hash_Table, v, fix_weak_hash_table);
	break;

      case PVEC_CHAR_TABLE:
      case PVEC_SUB_CHAR_TABLE:
	IGC_FIX_CALL_FN (ss, struct Lisp_Vector, v, fix_char_table);
	break;

      case PVEC_BOOL_VECTOR:
	break;

      case PVEC_OVERLAY:
	IGC_FIX_CALL_FN (ss, struct Lisp_Overlay, v, fix_overlay);
	break;

      case PVEC_SUBR:
	IGC_FIX_CALL_FN (ss, struct Lisp_Subr, v, fix_subr);
	break;

      case PVEC_FREE:
	break;

      case PVEC_FINALIZER:
	IGC_FIX_CALL_FN (ss, struct Lisp_Finalizer, v, fix_finalizer);
	break;

      case PVEC_MISC_PTR:
	IGC_FIX_CALL_FN (ss, struct Lisp_Misc_Ptr, v, fix_misc_ptr);
	break;

      case PVEC_USER_PTR:
	IGC_FIX_CALL_FN (ss, struct Lisp_User_Ptr, v, fix_user_ptr);
	break;

#ifdef HAVE_XWIDGETS
      case PVEC_XWIDGET:
	IGC_FIX_CALL_FN (ss, struct xwidget, v, fix_xwidget);
	break;

      case PVEC_XWIDGET_VIEW:
	IGC_FIX_CALL_FN (ss, struct xwidget_view, v, fix_xwidget_view);
	break;
#else
      case PVEC_XWIDGET:
      case PVEC_XWIDGET_VIEW:
	IGC_FIX_CALL_FN (ss, struct Lisp_Vector, v, fix_vectorlike);
	break;
#endif

      case PVEC_THREAD:
	IGC_FIX_CALL_FN (ss, struct thread_state, v, fix_thread);
	break;

      case PVEC_MUTEX:
	IGC_FIX_CALL_FN (ss, struct Lisp_Mutex, v, fix_mutex);
	break;

      case PVEC_TERMINAL:
	IGC_FIX_CALL_FN (ss, struct terminal, v, fix_terminal);
	break;

      case PVEC_MARKER:
	IGC_FIX_CALL_FN (ss, struct Lisp_Marker, v, fix_marker);
	break;

      case PVEC_BIGNUM:
	break;

      case PVEC_NATIVE_COMP_UNIT:
	IGC_FIX_CALL_FN (ss, struct Lisp_Native_Comp_Unit, v, fix_comp_unit);
	break;

      case PVEC_MODULE_GLOBAL_REFERENCE:
#ifdef HAVE_MODULES
	IGC_FIX_CALL_FN (ss, struct module_global_reference, v, fix_global_ref);
#endif
	break;

      case PVEC_TS_PARSER:
#ifdef HAVE_TREE_SITTER
	IGC_FIX_CALL_FN (ss, struct Lisp_TS_Parser, v, fix_ts_parser);
#else
	IGC_FIX_CALL_FN (ss, struct Lisp_Vector, v, fix_vectorlike);
#endif
	break;

      case PVEC_FONT:
      case PVEC_NORMAL_VECTOR:
      case PVEC_SYMBOL_WITH_POS:
      case PVEC_PROCESS:
      case PVEC_WINDOW_CONFIGURATION:
      case PVEC_MODULE_FUNCTION:
      case PVEC_CONDVAR:
      case PVEC_TS_COMPILED_QUERY:
      case PVEC_TS_NODE:
      case PVEC_SQLITE:
      case PVEC_CLOSURE:
      case PVEC_RECORD:
      case PVEC_OTHER:
#ifdef IN_MY_FORK
      case PVEC_PACKAGE:
#endif
	IGC_FIX_CALL_FN (ss, struct Lisp_Vector, v, fix_vectorlike);
	break;
      }
  }
  MPS_SCAN_END (ss);
  return MPS_RES_OK;
}

igc_scan_result_t
igc_fix12_obj (struct igc_ss *ssp, Lisp_Object *addr)
{
  mps_ss_t ss = (mps_ss_t) ssp;
  MPS_SCAN_BEGIN (ss) { IGC_FIX12_OBJ (ss, addr); }
  MPS_SCAN_END (ss);
  return MPS_RES_OK;
}

#pragma GCC diagnostic pop

static igc_root_list *
root_create (struct igc *gc, void *start, void *end, mps_rank_t rank,
	     mps_area_scan_t scan, void *closure, bool ambig,
	     const char *label)
{
  mps_root_t root;
  mps_res_t res
    = mps_root_create_area (&root, gc->arena, rank, 0, start, end, scan,
			    closure);
  IGC_CHECK_RES (res);
  return register_root (gc, root, start, end, ambig, label);
}

static bool
word_aligned (void *ptr)
{
  return ((intptr_t) ptr & (sizeof (void *) - 1)) == 0;
}

static igc_root_list *
root_create_ambig (struct igc *gc, void *start, void *end,
		   const char *label)
{
  /* Partial words cannot contain ambiguous references.  Ignore them.  */
  while (!word_aligned (end))
    end = (char *) end - 1;
  igc_assert (word_aligned (start));
  igc_assert (start < end);
  return root_create (gc, start, end, mps_rank_ambig (), scan_ambig, NULL,
		      true, label);
}

static igc_root_list *
root_create_exact (struct igc *gc, void *start, void *end,
		   mps_area_scan_t scan, const char *label)
{
  return root_create (gc, start, end, mps_rank_exact (), scan, NULL, false,
		      label);
}

static void
root_create_staticvec (struct igc *gc)
{
  root_create_exact (gc, staticvec, staticvec + ARRAYELTS (staticvec),
		     scan_staticvec, "staticvec");
}

static void
root_create_lispsym (struct igc *gc)
{
  root_create_exact (gc, lispsym, lispsym + ARRAYELTS (lispsym),
		     scan_lispsym, "lispsym");
}

static void
root_create_buffer (struct igc *gc, struct buffer *b)
{
  root_create_exact (gc, b, b + 1, scan_buffer, "buffer");
}

static void
root_create_tty_list (struct igc *gc)
{
  root_create_exact (gc, &tty_list, (&tty_list) + 1,
		     scan_tty_list, "tty-list");
}

static void
root_create_kbd_buffer (struct igc *gc)
{
  root_create (gc, kbd_buffer, kbd_buffer + ARRAYELTS (kbd_buffer),
	       mps_rank_ambig (), scan_kbd_buffer_ambig, NULL,
	       true, "kbd-buffer");
}

static void
root_create_main_thread (struct igc *gc)
{
  void *start = &main_thread.s;
  void *end = (char *) &main_thread.s + sizeof (main_thread.s);
  root_create_exact (gc, start, end, scan_main_thread, "main-thread");
  root_create_ambig (gc, main_thread.s.m_getcjmp, main_thread.s.m_getcjmp + 1,
		     "main-thread-getcjmp");
}

void
igc_root_create_ambig (void *start, void *end, const char* label)
{
  root_create_ambig (global_igc, start, end, label);
}

void
igc_root_create_exact (Lisp_Object *start, Lisp_Object *end)
{
  root_create_exact (global_igc, start, end, scan_exact, "exact");
}

static void
root_create_exact_ptr (struct igc *gc, void *var_addr)
{
  char *start = var_addr;
  char *end = start + sizeof (void *);
  root_create_exact (gc, start, end, scan_ptr_exact, "exact-ptr");
}

void
igc_root_create_exact_ptr (void *var_addr)
{
  root_create_exact_ptr (global_igc, var_addr);
}

static void
root_create_terminal_list (struct igc *gc)
{
  root_create_exact_ptr (gc, &terminal_list);
}

static void
root_create_specpdl (struct igc_thread_list *t)
{
  struct igc *gc = t->d.gc;
  struct thread_state *ts = t->d.ts;
  igc_assert (ts != NULL);
  igc_assert (ts->m_specpdl != NULL);
  igc_assert (t->d.specpdl_root == NULL);
  mps_root_t root;
  mps_res_t res
    = mps_root_create_area (&root, gc->arena, mps_rank_exact (), 0,
			    ts->m_specpdl, ts->m_specpdl_end, scan_specpdl, t);
  IGC_CHECK_RES (res);
  t->d.specpdl_root
    = register_root (gc, root, ts->m_specpdl, ts->m_specpdl_end, false,
		     "specpdl");
}

static void
root_create_bc (struct igc_thread_list *t)
{
  struct igc *gc = t->d.gc;
  struct bc_thread_state *bc = t->d.ts->bc;
<<<<<<< HEAD
  t->d.bc = bc;
=======
>>>>>>> adbf751d
  igc_assert (bc->stack != NULL);
  mps_root_t root;
  mps_res_t res = mps_root_create_area (&root, gc->arena, mps_rank_ambig (), 0,
					bc->stack, bc->stack_end, scan_bc, bc);
  IGC_CHECK_RES (res);
  igc_assert (t->d.bc_root == NULL);
  t->d.bc_root = register_root (gc, root, bc->stack, bc->stack_end, true,
				"bc-stack");
}

static void
root_create_charset_table (struct igc *gc)
{
  root_create_ambig (gc, charset_table_init,
		     charset_table_init + ARRAYELTS (charset_table_init),
		     "charset-table");
}

static void
root_create_thread (struct igc_thread_list *t)
{
  struct igc *gc = t->d.gc;
  mps_root_t root;
  void *cold = (void *) t->d.ts->m_stack_bottom;
  mps_res_t res
    = mps_root_create_thread_scanned (&root, gc->arena, mps_rank_ambig (), 0,
				      t->d.thr, scan_ambig, 0, cold);
  IGC_CHECK_RES (res);
  t->d.stack_root = register_root (gc, root, cold, NULL, true, "control stack");
}

void
igc_replace_specpdl (volatile union specbinding *old_pdlvec, ptrdiff_t old_entries,
		     volatile union specbinding *new_pdlvec, ptrdiff_t new_entries)
{
  struct igc *gc = global_igc;
  mps_root_t root;
  for (ptrdiff_t i = 0; i < new_entries; i++)
    new_pdlvec[i].kind = SPECPDL_FREE;

  volatile union specbinding *new_specpdl = new_pdlvec + 1;
  struct igc_thread_list *t = current_thread->gc_info;
  mps_res_t res
    = mps_root_create_area (&root, gc->arena, mps_rank_exact (), 0,
			    (void *) new_specpdl,
			    (void *) (new_pdlvec + new_entries),
			    scan_specpdl, t);
  IGC_CHECK_RES (res);
  struct igc_root_list *old_root = t->d.specpdl_root;
  t->d.specpdl_root
    = register_root (gc, root, (void *) new_specpdl,
		     (void *) (new_pdlvec + new_entries),
		     false, "specpdl");

  /* This is volatile so it's on the stack, where MPS sees it and it
     pins its references.  Omitting the "volatile" would mean the
     compiler might optimize it away, keeping only the heap copy.  */
  volatile union specbinding orig;

  for (ptrdiff_t i = 0; i < old_entries; i++)
    {
    try_again:;
      orig = old_pdlvec[i];
      if (memcmp ((void *) &orig, (void *) (&old_pdlvec[i]), sizeof orig))
	{
	  /* We tried to create a snapshot of old_pdlvec[i] on the
	     stack, which would pin all pointers in old_pdlvec[i].  But
	     we failed, because a pointer in old_pdlvec[i] was updated
	     by GC while we were creating the copy.  Try again.  */
	  goto try_again;
	}
      volatile union specbinding temp = orig;
      temp.kind = SPECPDL_FREE;
      new_pdlvec[i] = temp;
      new_pdlvec[i].kind = orig.kind;
      eassert (memcmp ((void *) (&new_pdlvec[i]), (void *) (&old_pdlvec[i]),
		       sizeof orig) == 0);
    }

  eassert (memcmp ((void *) new_pdlvec, (void *) old_pdlvec,
		   old_entries * sizeof (old_pdlvec[0])) == 0);

  igc_destroy_root_with_start (old_root->d.start);
}

static igc_root_list *
root_create_exact_n (Lisp_Object *start, size_t n)
{
  igc_assert (start != NULL);
  igc_assert (n > 0);
  return root_create_exact (global_igc, start, start + n, scan_exact,
			    "exact-n");
}

void *
igc_root_create_n (Lisp_Object start[], size_t n)
{
  return root_create_exact_n (start, n);
}

static igc_root_list *
root_find (void *start)
{
  for (igc_root_list *r = global_igc->roots; r; r = r->next)
    if (r->d.start == start)
      return r;
  return NULL;
}

#ifdef ENABLE_CHECKING
void
igc_check_freeable (void *start)
{
  if (start)
    {
      struct igc_root_list *r = root_find (start);
      igc_assert (r == NULL);
      if (r != NULL)
	emacs_abort ();
    }
}
#endif

void
igc_destroy_root_with_start (void *start)
{
  if (start)
    {
      struct igc_root_list *r = root_find (start);
      igc_assert (r != NULL);
      eassume (r != NULL);
      destroy_root (&r);
    }
}

static void
maybe_destroy_root (struct igc_root_list **root)
{
  if (*root)
    destroy_root (root);
}

void
igc_root_destroy_comp_unit (struct Lisp_Native_Comp_Unit *u)
{
  maybe_destroy_root (&u->data_relocs_root);
  maybe_destroy_root (&u->data_eph_relocs_root);
  maybe_destroy_root (&u->comp_unit_root);
}

void
igc_root_destroy_comp_unit_eph (struct Lisp_Native_Comp_Unit *u)
{
  maybe_destroy_root (&u->data_eph_relocs_root);
}

static mps_res_t
create_weak_ap (mps_ap_t *ap, struct igc_thread *t, bool weak)
{
  struct igc *gc = t->gc;
  mps_res_t res;
  mps_pool_t pool = gc->weak_pool;
  MPS_ARGS_BEGIN (args)
  {
    MPS_ARGS_ADD (args, MPS_KEY_RANK,
		  weak ? mps_rank_weak () : mps_rank_exact ());
    res = mps_ap_create_k (ap, pool, args);
  }
  MPS_ARGS_END (args);
  IGC_CHECK_RES (res);
  return res;
}

static mps_res_t
create_weak_hash_ap (mps_ap_t *ap, struct igc_thread *t, bool weak)
{
  struct igc *gc = t->gc;
  mps_res_t res;
  mps_pool_t pool = gc->weak_hash_pool;
  MPS_ARGS_BEGIN (args)
  {
    MPS_ARGS_ADD (args, MPS_KEY_RANK,
		  weak ? mps_rank_weak () : mps_rank_exact ());
    res = mps_ap_create_k (ap, pool, args);
  }
  MPS_ARGS_END (args);
  IGC_CHECK_RES (res);
  return res;
}

static void
create_thread_aps (struct igc_thread *t)
{
  struct igc *gc = t->gc;
  mps_res_t res;
  res = mps_ap_create_k (&t->dflt_ap, gc->dflt_pool, mps_args_none);
  IGC_CHECK_RES (res);
  res = mps_ap_create_k (&t->leaf_ap, gc->leaf_pool, mps_args_none);
  IGC_CHECK_RES (res);
  res = mps_ap_create_k (&t->immovable_ap, gc->immovable_pool, mps_args_none);
  IGC_CHECK_RES (res);
  res = create_weak_ap (&t->weak_strong_ap, t, false);
  IGC_CHECK_RES (res);
  res = create_weak_hash_ap (&t->weak_hash_strong_ap, t, false);
  IGC_CHECK_RES (res);
  res = create_weak_ap (&t->weak_weak_ap, t, true);
  IGC_CHECK_RES (res);
  res = create_weak_hash_ap (&t->weak_hash_weak_ap, t, true);
  IGC_CHECK_RES (res);
}

static struct igc_thread_list *
thread_add (struct thread_state *ts)
{
  mps_thr_t thr;
  mps_res_t res = mps_thread_reg (&thr, global_igc->arena);
  IGC_CHECK_RES (res);
  struct igc_thread_list *t = register_thread (global_igc, thr, ts);
  root_create_thread (t);
  create_thread_aps (&t->d);
  return t;
}

void *
igc_thread_add (struct thread_state *ts)
{
  struct igc_thread_list *t = thread_add (ts);
  root_create_specpdl (t);
  root_create_bc (t);
  return t;
}

void
igc_on_alloc_main_thread_specpdl (void)
{
  root_create_specpdl (current_thread->gc_info);
}

void
igc_on_alloc_main_thread_bc (void)
{
  root_create_bc (current_thread->gc_info);
}

static void
add_main_thread (void)
{
  igc_assert (current_thread == &main_thread.s);
  igc_assert (current_thread->gc_info == NULL);
  igc_assert (current_thread->m_stack_bottom == stack_bottom);
  struct igc_thread_list *t = thread_add (current_thread);
  current_thread->gc_info = t;
  igc_assert (t->d.ts == current_thread);
}

void
igc_thread_remove (void **pinfo)
{
  struct igc_thread_list *t = *pinfo;
  *pinfo = NULL;
  unpin (global_igc, t->d.ts, t->d.ts->pin_index);
  destroy_root (&t->d.stack_root);
  destroy_root (&t->d.specpdl_root);
  destroy_root (&t->d.bc_root);
  mps_ap_destroy (t->d.dflt_ap);
  mps_ap_destroy (t->d.leaf_ap);
  mps_ap_destroy (t->d.weak_strong_ap);
  mps_ap_destroy (t->d.weak_weak_ap);
  mps_ap_destroy (t->d.weak_hash_strong_ap);
  mps_ap_destroy (t->d.weak_hash_weak_ap);
  mps_ap_destroy (t->d.immovable_ap);
  mps_thread_dereg (deregister_thread (t));
}

static void
_release_arena (void)
{
  arena_release (global_igc);
}

specpdl_ref
igc_park_arena (void)
{
  specpdl_ref count = SPECPDL_INDEX ();
  record_unwind_protect_void (_release_arena);
  arena_park (global_igc);
  return count;
}

void
igc_grow_rdstack (struct read_stack *rs)
{
  struct igc *gc = global_igc;
  ptrdiff_t old_nitems = rs->size;
  ptrdiff_t nbytes = xpalloc_nbytes (rs->stack, &rs->size, 1, -1, sizeof *rs->stack);
  struct read_stack_entry *new_stack = xzalloc (nbytes);
  for (ptrdiff_t i = 0; i < rs->size; i++)
    new_stack[i].type = RE_free;

  /* This is volatile so it's on the stack, where MPS sees it and it
     pins its references.  Omitting the "volatile" would mean the
     compiler might optimize it away, keeping only the heap copy.  */
  volatile struct read_stack_entry orig;
  struct read_stack *old_stack = rs;
  root_create_exact (gc, new_stack, (char *) new_stack + nbytes, scan_rdstack,
		     "rdstack");
  for (ptrdiff_t i = 0; i < old_nitems; i++)
    {
    try_again:;
      orig = old_stack->stack[i];
      if (memcmp ((void *) &orig, (void *) (&old_stack->stack[i]), sizeof orig))
	{
	  /* We tried to create a snapshot of old_stack[i] on the
	     stack, which would pin all pointers in old_stack[i].  But
	     we failed, because a pointer in old_stack[i] was updated
	     by GC while we were creating the copy.  Try again.  */
	  goto try_again;
	}
      volatile struct read_stack_entry temp = orig;
      temp.type = RE_free;
      new_stack[i] = temp;
      new_stack[i].type = orig.type;
      eassert (memcmp ((void *) (&new_stack[i]), (void *) (&old_stack->stack[i]), sizeof orig) == 0);
    }

  igc_xfree (rs->stack);
  rs->stack = new_stack;
}

Lisp_Object *
igc_xalloc_lisp_objs_exact (size_t n, const char *label)
{
  size_t size = n * sizeof (Lisp_Object);
  void *p = xzalloc (size);
  root_create_exact (global_igc, p, (char *) p + size, scan_exact, label);
  return p;
}

void *
igc_xalloc_raw_exact (size_t n)
{
  size_t size = n * sizeof (void *);
  void *p = xzalloc (size);
  root_create_exact (global_igc, p, (char *) p + size, scan_ptr_exact,
		     "xalloc-raw-exact");
  return p;
}

void *
igc_xzalloc_ambig_with_label (size_t size, const char *label)
{
  /* Can't make a root that has zero length.  Want one to be able to
     detect calling igc_free on something not having a root.  */
  if (size == 0)
    size = IGC_ALIGN_DFLT;
  while (size % IGC_ALIGN_DFLT)
    size++;
  void *p = xzalloc (size);
  void *end = (char *) p + size;
  root_create_ambig (global_igc, p, end, label ? label : "igc-xzalloc-ambig");
  return p;
}

void *
igc_xzalloc_ambig (size_t size)
{
  return igc_xzalloc_ambig_with_label (size, NULL);
}

void *
igc_xnmalloc_ambig (ptrdiff_t nitems, ptrdiff_t item_size)
{
  ptrdiff_t nbytes;
  if (ckd_mul (&nbytes, nitems, item_size) || SIZE_MAX < nbytes)
    memory_full (SIZE_MAX);
  return igc_xzalloc_ambig (nbytes);
}

void *
igc_realloc_ambig (void *block, size_t size)
{
  if (block == NULL)
    return igc_xzalloc_ambig (size);

  void *p = xzalloc (size);
  struct igc *gc = global_igc;
  struct igc_root_list *r = root_find (block);
  igc_assert (r);
  eassume (r != NULL);
  ptrdiff_t old_size = (char *) r->d.end - (char *) r->d.start;
  ptrdiff_t min_size = min (old_size, size);
  root_create_ambig (gc, p, (char *) p + size, "realloc-ambig");
  mps_word_t *old_pw = block;
  mps_word_t *new_pw = p;
  for (ptrdiff_t i = 0; i < min_size / sizeof (mps_word_t); i++)
    {
      /* This is volatile so it's on the stack, where MPS sees it and it
	 pins its references.  Omitting the "volatile" would mean the
	 compiler might optimize it away, keeping only the heap copy.  */
      volatile mps_word_t word = old_pw[i];
      eassert (memcmp ((void *) &word, old_pw + i, sizeof word) == 0);
      new_pw[i] = word;
    }
  memcpy (new_pw + (min_size / sizeof (mps_word_t)), old_pw + (min_size / sizeof (mps_word_t)),
	  min_size % sizeof (mps_word_t));
  igc_xfree (block);
  return p;
}


void
igc_xfree (void *p)
{
  /* Check for pdumper_object_p here because xfree does the same.  Means
     that freeing something that is actually in the dump is not an
     error.  Make the same true if the dump is loaded into MPS memory.  */
  if (p == NULL || pdumper_object_p (p))
    return;
  igc_destroy_root_with_start (p);
  xfree (p);
}

void *
igc_xpalloc_ambig (void *old_pa, ptrdiff_t *nitems, ptrdiff_t nitems_incr_min,
		   ptrdiff_t nitems_max, ptrdiff_t item_size)
{
  ptrdiff_t old_nitems = old_pa ? *nitems : 0;
  ptrdiff_t new_nitems = *nitems;
  ptrdiff_t nbytes = xpalloc_nbytes (old_pa, &new_nitems, nitems_incr_min,
				     nitems_max, item_size);
  void *new_pa = xzalloc (nbytes);
  char *end = (char *) new_pa + nbytes;
  root_create_ambig (global_igc, new_pa, end, "xpalloc-ambig");
  mps_word_t *old_word = old_pa;
  mps_word_t *new_word = new_pa;
  for (ptrdiff_t i = 0; i < (old_nitems * item_size) / sizeof (mps_word_t); i++)
    new_word[i] = old_word[i];
  *nitems = new_nitems;
  igc_xfree (old_pa);
  return new_pa;
}

void
igc_xpalloc_exact (void **pa_cell, ptrdiff_t *nitems,
		   ptrdiff_t nitems_incr_min, ptrdiff_t nitems_max,
		   ptrdiff_t item_size, igc_scan_area_t scan_area,
		   void *closure)
{
  void *old_pa = *pa_cell;
  ptrdiff_t old_nitems = old_pa ? *nitems : 0;
  ptrdiff_t new_nitems = *nitems;
  ptrdiff_t nbytes = xpalloc_nbytes (old_pa, &new_nitems, nitems_incr_min,
				     nitems_max, item_size);
  void *new_pa = xzalloc (nbytes);
  char *end = (char *) new_pa + nbytes;
  root_create (global_igc, new_pa, end, mps_rank_exact (), (mps_area_scan_t) scan_area,
	       closure, false, "xpalloc-exact");
  for (ptrdiff_t i = 0; i < (old_nitems); i++)
    {
      igc_assert (item_size < MAX_ALLOCA);
      ptrdiff_t count = (item_size + (sizeof (mps_word_t) - 1))
	/ (sizeof (mps_word_t));
      eassume (count < 128);
      /* This is volatile so it's on the stack, where MPS sees it and it
	 pins its references.  Omitting the "volatile" would mean the
	 compiler might optimize it away, keeping only the heap copy.  */
      volatile mps_word_t area[count];
      memcpy ((void *) area, (char *) old_pa + item_size * i, item_size);
      eassert (memcmp ((void *) area, (char *) old_pa + item_size * i,
		       item_size) == 0);
      memcpy ((char *) new_pa + item_size * i, (void *) area, item_size);
    }
  if (old_pa != NULL)
    eassert (memcmp (old_pa, new_pa, old_nitems * item_size) == 0);
  eassert ((item_size) % sizeof (mps_word_t) == 0);
  *pa_cell = new_pa;
  *nitems = new_nitems;
  igc_xfree (old_pa);
}

void *
igc_xnrealloc_ambig (void *old_pa, ptrdiff_t nitems, ptrdiff_t item_size)
{
  ptrdiff_t old_nbytes = 0;
  if (old_pa != NULL)
    {
      struct igc_root_list *r = root_find (old_pa);
      igc_assert (r);
      eassume (r != NULL);
      old_nbytes = (char *) r->d.end - (char *) r->d.start;
    }
  ptrdiff_t nbytes;
  if (ckd_mul (&nbytes, nitems, item_size) || SIZE_MAX < nbytes)
    memory_full (SIZE_MAX);
  void *new_pa = xzalloc (nbytes);
  char *end = (char *) new_pa + nbytes;
  root_create_ambig (global_igc, new_pa, end, "xnrealloc-ambig");
  ptrdiff_t min_nbytes = min (old_nbytes, nbytes);
  memcpy (new_pa, old_pa, min_nbytes);
  eassert (memcmp (new_pa, old_pa, min_nbytes) == 0);
  igc_xfree (old_pa);

  return new_pa;
}

Lisp_Object *
igc_xpalloc_lisp_objs_exact (Lisp_Object *pa, ptrdiff_t *nitems,
			     ptrdiff_t nitems_incr_min, ptrdiff_t nitems_max,
			     const char *label)
{
  ptrdiff_t nitems_old = pa ? *nitems : 0;
  ptrdiff_t nitems_new = nitems_old;
  ptrdiff_t nbytes
    = xpalloc_nbytes (pa, &nitems_new, nitems_incr_min, nitems_max, word_size);
  Lisp_Object *old = pa;
  Lisp_Object *new = xzalloc (nbytes);
  root_create_exact (global_igc, new, new + nitems_new, scan_exact, label);
  for (ptrdiff_t i = 0; i < nitems_old; i++)
    new[i] = old[i];
  igc_destroy_root_with_start (old);
  xfree (old);
  *nitems = nitems_new;
  return new;
}

Lisp_Object *
igc_xnrealloc_lisp_objs_exact (ptrdiff_t nitems_old,
			       Lisp_Object *old,
			       ptrdiff_t nitems_new,
			       const char *label)
{
  ptrdiff_t nbytes = nitems_new * word_size;
  Lisp_Object *new = xzalloc (nbytes);
  root_create_exact (global_igc, new, new + nitems_new, scan_exact, label);
  for (ptrdiff_t i = 0, n = min (nitems_old, nitems_new); i < n; i++)
    new[i] = old[i];
  igc_destroy_root_with_start (old);
  xfree (old);
  return new;
}

struct kboard *
igc_alloc_kboard (void)
{
  struct kboard *kb = xzalloc (sizeof *kb);
  root_create_exact (global_igc, kb, kb + 1, scan_kboard, "kboard");
  return kb;
}

struct hash_table_user_test *
igc_alloc_hash_table_user_test (void)
{
  struct hash_table_user_test *ut = xzalloc (sizeof *ut);
  root_create_exact (global_igc, ut, ut + 1, scan_hash_table_user_test,
		     "hash-table-user-test");
  return ut;
}

static void
finalize_bignum (struct Lisp_Bignum *n)
{
  mpz_clear (n->value);
}

static void
finalize_font (struct font *font)
{
  struct Lisp_Vector *v = (void *) font;
  if (vector_size (v) == FONT_OBJECT_MAX)
    {
      /* The font driver might sometimes be NULL, e.g. if Emacs was
	 interrupted before it had time to set it up.  */
      const struct font_driver *drv = font->driver;
      if (drv)
	{
	  /* Attempt to catch subtle bugs like Bug#16140.  */
	  eassert (valid_font_driver (drv));
	  drv->close_font (font);
	}
    }
}

static void
finalize_user_ptr (struct Lisp_User_Ptr *p)
{
  if (p->finalizer)
    p->finalizer (p->p);
}

#ifdef HAVE_TREE_SITTER
static void
finalize_ts_parser (struct Lisp_TS_Parser *p)
{
  treesit_delete_parser (p);
}

static void
finalize_ts_query (struct Lisp_TS_Query *q)
{
  treesit_delete_query (q);
}
#endif	/* HAVE_TREE_SITTER */

#ifdef HAVE_MODULES
static void
finalize_module_function (struct Lisp_Module_Function *f)
{
  module_finalize_function (f);
}
#endif

#ifdef HAVE_NATIVE_COMP
static void
finalize_comp_unit (struct Lisp_Native_Comp_Unit *u)
{
  unload_comp_unit (u);
  u->data_eph_relocs = NULL;
  u->data_relocs = NULL;
  u->comp_unit = NULL;
}

static void
finalize_subr (struct Lisp_Subr *subr)
{
  if (!NILP (subr->native_comp_u))
    {
      subr->native_comp_u = Qnil;
      xfree ((char *) subr->symbol_name);
      xfree (subr->native_c_name);
    }
}
#endif

static Lisp_Object
finalizer_handler (Lisp_Object args)
{
  add_to_log ("finalizer failed: %S", args);
  return Qnil;
}

static void
finalize_finalizer (struct Lisp_Finalizer *f)
{
  Lisp_Object fun = f->function;
  if (!NILP (fun))
    {
      f->function = Qnil;
      unchain_finalizer (f);
      specpdl_ref count = SPECPDL_INDEX ();
      ++number_finalizers_run;
      specbind (Qinhibit_quit, Qt);
      internal_condition_case_1 (call0, fun, Qt, finalizer_handler);
      unbind_to (count, Qnil);
    }
}

/* Turn an existing pseudovector into a PVEC_FREE, keeping its size.  */

static void
splat_pvec (struct Lisp_Vector *v)
{
  v->header.size &= ~PVEC_TYPE_MASK;
  XSETPVECTYPE (v, PVEC_FREE);
}

static void
finalize_vector (mps_addr_t v)
{
  struct Lisp_Vector *vec = v;
  /* Please use exhaustive switches, just to do me a favor :-).  */
  switch (pseudo_vector_type (v))
    {
    case PVEC_BIGNUM:
      finalize_bignum (v);
      break;

    case PVEC_FONT:
      finalize_font (v);
      break;

    case PVEC_THREAD:
      finalize_one_thread (v);
      break;

    case PVEC_MUTEX:
      finalize_one_mutex (v);
      break;

    case PVEC_CONDVAR:
      finalize_one_condvar (v);
      break;

    case PVEC_USER_PTR:
      finalize_user_ptr (v);
      break;

    case PVEC_TS_PARSER:
#ifdef HAVE_TREE_SITTER
      finalize_ts_parser (v);
#endif
      break;

    case PVEC_TS_COMPILED_QUERY:
#ifdef HAVE_TREE_SITTER
      finalize_ts_query (v);
#endif
      break;

    case PVEC_MODULE_FUNCTION:
#ifdef HAVE_MODULES
      finalize_module_function (v);
#endif
      break;

    case PVEC_NATIVE_COMP_UNIT:
#ifdef HAVE_NATIVE_COMP
      finalize_comp_unit (v);
#endif
      break;

    case PVEC_SUBR:
#ifdef HAVE_NATIVE_COMP
      finalize_subr (v);
#endif
      break;

    case PVEC_FINALIZER:
      finalize_finalizer (v);
      break;

#ifndef IN_MY_FORK
    case PVEC_OBARRAY:
#endif
    case PVEC_HASH_TABLE:
    case PVEC_WEAK_HASH_TABLE:
    case PVEC_SYMBOL_WITH_POS:
    case PVEC_PROCESS:
    case PVEC_RECORD:
    case PVEC_CLOSURE:
    case PVEC_SQLITE:
    case PVEC_TS_NODE:
    case PVEC_NORMAL_VECTOR:
#ifdef IN_MY_FORK
    case PVEC_PACKAGE:
#endif
    case PVEC_WINDOW_CONFIGURATION:
    case PVEC_BUFFER:
    case PVEC_FRAME:
    case PVEC_WINDOW:
    case PVEC_CHAR_TABLE:
    case PVEC_SUB_CHAR_TABLE:
    case PVEC_BOOL_VECTOR:
    case PVEC_OVERLAY:
    case PVEC_OTHER:
    case PVEC_MISC_PTR:
    case PVEC_XWIDGET:
    case PVEC_XWIDGET_VIEW:
    case PVEC_TERMINAL:
    case PVEC_MARKER:
    case PVEC_MODULE_GLOBAL_REFERENCE:
      igc_assert (!"finalization not implemented");
      break;

    case PVEC_FREE:
      break;
    }

  splat_pvec (vec);
}

static void
finalize (struct igc *gc, mps_addr_t base)
{
  mps_addr_t client = base;
  struct igc_header *h = base;
  if (header_tag (h) == IGC_TAG_EXTHDR)
    {
      struct igc_exthdr *exthdr = header_exthdr (h);
      set_header (h, exthdr->obj_type, to_bytes (exthdr->nwords), exthdr->hash);
      xfree (exthdr);
    }
  switch (igc_header_type (h))
    {
    case IGC_OBJ_VECTOR:
      finalize_vector (client);
      break;

    default:
      break;
    }
}

static void
maybe_process_messages (void)
{
  static int count = 0;
  if (++count > 1000)
    {
      count = 0;
      if (noninteractive)
	{
	  while (process_one_message (global_igc))
	    ;
	}
      else
	igc_process_messages ();
    }
}

static void
maybe_finalize (mps_addr_t client, enum pvec_type tag)
{
  mps_addr_t ref = client;
  struct igc_header *h = ref;
  if (header_tag (h) == IGC_TAG_EXTHDR)
    {
      mps_res_t res = mps_finalize (global_igc->arena, &ref);
      IGC_CHECK_RES (res);
      return;
    }
  switch (tag)
    {
    case PVEC_BIGNUM:
    case PVEC_FONT:
    case PVEC_THREAD:
    case PVEC_MUTEX:
    case PVEC_CONDVAR:
    case PVEC_USER_PTR:
    case PVEC_TS_PARSER:
    case PVEC_TS_COMPILED_QUERY:
    case PVEC_MODULE_FUNCTION:
    case PVEC_NATIVE_COMP_UNIT:
    case PVEC_SUBR:
    case PVEC_FINALIZER:
      {
	mps_res_t res = mps_finalize (global_igc->arena, &ref);
	IGC_CHECK_RES (res);
	maybe_process_messages ();
      }
      break;

#ifndef IN_MY_FORK
    case PVEC_OBARRAY:
#endif
    case PVEC_HASH_TABLE:
    case PVEC_WEAK_HASH_TABLE:
    case PVEC_NORMAL_VECTOR:
    case PVEC_FREE:
    case PVEC_MARKER:
    case PVEC_OVERLAY:
    case PVEC_SYMBOL_WITH_POS:
    case PVEC_MISC_PTR:
    case PVEC_PROCESS:
    case PVEC_FRAME:
    case PVEC_WINDOW:
    case PVEC_BOOL_VECTOR:
    case PVEC_BUFFER:
    case PVEC_TERMINAL:
    case PVEC_XWIDGET:
    case PVEC_XWIDGET_VIEW:
    case PVEC_OTHER:
    case PVEC_WINDOW_CONFIGURATION:
    case PVEC_TS_NODE:
    case PVEC_SQLITE:
    case PVEC_CLOSURE:
    case PVEC_CHAR_TABLE:
    case PVEC_SUB_CHAR_TABLE:
    case PVEC_RECORD:
#ifdef IN_MY_FORK
    case PVEC_PACKAGE:
#endif
    case PVEC_MODULE_GLOBAL_REFERENCE:
      break;
    }
}

struct igc_clock
{
  mps_clock_t expire;
};

static bool
clock_has_expired (struct igc_clock *clock)
{
  return mps_clock () > clock->expire;
}

static struct igc_clock
make_clock (double secs)
{
  /* FIXME/igc: what does this do on 32-bit systems? */
  mps_clock_t per_sec = mps_clocks_per_sec ();
  mps_clock_t expire = mps_clock () + secs * per_sec;
  return (struct igc_clock) { .expire = expire };
}

#define IGC_WITH_CLOCK(c, duration)							\
  for (struct igc_clock c = make_clock (duration); !clock_has_expired (&c);)

/* Process MPS messages.  This should be extended to handle messages only
   for a certain amount of time.  See mps_clock_t, mps_clock, and
   mps_clocks_per_sec functions.  */

static bool
process_one_message (struct igc *gc)
{
  mps_message_t msg;
  if (mps_message_get (&msg, gc->arena, mps_message_type_finalization ()))
    {
      mps_addr_t base_addr;
      mps_message_finalization_ref (&base_addr, gc->arena, msg);
      /* FIXME/igc: other threads should be suspended while finalizing objects.  */
      finalize (gc, base_addr);
    }
  else if (mps_message_get (&msg, gc->arena, mps_message_type_gc_start ()))
    {
      if (garbage_collection_messages)
	{
	  message1 ("Garbage collecting...");
	  const char *why = mps_message_gc_start_why (gc->arena, msg);
	  message1 (why);
	}
    }
  else
    return false;

  mps_message_discard (gc->arena, msg);
  return true;
}

static void
enable_messages (struct igc *gc, bool enable)
{
  void (*fun) (mps_arena_t, mps_message_type_t)
    = enable ? mps_message_type_enable : mps_message_type_disable;
  fun (gc->arena, mps_message_type_finalization ());
  fun (gc->arena, mps_message_type_gc_start ());
}

void
igc_process_messages (void)
{
  IGC_WITH_CLOCK (clock, 0.1)
  {
    if (!process_one_message (global_igc))
      break;
  }
}

/* Discard entries for killed buffers from LIST and return the resulting
   list.  Used in window-{next,prev}-buffers.  */

Lisp_Object
igc_discard_killed_buffers (Lisp_Object list)
{
  Lisp_Object *prev = &list;
  for (Lisp_Object tail = list; CONSP (tail); tail = XCDR (tail))
    {
      Lisp_Object buf = XCAR (tail);
      if (CONSP (buf))
	buf = XCAR (buf);
      if (BUFFERP (buf) && !BUFFER_LIVE_P (XBUFFER (buf)))
	*prev = XCDR (tail);
      else
	prev = xcdr_addr (tail);
    }
  return list;
}

struct igc_buffer_it
{
  Lisp_Object alist;
  Lisp_Object buf;
};

static struct igc_buffer_it
make_buffer_it (void)
{
  return (struct igc_buffer_it) { .alist = Vbuffer_alist, .buf = Qnil };
}

static bool
is_buffer_it_valid (struct igc_buffer_it *it)
{
  if (!CONSP (it->alist))
    return false;
  Lisp_Object elt = XCAR (it->alist);
  igc_assert (CONSP (elt));
  it->buf = XCDR (elt);
  return true;
}

static void
buffer_it_next (struct igc_buffer_it *it)
{
  igc_assert (CONSP (it->alist));
  it->alist = XCDR (it->alist);
  it->buf = Qnil;
}

static bool
arena_step (void)
{
  /* mps_arena_step does not guarantee to return swiftly.  And it seems
     that it sometimes does an opportunistic full collection alleging
     the client predicted lots of idle time.  But it doesn't tell how
     it comes to that conclusion. This is caused by bug#79346 in MPS. */
  if (!FIXNUMP (Vigc_step_interval)
      || XFIXNUM (Vigc_step_interval) != 0)
    {
      double interval = 0;
      if (NUMBERP (Vigc_step_interval))
	{
	  interval = XFLOATINT (Vigc_step_interval);
	  if (interval < 0)
	    interval = 0.05;
	}

      /* 1.0 is the lowest possible value for the third argument to
	 mps_arena_step (bug#76505).  */
      if (mps_arena_step (global_igc->arena, interval, 1.0))
	return true;
    }

  return false;
}

static bool
buffer_step (struct igc_buffer_it *it)
{
  if (is_buffer_it_valid (it))
    {
      Lisp_Object buf = it->buf;
      buffer_it_next (it);
      struct buffer *b = XBUFFER (buf);
      compact_buffer (b);

      /* Balancing intervals during GC was originally introduced in the
	 new redisplay because the interval tree was notorious for
	 degenerating.  The interval tree should have been improved a in
	 the 20 years since then.  */
      if (igc__balance_intervals)
	b->text->intervals = balance_intervals (b->text->intervals);

      return true;
    }
  return false;
}

static bool inhibit_on_idle = false;

static void
allow_on_idle (void)
{
  inhibit_on_idle = false;
}

void
igc_on_idle (void)
{
  if (igc_state != IGC_STATE_USABLE)
    return;

  /* Note that truncate_undo_list and maybe others my call Lisp, which
     means that we might be called recursively.  Ignore such recursive
     calls.  */
  if (inhibit_on_idle)
    return;
  specpdl_ref count = SPECPDL_INDEX ();
  record_unwind_protect_void (allow_on_idle);
  inhibit_on_idle = true;

  shrink_regexp_cache ();

  struct igc_buffer_it buffer_it = make_buffer_it ();
  IGC_WITH_CLOCK (clock, 0.1)
  {
    bool work_done = false;
    work_done |= process_one_message (global_igc);
    work_done |= buffer_step (&buffer_it);
    work_done |= arena_step ();

    /* Don't always exhaust the max time we want to spend here.  */
    if (!work_done)
      break;
  }

  unbind_to (count, Qnil);
}

static mps_ap_t
thread_ap (enum igc_obj_type type)
{
  struct igc_thread_list *t = current_thread->gc_info;
  switch (type)
    {
    case IGC_OBJ_INVALID:
    case IGC_OBJ_PAD:
    case IGC_OBJ_FWD:
    case IGC_OBJ_BUILTIN_SYMBOL:
    case IGC_OBJ_BUILTIN_THREAD:
    case IGC_OBJ_BUILTIN_SUBR:
    case IGC_OBJ_DUMPED_CHARSET_TABLE:
    case IGC_OBJ_DUMPED_CODE_SPACE_MASKS:
    case IGC_OBJ_DUMPED_BUFFER_TEXT:
    case IGC_OBJ_DUMPED_BIGNUM_DATA:
    case IGC_OBJ_DUMPED_BYTES:
    case IGC_OBJ_NUM_TYPES:
      emacs_abort ();

    case IGC_OBJ_MARKER_VECTOR:
      return t->d.weak_weak_ap;

    case IGC_OBJ_WEAK_HASH_TABLE_WEAK_PART:
      return t->d.weak_hash_weak_ap;

    case IGC_OBJ_WEAK_HASH_TABLE_STRONG_PART:
      return t->d.weak_hash_strong_ap;

    case IGC_OBJ_VECTOR:
    case IGC_OBJ_CONS:
    case IGC_OBJ_SYMBOL:
    case IGC_OBJ_INTERVAL:
    case IGC_OBJ_STRING:
    case IGC_OBJ_ITREE_TREE:
    case IGC_OBJ_ITREE_NODE:
    case IGC_OBJ_IMAGE:
    case IGC_OBJ_IMAGE_CACHE:
    case IGC_OBJ_FACE:
    case IGC_OBJ_FACE_CACHE:
    case IGC_OBJ_BLV:
    case IGC_OBJ_HANDLER:
      return t->d.dflt_ap;

    case IGC_OBJ_STRING_DATA:
    case IGC_OBJ_FLOAT:
    case IGC_OBJ_BYTES:
      return t->d.leaf_ap;
    }
  emacs_abort ();
}

/* Conditional breakpoints can be so slow that it is often more
   effective to instrument code.  This function is for such cases.  */

void
igc_break (void)
{
}

void
igc_collect (void)
{
  struct igc *gc = global_igc;
  if (gc->park_count == 0)
    {
      mps_res_t res = mps_arena_collect (gc->arena);
      IGC_CHECK_RES (res);
      mps_arena_release (gc->arena);
    }
}

DEFUN ("igc--collect", Figc__collect, Sigc__collect, 0, 0, 0,
       doc: /* Force an immediate arena garbage collection.  */)
  (void)
{
  igc_collect ();
  return Qnil;
}

size_t
igc_hash (Lisp_Object key)
{
  mps_word_t word = XLI (key);
  mps_word_t tag = word & IGC_TAG_MASK;
  mps_addr_t client = NULL;
  switch (tag)
    {
    case Lisp_Type_Unused0:
      emacs_abort ();

    case Lisp_Int0:
    case Lisp_Int1:
      return word;

    case Lisp_Symbol:
      {
	ptrdiff_t off = word ^ tag;
	client = (mps_addr_t) ((char *) lispsym + off);
      }
      break;

    case Lisp_String:
    case Lisp_Vectorlike:
    case Lisp_Cons:
    case Lisp_Float:
      client = (mps_addr_t) (word ^ tag);
      break;
    }

  struct igc_header *h = client;
  return igc_header_hash (h);
}

/* Allocate an object of client size SIZE and of type TYPE from
   allocation point AP.  Value is a pointer to the client area of the new
   object.  */

static mps_addr_t
alloc_impl (size_t size, enum igc_obj_type type, mps_ap_t ap)
{
  mps_addr_t p UNINIT;
  size = alloc_size (size);
  switch (igc_state)
    {
    case IGC_STATE_USABLE_PARKED:
    case IGC_STATE_USABLE:
      do
	{
	  mps_res_t res = mps_reserve (&p, ap, size);
	  if (res != MPS_RES_OK)
	    memory_full (0);
	  /* Object _must_ have valid contents before commit.  */
	  memclear (p, size);
	  set_header (p, type, size, alloc_hash ());
	}
      while (!mps_commit (ap, p, size));
      break;

    case IGC_STATE_DEAD:
      p = xzalloc (size);
      set_header (p, type, size, alloc_hash ());
      break;

    case IGC_STATE_INITIAL:
      emacs_abort ();
    }
  return p;
}

/* Allocate an object of client size SIZE and of type TYPE from a
   type-dependent allocation point.  Value is a pointer to the client
   area of the new object.  */

static mps_addr_t
alloc (size_t size, enum igc_obj_type type)
{
  return alloc_impl (size, type, thread_ap (type));
}

/* Allocate an object of client size SIZE and of type TYPE from MPS in a
   way tnat ensure that the object will not move in memory.  Value is a
   pointer to the client area of the new object.  */

static mps_addr_t
alloc_immovable (size_t size, enum igc_obj_type type)
{
  struct igc_thread_list *t = current_thread->gc_info;
  return alloc_impl (size, type, t->d.immovable_ap);
}

#ifdef HAVE_MODULES
void *
igc_alloc_global_ref (void)
{
  size_t nwords_mem = VECSIZE (struct module_global_reference);
  struct Lisp_Vector *v
    = alloc_immovable (header_size + nwords_mem * word_size, IGC_OBJ_VECTOR);
  XSETPVECTYPESIZE (v, PVEC_MODULE_GLOBAL_REFERENCE, 0, nwords_mem);
  ((struct module_global_reference *) v)->pin_index = pin (global_igc, v);
  return v;
}

void
igc_free_global_ref (struct module_global_reference *r)
{
  unpin (global_igc, r, r->pin_index);
}
#endif

Lisp_Object
igc_make_cons (Lisp_Object car, Lisp_Object cdr)
{
  struct Lisp_Cons *cons = alloc (sizeof *cons, IGC_OBJ_CONS);
  cons->u.s.car = car;
  cons->u.s.u.cdr = cdr;
  return make_lisp_ptr (cons, Lisp_Cons);
}

Lisp_Object
igc_alloc_symbol (void)
{
  struct Lisp_Symbol *sym = alloc (sizeof *sym, IGC_OBJ_SYMBOL);
  return make_lisp_symbol (sym);
}

Lisp_Object
igc_make_float (double val)
{
  struct Lisp_Float *f = alloc (sizeof *f, IGC_OBJ_FLOAT);
  f->u.data = val;
  return make_lisp_ptr (f, Lisp_Float);
}

static unsigned char *
alloc_string_data (size_t nbytes, bool clear)
{
  struct Lisp_String_Data *data =
    alloc (sizeof (*data) + nbytes + 1, IGC_OBJ_STRING_DATA);
  data->data[nbytes] = 0;
  return data->data;
}

void *
igc_alloc_bytes (size_t nbytes)
{
  struct Lisp_String_Data *data =
    alloc (sizeof (*data) + nbytes, IGC_OBJ_STRING_DATA);
  return data->data;
}

Lisp_Object
igc_make_string (size_t nchars, size_t nbytes, bool unibyte, bool clear)
{
  struct Lisp_String *s = alloc (sizeof *s, IGC_OBJ_STRING);
  s->u.s.size = nchars;
  s->u.s.size_byte = unibyte ? -1 : nbytes;
  s->u.s.data = alloc_string_data (nbytes, clear);
  return make_lisp_ptr (s, Lisp_String);
}

Lisp_Object
igc_make_multibyte_string (size_t nchars, size_t nbytes, bool clear)
{
  return igc_make_string (nchars, nbytes, false, clear);
}

Lisp_Object
igc_make_unibyte_string (size_t nchars, size_t nbytes, bool clear)
{
  return igc_make_string (nchars, nbytes, true, clear);
}

struct interval *
igc_make_interval (void)
{
  return alloc (sizeof (struct interval), IGC_OBJ_INTERVAL);
}

struct Lisp_Vector *
igc_alloc_pseudovector (size_t nwords_mem, size_t nwords_lisp,
			size_t nwords_zero, enum pvec_type tag)
{
  /* header_size comes from lisp.h.  */
  size_t client_size = header_size + nwords_mem * sizeof (Lisp_Object);
  struct Lisp_Vector *v;
  if (tag == PVEC_THREAD)
    {
      /* Alloc thread_state immovable because we need access to it for
	 scanning the bytecode stack (scan_bc), and making thread_state
	 immovable simplifies the code.  */
      v = alloc_immovable (client_size, IGC_OBJ_VECTOR);
      ((struct thread_state *) v)->pin_index = pin (global_igc, v);
    }
  else
    v = alloc (client_size, IGC_OBJ_VECTOR);
  XSETPVECTYPESIZE (v, tag, nwords_lisp, nwords_mem - nwords_lisp);
  maybe_finalize (v, tag);
  return v;
}

struct Lisp_Vector *
igc_alloc_vector (ptrdiff_t len)
{
  struct Lisp_Vector *v
    = alloc (header_size + len * word_size, IGC_OBJ_VECTOR);
  v->header.size = len;
  return v;
}

struct Lisp_Vector *
igc_alloc_record (ptrdiff_t len)
{
  struct Lisp_Vector *v
    = alloc (header_size + len * word_size, IGC_OBJ_VECTOR);
  v->header.size = len;
  XSETPVECTYPE (v, PVEC_RECORD);
  return v;
}

struct itree_tree *
igc_make_itree_tree (void)
{
  struct itree_tree *t = alloc (sizeof *t, IGC_OBJ_ITREE_TREE);
  return t;
}

struct itree_node *
igc_make_itree_node (void)
{
  struct itree_node *n = alloc (sizeof *n, IGC_OBJ_ITREE_NODE);
  return n;
}

#ifdef HAVE_WINDOW_SYSTEM
struct image *
igc_make_image (void)
{
  struct image *img = alloc (sizeof *img, IGC_OBJ_IMAGE);
  return img;
}
#endif

struct face *
igc_make_face (void)
{
  struct face *face = alloc (sizeof *face, IGC_OBJ_FACE);
  return face;
}

struct face_cache *
igc_make_face_cache (void)
{
  struct face_cache *c = alloc (sizeof *c, IGC_OBJ_FACE_CACHE);
  return c;
}

/* Allocate a Lisp_Object vector with N elements.
   Currently only used by SAFE_ALLOCA_LISP.  */

Lisp_Object *
igc_alloc_lisp_obj_vec (size_t n)
{
  Lisp_Object v = make_vector (n, Qnil);
  return XVECTOR (v)->contents;
}

static mps_addr_t
weak_hash_find_dependent (mps_addr_t base)
{
  struct igc_header *h = base;
  switch (igc_header_type (h))
    {
    case IGC_OBJ_WEAK_HASH_TABLE_WEAK_PART:
      {
	mps_addr_t client = base;
	struct Lisp_Weak_Hash_Table_Weak_Part *w = client;
	return w->strong;
      }
    case IGC_OBJ_WEAK_HASH_TABLE_STRONG_PART:
      {
	mps_addr_t client = base;
	struct Lisp_Weak_Hash_Table_Strong_Part *w = client;
	return w->weak;
      }
    default:
      emacs_abort ();
    }

  return 0;
}

Lisp_Object *
igc_make_hash_table_vec (size_t n)
{
  return XVECTOR (make_vector (n, Qnil))->contents;
}

Lisp_Object
weak_hash_table_entry (struct Lisp_Weak_Hash_Table_Entry entry)
{
  intptr_t alignment = entry.intptr & 1;
  mps_addr_t client;

  if (alignment == 0)
    {
      client = (mps_addr_t) (uintptr_t) entry.intptr;
    }
  else
    {
      EMACS_UINT real_ptr = entry.intptr ^ alignment;
      client = (mps_addr_t) (uintptr_t) real_ptr;
    }

  switch (XFIXNUM (entry.fixnum))
    {
    case Lisp_Symbol:
      return make_lisp_symbol (client);
    case Lisp_Int0:
    case Lisp_Int1:
      return make_fixnum ((EMACS_INT) entry.intptr >> 1);
    default:
      return make_lisp_ptr (client, XFIXNUM (entry.fixnum));
    }
}

struct Lisp_Weak_Hash_Table_Entry
make_weak_hash_table_entry (Lisp_Object obj)
{
  struct Lisp_Weak_Hash_Table_Entry entry = { 0, };
  mps_addr_t client;
  entry.fixnum = make_fixnum (XTYPE (obj));

  if (FIXNUMP (obj))
    {
      entry.intptr = (XFIXNUM (obj) << 1) + 1;
      return entry;
    }
  else if (BARE_SYMBOL_P (obj))
    client = XBARE_SYMBOL (obj);
  else
    client = XUNTAG (obj, XTYPE (obj), void);

  entry.intptr = (EMACS_UINT) (uintptr_t) client;

  return entry;
}

struct Lisp_Weak_Hash_Table_Strong_Part *
igc_alloc_weak_hash_table_strong_part (hash_table_weakness_t weak,
				       size_t size, size_t index_bits)
{
  size_t total_size UNINIT;
  switch (weak)
    {
    case Weak_Key:
      total_size = 3 * size + ((ptrdiff_t) 1 << index_bits);
      break;
    case Weak_Value:
      total_size = 3 * size + ((ptrdiff_t) 1 << index_bits);
      break;
    case Weak_Key_And_Value:
    case Weak_Key_Or_Value:
      total_size = 2 * size + ((ptrdiff_t) 1 << index_bits);
      break;
    case Weak_None:
      emacs_abort ();
    }
  return alloc (sizeof (struct Lisp_Weak_Hash_Table_Strong_Part) +
		total_size * sizeof (struct Lisp_Weak_Hash_Table_Entry),
		IGC_OBJ_WEAK_HASH_TABLE_STRONG_PART);
}

struct Lisp_Weak_Hash_Table_Weak_Part *
igc_alloc_weak_hash_table_weak_part (hash_table_weakness_t weak,
				     size_t size, size_t index_bits)
{
  size_t total_size UNINIT;
  switch (weak)
    {
    case Weak_Key:
      total_size = size;
      break;
    case Weak_Value:
      total_size = size;
      break;
    case Weak_Key_And_Value:
    case Weak_Key_Or_Value:
      total_size = 2 * size;
      break;
    case Weak_None:
      emacs_abort ();
    }
  return alloc (sizeof (struct Lisp_Weak_Hash_Table_Weak_Part) +
		total_size * sizeof (struct Lisp_Weak_Hash_Table_Entry),
		IGC_OBJ_WEAK_HASH_TABLE_WEAK_PART);
}

#ifdef HAVE_WINDOW_SYSTEM
struct image_cache *
igc_make_image_cache (void)
{
  struct image_cache *c = alloc (sizeof *c, IGC_OBJ_IMAGE_CACHE);
  return c;
}
#endif

struct Lisp_Buffer_Local_Value *
igc_alloc_blv (void)
{
  struct Lisp_Buffer_Local_Value *blv
    = alloc (sizeof *blv, IGC_OBJ_BLV);
  return blv;
}

void *
igc_alloc_handler (void)
{
  struct handler *h = igc_xzalloc_ambig_with_label (sizeof *h, "handler");
  return h;
}

int
igc_valid_lisp_object_p (Lisp_Object obj)
{
  return 1;
}

Lisp_Object
igc_alloc_marker_vector (ptrdiff_t len, Lisp_Object init)
{
  struct Lisp_Vector *v
    = alloc (header_size + len * word_size, IGC_OBJ_MARKER_VECTOR);
  v->header.size = len;
  for (ptrdiff_t i = 0; i < len; ++i)
    v->contents[i] = init;
  return make_lisp_ptr (v, Lisp_Vectorlike);
}

static bool
weak_vector_p (Lisp_Object x)
{
  if (VECTORP (x))
    {
      struct igc *igc = global_igc;
      mps_pool_t pool = NULL;
      if (!mps_addr_pool (&pool, igc->arena, XVECTOR (x)))
	return false;
      return pool == igc->weak_pool;
    }
  else
    return false;
}

void
igc_resurrect_markers (struct buffer *b)
{
  Lisp_Object old = BUF_MARKERS (b);
  if (NILP (old))
    return;
  igc_assert (!weak_vector_p (old));
  size_t len = ASIZE (old);
  Lisp_Object new = alloc_marker_vector (len);
  memcpy (XVECTOR (new)->contents, XVECTOR (old)->contents,
	  len * sizeof (Lisp_Object));
  BUF_MARKERS (b) = new;
  igc_assert (weak_vector_p (BUF_MARKERS (b)));
}

static void
walk_pool (struct igc *gc, mps_pool_t p, struct igc_stats *st)
{
  mps_res_t res;
  IGC_WITH_PARKED (gc)
    res = mps_pool_walk (p, dflt_scanx, st);
  if (res != MPS_RES_OK)
    error ("Error %d walking memory", res);
}

static Lisp_Object
make_stat_entry (const char *name, struct igc_stat const *s)
{
  return list4 (build_string (name), make_uint (s->nobjs),
		make_uint (s->nbytes), make_uint (s->largest));
}

static Lisp_Object
make_fake_entry (const char *name, double (*f) (mps_arena_t),
		 size_t (*s) (mps_arena_t), mps_arena_t arena)
{
  return list4 (build_string (name), Qnil,
		f ? make_float (f (arena)) : make_uint (s (arena)),
		Qnil);
}

static Lisp_Object
make_fake_entry_pins (const char *name)
{
  return list4 (build_string (name), Qnil,
		make_uint (count_pins (global_igc)),
		make_uint (global_igc->pins->capacity));
}

DEFUN ("igc-info", Figc_info, Sigc_info, 0, 0, 0,
       doc: /* Return information about incremental GC.
The return value is a list of elements describing the various
statistics of the incremental GC.  The elements are of the
form (NAME NOBJECTS NBYTES LARGEST), where:
- NAME is a string describing the kind of objects this entry represents,
- NOBJECTS is the number of objects of this type,
- NBYTES is the number of bytes used by objects of this type,
- LARGEST is the largest object of this type.

In addition, there are several pseudo-objects which provide overall
IGC statistics:
 - committed       -- the amount of committed memory in bytes
 - commit-limit    -- max amount of memory the arena is allowed to commit;
 - spare-committed -- memory which remains committed and which the
     arena is managing as free memory
 - reserved        -- total address space reserved by the arena
 - spare           -- spare commit limit fraction
 - pause-time      -- max amount of time GC operations may pause Emacs.  */)
  (void)
{
  struct igc *gc = global_igc;
  struct igc_stats st = { 0 };
  walk_pool (gc, gc->dflt_pool, &st);
  walk_pool (gc, gc->leaf_pool, &st);
  walk_pool (gc, gc->weak_pool, &st);
  walk_pool (gc, gc->weak_hash_pool, &st);
  walk_pool (gc, gc->immovable_pool, &st);

  Lisp_Object result = Qnil;
  for (int i = 0; i < IGC_OBJ_NUM_TYPES; ++i)
    result = Fcons (make_stat_entry (obj_type_name (i), &st.obj[i]),
		    result);

  for (enum pvec_type i = 0; i <= PVEC_TAG_MAX; ++i)
    result = Fcons (make_stat_entry (pvec_type_name (i), &st.pvec[i]),
		    result);

  mps_arena_t a = gc->arena;
  Lisp_Object fake_entries[] = {
    make_fake_entry ("pause-time", mps_arena_pause_time, NULL, a),
    make_fake_entry ("spare", mps_arena_spare, NULL, a),
    make_fake_entry ("reserved", NULL, mps_arena_reserved, a),
    make_fake_entry ("spare-committed", NULL,
		     mps_arena_spare_committed, a),
    make_fake_entry ("commit-limit", NULL, mps_arena_commit_limit, a),
    make_fake_entry ("committed", NULL, mps_arena_committed, a),
    make_fake_entry_pins ("pins (used, capacity)"),
  };
  for (size_t i = 0; i < ARRAYELTS (fake_entries); i++)
    result = Fcons (fake_entries[i], result);

  return result;
}

DEFUN ("igc--roots", Figc__roots, Sigc__roots, 0, 0, 0,
       doc: /* Return the list of IGC roots.
The return value is a list of elements, one each for every
root.  Each element has the form (LABEL TYPE START END), where
 LABEL is the label of the root
 TYPE is either 'ambig' or 'exact'
 START is the start address
 END is either the end address or nil.  */)
  (void)
{
  struct igc *gc = global_igc;
  Lisp_Object roots = Qnil;

  for (igc_root_list *r = gc->roots; r; r = r->next)
    {
      Lisp_Object type = r->d.ambig ? Qambig : Qexact;
      Lisp_Object label = r->d.label ? build_string (r->d.label) : Qnil;
      Lisp_Object e = list4 (label, type, make_int ((uintptr_t) r->d.start),
			     r->d.end ? make_int ((uintptr_t) r->d.end) : Qnil);
      roots = Fcons (e, roots);
    }

  return roots;
}

/* FIXME: amcz pools should not contain references! */
static struct igc_exthdr *
igc_external_header (struct igc_header *h)
{
  if (header_tag (h) != IGC_TAG_EXTHDR)
    {
      struct igc_exthdr *exthdr = xmalloc (sizeof *exthdr);
      exthdr->nwords = header_nwords (h);
      exthdr->hash = header_hash (h);
      exthdr->obj_type = header_type (h);
      exthdr->extra_dependency = Qnil;
      /* On IA-32, the upper 32-bit word is 0 after this, which is okay.  */
      uint64_t v = (intptr_t) exthdr + IGC_TAG_EXTHDR;
      *(uint64_t *) h = v;
      mps_addr_t ref = (mps_addr_t) h;
      mps_res_t res = mps_finalize (global_igc->arena, &ref);
      IGC_CHECK_RES (res);
      return exthdr;
    }

  return header_exthdr (h);
}

DEFUN ("igc--set-commit-limit", Figc__set_commit_limit,
       Sigc__set_commit_limit, 1, 1, 0,
       doc: /* Set the arena commit limit to LIMIT.
LIMIT can be an integer (number of bytes) or nil (no limit).

Do NOT use this for anything but testing, unless you
really know what you are doing!  */)
  (Lisp_Object limit)
{
  size_t nbytes
      = NILP (limit) ? ~0 : check_uinteger_max (limit, SIZE_MAX - 1);
  mps_res_t err = mps_arena_commit_limit_set (global_igc->arena, nbytes);
  if (err != MPS_RES_OK)
    {
      const char *msg = mps_res_to_string (err);
      xsignal3 (Qerror,
		intern_c_string (Sigc__set_commit_limit.s.symbol_name),
		make_fixnum (err), msg ? build_string (msg) : Qnil);
    }
  return Qnil;
}

DEFUN ("igc--set-pause-time", Figc__set_pause_time,
       Sigc__set_pause_time, 1, 1, 0,
       doc: /* Set the arena pause time, in seconds, to PAUSE-TIME.
PAUSE-TIME should be a non-negative number.
Setting pause time to 1.0e+INF disables incremental garbage collection.

For internal use only. */)
  (Lisp_Object pause_time)
{
  double secs = extract_float (pause_time);
  if (secs < 0.0)
    xsignal1 (Qrange_error, pause_time);
  mps_arena_pause_time_set (global_igc->arena, secs);
  return Qnil;
}

/* Read GC generation settings from environment variable
   EMACS_IGC_GENS. Value must be a string consisting of pairs SIZE
   MORTALITY, where SIZE Is the size of the generation in KB, and
   mortality is a floating-point number between 0 and 1. All numbers are
   separated by spaces. Example:

   export EMACS_IGC_GENS="256000 0.8 256000 0.6 256000 0.4 512000 0.2"

   specifies to use 4 generations. The first three have a sizeof 256 MB,
   with mortality 0.8, 0.6, and 0.4. The fourth generation has a size of
   512 MB and a mortality of 0.2. */

static bool
read_gens (size_t *ngens, mps_gen_param_s parms[*ngens])
{
  const char *env = getenv ("EMACS_IGC_GENS");
  if (env == NULL)
    return false;
  const char *end = env + strlen (env);
  const size_t len = *ngens;
  *ngens = 0;
  for (size_t i = 0; i < len && env < end; ++i)
    {
      int nchars;
#if __MINGW32_MAJOR_VERSION >= 5
      if (sscanf (env, "%u %lf%n", &parms[i].mps_capacity,
		  &parms[i].mps_mortality, &nchars)
	  == 2)
#else
      if (sscanf (env, "%zu %lf%n", &parms[i].mps_capacity,
		  &parms[i].mps_mortality, &nchars)
	  == 2)
#endif
	{
	  env += nchars;
	  *ngens = i + 1;
	}
      else
	goto parse_error;
    }

  if (*ngens > 0 && env == end)
    return true;

 parse_error:
  fprintf (stderr, "Failed to parse EMACS_IGC_GENS: %s\n",
	   getenv ("EMACS_IGC_GENS"));
  emacs_abort ();
}

static void
make_arena (struct igc *gc)
{
  mps_res_t res;
  MPS_ARGS_BEGIN (args)
  {
    MPS_ARGS_ADD (args, MPS_KEY_PAUSE_TIME, 0.01);
    res = mps_arena_create_k (&gc->arena, mps_arena_class_vm (), args);
  }
  MPS_ARGS_END (args);
  IGC_CHECK_RES (res);

  size_t ngens = 10;
  mps_gen_param_s gens[ngens];
  if (!read_gens (&ngens, gens))
    {
      static const mps_gen_param_s default_gens[] = { { 16000, 0.5 } };
      memcpy (gens, default_gens, sizeof (default_gens));
      ngens = ARRAYELTS (default_gens);
    }

  if (getenv ("EMACS_IGC_VERBOSE"))
    {
      for (int i = 0; i < ngens; ++i)
	fprintf (stderr, "gen %d: %zu %lf\n", i, gens[i].mps_capacity,
		 gens[i].mps_mortality);
      fprintf (stderr, "pause time %lf\n", mps_arena_pause_time (gc->arena));
      fprintf (stderr, "commit limit %zu\n",
	       mps_arena_commit_limit (gc->arena));
    }

  res = mps_chain_create (&gc->chain, gc->arena, ngens, gens);
  IGC_CHECK_RES (res);
}

static mps_fmt_t
make_dflt_fmt (struct igc *gc)
{
  mps_res_t res;
  mps_fmt_t fmt;
  MPS_ARGS_BEGIN (args)
  {
    MPS_ARGS_ADD (args, MPS_KEY_FMT_ALIGN, IGC_ALIGN);
    /* Don't use in-band headers.  I suspect they have problems,
       specifically amcSegScanNailedRange calls NailboardGet with a
       client address, which calls NailboardGet, and one can see that
       the the board contains base addresses which leads to an assertion
       failure.  */
    MPS_ARGS_ADD (args, MPS_KEY_FMT_HEADER_SIZE, 0);
    MPS_ARGS_ADD (args, MPS_KEY_FMT_SCAN, dflt_scan);
    MPS_ARGS_ADD (args, MPS_KEY_FMT_SKIP, dflt_skip);
    MPS_ARGS_ADD (args, MPS_KEY_FMT_FWD, dflt_fwd);
    MPS_ARGS_ADD (args, MPS_KEY_FMT_ISFWD, is_dflt_fwd);
    MPS_ARGS_ADD (args, MPS_KEY_FMT_PAD, dflt_pad);
    res = mps_fmt_create_k (&fmt, gc->arena, args);
  }
  MPS_ARGS_END (args);
  IGC_CHECK_RES (res);
  return fmt;
}

static mps_pool_t
make_pool_with_class (struct igc *gc, mps_fmt_t fmt, mps_class_t cls, mps_awl_find_dependent_t find_dependent)
{
  mps_res_t res;
  mps_pool_t pool;
  MPS_ARGS_BEGIN (args)
  {
    MPS_ARGS_ADD (args, MPS_KEY_FORMAT, fmt);
    MPS_ARGS_ADD (args, MPS_KEY_CHAIN, gc->chain);
    MPS_ARGS_ADD (args, MPS_KEY_INTERIOR, true);
    if (find_dependent)
      MPS_ARGS_ADD (args, MPS_KEY_AWL_FIND_DEPENDENT, find_dependent);
    res = mps_pool_create_k (&pool, gc->arena, cls, args);
  }
  MPS_ARGS_END (args);
  IGC_CHECK_RES (res);
  return pool;
}

/* The most important MPS pool type is named
   AMC (Automatic Mostly Copying).  AMC implements a variant of a
   copying collector.  Objects allocated from AMC pools can
   therefore change their memory addresses.  */
static mps_pool_t
make_pool_amc (struct igc *gc, mps_fmt_t fmt)
{
  return make_pool_with_class (gc, fmt, mps_class_amc (), NULL);
}

static mps_pool_t
make_pool_awl (struct igc *gc, mps_fmt_t fmt, mps_awl_find_dependent_t find_dependent)
{
  return make_pool_with_class (gc, fmt, mps_class_awl (), find_dependent);
}

static mps_pool_t
make_pool_awl0 (struct igc *gc, mps_fmt_t fmt,
		mps_awl_find_dependent_t find_dependent)
{
  return make_pool_with_class (gc, fmt, mps_class_awl0 (),
			       find_dependent);
}

static mps_pool_t
make_pool_amcz (struct igc *gc, mps_fmt_t fmt)
{
  return make_pool_with_class (gc, fmt, mps_class_amcz (), NULL);
}

static struct igc *
make_igc (void)
{
  struct igc *gc = xzalloc (sizeof *gc);
  gc->pins = make_pins ();
  make_arena (gc);

  /* We cannot let the GC run until at least all staticpros have been
     processed.  Otherwise we might allocate objects that are not
     protected by anything.  */
  arena_park (gc);

  gc->dflt_fmt = make_dflt_fmt (gc);
  gc->dflt_pool = make_pool_amc (gc, gc->dflt_fmt);
  gc->leaf_fmt = make_dflt_fmt (gc);
  gc->leaf_pool = make_pool_amcz (gc, gc->leaf_fmt);
  gc->weak_fmt = make_dflt_fmt (gc);
  gc->weak_pool = make_pool_awl0 (gc, gc->weak_fmt, NULL);
  gc->weak_hash_fmt = make_dflt_fmt (gc);
  gc->weak_hash_pool = make_pool_awl (gc, gc->weak_hash_fmt, weak_hash_find_dependent);
  gc->immovable_fmt = make_dflt_fmt (gc);
  gc->immovable_pool = make_pool_amc (gc, gc->immovable_fmt);

  root_create_charset_table (gc);
  root_create_buffer (gc, &buffer_defaults);
  root_create_buffer (gc, &buffer_local_symbols);
  root_create_staticvec (gc);
  root_create_lispsym (gc);
  root_create_terminal_list (gc);
  root_create_tty_list (gc);
  root_create_main_thread (gc);
  root_create_exact_ptr (gc, &current_thread);
  root_create_exact_ptr (gc, &all_threads);
  root_create_kbd_buffer (gc);

  enable_messages (gc, true);
  return gc;
}

void
igc_on_staticpros_complete (void)
{
  set_state (IGC_STATE_USABLE);
}

/* To call from LLDB.  */

void
igc_postmortem (void)
{
  if (global_igc && global_igc->arena)
    mps_arena_postmortem (global_igc->arena);
}


/***********************************************************************
				Dumping
 ***********************************************************************/

size_t
igc_header_size (void)
{
  return sizeof (struct igc_header);
}

static enum igc_obj_type
builtin_obj_type_and_hash (size_t *hash, enum igc_obj_type type, void *client)
{
  if (c_symbol_p (client))
    {
      *hash = igc_hash (make_lisp_symbol (client));
      return IGC_OBJ_BUILTIN_SYMBOL;
    }

  if (client == &main_thread.s)
    {
      *hash = igc_hash (make_lisp_ptr (client, Lisp_Vectorlike));
      return IGC_OBJ_BUILTIN_THREAD;
    }

  if (is_builtin_subr (type, client))
    {
      *hash = igc_hash (make_lisp_ptr (client, Lisp_Vectorlike));
      return IGC_OBJ_BUILTIN_SUBR;
    }

  if (type == IGC_OBJ_DUMPED_CHARSET_TABLE
      || type == IGC_OBJ_DUMPED_CODE_SPACE_MASKS
      || type == IGC_OBJ_DUMPED_BUFFER_TEXT
      || type == IGC_OBJ_DUMPED_BIGNUM_DATA
      || type == IGC_OBJ_DUMPED_BYTES)
    {
      *hash = 0;
      return type;
    }

  emacs_abort ();
}

static enum igc_obj_type
pure_obj_type_and_hash (size_t *hash_o, enum igc_obj_type type, void *client)
{
  switch (type)
    {
    case IGC_OBJ_STRING:
      *hash_o = igc_hash (make_lisp_ptr (client, Lisp_String));
      return type;

    case IGC_OBJ_VECTOR:
      *hash_o = igc_hash (make_lisp_ptr (client, Lisp_Vectorlike));
      return type;

    case IGC_OBJ_CONS:
      *hash_o = igc_hash (make_lisp_ptr (client, Lisp_Cons));
      return type;

    case IGC_OBJ_STRING_DATA:
      *hash_o = (uintptr_t) client & IGC_HEADER_HASH_MASK;
      return type;

    case IGC_OBJ_FLOAT:
      *hash_o = igc_hash (make_lisp_ptr (client, Lisp_Float));
      return type;

    default:
      IGC_NOT_IMPLEMENTED ();
      emacs_abort ();
    }
}

/* Called from the dumper at the end of dumping an object.  This
   function is responsible for filling out the igc_header of the dumped
   object.  CLIENT points to the object being dumped.  TYPE is the type
   of object the pdumper intends to write.  BASE points to where in the
   dump CLIENT has been written, i.e. it is a pointer to its header in
   the dump.  END is the current end of the object whose start is BASE.
   Value is the address in the dump where the object should end which
   can be >= end for alignment purposes.  */

char *
igc_dump_finish_obj (void *client, enum igc_obj_type type,
		     char *base, char *end)
{
  if (client == NULL)
    return end;

  bool is_in_dump;
  switch (type)
    {
    case IGC_OBJ_DUMPED_CHARSET_TABLE:
    case IGC_OBJ_DUMPED_CODE_SPACE_MASKS:
    case IGC_OBJ_DUMPED_BUFFER_TEXT:
    case IGC_OBJ_DUMPED_BIGNUM_DATA:
    case IGC_OBJ_DUMPED_BYTES:
      is_in_dump = true;
      break;

    default:
      is_in_dump = false;
      break;
    }

  struct igc_header *out = (struct igc_header *) base;

  /* If the client object to be dumped has a header, copy that.  */
  if (type != IGC_OBJ_DUMPED_BYTES && type != IGC_OBJ_DUMPED_CODE_SPACE_MASKS
      && type != IGC_OBJ_DUMPED_BUFFER_TEXT)
    if (!is_in_dump)
      {
	struct igc_header *h = client;
	if (igc_header_type (h) == IGC_OBJ_MARKER_VECTOR)
	  igc_assert ((type == IGC_OBJ_VECTOR
		       && igc_header_type (h) == IGC_OBJ_MARKER_VECTOR)
		      || header_type (h) == type);
	igc_assert (base + obj_size (h) >= end);
	if (type != IGC_OBJ_DUMPED_BYTES &&
	    type != IGC_OBJ_DUMPED_CODE_SPACE_MASKS &&
	    type != IGC_OBJ_DUMPED_BUFFER_TEXT)
	  *out = *h;
	igc_assert (header_nwords (out) > 0);
	return base + obj_size (h);
      }

  /* We are dumping some non-MPS object, e.g. a built-in symbol.  */
  size_t client_size = end - base;
  size_t nbytes = alloc_size (client_size);
  size_t hash;
  type = (is_pure (client)
	  ? pure_obj_type_and_hash (&hash, type, client)
	  : builtin_obj_type_and_hash (&hash, type, client));
  set_header (out, type, nbytes, hash);
  return base + nbytes;
}

void
igc_dump_check_object_starts (Lisp_Object relocs, void *dump_base,
			      void *hot_start, void *hot_end,
			      void *cold_start, void *heap_end)
{
  eassert (is_aligned (dump_base));
  eassert (is_aligned (hot_start));
  eassert (is_aligned (hot_end));
  eassert (is_aligned (cold_start));
  eassert (is_aligned (hot_end));
  struct region
  {
    mps_addr_t start, end;
  } regions[] = {
    {hot_start, hot_end},
    {cold_start, heap_end},
  };
  for (size_t i = 0; i < ARRAYELTS (regions); i++)
    {
      struct region region = regions[i];
      mps_addr_t p = region.start;
      while (p != region.end)
	{
	  eassert (p < region.end);
	  Lisp_Object r = XCAR (relocs);
	  relocs = XCDR (relocs);
	  EMACS_INT start_off = XFIXNUM (XCAR (r));
	  EMACS_INT end_off = XFIXNUM (XCAR (XCDR (r)));
	  mps_addr_t start = (uint8_t *) dump_base + start_off;
	  mps_addr_t end = (uint8_t *) dump_base + end_off;
	  eassert (start == p);
	  p = dflt_skip (p);
	  eassert (end == p);
	}
    }
  eassert (NILP (relocs));
}

static bool
check_dump (mps_addr_t start, mps_addr_t end)
{
  struct pdumper_object_it it = { 0 };
  for (mps_addr_t p = start; p != end; p = dflt_skip (p))
    {
      eassert (p < end);
      struct igc_header *h = p;
      if (header_type (h) != IGC_OBJ_PAD)
	{
	  mps_addr_t obj = pdumper_next_object (&it);
	  eassert (p == obj);
	}
    }
  eassert (pdumper_next_object (&it) == NULL);
  return true;
}

static mps_addr_t pinned_objects_in_dump[3];

/* Called from pdumper_load.  [HOT_START, HOT_END) is the hot section of
   the dump.  [COL_START, COLD_END) is the cold section of the
   dump.  COLD_USER_DATA_START is where actual object memory starts.
   HEAP_END is the heap end as recorded in the dump header.  */

void
igc_on_pdump_loaded (void *dump_base, void *hot_start, void *hot_end,
		     void *cold_start, void *cold_end,
		     void *cold_user_data_start, void *heap_end)
{
  dump_base = (char *) dump_base - igc_header_size ();
  igc_assert (global_igc->park_count > 0);
  igc_assert (hot_start == charset_table);
  igc_assert (header_type ((struct igc_header *) hot_start)
	      == IGC_OBJ_DUMPED_CHARSET_TABLE);
  igc_assert (header_type ((struct igc_header *) cold_start)
	      == IGC_OBJ_DUMPED_CODE_SPACE_MASKS);
  igc_assert (header_type ((struct igc_header *) cold_user_data_start)
	      == IGC_OBJ_DUMPED_BYTES);
  igc_assert (header_type ((struct igc_header *) heap_end)
	      == IGC_OBJ_DUMPED_BYTES);

  size_t discardable_size = (uint8_t *) cold_start - (uint8_t *) hot_end;
  // size_t cold_size = (uint8_t *) cold_end - (uint8_t *) cold_start;
  size_t dump_header_size = (uint8_t *) hot_start - (uint8_t *) dump_base;
  size_t relocs_size = (uint8_t *) cold_end - (uint8_t *) heap_end;
  struct igc_header *h = dump_base;

  igc_assert (header_type (h) == IGC_OBJ_INVALID);
  igc_assert (obj_size (h)
	      == (uint8_t *) cold_end - (uint8_t *) dump_base);
  igc_assert (discardable_size > 2 * sizeof *h);
  /* Ignore dump_header */
  set_header (h, IGC_OBJ_PAD, dump_header_size, 0);
  /* Ignore discardable section */
  set_header (hot_end, IGC_OBJ_PAD, discardable_size, 0);
  /* Ignore relocs */
  set_header (heap_end, IGC_OBJ_PAD, relocs_size, 0);

  eassert (check_dump (h, cold_end));
  /* Pin some stuff in the dump  */
  mps_addr_t pinned_roots[] = {
    charset_table,
    cold_start, /* code_space_masks */
    cold_user_data_start,
  };
  static_assert (sizeof pinned_roots == sizeof pinned_objects_in_dump);
  memcpy (pinned_objects_in_dump, pinned_roots, sizeof pinned_roots);
  igc_root_create_ambig (pinned_objects_in_dump,
			 (uint8_t *) pinned_objects_in_dump
			   + sizeof pinned_objects_in_dump,
			 "dump-pins");
}

void *
igc_alloc_dump (size_t nbytes)
{
  igc_assert (global_igc->park_count > 0);
  mps_ap_t ap = thread_ap (IGC_OBJ_CONS);
  size_t block_size = igc_header_size () + nbytes;
  mps_addr_t block;
  do
    {
      mps_res_t res = mps_reserve (&block, ap, block_size);
      if (res != MPS_RES_OK)
	memory_full (0);
      set_header (block, IGC_OBJ_INVALID, block_size, 0);
    }
  while (!mps_commit (ap, block, block_size));
  return (char *) block + igc_header_size ();
}

bool
igc_busy_p (void)
{
  return mps_arena_busy (global_igc->arena);
}


DEFUN ("igc--add-extra-dependency", Figc__add_extra_dependency,
       Sigc__add_extra_dependency, 3, 3, 0,
       doc: /* Add an extra DEPENDENCY to object OBJ, associate it with KEY.
This dependency is kept alive for as long as the object is alive.
KEY is the key to associate with DEPENDENCY in a hash table.  */)
  (Lisp_Object obj, Lisp_Object dependency, Lisp_Object key)
{
  mps_word_t word = XLI (obj);
  mps_word_t tag = word & IGC_TAG_MASK;
  mps_addr_t client = NULL;
  switch (tag)
    {
    case Lisp_Type_Unused0:
      emacs_abort ();

    case Lisp_Int0:
    case Lisp_Int1:
      return Qnil;

    case Lisp_Symbol:
      {
	ptrdiff_t off = word ^ tag;
	client = (mps_addr_t) ((char *) lispsym + off);
      }
      break;

    case Lisp_String:
    case Lisp_Vectorlike:
    case Lisp_Cons:
    case Lisp_Float:
      client = (mps_addr_t) (word ^ tag);
      break;
    }

  struct igc_header *h = client;
  struct igc_exthdr *exthdr = igc_external_header (h);
  Lisp_Object hash = exthdr->extra_dependency;
  if (!WEAK_HASH_TABLE_P (hash))
    {
      hash = exthdr->extra_dependency =
	CALLN (Fmake_hash_table, QCweakness, Qkey);
    }

  if (NILP (Fgethash (key, hash, Qnil)))
    {
      Fputhash (key, CALLN (Fmake_hash_table), hash);
    }
  Fputhash (dependency, Qt, Fgethash (key, hash, Qnil));
  return Qt;
}

DEFUN ("igc--remove-extra-dependency", Figc__remove_extra_dependency,
       Sigc__remove_extra_dependency, 3, 3, 0,
       doc: /* Remove DEPENDENCY associated with KEY from object OBJ.
KEY is the key associated with DEPENDENCY in a hash table.  */)
  (Lisp_Object obj, Lisp_Object dependency, Lisp_Object key)
{
  mps_word_t word = XLI (obj);
  mps_word_t tag = word & IGC_TAG_MASK;
  mps_addr_t client = NULL;
  switch (tag)
    {
    case Lisp_Type_Unused0:
      emacs_abort ();

    case Lisp_Int0:
    case Lisp_Int1:
      return Qnil;

    case Lisp_Symbol:
      {
	ptrdiff_t off = word ^ tag;
	client = (mps_addr_t) ((char *) lispsym + off);
      }
      break;

    case Lisp_String:
    case Lisp_Vectorlike:
    case Lisp_Cons:
    case Lisp_Float:
      client = (mps_addr_t) (word ^ tag);
      break;
    }

  struct igc_header *h = client;
  struct igc_exthdr *exthdr = igc_external_header (h);
  Lisp_Object hash = exthdr->extra_dependency;
  if (!WEAK_HASH_TABLE_P (hash))
    hash = exthdr->extra_dependency =
      CALLN (Fmake_hash_table, QCweakness, Qkey);

  /* This might throw.  */
  Fremhash (dependency, Fgethash (key, hash, Qnil));

  return Qt;
}

DEFUN ("igc--arena-step", Figc__arena_step, Sigc__arena_step, 2, 2, 0,
       doc: /* Do some GC work.

INTERVAL is the time, in seconds, that MPS is permitted to take.

MULTIPLIER is the number of further similar calls that the client
program expects to make during this idle period.

Return t if there was work to do, nil otherwise. */)
  (Lisp_Object interval, Lisp_Object multiplier)
{
  /* mps_arena_step does not guarantee to return swiftly.  And it seems
     that it sometimes does an opportunistic full collection alleging
     the client predicted lots of idle time.  But it doesn't tell how
     it comes to that conclusion. This is caused by bug#79346 in MPS. */

  /* 1.0 is the lowest possible value for the multiplier argument to
     mps_arena_step (bug#76505).  */

  double secs = extract_float (interval);
  if (secs < 0.0)
    xsignal1 (Qrange_error, interval);
  CHECK_FIXNAT (multiplier);
  EMACS_INT n = XFIXNAT (multiplier);
  bool work_to_do = mps_arena_step (global_igc->arena, secs, n);
  return work_to_do ? Qt : Qnil;
}

/* Only used for debugging.  */
extern int ArenaDescribe(mps_arena_t, FILE *, size_t depth);

DEFUN ("igc--describe-arena", Figc__describe_arena, Sigc__describe_arena,
       0, 0, 0,
       doc: /* Return a string describing the MPS arena.

Only useful for low-level debugging. */)
  (void)
{
#ifdef HAVE_OPEN_MEMSTREAM
  char *buffer = NULL;
  size_t size = 0;
  FILE *f = open_memstream (&buffer, &size);
  if (!f)
    report_file_error ("open_memstream failed", Qnil);
  ArenaDescribe (global_igc->arena, f, 0);
  fclose (f);
  Lisp_Object description = make_string (buffer, size);
  free (buffer);
  return description;
#else	/* !HAVE_OPEN_MEMSTREAM */
  ArenaDescribe (global_igc->arena, stderr, 0);
  return build_string ("Description of MPS arena was sent to standard error");
#endif	/* !HAVE_OPEN_MEMSTREAM */
}

/***********************************************************************
				  DTrace
 ***********************************************************************/

#ifdef HAVE_DTRACE
#include "emacs-dtrace.h"

DEFUN ("igc-test-probe", Figc_test_probe, Sigc_test_probe, 1, 1, 0, doc: /* */)
  (Lisp_Object msg)
{
  CHECK_STRING (msg);
  if (EMACS_TEST_PROBE_ENABLED ())
    EMACS_TEST_PROBE (SSDATA (msg));
  return Qnil;
}

#endif /* HAVE_DTRACE */

/***********************************************************************
				  Init
 ***********************************************************************/

static void
init_global_igc (void)
{
  /* Returns previous handler.  */
  (void) mps_lib_assert_fail_install (igc_assert_fail);
  global_igc = make_igc ();
  add_main_thread ();
  set_state (IGC_STATE_USABLE_PARKED);
}

#ifdef HAVE_MACGUI

static struct igc_thread_list *
add_mac_gui_thread (void)
{
  mps_thr_t thr;
  mps_res_t res = mps_thread_reg (&thr, global_igc->arena);
  IGC_CHECK_RES (res);
  return register_thread (global_igc, thr, NULL);
}

static void
add_mac_gui_thread_root (struct igc_thread_list *t)
{
  /* Make sure the stack bottom is properly aligned as GC expects.  */
  union
  {
    Lisp_Object o;
    void *p;
    char c;
  } stack_pos;
  void *cold = (void *) &stack_pos.o;

  struct igc *gc = global_igc;
  mps_root_t root;
  mps_res_t res
    = mps_root_create_thread_scanned (&root, gc->arena, mps_rank_ambig (), 0,
				      t->d.thr, scan_ambig, 0, cold);
  IGC_CHECK_RES (res);
  t->d.stack_root = register_root (gc, root, cold, NULL, true, "GUI control stack");
}

/* This is called in main, in the GUI thread. This thread is not
   normal in that it does not have an Emacs thread_state.  */

void
igc_init_mac_early (void)
{
  /* Returns previous handler.  */
  (void) mps_lib_assert_fail_install (igc_assert_fail);
  global_igc = make_igc ();
  struct igc_thread_list *t = add_mac_gui_thread ();
  add_mac_gui_thread_root (t);
  create_thread_aps (&t->d);
  set_state (IGC_STATE_USABLE_PARKED);
}

/* This is called in emacs_main. igc_init_mac_early may or may not have
   been called.

   If global_igc is non-null, then it has been called, and we are
   currently in mac's Lisp thread, which we need to register normally,

   Otherwise, if global_igc is null, igc_init_mac_early has not been
   called. A GUI thread does not exist, and we can perform the normal
   initialization. */

void
igc_init_mac_late (void)
{
  if (global_igc)
    add_main_thread ();
  else
    init_global_igc ();
}

#else // not HAVE_MACGUI

void
igc_init (void)
{
  init_global_igc ();
}

#endif // not HAVE_MACGUI

void
syms_of_igc (void)
{
  defsubr (&Sigc_info);
  defsubr (&Sigc__roots);
  defsubr (&Sigc__collect);
  defsubr (&Sigc__set_commit_limit);
  defsubr (&Sigc__set_pause_time);
  defsubr (&Sigc__add_extra_dependency);
  defsubr (&Sigc__remove_extra_dependency);
#ifdef HAVE_DTRACE
  defsubr (&Sigc_test_probe);
#endif
  defsubr (&Sigc__arena_step);
  defsubr (&Sigc__describe_arena);
  DEFSYM (Qambig, "ambig");
  DEFSYM (Qexact, "exact");
  Fprovide (intern_c_string ("mps"), Qnil);

  DEFVAR_LISP ("igc-step-interval", Vigc_step_interval,
    doc: /* How much time MPS is allowed to spend in GC when Emacs is idle.
The value is in seconds, and should be a non-negative integer or float.
The default value is 0 which means not to do anything when idle.
Negative values and values that are not numbers are handled as if they
were the default value.  */);
  Vigc_step_interval = make_fixnum (0);

  DEFVAR_BOOL ("igc--balance-intervals", igc__balance_intervals,
     doc: /* Whether to balance buffer intervals when idle.  */);
  igc__balance_intervals = false;
}<|MERGE_RESOLUTION|>--- conflicted
+++ resolved
@@ -202,12 +202,6 @@
 # ifndef HASH_face_cache_C289FB8D72
 #  error "struct face_cache changed"
 # endif
-<<<<<<< HEAD
-=======
-# ifndef HASH_Lisp_Obarray_29CFFD1B74
-#  error "struct Lisp_Obarray changed"
-# endif
->>>>>>> adbf751d
 # ifndef HASH_module_global_reference_DC69127EC6
 #  error "struct module_global_reference changed"
 # endif
@@ -1737,12 +1731,7 @@
 {
   MPS_SCAN_BEGIN (ss)
   {
-<<<<<<< HEAD
-    struct igc_thread_list *t = closure;
-    struct bc_thread_state *bc = t->d.bc;
-=======
     struct bc_thread_state *bc = closure;
->>>>>>> adbf751d
     igc_assert (start == (void *) bc->stack);
     igc_assert (end == (void *) bc->stack_end);
     /* FIXME/igc: AFAIU the current top frame starts at
@@ -3139,10 +3128,6 @@
 {
   struct igc *gc = t->d.gc;
   struct bc_thread_state *bc = t->d.ts->bc;
-<<<<<<< HEAD
-  t->d.bc = bc;
-=======
->>>>>>> adbf751d
   igc_assert (bc->stack != NULL);
   mps_root_t root;
   mps_res_t res = mps_root_create_area (&root, gc->arena, mps_rank_ambig (), 0,
