/* Implementation of GUI terminal on the Microsoft W32 API.
   Copyright (C) 1989, 93, 94, 95, 96, 1997, 1998, 1999, 2000, 2001
   Free Software Foundation, Inc.

This file is part of GNU Emacs.

GNU Emacs is free software; you can redistribute it and/or modify
it under the terms of the GNU General Public License as published by
the Free Software Foundation; either version 2, or (at your option)
any later version.

GNU Emacs is distributed in the hope that it will be useful,
but WITHOUT ANY WARRANTY; without even the implied warranty of
MERCHANTABILITY or FITNESS FOR A PARTICULAR PURPOSE.  See the
GNU General Public License for more details.

You should have received a copy of the GNU General Public License
along with GNU Emacs; see the file COPYING.  If not, write to
the Free Software Foundation, Inc., 59 Temple Place - Suite 330,
Boston, MA 02111-1307, USA.  */

#include <config.h>
#include <signal.h>
#include <stdio.h>
#include <stdlib.h>
#include "lisp.h"
#include "blockinput.h"
#include "w32term.h"

#include "systty.h"
#include "systime.h"

#include <ctype.h>
#include <errno.h>
#include <setjmp.h>
#include <sys/stat.h>

#include "charset.h"
#include "character.h"
#include "coding.h"
#include "ccl.h"
#include "frame.h"
#include "dispextern.h"
#include "fontset.h"
#include "termhooks.h"
#include "termopts.h"
#include "termchar.h"
#include "gnu.h"
#include "disptab.h"
#include "buffer.h"
#include "window.h"
#include "keyboard.h"
#include "intervals.h"
#include "process.h"
#include "atimer.h"
#include "keymap.h"

#include "w32heap.h"
#include "w32bdf.h"
#include <shellapi.h>

#define abs(x)	((x) < 0 ? -(x) : (x))


/* Fringe bitmaps.  */

static HBITMAP fringe_bmp[MAX_FRINGE_BITMAPS];

/* Non-nil means Emacs uses toolkit scroll bars.  */

Lisp_Object Vx_toolkit_scroll_bars;

/* Temporary variables for w32_read_socket.  */

static int last_mousemove_x = 0;
static int last_mousemove_y = 0;

/* Define GET_WHEEL_DELTA_WPARAM macro if system headers don't.  */
#ifndef GET_WHEEL_DELTA_WPARAM
#define GET_WHEEL_DELTA_WPARAM(wparam) ((short)HIWORD (wparam))
#endif

/* Non-zero means that a HELP_EVENT has been generated since Emacs
   start.  */

static int any_help_event_p;

/* Last window where we saw the mouse.  Used by mouse-autoselect-window.  */
static Lisp_Object last_window;

extern unsigned int msh_mousewheel;

extern void free_frame_menubar ();

extern int w32_codepage_for_font (char *fontname);
extern Cursor w32_load_cursor (LPCTSTR name);

extern glyph_metric *w32_BDF_TextMetric(bdffont *fontp,
					unsigned char *text, int dim);
extern Lisp_Object Vwindow_system;

#define x_any_window_to_frame x_window_to_frame
#define x_top_window_to_frame x_window_to_frame


/* This is display since w32 does not support multiple ones.  */
struct w32_display_info one_w32_display_info;
struct w32_display_info *x_display_list;

/* This is a list of cons cells, each of the form (NAME . FONT-LIST-CACHE),
   one for each element of w32_display_list and in the same order.
   NAME is the name of the frame.
   FONT-LIST-CACHE records previous values returned by x-list-fonts.  */
Lisp_Object w32_display_name_list;


#ifndef GLYPHSET
/* Pre Windows 2000, this was not available, but define it here so
   that Emacs compiled on such a platform will run on newer versions.  */

typedef struct tagWCRANGE
{
  WCHAR wcLow;
  USHORT cGlyphs;
} WCRANGE;

typedef struct tagGLYPHSET 
{
  DWORD cbThis;
  DWORD flAccel;
  DWORD cGlyphsSupported;
  DWORD cRanges;
  WCRANGE ranges[1];
} GLYPHSET;  

#endif

/* Dynamic linking to GetFontUnicodeRanges (not available on 95, 98, ME).  */
DWORD (PASCAL *pfnGetFontUnicodeRanges) (HDC device, GLYPHSET *ranges);

/* Frame being updated by update_frame.  This is declared in term.c.
   This is set by update_begin and looked at by all the
   w32 functions.  It is zero while not inside an update.
   In that case, the w32 functions assume that `SELECTED_FRAME ()'
   is the frame to apply to.  */
extern struct frame *updating_frame;

/* This is a frame waiting to be autoraised, within w32_read_socket.  */
struct frame *pending_autoraise_frame;

/* The handle of the frame that currently owns the system caret.  */
HWND w32_system_caret_hwnd;
int w32_system_caret_height;
int w32_system_caret_x;
int w32_system_caret_y;
int w32_use_visible_system_caret;

/* Flag to enable Unicode output in case users wish to use programs
   like Twinbridge on '95 rather than installed system level support
   for Far East languages.  */
int w32_enable_unicode_output;

DWORD dwWindowsThreadId = 0;
HANDLE hWindowsThread = NULL;
DWORD dwMainThreadId = 0;
HANDLE hMainThread = NULL;

#ifndef SIF_ALL
/* These definitions are new with Windows 95. */
#define SIF_RANGE           0x0001
#define SIF_PAGE            0x0002
#define SIF_POS             0x0004
#define SIF_DISABLENOSCROLL 0x0008
#define SIF_TRACKPOS        0x0010
#define SIF_ALL             (SIF_RANGE | SIF_PAGE | SIF_POS | SIF_TRACKPOS)

typedef struct tagSCROLLINFO
{
    UINT    cbSize;
    UINT    fMask;
    int     nMin;
    int     nMax;
    UINT    nPage;
    int     nPos;
    int     nTrackPos;
}   SCROLLINFO, FAR *LPSCROLLINFO;
typedef SCROLLINFO CONST FAR *LPCSCROLLINFO;
#endif /* SIF_ALL */

/* Dynamic linking to new proportional scroll bar functions. */
int (PASCAL *pfnSetScrollInfo) (HWND hwnd, int fnBar, LPSCROLLINFO lpsi, BOOL fRedraw);
BOOL (PASCAL *pfnGetScrollInfo) (HWND hwnd, int fnBar, LPSCROLLINFO lpsi);

int vertical_scroll_bar_min_handle;
int vertical_scroll_bar_top_border;
int vertical_scroll_bar_bottom_border;

int last_scroll_bar_drag_pos;

/* Mouse movement. */

/* Where the mouse was last time we reported a mouse event.  */

static RECT last_mouse_glyph;
static Lisp_Object last_mouse_press_frame;

int w32_num_mouse_buttons;

Lisp_Object Vw32_swap_mouse_buttons;

/* Control whether x_raise_frame also sets input focus.  */
Lisp_Object Vw32_grab_focus_on_raise;

/* Control whether Caps Lock affects non-ascii characters.  */
Lisp_Object Vw32_capslock_is_shiftlock;

/* Control whether right-alt and left-ctrl should be recognized as AltGr.  */
Lisp_Object Vw32_recognize_altgr;

/* The scroll bar in which the last motion event occurred.

   If the last motion event occurred in a scroll bar, we set this
   so w32_mouse_position can know whether to report a scroll bar motion or
   an ordinary motion.

   If the last motion event didn't occur in a scroll bar, we set this
   to Qnil, to tell w32_mouse_position to return an ordinary motion event.  */
static Lisp_Object last_mouse_scroll_bar;
static int last_mouse_scroll_bar_pos;

/* This is a hack.  We would really prefer that w32_mouse_position would
   return the time associated with the position it returns, but there
   doesn't seem to be any way to wrest the time-stamp from the server
   along with the position query.  So, we just keep track of the time
   of the last movement we received, and return that in hopes that
   it's somewhat accurate.  */

static Time last_mouse_movement_time;

/* Incremented by w32_read_socket whenever it really tries to read
   events.  */

#ifdef __STDC__
static int volatile input_signal_count;
#else
static int input_signal_count;
#endif

extern Lisp_Object Vcommand_line_args, Vsystem_name;

#ifndef USE_CRT_DLL
extern int errno;
#endif

/* A mask of extra modifier bits to put into every keyboard char.  */

extern EMACS_INT extra_keyboard_modifiers;

static void x_update_window_end P_ ((struct window *, int, int));
void w32_delete_display P_ ((struct w32_display_info *));
static void w32_handle_tool_bar_click P_ ((struct frame *,
                                          struct input_event *));
void w32_define_cursor P_ ((Window, Cursor));

void x_lower_frame P_ ((struct frame *));
void x_scroll_bar_clear P_ ((struct frame *));
void x_wm_set_size_hint P_ ((struct frame *, long, int));
void x_raise_frame P_ ((struct frame *));
void x_set_window_size P_ ((struct frame *, int, int, int));
void x_wm_set_window_state P_ ((struct frame *, int));
void x_wm_set_icon_pixmap P_ ((struct frame *, int));
void w32_initialize P_ ((void));
static void x_font_min_bounds P_ ((XFontStruct *, int *, int *));
int x_compute_min_glyph_bounds P_ ((struct frame *));
static void x_update_end P_ ((struct frame *));
static void w32_frame_up_to_date P_ ((struct frame *));
static void w32_set_terminal_modes P_ ((void));
static void w32_reset_terminal_modes P_ ((void));
static void x_clear_frame P_ ((void));
static void frame_highlight P_ ((struct frame *));
static void frame_unhighlight P_ ((struct frame *));
static void x_new_focus_frame P_ ((struct w32_display_info *,
				   struct frame *));
static void w32_frame_rehighlight P_ ((struct frame *));
static void x_frame_rehighlight P_ ((struct w32_display_info *));
static void x_draw_hollow_cursor P_ ((struct window *, struct glyph_row *));
static void x_draw_bar_cursor P_ ((struct window *, struct glyph_row *, int,
				   enum text_cursor_kinds));
static void w32_clip_to_row P_ ((struct window *, struct glyph_row *, HDC));

static Lisp_Object Qvendor_specific_keysyms;


/***********************************************************************
			      Debugging
 ***********************************************************************/

#if 0

/* This is a function useful for recording debugging information about
   the sequence of occurrences in this file.  */

struct record
{
  char *locus;
  int type;
};

struct record event_record[100];

int event_record_index;

record_event (locus, type)
     char *locus;
     int type;
{
  if (event_record_index == sizeof (event_record) / sizeof (struct record))
    event_record_index = 0;

  event_record[event_record_index].locus = locus;
  event_record[event_record_index].type = type;
  event_record_index++;
}

#endif /* 0 */


void
XChangeGC (void * ignore, XGCValues* gc, unsigned long mask,
	   XGCValues *xgcv)
{
  if (mask & GCForeground)
    gc->foreground = xgcv->foreground;
  if (mask & GCBackground)
    gc->background = xgcv->background;
  if (mask & GCFont)
    gc->font = xgcv->font;
}

XGCValues *XCreateGC (void * ignore, Window window, unsigned long mask,
                      XGCValues *xgcv)
{
  XGCValues *gc = (XGCValues *) xmalloc (sizeof (XGCValues));
  bzero (gc, sizeof (XGCValues));

  XChangeGC (ignore, gc, mask, xgcv);

  return gc;
}

void
XGetGCValues (void* ignore, XGCValues *gc,
                   unsigned long mask, XGCValues *xgcv)
{
  XChangeGC (ignore, xgcv, mask, gc);
}

static void
w32_set_clip_rectangle (HDC hdc, RECT *rect)
{
  if (rect)
    {
      HRGN clip_region = CreateRectRgnIndirect (rect);
      SelectClipRgn (hdc, clip_region);
      DeleteObject (clip_region);
    }
  else
    SelectClipRgn (hdc, NULL);
}


/* Draw a hollow rectangle at the specified position.  */
void
w32_draw_rectangle (HDC hdc, XGCValues *gc, int x, int y,
                    int width, int height)
{
  HBRUSH hb, oldhb;
  HPEN hp, oldhp;

  hb = CreateSolidBrush (gc->background);
  hp = CreatePen (PS_SOLID, 0, gc->foreground);
  oldhb = SelectObject (hdc, hb);
  oldhp = SelectObject (hdc, hp);

  Rectangle (hdc, x, y, x + width, y + height);

  SelectObject (hdc, oldhb);
  SelectObject (hdc, oldhp);
  DeleteObject (hb);
  DeleteObject (hp);
}

/* Draw a filled rectangle at the specified position. */
void
w32_fill_rect (f, hdc, pix, lprect)
     FRAME_PTR f;
     HDC hdc;
     COLORREF pix;
     RECT * lprect;
{
  HBRUSH hb;

  hb = CreateSolidBrush (pix);
  FillRect (hdc, lprect, hb);
  DeleteObject (hb);
}

void
w32_clear_window (f)
     FRAME_PTR f;
{
  RECT rect;
  HDC hdc = get_frame_dc (f);

  /* Under certain conditions, this can be called at startup with
     a console frame pointer before the GUI frame is created. An HDC
     of 0 indicates this. */
  if (hdc)
    {
      GetClientRect (FRAME_W32_WINDOW (f), &rect);
      w32_clear_rect (f, hdc, &rect);
    }

  release_frame_dc (f, hdc);
}


/***********************************************************************
		    Starting and ending an update
 ***********************************************************************/

/* Start an update of frame F.  This function is installed as a hook
   for update_begin, i.e. it is called when update_begin is called.
   This function is called prior to calls to x_update_window_begin for
   each window being updated.  */

static void
x_update_begin (f)
     struct frame *f;
{
  struct w32_display_info *display_info = FRAME_W32_DISPLAY_INFO (f);

  if (! FRAME_W32_P (f))
    return;

  /* Regenerate display palette before drawing if list of requested
     colors has changed. */
  if (display_info->regen_palette)
  {
    w32_regenerate_palette (f);
    display_info->regen_palette = FALSE;
  }
}


/* Start update of window W.  Set the global variable updated_window
   to the window being updated and set output_cursor to the cursor
   position of W.  */

static void
x_update_window_begin (w)
     struct window *w;
{
  struct frame *f = XFRAME (WINDOW_FRAME (w));
  struct w32_display_info *display_info = FRAME_W32_DISPLAY_INFO (f);

  /* Hide the system caret during an update.  */
  if (w32_use_visible_system_caret && w32_system_caret_hwnd)
    {
      SendMessage (w32_system_caret_hwnd, WM_EMACS_HIDE_CARET, 0, 0);
    }

  updated_window = w;
  set_output_cursor (&w->cursor);

  BLOCK_INPUT;

  if (f == display_info->mouse_face_mouse_frame)
    {
      /* Don't do highlighting for mouse motion during the update.  */
      display_info->mouse_face_defer = 1;

      /* If F needs to be redrawn, simply forget about any prior mouse
	 highlighting.  */
      if (FRAME_GARBAGED_P (f))
	display_info->mouse_face_window = Qnil;

#if 0 /* Rows in a current matrix containing glyphs in mouse-face have
	 their mouse_face_p flag set, which means that they are always
	 unequal to rows in a desired matrix which never have that
	 flag set.  So, rows containing mouse-face glyphs are never
	 scrolled, and we don't have to switch the mouse highlight off
	 here to prevent it from being scrolled.  */

      /* Can we tell that this update does not affect the window
	 where the mouse highlight is?  If so, no need to turn off.
	 Likewise, don't do anything if the frame is garbaged;
	 in that case, the frame's current matrix that we would use
	 is all wrong, and we will redisplay that line anyway.  */
      if (!NILP (display_info->mouse_face_window)
	  && w == XWINDOW (display_info->mouse_face_window))
	{
	  int i;

          for (i = 0; i < w->desired_matrix->nrows; ++i)
	    if (MATRIX_ROW_ENABLED_P (w->desired_matrix, i))
	      break;

	  if (i < w->desired_matrix->nrows)
	    clear_mouse_face (display_info);
	}
#endif /* 0 */
    }

  UNBLOCK_INPUT;
}

/* Draw a vertical window border from (x,y0) to (x,y1)  */

static void
w32_draw_vertical_window_border (w, x, y0, y1)
     struct window *w;
     int x, y0, y1;
{
  struct frame *f = XFRAME (WINDOW_FRAME (w));
  RECT r;
  HDC hdc;

  r.left = x;
  r.right = x + 1;
  r.top = y0;
  r.bottom = y1;

  hdc = get_frame_dc (f);
  w32_fill_rect (f, hdc, FRAME_FOREGROUND_PIXEL (f), &r);
  release_frame_dc (f, hdc);
}


/* End update of window W (which is equal to updated_window).

   Draw vertical borders between horizontally adjacent windows, and
   display W's cursor if CURSOR_ON_P is non-zero.

   MOUSE_FACE_OVERWRITTEN_P non-zero means that some row containing
   glyphs in mouse-face were overwritten.  In that case we have to
   make sure that the mouse-highlight is properly redrawn.

   W may be a menu bar pseudo-window in case we don't have X toolkit
   support. Such windows don't have a cursor, so don't display it
   here. */

static void
x_update_window_end (w, cursor_on_p, mouse_face_overwritten_p)
     struct window *w;
     int cursor_on_p, mouse_face_overwritten_p;
{
  struct w32_display_info *dpyinfo = FRAME_W32_DISPLAY_INFO (XFRAME (w->frame));

  if (!w->pseudo_window_p)
    {
      BLOCK_INPUT;

      if (cursor_on_p)
	display_and_set_cursor (w, 1, output_cursor.hpos,
				output_cursor.vpos,
				output_cursor.x, output_cursor.y);

      x_draw_vertical_border (w);

      draw_window_fringes (w);

      UNBLOCK_INPUT;
    }

  /* If a row with mouse-face was overwritten, arrange for
     XTframe_up_to_date to redisplay the mouse highlight.  */
  if (mouse_face_overwritten_p)
    {
      dpyinfo->mouse_face_beg_row = dpyinfo->mouse_face_beg_col = -1;
      dpyinfo->mouse_face_end_row = dpyinfo->mouse_face_end_col = -1;
      dpyinfo->mouse_face_window = Qnil;
    }

  /* Unhide the caret.  This won't actually show the cursor, unless it
     was visible before the corresponding call to HideCaret in
     x_update_window_begin.  */
  if (w32_use_visible_system_caret && w32_system_caret_hwnd)
    {
      SendMessage (w32_system_caret_hwnd, WM_EMACS_SHOW_CARET, 0, 0);
    }

  updated_window = NULL;
}


/* End update of frame F.  This function is installed as a hook in
   update_end.  */

static void
x_update_end (f)
     struct frame *f;
{
  if (! FRAME_W32_P (f))
    return;

  /* Mouse highlight may be displayed again.  */
  FRAME_W32_DISPLAY_INFO (f)->mouse_face_defer = 0;
}


/* This function is called from various places in xdisp.c whenever a
   complete update has been performed.  The global variable
   updated_window is not available here.  */

static void
w32_frame_up_to_date (f)
     struct frame *f;
{
  if (FRAME_W32_P (f))
    {
      struct w32_display_info *dpyinfo = FRAME_W32_DISPLAY_INFO (f);

      if (dpyinfo->mouse_face_deferred_gc
	  || f == dpyinfo->mouse_face_mouse_frame)
	{
	  BLOCK_INPUT;
	  if (dpyinfo->mouse_face_mouse_frame)
	    note_mouse_highlight (dpyinfo->mouse_face_mouse_frame,
				  dpyinfo->mouse_face_mouse_x,
				  dpyinfo->mouse_face_mouse_y);
	  dpyinfo->mouse_face_deferred_gc = 0;
	  UNBLOCK_INPUT;
	}
    }
}


/* Draw truncation mark bitmaps, continuation mark bitmaps, overlay
   arrow bitmaps, or clear the fringes if no bitmaps are required
   before DESIRED_ROW is made current.  The window being updated is
   found in updated_window.  This function is called from
   update_window_line only if it is known that there are differences
   between bitmaps to be drawn between current row and DESIRED_ROW.  */

static void
x_after_update_window_line (desired_row)
     struct glyph_row *desired_row;
{
  struct window *w = updated_window;
  struct frame *f;
  int width, height;

  xassert (w);

  if (!desired_row->mode_line_p && !w->pseudo_window_p)
    desired_row->redraw_fringe_bitmaps_p = 1;

  /* When a window has disappeared, make sure that no rest of
     full-width rows stays visible in the internal border.  Could
     check here if updated_window is the leftmost/rightmost window,
     but I guess it's not worth doing since vertically split windows
     are almost never used, internal border is rarely set, and the
     overhead is very small.  */
  if (windows_or_buffers_changed
      && desired_row->full_width_p
      && (f = XFRAME (w->frame),
	  width = FRAME_INTERNAL_BORDER_WIDTH (f),
	  width != 0)
      && (height = desired_row->visible_height,
	  height > 0))
    {
      int y = WINDOW_TO_FRAME_PIXEL_Y (w, max (0, desired_row->y));

      /* Internal border is drawn below the tool bar.  */
      if (WINDOWP (f->tool_bar_window)
	  && w == XWINDOW (f->tool_bar_window))
	y -= width;

      BLOCK_INPUT;
      {
	HDC hdc = get_frame_dc (f);
	w32_clear_area (f, hdc, 0, y, width, height);
	w32_clear_area (f, hdc, FRAME_PIXEL_WIDTH (f) - width,
			y, width, height);
	release_frame_dc (f, hdc);
      }
      UNBLOCK_INPUT;
    }
}


/* Draw the bitmap WHICH in one of the left or right fringes of
   window W.  ROW is the glyph row for which to display the bitmap; it
   determines the vertical position at which the bitmap has to be
   drawn.  */

static void
w32_draw_fringe_bitmap (w, row, p)
     struct window *w;
     struct glyph_row *row;
     struct draw_fringe_bitmap_params *p;
{
  struct frame *f = XFRAME (WINDOW_FRAME (w));
  HDC hdc;
  struct face *face = p->face;
  int rowY;

  hdc = get_frame_dc (f);

  /* Must clip because of partially visible lines.  */
  rowY = WINDOW_TO_FRAME_PIXEL_Y (w, row->y);
  if (p->y < rowY)
    {
      /* Adjust position of "bottom aligned" bitmap on partially
	 visible last row.  */
      int oldY = row->y;
      int oldVH = row->visible_height;
      row->visible_height = p->h;
      row->y -= rowY - p->y;
      w32_clip_to_row (w, row, hdc);
      row->y = oldY;
      row->visible_height = oldVH;
    }
  else
    w32_clip_to_row (w, row, hdc);

  if (p->bx >= 0 && !p->overlay_p)
    {
      w32_fill_area (f, hdc, face->background,
		     p->bx, p->by, p->nx, p->ny);
    }

  if (p->which)
    {
      HBITMAP pixmap = fringe_bmp[p->which];
      HDC compat_hdc;
      HANDLE horig_obj;

      compat_hdc = CreateCompatibleDC (hdc);

      SaveDC (hdc);

      horig_obj = SelectObject (compat_hdc, pixmap);

      /* Paint overlays transparently.  */
      if (p->overlay_p)
	{
	  HBRUSH h_brush, h_orig_brush;

	  SetTextColor (hdc, BLACK_PIX_DEFAULT (f));
	  SetBkColor (hdc, WHITE_PIX_DEFAULT (f));
	  h_brush = CreateSolidBrush (face->foreground);
	  h_orig_brush = SelectObject (hdc, h_brush);

	  BitBlt (hdc, p->x, p->y, p->wd, p->h,
		  compat_hdc, 0, p->dh,
		  DSTINVERT);
	  BitBlt (hdc, p->x, p->y, p->wd, p->h,
		  compat_hdc, 0, p->dh,
		  0x2E064A);
	  BitBlt (hdc, p->x, p->y, p->wd, p->h,
		  compat_hdc, 0, p->dh,
		  DSTINVERT);

	  SelectObject (hdc, h_orig_brush);
	  DeleteObject (h_brush);
	}
      else
	{
	  SetTextColor (hdc, face->background);
	  SetBkColor (hdc, (p->cursor_p
			    ? f->output_data.w32->cursor_pixel
			    : face->foreground));

	  BitBlt (hdc, p->x, p->y, p->wd, p->h,
		  compat_hdc, 0, p->dh,
		  SRCCOPY);
	}

      SelectObject (compat_hdc, horig_obj);
      DeleteDC (compat_hdc);
      RestoreDC (hdc, -1);
    }

  w32_set_clip_rectangle (hdc, NULL);

  release_frame_dc (f, hdc);
}

static void
w32_define_fringe_bitmap (which, bits, h, wd)
     int which;
     unsigned short *bits;
     int h, wd;
{
  fringe_bmp[which] = CreateBitmap (wd, h, 1, 1, bits);
}

static void
w32_destroy_fringe_bitmap (which)
     int which;
{
  if (fringe_bmp[which])
    DeleteObject (fringe_bmp[which]);
  fringe_bmp[which] = 0;
}



/* This is called when starting Emacs and when restarting after
   suspend.  When starting Emacs, no window is mapped.  And nothing
   must be done to Emacs's own window if it is suspended (though that
   rarely happens).  */

static void
w32_set_terminal_modes (void)
{
}

/* This is called when exiting or suspending Emacs. Exiting will make
   the W32 windows go away, and suspending requires no action. */

static void
w32_reset_terminal_modes (void)
{
}



/***********************************************************************
			   Display Iterator
 ***********************************************************************/

/* Function prototypes of this page.  */

static XCharStruct *w32_per_char_metric P_ ((XFontStruct *,
                                             wchar_t *, int));
static int w32_encode_char P_ ((int, wchar_t *, struct font_info *,
				struct charset *, int *));


/* Get metrics of character CHAR2B in FONT.  Value is always non-null.
   If CHAR2B is not contained in FONT, the font's default character
   metric is returned. */

static int
w32_bdf_per_char_metric (font, char2b, dim, pcm)
     XFontStruct *font;
     wchar_t *char2b;
     int dim;
     XCharStruct * pcm;
{
  glyph_metric * bdf_metric;
  char buf[2];

  if (dim == 1)
    buf[0] = (char)(*char2b);
  else
    {
      buf[0] = XCHAR2B_BYTE1 (char2b);
      buf[1] = XCHAR2B_BYTE2 (char2b);
    }

  bdf_metric = w32_BDF_TextMetric (font->bdf, buf, dim);

  if (bdf_metric)
    {
      pcm->width = bdf_metric->dwidth;
      pcm->lbearing = bdf_metric->bbox;
      pcm->rbearing = bdf_metric->dwidth
                    - (bdf_metric->bbox + bdf_metric->bbw);
      pcm->ascent = bdf_metric->bboy + bdf_metric->bbh;
      pcm->descent = -bdf_metric->bboy;

      return 1;
    }
  return 0;
}


static int
w32_native_per_char_metric (font, char2b, font_type, pcm)
     XFontStruct *font;
     wchar_t *char2b;
     enum w32_char_font_type font_type;
     XCharStruct * pcm;
{
  HDC hdc = GetDC (NULL);
  HFONT old_font;
  BOOL retval = FALSE;

  xassert (font && char2b);
  xassert (font->hfont);
  xassert (font_type == UNICODE_FONT || font_type == ANSI_FONT);

  old_font = SelectObject (hdc, font->hfont);

  if ((font->tm.tmPitchAndFamily & TMPF_TRUETYPE) != 0)
    {
      ABC char_widths;

      if (font_type == UNICODE_FONT)
	retval = GetCharABCWidthsW (hdc, *char2b, *char2b, &char_widths);
      else
	retval = GetCharABCWidthsA (hdc, *char2b, *char2b, &char_widths);

      if (retval)
	{
#if 0
	  /* Disabled until we can find a way to get the right results
	     on all versions of Windows.  */

	  /* Don't trust the ABC widths.  For synthesized fonts they are
	     wrong, and so is the result of GetCharWidth()!  */
	  int real_width;
	  GetCharWidth (hdc, *char2b, *char2b, &real_width);
#endif
	  pcm->width = char_widths.abcA + char_widths.abcB + char_widths.abcC;
#if 0
	  /* As far as I can tell, this is the best way to determine what
	     ExtTextOut will do with the broken font.  */
	  if (pcm->width != real_width)
	    pcm->width = (pcm->width + real_width) / 2;
#endif
	  pcm->lbearing = char_widths.abcA;
	  pcm->rbearing = char_widths.abcA + char_widths.abcB;
	  pcm->ascent = FONT_BASE (font);
	  pcm->descent = FONT_DESCENT (font);
	}
    }

  if (!retval)
    {
      /* Either font is not a True-type font, or GetCharABCWidthsW
	 failed (it is not supported on Windows 9x for instance), so we
	 can't determine the full info we would like.  All is not lost
	 though - we can call GetTextExtentPoint32 to get rbearing and
	 deduce width based on the font's per-string overhang.  lbearing
	 is assumed to be zero.  */

      /* TODO: Some Thai characters (and other composites if Windows
         supports them) do have lbearing, and report their total width
         as zero. Need some way of handling them when
         GetCharABCWidthsW fails. */
      SIZE sz;

      if (font_type == UNICODE_FONT)
	retval = GetTextExtentPoint32W (hdc, char2b, 1, &sz);
      else
	retval = GetTextExtentPoint32A (hdc, (char*)char2b, 1, &sz);

      if (retval)
	{
	  pcm->width = sz.cx - font->tm.tmOverhang;
	  pcm->rbearing = sz.cx;
	  pcm->lbearing = 0;
	  pcm->ascent = FONT_BASE (font);
	  pcm->descent = FONT_DESCENT (font);
	}
    }


  if (pcm->width == 0 && (pcm->rbearing - pcm->lbearing) == 0)
    {
      retval = FALSE;
    }

  SelectObject (hdc, old_font);
  ReleaseDC (NULL, hdc);

  return retval;
}


static XCharStruct *
w32_per_char_metric (font, char2b, font_type)
     XFontStruct *font;
     wchar_t *char2b;
     int /* enum w32_char_font_type */ font_type;
{
  /* The result metric information.  */
  XCharStruct *pcm;
  BOOL retval;

  xassert (font && char2b);

  /* TODO: This function is currently called through the RIF, and in
     some cases font_type is UNKNOWN_FONT. We currently allow the
     cached metrics to be used, which seems to work, but in cases
     where font_type is UNKNOWN_FONT, we probably haven't encoded
     char2b appropriately. All callers need checking to see what they
     are passing.  This is most likely to affect variable width fonts
     outside the Latin-1 range, particularly in languages like Thai
     that rely on rbearing and lbearing to provide composition. I
     don't think that is working currently anyway, but we don't seem
     to have anyone testing such languages on Windows.  */

  /* Handle the common cases quickly.  */
  if (!font->bdf && font->per_char == NULL)
    /* TODO: determine whether char2b exists in font?  */
    return &font->max_bounds;
  else if (!font->bdf && *char2b < 128)
    return &font->per_char[*char2b];

  xassert (font_type != UNKNOWN_FONT);

  pcm = &font->scratch;

  if (font_type == BDF_1D_FONT)
    retval = w32_bdf_per_char_metric (font, char2b, 1, pcm);
  else if (font_type == BDF_2D_FONT)
    retval = w32_bdf_per_char_metric (font, char2b, 2, pcm);
  else
    retval = w32_native_per_char_metric (font, char2b, font_type, pcm);

  if (retval)
    return pcm;

  return NULL;
}

void
w32_cache_char_metrics (font)
     XFontStruct *font;
{
  wchar_t char2b = L'x';

  /* Cache char metrics for the common cases.  */
  if (font->bdf)
    {
      /* TODO: determine whether font is fixed-pitch.  */
      if (!w32_bdf_per_char_metric (font, &char2b, 1, &font->max_bounds))
        {
          /* Use the font width and height as max bounds, as not all BDF
             fonts contain the letter 'x'. */
          font->max_bounds.width = FONT_MAX_WIDTH (font);
          font->max_bounds.lbearing = -font->bdf->llx;
          font->max_bounds.rbearing = FONT_MAX_WIDTH (font) - font->bdf->urx;
          font->max_bounds.ascent = FONT_BASE (font);
          font->max_bounds.descent = FONT_DESCENT (font);
        }
    }
  else
    {
      if (((font->tm.tmPitchAndFamily & TMPF_FIXED_PITCH) != 0)
          /* Some fonts (eg DBCS fonts) are marked as fixed width even
             though they contain characters of different widths. */
          || (font->tm.tmMaxCharWidth != font->tm.tmAveCharWidth))
	{
	  /* Font is not fixed pitch, so cache per_char info for the
             ASCII characters.  It would be much more work, and probably
             not worth it, to cache other chars, since we may change
             between using Unicode and ANSI text drawing functions at
             run-time.  */
	  int i;

	  font->per_char = xmalloc (128 * sizeof(XCharStruct));
	  for (i = 0; i < 128; i++)
	    {
	      char2b = i;
	      w32_native_per_char_metric (font, &char2b, ANSI_FONT,
					  &font->per_char[i]);
	    }
	}
      else
	w32_native_per_char_metric (font, &char2b, ANSI_FONT,
				    &font->max_bounds);
    }
}


/* Determine if a font is double byte. */
int w32_font_is_double_byte (XFontStruct *font)
{
  return font->double_byte_p;
}


static BOOL
w32_use_unicode_for_codepage (codepage)
     int codepage;
{
  /* If the current codepage is supported, use Unicode for output. */
  return (w32_enable_unicode_output
          && codepage != CP_8BIT
          && (codepage == CP_UNICODE || IsValidCodePage (codepage)));
}

/* Encode CHAR2B using encoding information from FONT_INFO.  CHAR2B is
   the two-byte form of C.  Encoding is returned in *CHAR2B.  */

static int /* enum w32_char_font_type */
w32_encode_char (c, char2b, font_info, charset, two_byte_p)
     int c;
     wchar_t *char2b;
     struct font_info *font_info;
     struct charset *charset;
     int * two_byte_p;
{
  int codepage;
  int unicode_p = 0;
  int internal_two_byte_p = 0;

  XFontStruct *font = font_info->font;

  internal_two_byte_p = w32_font_is_double_byte (font);
  codepage = font_info->codepage;

  /* If font can output unicode, use the original unicode character.  */
  if ( font && !font->bdf && w32_use_unicode_for_codepage (codepage)
       && c >= 0x100)
    {
      *char2b = c;
      unicode_p = 1;
      internal_two_byte_p = 1;
    }

  /* FONT_INFO may define a scheme by which to encode byte1 and byte2.
     This may be either a program in a special encoder language or a
     fixed encoding.  */
  else if (font_info->font_encoder)
    {
      /* It's a program.  */
      struct ccl_program *ccl = font_info->font_encoder;

      if (CHARSET_DIMENSION (charset) == 1)
	{
	  ccl->reg[0] = CHARSET_ID (charset);
	  ccl->reg[1] = XCHAR2B_BYTE2 (char2b);
	  ccl->reg[2] = -1;
	}
      else
	{
	  ccl->reg[0] = CHARSET_ID (charset);
	  ccl->reg[1] = XCHAR2B_BYTE1 (char2b);
	  ccl->reg[2] = XCHAR2B_BYTE2 (char2b);
	}

      ccl_driver (ccl, NULL, NULL, 0, 0, Qnil);

      /* We assume that MSBs are appropriately set/reset by CCL
	 program.  */
      if (!internal_two_byte_p)	/* 1-byte font */
	STORE_XCHAR2B (char2b, 0, ccl->reg[1]);
      else
	STORE_XCHAR2B (char2b, ccl->reg[1], ccl->reg[2]);
    }
  else if (font_info->encoding_type)
    {
      /* Fixed encoding scheme.  See fontset.h for the meaning of the
	 encoding numbers.  */
      unsigned char enc = font_info->encoding_type;

      if ((enc == 1 || enc == 2)
	  && CHARSET_DIMENSION (charset) == 2)
	STORE_XCHAR2B (char2b, XCHAR2B_BYTE1 (char2b) | 0x80, XCHAR2B_BYTE2 (char2b));

      if (enc == 1 || enc == 3          || (enc == 4 && CHARSET_DIMENSION (charset) == 1))
	STORE_XCHAR2B (char2b, XCHAR2B_BYTE1 (char2b), XCHAR2B_BYTE2 (char2b) | 0x80);
      else if (enc == 4)
        {
          int code = (int) (*char2b);

	  JIS_TO_SJIS (code);
          STORE_XCHAR2B (char2b, (code >> 8), (code & 0xFF));
        }
    }

  if (two_byte_p)
    *two_byte_p = internal_two_byte_p;

  if (!font)
    return UNKNOWN_FONT;
  else if (font->bdf && CHARSET_DIMENSION (charset) == 1)
    return BDF_1D_FONT;
  else if (font->bdf)
    return BDF_2D_FONT;
  else if (unicode_p)
    return UNICODE_FONT;
  else
    return ANSI_FONT;
}


/* Return a char-table whose elements are t if the font FONT_INFO
   contains a glyph for the corresponding character, and nil if not.

   Fixme: For the moment, this function works only for fonts whose
   glyph encoding is the same as Unicode (e.g. ISO10646-1 fonts).  */

Lisp_Object
x_get_font_repertory (f, font_info)
     FRAME_PTR f;
     struct font_info *font_info;
{
  XFontStruct *font = (XFontStruct *) font_info->font;
  Lisp_Object table;
  int min_byte1, max_byte1, min_byte2, max_byte2;

  table = Fmake_char_table (Qnil, Qnil);

  if (!font->bdf && pfnGetFontUnicodeRanges)
    {
      GLYPHSET *glyphset;
      DWORD glyphset_size;
      HDC display = get_frame_dc (f);
      HFONT prev_font;
      int i;

      prev_font = SelectObject (display, font->hfont);

      /* First call GetFontUnicodeRanges to find out how big a structure
	 we need.  */
      glyphset_size = pfnGetFontUnicodeRanges (display, NULL);
      if (glyphset_size)
	{
	  glyphset = (GLYPHSET *) alloca (glyphset_size);
	  glyphset->cbThis = glyphset_size;

	  /* Now call it again to get the ranges.  */
	  glyphset_size = pfnGetFontUnicodeRanges (display, glyphset);

	  if (glyphset_size)
	    {
	      /* Store the ranges in TABLE.  */
	      for (i = 0; i < glyphset->cRanges; i++)
		{
		  int from = glyphset->ranges[i].wcLow;
		  int to = from + glyphset->ranges[i].cGlyphs - 1;
		  char_table_set_range (table, from, to, Qt);
		}
	    }
	}

      SelectObject (display, prev_font);
      release_frame_dc (f, display);

      /* If we got the information we wanted above, then return it.  */
      if (glyphset_size)
	return table;
    }

#if 0 /* TODO: Convert to work on Windows so BDF and older platforms work.  */
  /* When GetFontUnicodeRanges is not available or does not work,
     work it out manually.  */
  min_byte1 = font->min_byte1;
  max_byte1 = font->max_byte1;
  min_byte2 = font->min_char_or_byte2;
  max_byte2 = font->max_char_or_byte2;
  if (min_byte1 == 0 && max_byte1 == 0)
    {
      if (! font->per_char || font->all_chars_exist == True)
	char_table_set_range (table, min_byte2, max_byte2, Qt);
      else
	{
	  XCharStruct *pcm = font->per_char;
	  int from = -1;
	  int i;

	  for (i = min_byte2; i <= max_byte2; i++, pcm++)
	    {
	      if (pcm->width == 0 && pcm->rbearing == pcm->lbearing)
		{
		  if (from >= 0)
		    {
		      char_table_set_range (table, from, i - 1, Qt);
		      from = -1;
		    }
		}
	      else if (from < 0)
		from = i;
	    }
	  if (from >= 0)
	    char_table_set_range (table, from, i - 1, Qt);
	}
    }
  else
    {
      if (! font->per_char || font->all_chars_exist == True)
	{
	  int i;

	  for (i = min_byte1; i <= max_byte1; i++)
	    char_table_set_range (table,
				  (i << 8) | min_byte2, (i << 8) | max_byte2,
				  Qt);
	}
      else
	{
	  XCharStruct *pcm = font->per_char;
	  int i;

	  for (i = min_byte1; i <= max_byte1; i++)
	    {
	      int from = -1;
	      int j;

	      for (j = min_byte2; j <= max_byte2; j++, pcm++)
		{
		  if (pcm->width == 0 && pcm->rbearing == pcm->lbearing)
		    {
		      if (from >= 0)
			{
			  char_table_set_range (table, (i << 8) | from,
						(i << 8) | (j - 1), Qt);
			  from = -1;
			}
		    }
		  else if (from < 0)
		    from = j;
		}
	      if (from >= 0)
		char_table_set_range (table, (i << 8) | from,
				      (i << 8) | (j - 1), Qt);
	    }
	}
    }
#endif
  return table;
}


/***********************************************************************
			    Glyph display
 ***********************************************************************/


/* Encapsulate the different ways of displaying text under W32.  */

static void
w32_text_out (s, x, y,chars,nchars)
     struct glyph_string * s;
     int x, y;
     wchar_t * chars;
     int nchars;
{
  int charset_dim = w32_font_is_double_byte (s->font) ? 2 : 1;
  if (s->font->bdf)
    w32_BDF_TextOut (s->font->bdf, s->hdc,
                     x, y, (char *) chars, charset_dim,
                     nchars * charset_dim, 0);
  else if (s->first_glyph->font_type == UNICODE_FONT)
    ExtTextOutW (s->hdc, x, y, 0, NULL, chars, nchars, NULL);
  else
    ExtTextOutA (s->hdc, x, y, 0, NULL, (char *) chars,
		 nchars * charset_dim, NULL);
}



static void x_set_glyph_string_clipping P_ ((struct glyph_string *));
static void x_set_glyph_string_gc P_ ((struct glyph_string *));
static void x_draw_glyph_string_background P_ ((struct glyph_string *,
						int));
static void x_draw_glyph_string_foreground P_ ((struct glyph_string *));
static void x_draw_composite_glyph_string_foreground P_ ((struct glyph_string *));
static void x_draw_glyph_string_box P_ ((struct glyph_string *));
static void x_draw_glyph_string  P_ ((struct glyph_string *));
static void x_set_cursor_gc P_ ((struct glyph_string *));
static void x_set_mode_line_face_gc P_ ((struct glyph_string *));
static void x_set_mouse_face_gc P_ ((struct glyph_string *));
static int w32_alloc_lighter_color (struct frame *, COLORREF *, double, int);
static void w32_setup_relief_color P_ ((struct frame *, struct relief *,
                                        double, int, COLORREF));
static void x_setup_relief_colors P_ ((struct glyph_string *));
static void x_draw_image_glyph_string P_ ((struct glyph_string *));
static void x_draw_image_relief P_ ((struct glyph_string *));
static void x_draw_image_foreground P_ ((struct glyph_string *));
static void w32_draw_image_foreground_1 P_ ((struct glyph_string *, HBITMAP));
static void x_clear_glyph_string_rect P_ ((struct glyph_string *, int,
					   int, int, int));
static void w32_draw_relief_rect P_ ((struct frame *, int, int, int, int,
				      int, int, int, int, int, int,
				      RECT *));
static void w32_draw_box_rect P_ ((struct glyph_string *, int, int, int, int,
				 int, int, int, RECT *));

#if GLYPH_DEBUG
static void x_check_font P_ ((struct frame *, XFontStruct *));
#endif


/* Set S->gc to a suitable GC for drawing glyph string S in cursor
   face.  */

static void
x_set_cursor_gc (s)
     struct glyph_string *s;
{
  if (s->font == FRAME_FONT (s->f)
      && s->face->background == FRAME_BACKGROUND_PIXEL (s->f)
      && s->face->foreground == FRAME_FOREGROUND_PIXEL (s->f)
      && !s->cmp)
    s->gc = s->f->output_data.w32->cursor_gc;
  else
    {
      /* Cursor on non-default face: must merge.  */
      XGCValues xgcv;
      unsigned long mask;

      xgcv.background = s->f->output_data.w32->cursor_pixel;
      xgcv.foreground = s->face->background;

      /* If the glyph would be invisible, try a different foreground.  */
      if (xgcv.foreground == xgcv.background)
	xgcv.foreground = s->face->foreground;
      if (xgcv.foreground == xgcv.background)
	xgcv.foreground = s->f->output_data.w32->cursor_foreground_pixel;
      if (xgcv.foreground == xgcv.background)
	xgcv.foreground = s->face->foreground;

      /* Make sure the cursor is distinct from text in this face.  */
      if (xgcv.background == s->face->background
	  && xgcv.foreground == s->face->foreground)
	{
	  xgcv.background = s->face->foreground;
	  xgcv.foreground = s->face->background;
	}

      IF_DEBUG (x_check_font (s->f, s->font));
      xgcv.font = s->font;
      mask = GCForeground | GCBackground | GCFont;

      if (FRAME_W32_DISPLAY_INFO (s->f)->scratch_cursor_gc)
	XChangeGC (NULL, FRAME_W32_DISPLAY_INFO (s->f)->scratch_cursor_gc,
		   mask, &xgcv);
      else
	FRAME_W32_DISPLAY_INFO (s->f)->scratch_cursor_gc
	  = XCreateGC (NULL, s->window, mask, &xgcv);

      s->gc = FRAME_W32_DISPLAY_INFO (s->f)->scratch_cursor_gc;
    }
}


/* Set up S->gc of glyph string S for drawing text in mouse face.  */

static void
x_set_mouse_face_gc (s)
     struct glyph_string *s;
{
  int face_id;
  struct face *face;

  /* What face has to be used last for the mouse face?  */
  face_id = FRAME_W32_DISPLAY_INFO (s->f)->mouse_face_face_id;
  face = FACE_FROM_ID (s->f, face_id);
  if (face == NULL)
    face = FACE_FROM_ID (s->f, MOUSE_FACE_ID);

  if (s->first_glyph->type == CHAR_GLYPH)
    face_id = FACE_FOR_CHAR (s->f, face, s->first_glyph->u.ch, -1, Qnil);
  else
    face_id = FACE_FOR_CHAR (s->f, face, 0, -1, Qnil);
  s->face = FACE_FROM_ID (s->f, face_id);
  PREPARE_FACE_FOR_DISPLAY (s->f, s->face);

  /* If font in this face is same as S->font, use it.  */
  if (s->font == s->face->font)
    s->gc = s->face->gc;
  else
    {
      /* Otherwise construct scratch_cursor_gc with values from FACE
	 but font FONT.  */
      XGCValues xgcv;
      unsigned long mask;

      xgcv.background = s->face->background;
      xgcv.foreground = s->face->foreground;
      IF_DEBUG (x_check_font (s->f, s->font));
      xgcv.font = s->font;
      mask = GCForeground | GCBackground | GCFont;

      if (FRAME_W32_DISPLAY_INFO (s->f)->scratch_cursor_gc)
	XChangeGC (NULL, FRAME_W32_DISPLAY_INFO (s->f)->scratch_cursor_gc,
		   mask, &xgcv);
      else
	FRAME_W32_DISPLAY_INFO (s->f)->scratch_cursor_gc
	  = XCreateGC (NULL, s->window, mask, &xgcv);

      s->gc = FRAME_W32_DISPLAY_INFO (s->f)->scratch_cursor_gc;
    }

  xassert (s->gc != 0);
}


/* Set S->gc of glyph string S to a GC suitable for drawing a mode line.
   Faces to use in the mode line have already been computed when the
   matrix was built, so there isn't much to do, here.  */

static INLINE void
x_set_mode_line_face_gc (s)
     struct glyph_string *s;
{
  s->gc = s->face->gc;
}


/* Set S->gc of glyph string S for drawing that glyph string.  Set
   S->stippled_p to a non-zero value if the face of S has a stipple
   pattern.  */

static INLINE void
x_set_glyph_string_gc (s)
     struct glyph_string *s;
{
  PREPARE_FACE_FOR_DISPLAY (s->f, s->face);

  if (s->hl == DRAW_NORMAL_TEXT)
    {
      s->gc = s->face->gc;
      s->stippled_p = s->face->stipple != 0;
    }
  else if (s->hl == DRAW_INVERSE_VIDEO)
    {
      x_set_mode_line_face_gc (s);
      s->stippled_p = s->face->stipple != 0;
    }
  else if (s->hl == DRAW_CURSOR)
    {
      x_set_cursor_gc (s);
      s->stippled_p = 0;
    }
  else if (s->hl == DRAW_MOUSE_FACE)
    {
      x_set_mouse_face_gc (s);
      s->stippled_p = s->face->stipple != 0;
    }
  else if (s->hl == DRAW_IMAGE_RAISED
	   || s->hl == DRAW_IMAGE_SUNKEN)
    {
      s->gc = s->face->gc;
      s->stippled_p = s->face->stipple != 0;
    }
  else
    {
      s->gc = s->face->gc;
      s->stippled_p = s->face->stipple != 0;
    }

  /* GC must have been set.  */
  xassert (s->gc != 0);
}


/* Set clipping for output of glyph string S.  S may be part of a mode
   line or menu if we don't have X toolkit support.  */

static INLINE void
x_set_glyph_string_clipping (s)
     struct glyph_string *s;
{
  RECT r;
  get_glyph_string_clip_rect (s, &r);
  w32_set_clip_rectangle (s->hdc, &r);
}


/* RIF:
   Compute left and right overhang of glyph string S.  If S is a glyph
   string for a composition, assume overhangs don't exist.  */

static void
w32_compute_glyph_string_overhangs (s)
     struct glyph_string *s;
{
  /* TODO: Windows does not appear to have a method for
     getting this info without getting the ABC widths for each
     individual character and working it out manually. */
}


static void
w32_get_glyph_overhangs (glyph, f, left, right)
     struct glyph *glyph;
     struct frame *f;
     int *left, *right;
{
  HDC hdc = get_frame_dc (f);
  /* Convert to unicode! */
  x_get_glyph_overhangs (glyph, f, left, right);
  release_frame_dc (f, hdc);
}


/* Fill rectangle X, Y, W, H with background color of glyph string S.  */

static INLINE void
x_clear_glyph_string_rect (s, x, y, w, h)
     struct glyph_string *s;
     int x, y, w, h;
{
  int real_x = x;
  int real_y = y;
  int real_w = w;
  int real_h = h;
#if 0
  /* Take clipping into account.  */
  if (s->gc->clip_mask == Rect)
    {
      real_x = max (real_x, s->gc->clip_rectangle.left);
      real_y = max (real_y, s->gc->clip_rectangle.top);
      real_w = min (real_w, s->gc->clip_rectangle.right
                    - s->gc->clip_rectangle.left);
      real_h = min (real_h, s->gc->clip_rectangle.bottom
                    - s->gc->clip_rectangle.top);
    }
#endif
  w32_fill_area (s->f, s->hdc, s->gc->background, real_x, real_y,
                 real_w, real_h);
}


/* Draw the background of glyph_string S.  If S->background_filled_p
   is non-zero don't draw it.  FORCE_P non-zero means draw the
   background even if it wouldn't be drawn normally.  This is used
   when a string preceding S draws into the background of S, or S
   contains the first component of a composition.  */

static void
x_draw_glyph_string_background (s, force_p)
     struct glyph_string *s;
     int force_p;
{
  /* Nothing to do if background has already been drawn or if it
     shouldn't be drawn in the first place.  */
  if (!s->background_filled_p)
    {
      int box_line_width = max (s->face->box_line_width, 0);

#if 0 /* TODO: stipple */
      if (s->stippled_p)
	{
	  /* Fill background with a stipple pattern.  */
	  XSetFillStyle (s->display, s->gc, FillOpaqueStippled);
	  XFillRectangle (s->display, s->window, s->gc, s->x,
			  s->y + box_line_width,
			  s->background_width,
			  s->height - 2 * box_line_width);
	  XSetFillStyle (s->display, s->gc, FillSolid);
	  s->background_filled_p = 1;
	}
      else
#endif
        if (FONT_HEIGHT (s->font) < s->height - 2 * box_line_width
	       || s->font_not_found_p
	       || s->extends_to_end_of_line_p
               || s->font->bdf
	       || force_p)
	{
	  x_clear_glyph_string_rect (s, s->x, s->y + box_line_width,
				     s->background_width,
				     s->height - 2 * box_line_width);
	  s->background_filled_p = 1;
	}
    }
}


/* Draw the foreground of glyph string S.  */

static void
x_draw_glyph_string_foreground (s)
     struct glyph_string *s;
{
  int i, x;
  HFONT old_font;

  /* If first glyph of S has a left box line, start drawing the text
     of S to the right of that box line.  */
  if (s->face->box != FACE_NO_BOX
      && s->first_glyph->left_box_line_p)
    x = s->x + abs (s->face->box_line_width);
  else
    x = s->x;

  if (s->for_overlaps_p || (s->background_filled_p && s->hl != DRAW_CURSOR))
    SetBkMode (s->hdc, TRANSPARENT);
  else
    SetBkMode (s->hdc, OPAQUE);

  SetTextColor (s->hdc, s->gc->foreground);
  SetBkColor (s->hdc, s->gc->background);
  SetTextAlign (s->hdc, TA_BASELINE | TA_LEFT);

  if (s->font && s->font->hfont)
    old_font = SelectObject (s->hdc, s->font->hfont);

  /* Draw characters of S as rectangles if S's font could not be
     loaded. */
  if (s->font_not_found_p)
    {
      for (i = 0; i < s->nchars; ++i)
        {
          struct glyph *g = s->first_glyph + i;

          w32_draw_rectangle (s->hdc, s->gc, x, s->y, g->pixel_width - 1,
                              s->height - 1);
          x += g->pixel_width;
        }
    }
  else
    {
      char *char1b = (char *) s->char2b;
      int boff = s->font_info->baseline_offset;

      if (s->font_info->vertical_centering)
	boff = VCENTER_BASELINE_OFFSET (s->font, s->f) - boff;

      /* If we can use 8-bit functions, condense S->char2b.  */
      if (!s->two_byte_p)
        for (i = 0; i < s->nchars; ++i)
          char1b[i] = XCHAR2B_BYTE2 (&s->char2b[i]);

      /* Draw text with TextOut and friends. */
      w32_text_out (s, x, s->ybase - boff, s->char2b, s->nchars);

      if (s->face->overstrike)
	{
	  /* For overstriking (to simulate bold-face), draw the
	     characters again shifted to the right by one pixel.  */
	  w32_text_out (s, x + 1, s->ybase - boff, s->char2b, s->nchars);
	}
    }
  if (s->font && s->font->hfont)
    SelectObject (s->hdc, old_font);
}

/* Draw the foreground of composite glyph string S.  */

static void
x_draw_composite_glyph_string_foreground (s)
     struct glyph_string *s;
{
  int i, x;
  HFONT old_font;

  /* If first glyph of S has a left box line, start drawing the text
     of S to the right of that box line.  */
  if (s->face->box != FACE_NO_BOX
      && s->first_glyph->left_box_line_p)
    x = s->x + abs (s->face->box_line_width);
  else
    x = s->x;

  /* S is a glyph string for a composition.  S->gidx is the index of
     the first character drawn for glyphs of this composition.
     S->gidx == 0 means we are drawing the very first character of
     this composition.  */

  SetTextColor (s->hdc, s->gc->foreground);
  SetBkColor (s->hdc, s->gc->background);
  SetBkMode (s->hdc, TRANSPARENT);
  SetTextAlign (s->hdc, TA_BASELINE | TA_LEFT);

  if (s->font && s->font->hfont)
    old_font = SelectObject (s->hdc, s->font->hfont);

  /* Draw a rectangle for the composition if the font for the very
     first character of the composition could not be loaded.  */
  if (s->font_not_found_p)
    {
      if (s->gidx == 0)
        w32_draw_rectangle (s->hdc, s->gc, x, s->y, s->width - 1,
                            s->height - 1);
    }
  else
    {
      for (i = 0; i < s->nchars; i++, ++s->gidx)
	{
	  w32_text_out (s, x + s->cmp->offsets[s->gidx * 2],
			s->ybase - s->cmp->offsets[s->gidx * 2 + 1],
			s->char2b + i, 1);
	  if (s->face->overstrike)
	    w32_text_out (s, x + s->cmp->offsets[s->gidx * 2] + 1,
			  s->ybase - s->cmp->offsets[s->gidx * 2 + 1],
			  s->char2b + i, 1);
	}
    }

  if (s->font && s->font->hfont)
    SelectObject (s->hdc, old_font);
}


/* Brightness beyond which a color won't have its highlight brightness
   boosted.

   Nominally, highlight colors for `3d' faces are calculated by
   brightening an object's color by a constant scale factor, but this
   doesn't yield good results for dark colors, so for colors who's
   brightness is less than this value (on a scale of 0-255) have to
   use an additional additive factor.

   The value here is set so that the default menu-bar/mode-line color
   (grey75) will not have its highlights changed at all.  */
#define HIGHLIGHT_COLOR_DARK_BOOST_LIMIT 187


/* Allocate a color which is lighter or darker than *COLOR by FACTOR
   or DELTA.  Try a color with RGB values multiplied by FACTOR first.
   If this produces the same color as COLOR, try a color where all RGB
   values have DELTA added.  Return the allocated color in *COLOR.
   DISPLAY is the X display, CMAP is the colormap to operate on.
   Value is non-zero if successful.  */

static int
w32_alloc_lighter_color (f, color, factor, delta)
     struct frame *f;
     COLORREF *color;
     double factor;
     int delta;
{
  COLORREF new;
  long bright;

  /* On Windows, RGB values are 0-255, not 0-65535, so scale delta. */
  delta /= 256;

  /* Change RGB values by specified FACTOR.  Avoid overflow!  */
  xassert (factor >= 0);
  new = PALETTERGB (min (0xff, factor * GetRValue (*color)),
                    min (0xff, factor * GetGValue (*color)),
                    min (0xff, factor * GetBValue (*color)));

  /* Calculate brightness of COLOR.  */
  bright = (2 * GetRValue (*color) + 3 * GetGValue (*color)
            + GetBValue (*color)) / 6;

  /* We only boost colors that are darker than
     HIGHLIGHT_COLOR_DARK_BOOST_LIMIT.  */
  if (bright < HIGHLIGHT_COLOR_DARK_BOOST_LIMIT)
    /* Make an additive adjustment to NEW, because it's dark enough so
       that scaling by FACTOR alone isn't enough.  */
    {
      /* How far below the limit this color is (0 - 1, 1 being darker).  */
      double dimness = 1 - (double)bright / HIGHLIGHT_COLOR_DARK_BOOST_LIMIT;
      /* The additive adjustment.  */
      int min_delta = delta * dimness * factor / 2;

      if (factor < 1)
        new = PALETTERGB (max (0, min (0xff, min_delta - GetRValue (*color))),
                          max (0, min (0xff, min_delta - GetGValue (*color))),
                          max (0, min (0xff, min_delta - GetBValue (*color))));
      else
        new = PALETTERGB (max (0, min (0xff, min_delta + GetRValue (*color))),
                          max (0, min (0xff, min_delta + GetGValue (*color))),
                          max (0, min (0xff, min_delta + GetBValue (*color))));
    }

  if (new == *color)
    new = PALETTERGB (max (0, min (0xff, delta + GetRValue (*color))),
                      max (0, min (0xff, delta + GetGValue (*color))),
                      max (0, min (0xff, delta + GetBValue (*color))));

  /* TODO: Map to palette and retry with delta if same? */
  /* TODO: Free colors (if using palette)? */

  if (new == *color)
    return 0;

  *color = new;

  return 1;
}


/* Set up the foreground color for drawing relief lines of glyph
   string S.  RELIEF is a pointer to a struct relief containing the GC
   with which lines will be drawn.  Use a color that is FACTOR or
   DELTA lighter or darker than the relief's background which is found
   in S->f->output_data.x->relief_background.  If such a color cannot
   be allocated, use DEFAULT_PIXEL, instead.  */

static void
w32_setup_relief_color (f, relief, factor, delta, default_pixel)
     struct frame *f;
     struct relief *relief;
     double factor;
     int delta;
     COLORREF default_pixel;
{
  XGCValues xgcv;
  struct w32_output *di = f->output_data.w32;
  unsigned long mask = GCForeground;
  COLORREF pixel;
  COLORREF background = di->relief_background;
  struct w32_display_info *dpyinfo = FRAME_W32_DISPLAY_INFO (f);

  /* TODO: Free colors (if using palette)? */

  /* Allocate new color.  */
  xgcv.foreground = default_pixel;
  pixel = background;
  if (w32_alloc_lighter_color (f, &pixel, factor, delta))
    {
      relief->allocated_p = 1;
      xgcv.foreground = relief->pixel = pixel;
    }

  if (relief->gc == 0)
    {
#if 0 /* TODO: stipple */
      xgcv.stipple = dpyinfo->gray;
      mask |= GCStipple;
#endif
      relief->gc = XCreateGC (NULL, FRAME_W32_WINDOW (f), mask, &xgcv);
    }
  else
    XChangeGC (NULL, relief->gc, mask, &xgcv);
}


/* Set up colors for the relief lines around glyph string S.  */

static void
x_setup_relief_colors (s)
     struct glyph_string *s;
{
  struct w32_output *di = s->f->output_data.w32;
  COLORREF color;

  if (s->face->use_box_color_for_shadows_p)
    color = s->face->box_color;
  else if (s->first_glyph->type == IMAGE_GLYPH
	   && s->img->pixmap
	   && !IMAGE_BACKGROUND_TRANSPARENT (s->img, s->f, 0))
    color = IMAGE_BACKGROUND  (s->img, s->f, 0);
  else
    color = s->gc->background;

  if (di->white_relief.gc == 0
      || color != di->relief_background)
    {
      di->relief_background = color;
      w32_setup_relief_color (s->f, &di->white_relief, 1.2, 0x8000,
                              WHITE_PIX_DEFAULT (s->f));
      w32_setup_relief_color (s->f, &di->black_relief, 0.6, 0x4000,
                              BLACK_PIX_DEFAULT (s->f));
    }
}


/* Draw a relief on frame F inside the rectangle given by LEFT_X,
   TOP_Y, RIGHT_X, and BOTTOM_Y.  WIDTH is the thickness of the relief
   to draw, it must be >= 0.  RAISED_P non-zero means draw a raised
   relief.  LEFT_P non-zero means draw a relief on the left side of
   the rectangle.  RIGHT_P non-zero means draw a relief on the right
   side of the rectangle.  CLIP_RECT is the clipping rectangle to use
   when drawing.  */

static void
w32_draw_relief_rect (f, left_x, top_y, right_x, bottom_y, width,
                      raised_p, top_p, bot_p, left_p, right_p, clip_rect)
     struct frame *f;
     int left_x, top_y, right_x, bottom_y, width;
     int top_p, bot_p, left_p, right_p, raised_p;
     RECT *clip_rect;
{
  int i;
  XGCValues gc;
  HDC hdc = get_frame_dc (f);

  if (raised_p)
    gc.foreground = f->output_data.w32->white_relief.gc->foreground;
  else
    gc.foreground = f->output_data.w32->black_relief.gc->foreground;

  w32_set_clip_rectangle (hdc, clip_rect);

  /* Top.  */
  if (top_p)
    for (i = 0; i < width; ++i)
      w32_fill_area (f, hdc, gc.foreground,
		     left_x + i * left_p, top_y + i,
		     right_x - left_x - i * (left_p + right_p ) + 1, 1);

  /* Left.  */
  if (left_p)
    for (i = 0; i < width; ++i)
      w32_fill_area (f, hdc, gc.foreground,
		     left_x + i, top_y + i, 1,
		     bottom_y - top_y - 2 * i + 1);

  if (raised_p)
    gc.foreground = f->output_data.w32->black_relief.gc->foreground;
  else
    gc.foreground = f->output_data.w32->white_relief.gc->foreground;

  /* Bottom.  */
  if (bot_p)
    for (i = 0; i < width; ++i)
      w32_fill_area (f, hdc, gc.foreground,
		     left_x + i * left_p, bottom_y - i,
		     right_x - left_x - i * (left_p + right_p) + 1, 1);

  /* Right.  */
  if (right_p)
    for (i = 0; i < width; ++i)
      w32_fill_area (f, hdc, gc.foreground,
		     right_x - i, top_y + i + 1, 1,
		     bottom_y - top_y - 2 * i - 1);

  w32_set_clip_rectangle (hdc, NULL);

  release_frame_dc (f, hdc);
}


/* Draw a box on frame F inside the rectangle given by LEFT_X, TOP_Y,
   RIGHT_X, and BOTTOM_Y.  WIDTH is the thickness of the lines to
   draw, it must be >= 0.  LEFT_P non-zero means draw a line on the
   left side of the rectangle.  RIGHT_P non-zero means draw a line
   on the right side of the rectangle.  CLIP_RECT is the clipping
   rectangle to use when drawing.  */

static void
w32_draw_box_rect (s, left_x, top_y, right_x, bottom_y, width,
                   left_p, right_p, clip_rect)
     struct glyph_string *s;
     int left_x, top_y, right_x, bottom_y, width, left_p, right_p;
     RECT *clip_rect;
{
  w32_set_clip_rectangle (s->hdc, clip_rect);

  /* Top.  */
  w32_fill_area (s->f, s->hdc, s->face->box_color,
		  left_x, top_y, right_x - left_x + 1, width);

  /* Left.  */
  if (left_p)
    {
      w32_fill_area (s->f, s->hdc, s->face->box_color,
                     left_x, top_y, width, bottom_y - top_y + 1);
    }

  /* Bottom.  */
  w32_fill_area (s->f, s->hdc, s->face->box_color,
                 left_x, bottom_y - width + 1, right_x - left_x + 1, width);

  /* Right.  */
  if (right_p)
    {
      w32_fill_area (s->f, s->hdc, s->face->box_color,
                     right_x - width + 1, top_y, width, bottom_y - top_y + 1);
    }

  w32_set_clip_rectangle (s->hdc, NULL);
}


/* Draw a box around glyph string S.  */

static void
x_draw_glyph_string_box (s)
     struct glyph_string *s;
{
  int width, left_x, right_x, top_y, bottom_y, last_x, raised_p;
  int left_p, right_p;
  struct glyph *last_glyph;
  RECT clip_rect;

  last_x = window_box_right (s->w, s->area);
  if (s->row->full_width_p
      && !s->w->pseudo_window_p)
    {
      last_x += WINDOW_RIGHT_SCROLL_BAR_AREA_WIDTH (s->w);
      if (s->area != RIGHT_MARGIN_AREA
	  || WINDOW_HAS_FRINGES_OUTSIDE_MARGINS (s->w))
	last_x += WINDOW_RIGHT_FRINGE_WIDTH (s->w);
    }

  /* The glyph that may have a right box line.  */
  last_glyph = (s->cmp || s->img
		? s->first_glyph
		: s->first_glyph + s->nchars - 1);

  width = abs (s->face->box_line_width);
  raised_p = s->face->box == FACE_RAISED_BOX;
  left_x = s->x;
  right_x = ((s->row->full_width_p && s->extends_to_end_of_line_p
	      ? last_x - 1
	      : min (last_x, s->x + s->background_width) - 1));
  top_y = s->y;
  bottom_y = top_y + s->height - 1;

  left_p = (s->first_glyph->left_box_line_p
	    || (s->hl == DRAW_MOUSE_FACE
		&& (s->prev == NULL
		    || s->prev->hl != s->hl)));
  right_p = (last_glyph->right_box_line_p
	     || (s->hl == DRAW_MOUSE_FACE
		 && (s->next == NULL
		     || s->next->hl != s->hl)));

  get_glyph_string_clip_rect (s, &clip_rect);

  if (s->face->box == FACE_SIMPLE_BOX)
    w32_draw_box_rect (s, left_x, top_y, right_x, bottom_y, width,
                       left_p, right_p, &clip_rect);
  else
    {
      x_setup_relief_colors (s);
      w32_draw_relief_rect (s->f, left_x, top_y, right_x, bottom_y,
                            width, raised_p, 1, 1, left_p, right_p, &clip_rect);
    }
}


/* Draw foreground of image glyph string S.  */

static void
x_draw_image_foreground (s)
     struct glyph_string *s;
{
  int x = s->x;
  int y = s->ybase - image_ascent (s->img, s->face, &s->slice);

  /* If first glyph of S has a left box line, start drawing it to the
     right of that line.  */
  if (s->face->box != FACE_NO_BOX
      && s->first_glyph->left_box_line_p
      && s->slice.x == 0)
    x += abs (s->face->box_line_width);

  /* If there is a margin around the image, adjust x- and y-position
     by that margin.  */
  if (s->slice.x == 0)
    x += s->img->hmargin;
  if (s->slice.y == 0)
    y += s->img->vmargin;

  SaveDC (s->hdc);

  if (s->img->pixmap)
    {
      HDC compat_hdc = CreateCompatibleDC (s->hdc);
      HBRUSH fg_brush = CreateSolidBrush (s->gc->foreground);
      HBRUSH orig_brush = SelectObject (s->hdc, fg_brush);
      HGDIOBJ orig_obj = SelectObject (compat_hdc, s->img->pixmap);
      SetBkColor (compat_hdc, RGB (255, 255, 255));
      SetTextColor (s->hdc, RGB (0, 0, 0));
      x_set_glyph_string_clipping (s);

      if (s->img->mask)
	{
	  HDC mask_dc = CreateCompatibleDC (s->hdc);
	  HGDIOBJ mask_orig_obj = SelectObject (mask_dc, s->img->mask);

	  SetTextColor (s->hdc, RGB (255, 255, 255));
	  SetBkColor (s->hdc, RGB (0, 0, 0));

	  BitBlt (s->hdc, x, y, s->slice.width, s->slice.height,
		  compat_hdc, s->slice.x, s->slice.y, SRCINVERT);
	  BitBlt (s->hdc, x, y, s->slice.width, s->slice.height,
		  mask_dc, s->slice.x, s->slice.y, SRCAND);
	  BitBlt (s->hdc, x, y, s->slice.width, s->slice.height,
		  compat_hdc, s->slice.x, s->slice.y, SRCINVERT);

	  SelectObject (mask_dc, mask_orig_obj);
	  DeleteDC (mask_dc);
	}
      else
	{
	  SetTextColor (s->hdc, s->gc->foreground);
	  SetBkColor (s->hdc, s->gc->background);

          BitBlt (s->hdc, x, y, s->slice.width, s->slice.height,
                  compat_hdc, s->slice.x, s->slice.y, SRCCOPY);

	  /* When the image has a mask, we can expect that at
	     least part of a mouse highlight or a block cursor will
	     be visible.  If the image doesn't have a mask, make
	     a block cursor visible by drawing a rectangle around
	     the image.  I believe it's looking better if we do
	     nothing here for mouse-face.  */
	  if (s->hl == DRAW_CURSOR)
	    {
	      int r = s->img->relief;
	      if (r < 0) r = -r;
	      w32_draw_rectangle (s->hdc, s->gc, x - r, y - r ,
				  s->slice.width + r*2 - 1,
				  s->slice.height + r*2 - 1);
	    }
	}

      w32_set_clip_rectangle (s->hdc, NULL);
      SelectObject (s->hdc, orig_brush);
      DeleteObject (fg_brush);
      SelectObject (compat_hdc, orig_obj);
      DeleteDC (compat_hdc);
    }
  else
    w32_draw_rectangle (s->hdc, s->gc, x, y,
			s->slice.width - 1, s->slice.height - 1);

  RestoreDC (s->hdc ,-1);
}



/* Draw a relief around the image glyph string S.  */

static void
x_draw_image_relief (s)
     struct glyph_string *s;
{
  int x0, y0, x1, y1, thick, raised_p;
  RECT r;
  int x = s->x;
  int y = s->ybase - image_ascent (s->img, s->face, &s->slice);

  /* If first glyph of S has a left box line, start drawing it to the
     right of that line.  */
  if (s->face->box != FACE_NO_BOX
      && s->first_glyph->left_box_line_p
      && s->slice.x == 0)
    x += abs (s->face->box_line_width);

  /* If there is a margin around the image, adjust x- and y-position
     by that margin.  */
  if (s->slice.x == 0)
    x += s->img->hmargin;
  if (s->slice.y == 0)
    y += s->img->vmargin;

  if (s->hl == DRAW_IMAGE_SUNKEN
      || s->hl == DRAW_IMAGE_RAISED)
    {
      thick = tool_bar_button_relief >= 0 ? tool_bar_button_relief : DEFAULT_TOOL_BAR_BUTTON_RELIEF;
      raised_p = s->hl == DRAW_IMAGE_RAISED;
    }
  else
    {
      thick = abs (s->img->relief);
      raised_p = s->img->relief > 0;
    }

  x0 = x - thick;
  y0 = y - thick;
  x1 = x + s->slice.width + thick - 1;
  y1 = y + s->slice.height + thick - 1;

  x_setup_relief_colors (s);
  get_glyph_string_clip_rect (s, &r);
  w32_draw_relief_rect (s->f, x0, y0, x1, y1, thick, raised_p,
			s->slice.y == 0,
			s->slice.y + s->slice.height == s->img->height,
			s->slice.x == 0,
			s->slice.x + s->slice.width == s->img->width,
			&r);
}


/* Draw the foreground of image glyph string S to PIXMAP.  */

static void
w32_draw_image_foreground_1 (s, pixmap)
     struct glyph_string *s;
     HBITMAP pixmap;
{
  HDC hdc = CreateCompatibleDC (s->hdc);
  HGDIOBJ orig_hdc_obj = SelectObject (hdc, pixmap);
  int x = 0;
  int y = s->ybase - s->y - image_ascent (s->img, s->face, &s->slice);

  /* If first glyph of S has a left box line, start drawing it to the
     right of that line.  */
  if (s->face->box != FACE_NO_BOX
      && s->first_glyph->left_box_line_p
      && s->slice.x == 0)
    x += abs (s->face->box_line_width);

  /* If there is a margin around the image, adjust x- and y-position
     by that margin.  */
  if (s->slice.x == 0)
    x += s->img->hmargin;
  if (s->slice.y == 0)
    y += s->img->vmargin;

  if (s->img->pixmap)
    {
      HDC compat_hdc = CreateCompatibleDC (hdc);
      HBRUSH fg_brush = CreateSolidBrush (s->gc->foreground);
      HBRUSH orig_brush = SelectObject (hdc, fg_brush);
      HGDIOBJ orig_obj = SelectObject (compat_hdc, s->img->pixmap);

      if (s->img->mask)
	{
	  HDC mask_dc = CreateCompatibleDC (hdc);
	  HGDIOBJ mask_orig_obj = SelectObject (mask_dc, s->img->mask);

	  SetTextColor (hdc, RGB (0, 0, 0));
	  SetBkColor (hdc, RGB (255, 255, 255));
	  BitBlt (hdc, x, y, s->slice.width, s->slice.height,
		  compat_hdc, s->slice.x, s->slice.y, SRCINVERT);
	  BitBlt (hdc, x, y, s->slice.width, s->slice.height,
		  mask_dc, s->slice.x, s->slice.y, SRCAND);
	  BitBlt (hdc, x, y, s->slice.width, s->slice.height,
		  compat_hdc, s->slice.x, s->slice.y, SRCINVERT);

	  SelectObject (mask_dc, mask_orig_obj);
	  DeleteDC (mask_dc);
	}
      else
	{
	  SetTextColor (hdc, s->gc->foreground);
	  SetBkColor (hdc, s->gc->background);

          BitBlt (hdc, x, y, s->slice.width, s->slice.height,
                  compat_hdc, s->slice.x, s->slice.y, SRCCOPY);

	  /* When the image has a mask, we can expect that at
	     least part of a mouse highlight or a block cursor will
	     be visible.  If the image doesn't have a mask, make
	     a block cursor visible by drawing a rectangle around
	     the image.  I believe it's looking better if we do
	     nothing here for mouse-face.  */
	  if (s->hl == DRAW_CURSOR)
	    {
	      int r = s->img->relief;
	      if (r < 0) r = -r;
	      w32_draw_rectangle (hdc, s->gc, x - r, y - r,
				  s->slice.width + r*2 - 1,
				  s->slice.height + r*2 - 1);
	    }
	}

      SelectObject (hdc, orig_brush);
      DeleteObject (fg_brush);
      SelectObject (compat_hdc, orig_obj);
      DeleteDC (compat_hdc);
    }
  else
    w32_draw_rectangle (hdc, s->gc, x, y,
			s->slice.width - 1, s->slice.height - 1);

  SelectObject (hdc, orig_hdc_obj);
  DeleteDC (hdc);
}


/* Draw part of the background of glyph string S.  X, Y, W, and H
   give the rectangle to draw.  */

static void
x_draw_glyph_string_bg_rect (s, x, y, w, h)
     struct glyph_string *s;
     int x, y, w, h;
{
#if 0 /* TODO: stipple */
  if (s->stippled_p)
    {
      /* Fill background with a stipple pattern.  */
      XSetFillStyle (s->display, s->gc, FillOpaqueStippled);
      XFillRectangle (s->display, s->window, s->gc, x, y, w, h);
      XSetFillStyle (s->display, s->gc, FillSolid);
    }
  else
#endif
    x_clear_glyph_string_rect (s, x, y, w, h);
}


/* Draw image glyph string S.

            s->y
   s->x      +-------------------------
	     |   s->face->box
	     |
	     |     +-------------------------
	     |     |  s->img->vmargin
	     |     |
	     |     |       +-------------------
	     |     |       |  the image

 */

static void
x_draw_image_glyph_string (s)
     struct glyph_string *s;
{
  int x, y;
  int box_line_hwidth = abs (s->face->box_line_width);
  int box_line_vwidth = max (s->face->box_line_width, 0);
  int height;
  HBITMAP pixmap = 0;

  height = s->height - 2 * box_line_vwidth;

  /* Fill background with face under the image.  Do it only if row is
     taller than image or if image has a clip mask to reduce
     flickering.  */
  s->stippled_p = s->face->stipple != 0;
  if (height > s->slice.height
      || s->img->hmargin
      || s->img->vmargin
      || s->img->mask
      || s->img->pixmap == 0
      || s->width != s->background_width)
    {
      x = s->x;
      if (s->first_glyph->left_box_line_p
	  && s->slice.x == 0)
	x += box_line_hwidth;

      y = s->y;
      if (s->slice.y == 0)
	y += box_line_vwidth;

#if 0 /* TODO: figure out if we need to do this on Windows.  */
      if (s->img->mask)
	{
	  /* Create a pixmap as large as the glyph string.  Fill it
	     with the background color.  Copy the image to it, using
	     its mask.  Copy the temporary pixmap to the display.  */
	  Screen *screen = FRAME_X_SCREEN (s->f);
	  int depth = DefaultDepthOfScreen (screen);

	  /* Create a pixmap as large as the glyph string.  */
 	  pixmap = XCreatePixmap (s->display, s->window,
				  s->background_width,
				  s->height, depth);

	  /* Don't clip in the following because we're working on the
	     pixmap.  */
	  XSetClipMask (s->display, s->gc, None);

	  /* Fill the pixmap with the background color/stipple.  */
	  if (s->stippled_p)
	    {
	      /* Fill background with a stipple pattern.  */
	      XSetFillStyle (s->display, s->gc, FillOpaqueStippled);
	      XFillRectangle (s->display, pixmap, s->gc,
			      0, 0, s->background_width, s->height);
	      XSetFillStyle (s->display, s->gc, FillSolid);
	    }
	  else
	    {
	      XGCValues xgcv;
	      XGetGCValues (s->display, s->gc, GCForeground | GCBackground,
			    &xgcv);
	      XSetForeground (s->display, s->gc, xgcv.background);
	      XFillRectangle (s->display, pixmap, s->gc,
			      0, 0, s->background_width, s->height);
	      XSetForeground (s->display, s->gc, xgcv.foreground);
	    }
	}
      else
#endif
	x_draw_glyph_string_bg_rect (s, x, y, s->background_width, height);

      s->background_filled_p = 1;
    }

  /* Draw the foreground.  */
  if (pixmap != 0)
    {
      w32_draw_image_foreground_1 (s, pixmap);
      x_set_glyph_string_clipping (s);
      {
        HDC compat_hdc = CreateCompatibleDC (s->hdc);
        HBRUSH fg_brush = CreateSolidBrush (s->gc->foreground);
        HBRUSH orig_brush = SelectObject (s->hdc, fg_brush);
        HGDIOBJ orig_obj = SelectObject (compat_hdc, pixmap);

        SetTextColor (s->hdc, s->gc->foreground);
        SetBkColor (s->hdc, s->gc->background);
        BitBlt (s->hdc, s->x, s->y, s->background_width, s->height,
                compat_hdc, 0, 0, SRCCOPY);

        SelectObject (s->hdc, orig_brush);
        DeleteObject (fg_brush);
        SelectObject (compat_hdc, orig_obj);
        DeleteDC (compat_hdc);
      }
      DeleteObject (pixmap);
      pixmap = 0;
    }
  else
    x_draw_image_foreground (s);

  /* If we must draw a relief around the image, do it.  */
  if (s->img->relief
      || s->hl == DRAW_IMAGE_RAISED
      || s->hl == DRAW_IMAGE_SUNKEN)
    x_draw_image_relief (s);
}


/* Draw stretch glyph string S.  */

static void
x_draw_stretch_glyph_string (s)
     struct glyph_string *s;
{
  xassert (s->first_glyph->type == STRETCH_GLYPH);
  s->stippled_p = s->face->stipple != 0;

  if (s->hl == DRAW_CURSOR
      && !x_stretch_cursor_p)
    {
      /* If `x-stretch-block-cursor' is nil, don't draw a block cursor
	 as wide as the stretch glyph.  */
      int width = min (FRAME_COLUMN_WIDTH (s->f), s->background_width);

      /* Draw cursor.  */
      x_draw_glyph_string_bg_rect (s, s->x, s->y, width, s->height);

      /* Clear rest using the GC of the original non-cursor face.  */
      if (width < s->background_width)
	{
	  XGCValues *gc = s->face->gc;
	  int x = s->x + width, y = s->y;
	  int w = s->background_width - width, h = s->height;
	  RECT r;
          HDC hdc = s->hdc;

	  if (s->row->mouse_face_p
	      && cursor_in_mouse_face_p (s->w))
	    {
	      x_set_mouse_face_gc (s);
	      gc = s->gc;
	    }
	  else
	    gc = s->face->gc;

	  get_glyph_string_clip_rect (s, &r);
	  w32_set_clip_rectangle (hdc, &r);

#if 0 /* TODO: stipple */
	  if (s->face->stipple)
	    {
	      /* Fill background with a stipple pattern.  */
	      XSetFillStyle (s->display, gc, FillOpaqueStippled);
	      XFillRectangle (s->display, s->window, gc, x, y, w, h);
	      XSetFillStyle (s->display, gc, FillSolid);
	    }
	  else
#endif
            {
              w32_fill_area (s->f, s->hdc, gc->background, x, y, w, h);
            }
        }
    }
  else if (!s->background_filled_p)
    x_draw_glyph_string_bg_rect (s, s->x, s->y, s->background_width,
				 s->height);

  s->background_filled_p = 1;
}


/* Draw glyph string S.  */

static void
x_draw_glyph_string (s)
     struct glyph_string *s;
{
  int relief_drawn_p = 0;

  /* If S draws into the background of its successor, draw the
     background of the successor first so that S can draw into it.
     This makes S->next use XDrawString instead of XDrawImageString.  */
  if (s->next && s->right_overhang && !s->for_overlaps_p)
    {
      xassert (s->next->img == NULL);
      x_set_glyph_string_gc (s->next);
      x_set_glyph_string_clipping (s->next);
      x_draw_glyph_string_background (s->next, 1);
    }

  /* Set up S->gc, set clipping and draw S.  */
  x_set_glyph_string_gc (s);

  /* Draw relief (if any) in advance for char/composition so that the
     glyph string can be drawn over it.  */
  if (!s->for_overlaps_p
      && s->face->box != FACE_NO_BOX
      && (s->first_glyph->type == CHAR_GLYPH
	  || s->first_glyph->type == COMPOSITE_GLYPH))

    {
      x_set_glyph_string_clipping (s);
      x_draw_glyph_string_background (s, 1);
      x_draw_glyph_string_box (s);
      x_set_glyph_string_clipping (s);
      relief_drawn_p = 1;
    }
  else
    x_set_glyph_string_clipping (s);

  switch (s->first_glyph->type)
    {
    case IMAGE_GLYPH:
      x_draw_image_glyph_string (s);
      break;

    case STRETCH_GLYPH:
      x_draw_stretch_glyph_string (s);
      break;

    case CHAR_GLYPH:
      if (s->for_overlaps_p)
	s->background_filled_p = 1;
      else
        x_draw_glyph_string_background (s, 0);
      x_draw_glyph_string_foreground (s);
      break;

    case COMPOSITE_GLYPH:
      if (s->for_overlaps_p || s->gidx > 0)
	s->background_filled_p = 1;
      else
	x_draw_glyph_string_background (s, 1);
      x_draw_composite_glyph_string_foreground (s);
      break;

    default:
      abort ();
    }

  if (!s->for_overlaps_p)
    {
      /* Draw underline.  */
      if (s->face->underline_p
          && (s->font->bdf || !s->font->tm.tmUnderlined))
        {
          unsigned long h = 1;
          unsigned long dy = s->height - h;

	  /* TODO: Use font information for positioning and thickness
	     of underline.  See OUTLINETEXTMETRIC, and xterm.c.  */
          if (s->face->underline_defaulted_p)
            {
              w32_fill_area (s->f, s->hdc, s->gc->foreground, s->x,
                             s->y + dy, s->width, 1);
            }
          else
            {
              w32_fill_area (s->f, s->hdc, s->face->underline_color, s->x,
                             s->y + dy, s->width, 1);
            }
        }

      /* Draw overline.  */
      if (s->face->overline_p)
        {
          unsigned long dy = 0, h = 1;

          if (s->face->overline_color_defaulted_p)
        {
          w32_fill_area (s->f, s->hdc, s->gc->foreground, s->x,
                         s->y + dy, s->width, h);
        }
          else
            {
              w32_fill_area (s->f, s->hdc, s->face->underline_color, s->x,
                             s->y + dy, s->width, h);
            }
        }

      /* Draw strike-through.  */
      if (s->face->strike_through_p
          && (s->font->bdf || !s->font->tm.tmStruckOut))
        {
          unsigned long h = 1;
          unsigned long dy = (s->height - h) / 2;

          if (s->face->strike_through_color_defaulted_p)
            {
              w32_fill_area (s->f, s->hdc, s->gc->foreground, s->x, s->y + dy,
                             s->width, h);
            }
          else
            {
              w32_fill_area (s->f, s->hdc, s->face->underline_color, s->x,
                             s->y + dy, s->width, h);
            }
        }

      /* Draw relief.  */
      if (!relief_drawn_p && s->face->box != FACE_NO_BOX)
        x_draw_glyph_string_box (s);
    }

  /* Reset clipping.  */
  w32_set_clip_rectangle (s->hdc, NULL);
}


/* Shift display to make room for inserted glyphs.   */

void
w32_shift_glyphs_for_insert (f, x, y, width, height, shift_by)
     struct frame *f;
     int x, y, width, height, shift_by;
{
  HDC hdc;

  hdc = get_frame_dc (f);
  BitBlt (hdc, x + shift_by, y, width, height,
          hdc, x, y, SRCCOPY);

  release_frame_dc (f, hdc);
}


/* Delete N glyphs at the nominal cursor position.  Not implemented
   for X frames.  */

static void
x_delete_glyphs (n)
     register int n;
{
  struct frame *f;

  if (updating_frame)
    f = updating_frame;
  else
    f = SELECTED_FRAME ();

  if (! FRAME_W32_P (f))
    return;

  abort ();
}


/* Clear entire frame.  If updating_frame is non-null, clear that
   frame.  Otherwise clear the selected frame.  */

static void
x_clear_frame ()
{
  struct frame *f;

  if (updating_frame)
    f = updating_frame;
  else
    f = SELECTED_FRAME ();

  if (! FRAME_W32_P (f))
    return;

  /* Clearing the frame will erase any cursor, so mark them all as no
     longer visible.  */
  mark_window_cursors_off (XWINDOW (FRAME_ROOT_WINDOW (f)));
  output_cursor.hpos = output_cursor.vpos = 0;
  output_cursor.x = -1;

  /* We don't set the output cursor here because there will always
     follow an explicit cursor_to.  */
  BLOCK_INPUT;

  w32_clear_window (f);

  /* We have to clear the scroll bars, too.  If we have changed
     colors or something like that, then they should be notified.  */
  x_scroll_bar_clear (f);

  UNBLOCK_INPUT;
}


/* Make audible bell.  */

static void
w32_ring_bell (void)
{
  struct frame *f;

  f = SELECTED_FRAME ();

  BLOCK_INPUT;

  if (FRAME_W32_P (f) && visible_bell)
    {
      int i;
      HWND hwnd = FRAME_W32_WINDOW (SELECTED_FRAME ());

      for (i = 0; i < 5; i++)
	{
	  FlashWindow (hwnd, TRUE);
	  Sleep (10);
	}
      FlashWindow (hwnd, FALSE);
    }
  else
      w32_sys_ring_bell ();

  UNBLOCK_INPUT;
}


/* Specify how many text lines, from the top of the window,
   should be affected by insert-lines and delete-lines operations.
   This, and those operations, are used only within an update
   that is bounded by calls to x_update_begin and x_update_end.  */

static void
w32_set_terminal_window (n)
     register int n;
{
  /* This function intentionally left blank.  */
}


/***********************************************************************
			      Line Dance
 ***********************************************************************/

/* Perform an insert-lines or delete-lines operation, inserting N
   lines or deleting -N lines at vertical position VPOS.  */

static void
x_ins_del_lines (vpos, n)
     int vpos, n;
{
  struct frame *f;

  if (updating_frame)
    f = updating_frame;
  else
    f = SELECTED_FRAME ();

  if (! FRAME_W32_P (f))
    return;

  abort ();
}


/* Scroll part of the display as described by RUN.  */

static void
x_scroll_run (w, run)
     struct window *w;
     struct run *run;
{
  struct frame *f = XFRAME (w->frame);
  int x, y, width, height, from_y, to_y, bottom_y;
  HWND hwnd = FRAME_W32_WINDOW (f);
  HRGN expect_dirty;

  /* Get frame-relative bounding box of the text display area of W,
     without mode lines.  Include in this box the left and right
     fringes of W.  */
  window_box (w, -1, &x, &y, &width, &height);

  from_y = WINDOW_TO_FRAME_PIXEL_Y (w, run->current_y);
  to_y = WINDOW_TO_FRAME_PIXEL_Y (w, run->desired_y);
  bottom_y = y + height;

  if (to_y < from_y)
    {
      /* Scrolling up.  Make sure we don't copy part of the mode
	 line at the bottom.  */
      if (from_y + run->height > bottom_y)
	height = bottom_y - from_y;
      else
	height = run->height;
      expect_dirty = CreateRectRgn (x, y + height, x + width, bottom_y);
    }
  else
    {
      /* Scolling down.  Make sure we don't copy over the mode line.
	 at the bottom.  */
      if (to_y + run->height > bottom_y)
	height = bottom_y - to_y;
      else
	height = run->height;
      expect_dirty = CreateRectRgn (x, y, x + width, to_y);
    }

  BLOCK_INPUT;

  /* Cursor off.  Will be switched on again in x_update_window_end.  */
  updated_window = w;
  x_clear_cursor (w);

  {
    RECT from;
    RECT to;
    HRGN dirty = CreateRectRgn (0, 0, 0, 0);
    HRGN combined = CreateRectRgn (0, 0, 0, 0);

    from.left = to.left = x;
    from.right = to.right = x + width;
    from.top = from_y;
    from.bottom = from_y + height;
    to.top = y;
    to.bottom = bottom_y;

    ScrollWindowEx (hwnd, 0, to_y - from_y, &from, &to, dirty,
		    NULL, SW_INVALIDATE);

    /* Combine this with what we expect to be dirty. This covers the
       case where not all of the region we expect is actually dirty.  */
    CombineRgn (combined, dirty, expect_dirty, RGN_OR);

    /* If the dirty region is not what we expected, redraw the entire frame.  */
    if (!EqualRgn (combined, expect_dirty))
      SET_FRAME_GARBAGED (f);
  }

  UNBLOCK_INPUT;
}



/***********************************************************************
			   Exposure Events
 ***********************************************************************/

static void
frame_highlight (f)
     struct frame *f;
{
  x_update_cursor (f, 1);
}

static void
frame_unhighlight (f)
     struct frame *f;
{
  x_update_cursor (f, 1);
}

/* The focus has changed.  Update the frames as necessary to reflect
   the new situation.  Note that we can't change the selected frame
   here, because the Lisp code we are interrupting might become confused.
   Each event gets marked with the frame in which it occurred, so the
   Lisp code can tell when the switch took place by examining the events.  */

static void
x_new_focus_frame (dpyinfo, frame)
     struct w32_display_info *dpyinfo;
     struct frame *frame;
{
  struct frame *old_focus = dpyinfo->w32_focus_frame;

  if (frame != dpyinfo->w32_focus_frame)
    {
      /* Set this before calling other routines, so that they see
	 the correct value of w32_focus_frame.  */
      dpyinfo->w32_focus_frame = frame;

      if (old_focus && old_focus->auto_lower)
	x_lower_frame (old_focus);









      if (dpyinfo->w32_focus_frame && dpyinfo->w32_focus_frame->auto_raise)
	pending_autoraise_frame = dpyinfo->w32_focus_frame;
      else
	pending_autoraise_frame = 0;
    }

  x_frame_rehighlight (dpyinfo);
}

/* Handle an event saying the mouse has moved out of an Emacs frame.  */

void
x_mouse_leave (dpyinfo)
     struct w32_display_info *dpyinfo;
{
  x_new_focus_frame (dpyinfo, dpyinfo->w32_focus_event_frame);
}

/* The focus has changed, or we have redirected a frame's focus to
   another frame (this happens when a frame uses a surrogate
   mini-buffer frame).  Shift the highlight as appropriate.

   The FRAME argument doesn't necessarily have anything to do with which
   frame is being highlighted or un-highlighted; we only use it to find
   the appropriate X display info.  */

static void
w32_frame_rehighlight (frame)
     struct frame *frame;
{
  if (! FRAME_W32_P (frame))
    return;
  x_frame_rehighlight (FRAME_W32_DISPLAY_INFO (frame));
}

static void
x_frame_rehighlight (dpyinfo)
     struct w32_display_info *dpyinfo;
{
  struct frame *old_highlight = dpyinfo->x_highlight_frame;

  if (dpyinfo->w32_focus_frame)
    {
      dpyinfo->x_highlight_frame
	= ((GC_FRAMEP (FRAME_FOCUS_FRAME (dpyinfo->w32_focus_frame)))
	   ? XFRAME (FRAME_FOCUS_FRAME (dpyinfo->w32_focus_frame))
	   : dpyinfo->w32_focus_frame);
      if (! FRAME_LIVE_P (dpyinfo->x_highlight_frame))
	{
	  FRAME_FOCUS_FRAME (dpyinfo->w32_focus_frame) = Qnil;
	  dpyinfo->x_highlight_frame = dpyinfo->w32_focus_frame;
	}
    }
  else
    dpyinfo->x_highlight_frame = 0;

  if (dpyinfo->x_highlight_frame != old_highlight)
    {
      if (old_highlight)
	frame_unhighlight (old_highlight);
      if (dpyinfo->x_highlight_frame)
	frame_highlight (dpyinfo->x_highlight_frame);
    }
}

/* Keyboard processing - modifier keys, etc. */

/* Convert a keysym to its name.  */

char *
x_get_keysym_name (keysym)
    int keysym;
{
  /* Make static so we can always return it */
  static char value[100];

  BLOCK_INPUT;
  GetKeyNameText (keysym, value, 100);
  UNBLOCK_INPUT;

  return value;
}



/* Mouse clicks and mouse movement.  Rah.  */

/* Parse a button MESSAGE. The button index is returned in PBUTTON, and
   the state in PUP. XBUTTON provides extra information for extended mouse
   button messages. Returns FALSE if unable to parse the message.  */
BOOL
parse_button (message, xbutton, pbutton, pup)
     int message;
     int xbutton;
     int * pbutton;
     int * pup;
{
  int button = 0;
  int up = 0;

  switch (message)
    {
    case WM_LBUTTONDOWN:
      button = 0;
      up = 0;
      break;
    case WM_LBUTTONUP:
      button = 0;
      up = 1;
      break;
    case WM_MBUTTONDOWN:
      if (NILP (Vw32_swap_mouse_buttons))
	button = 1;
      else
	button = 2;
      up = 0;
      break;
    case WM_MBUTTONUP:
      if (NILP (Vw32_swap_mouse_buttons))
	button = 1;
      else
	button = 2;
      up = 1;
      break;
    case WM_RBUTTONDOWN:
      if (NILP (Vw32_swap_mouse_buttons))
	button = 2;
      else
	button = 1;
      up = 0;
      break;
    case WM_RBUTTONUP:
      if (NILP (Vw32_swap_mouse_buttons))
	button = 2;
      else
	button = 1;
      up = 1;
      break;
    case WM_XBUTTONDOWN:
      button = xbutton + 2;
      up = 0;
      break;
    case WM_XBUTTONUP:
      button = xbutton + 2;
      up = 1;
      break;
    default:
      return (FALSE);
    }

  if (pup) *pup = up;
  if (pbutton) *pbutton = button;

  return (TRUE);
}


/* Prepare a mouse-event in *RESULT for placement in the input queue.

   If the event is a button press, then note that we have grabbed
   the mouse.  */

static Lisp_Object
construct_mouse_click (result, msg, f)
     struct input_event *result;
     W32Msg *msg;
     struct frame *f;
{
  int button;
  int up;

  parse_button (msg->msg.message, HIWORD (msg->msg.wParam),
		&button, &up);

  /* Make the event type NO_EVENT; we'll change that when we decide
     otherwise.  */
  result->kind = MOUSE_CLICK_EVENT;
  result->code = button;
  result->timestamp = msg->msg.time;
  result->modifiers = (msg->dwModifiers
		       | (up
			  ? up_modifier
			  : down_modifier));

  XSETINT (result->x, LOWORD (msg->msg.lParam));
  XSETINT (result->y, HIWORD (msg->msg.lParam));
  XSETFRAME (result->frame_or_window, f);
  result->arg = Qnil;
  return Qnil;
}

static Lisp_Object
construct_mouse_wheel (result, msg, f)
     struct input_event *result;
     W32Msg *msg;
     struct frame *f;
{
  POINT p;
  int delta;

  result->kind = WHEEL_EVENT;
  result->code = 0;
  result->timestamp = msg->msg.time;

  /* A WHEEL_DELTA positive value indicates that the wheel was rotated
     forward, away from the user (up); a negative value indicates that
     the wheel was rotated backward, toward the user (down).  */
  delta = GET_WHEEL_DELTA_WPARAM (msg->msg.wParam);

  /* The up and down modifiers indicate if the wheel was rotated up or
     down based on WHEEL_DELTA value.  */
  result->modifiers = (msg->dwModifiers
                       | ((delta < 0 ) ? down_modifier : up_modifier));

  p.x = LOWORD (msg->msg.lParam);
  p.y = HIWORD (msg->msg.lParam);
  ScreenToClient (msg->msg.hwnd, &p);
  XSETINT (result->x, p.x);
  XSETINT (result->y, p.y);
  XSETFRAME (result->frame_or_window, f);
  result->arg = Qnil;
  return Qnil;
}

static Lisp_Object
construct_drag_n_drop (result, msg, f)
     struct input_event *result;
     W32Msg *msg;
     struct frame *f;
{
  Lisp_Object files;
  Lisp_Object frame;
  HDROP hdrop;
  POINT p;
  WORD num_files;
  char *name;
  int i, len;

  result->kind = DRAG_N_DROP_EVENT;
  result->code = 0;
  result->timestamp = msg->msg.time;
  result->modifiers = msg->dwModifiers;

  hdrop = (HDROP) msg->msg.wParam;
  DragQueryPoint (hdrop, &p);

#if 0
  p.x = LOWORD (msg->msg.lParam);
  p.y = HIWORD (msg->msg.lParam);
  ScreenToClient (msg->msg.hwnd, &p);
#endif

  XSETINT (result->x, p.x);
  XSETINT (result->y, p.y);

  num_files = DragQueryFile (hdrop, 0xFFFFFFFF, NULL, 0);
  files = Qnil;

  for (i = 0; i < num_files; i++)
    {
      len = DragQueryFile (hdrop, i, NULL, 0);
      if (len <= 0)
	continue;
      name = alloca (len + 1);
      DragQueryFile (hdrop, i, name, len + 1);
      files = Fcons (DECODE_FILE (build_string (name)), files);
    }

  DragFinish (hdrop);

  XSETFRAME (frame, f);
  result->frame_or_window = Fcons (frame, files);
  result->arg = Qnil;
  return Qnil;
}


/* Function to report a mouse movement to the mainstream Emacs code.
   The input handler calls this.

   We have received a mouse movement event, which is given in *event.
   If the mouse is over a different glyph than it was last time, tell
   the mainstream emacs code by setting mouse_moved.  If not, ask for
   another motion event, so we can check again the next time it moves.  */

static MSG last_mouse_motion_event;
static Lisp_Object last_mouse_motion_frame;

static void remember_mouse_glyph P_ ((struct frame *, int, int));

static void
note_mouse_movement (frame, msg)
     FRAME_PTR frame;
     MSG *msg;
{
  int mouse_x = LOWORD (msg->lParam);
  int mouse_y = HIWORD (msg->lParam);

  last_mouse_movement_time = msg->time;
  memcpy (&last_mouse_motion_event, msg, sizeof (last_mouse_motion_event));
  XSETFRAME (last_mouse_motion_frame, frame);

  if (msg->hwnd != FRAME_W32_WINDOW (frame))
    {
      frame->mouse_moved = 1;
      last_mouse_scroll_bar = Qnil;
      note_mouse_highlight (frame, -1, -1);
    }

  /* Has the mouse moved off the glyph it was on at the last sighting?  */
  else if (mouse_x < last_mouse_glyph.left
	   || mouse_x > last_mouse_glyph.right
	   || mouse_y < last_mouse_glyph.top
	   || mouse_y > last_mouse_glyph.bottom)
    {
      frame->mouse_moved = 1;
      last_mouse_scroll_bar = Qnil;
      note_mouse_highlight (frame, mouse_x, mouse_y);
      /* Remember the mouse position here, as w32_mouse_position only
	 gets called when mouse tracking is enabled but we also need
	 to keep track of the mouse for help_echo and highlighting at
	 other times.  */
      remember_mouse_glyph (frame, mouse_x, mouse_y);
    }
}


/************************************************************************
			      Mouse Face
 ************************************************************************/

static struct scroll_bar *x_window_to_scroll_bar ();
static void x_scroll_bar_report_motion ();
static void x_check_fullscreen P_ ((struct frame *));
static int glyph_rect P_ ((struct frame *f, int, int, RECT *));


static void
redo_mouse_highlight ()
{
  if (!NILP (last_mouse_motion_frame)
      && FRAME_LIVE_P (XFRAME (last_mouse_motion_frame)))
    note_mouse_highlight (XFRAME (last_mouse_motion_frame),
			  LOWORD (last_mouse_motion_event.lParam),
			  HIWORD (last_mouse_motion_event.lParam));
}

void
w32_define_cursor (window, cursor)
     Window window;
     Cursor cursor;
{
  PostMessage (window, WM_EMACS_SETCURSOR, (WPARAM) cursor, 0);
}

/* Try to determine frame pixel position and size of the glyph under
   frame pixel coordinates X/Y on frame F .  Return the position and
   size in *RECT.  Value is non-zero if we could compute these
   values.  */

static int
glyph_rect (f, x, y, rect)
     struct frame *f;
     int x, y;
     RECT *rect;
{
  Lisp_Object window;

  window = window_from_coordinates (f, x, y, 0, &x, &y, 0);

  if (!NILP (window))
    {
      struct window *w = XWINDOW (window);
      struct glyph_row *r = MATRIX_FIRST_TEXT_ROW (w->current_matrix);
      struct glyph_row *end = r + w->current_matrix->nrows - 1;

      for (; r < end && r->enabled_p; ++r)
	if (r->y <= y && r->y + r->height > y)
	  {
	    /* Found the row at y.  */
	    struct glyph *g = r->glyphs[TEXT_AREA];
	    struct glyph *end = g + r->used[TEXT_AREA];
	    int gx;

	    rect->top = WINDOW_TO_FRAME_PIXEL_Y (w, r->y);
	    rect->bottom = rect->top + r->height;

	    if (x < r->x)
	      {
		/* x is to the left of the first glyph in the row.  */
		/* Shouldn't this be a pixel value?
		   WINDOW_LEFT_EDGE_X (w) seems to be the right value.
		   ++KFS */
		rect->left = WINDOW_LEFT_EDGE_COL (w);
		rect->right = WINDOW_TO_FRAME_PIXEL_X (w, r->x);
		return 1;
	      }

	    for (gx = r->x; g < end; gx += g->pixel_width, ++g)
	      if (gx <= x && gx + g->pixel_width > x)
		{
		  /* x is on a glyph.  */
		  rect->left = WINDOW_TO_FRAME_PIXEL_X (w, gx);
		  rect->right = rect->left + g->pixel_width;
		  return 1;
		}

	    /* x is to the right of the last glyph in the row.  */
	    rect->left = WINDOW_TO_FRAME_PIXEL_X (w, gx);
	    /* Shouldn't this be a pixel value?
	       WINDOW_RIGHT_EDGE_X (w) seems to be the right value.
	       ++KFS */
	    rect->right = WINDOW_RIGHT_EDGE_COL (w);
	    return 1;
	  }
    }

  /* The y is not on any row.  */
  return 0;
}

/* Record the position of the mouse in last_mouse_glyph.  */
static void
remember_mouse_glyph (f1, gx, gy)
     struct frame * f1;
     int gx, gy;
{
  if (!glyph_rect (f1, gx, gy, &last_mouse_glyph))
    {
      int width = FRAME_SMALLEST_CHAR_WIDTH (f1);
      int height = FRAME_SMALLEST_FONT_HEIGHT (f1);

      /* Arrange for the division in FRAME_PIXEL_X_TO_COL etc. to
	 round down even for negative values.  */
      if (gx < 0)
	gx -= width - 1;
      if (gy < 0)
	gy -= height - 1;
#if 0
      /* This was the original code from XTmouse_position, but it seems
	 to give the position of the glyph diagonally next to the one
	 the mouse is over.  */
      gx = (gx + width - 1) / width * width;
      gy = (gy + height - 1) / height * height;
#else
      gx = gx / width * width;
      gy = gy / height * height;
#endif

      last_mouse_glyph.left = gx;
      last_mouse_glyph.top = gy;
      last_mouse_glyph.right  = gx + width;
      last_mouse_glyph.bottom = gy + height;
    }
}

/* Return the current position of the mouse.
   *fp should be a frame which indicates which display to ask about.

   If the mouse movement started in a scroll bar, set *fp, *bar_window,
   and *part to the frame, window, and scroll bar part that the mouse
   is over.  Set *x and *y to the portion and whole of the mouse's
   position on the scroll bar.

   If the mouse movement started elsewhere, set *fp to the frame the
   mouse is on, *bar_window to nil, and *x and *y to the character cell
   the mouse is over.

   Set *time to the server time-stamp for the time at which the mouse
   was at this position.

   Don't store anything if we don't have a valid set of values to report.

   This clears the mouse_moved flag, so we can wait for the next mouse
   movement.  */

static void
w32_mouse_position (fp, insist, bar_window, part, x, y, time)
     FRAME_PTR *fp;
     int insist;
     Lisp_Object *bar_window;
     enum scroll_bar_part *part;
     Lisp_Object *x, *y;
     unsigned long *time;
{
  FRAME_PTR f1;

  BLOCK_INPUT;

  if (! NILP (last_mouse_scroll_bar) && insist == 0)
    x_scroll_bar_report_motion (fp, bar_window, part, x, y, time);
  else
    {
      POINT pt;

      Lisp_Object frame, tail;

      /* Clear the mouse-moved flag for every frame on this display.  */
      FOR_EACH_FRAME (tail, frame)
	XFRAME (frame)->mouse_moved = 0;

      last_mouse_scroll_bar = Qnil;

      GetCursorPos (&pt);

      /* Now we have a position on the root; find the innermost window
	 containing the pointer.  */
      {
	if (FRAME_W32_DISPLAY_INFO (*fp)->grabbed && last_mouse_frame
	    && FRAME_LIVE_P (last_mouse_frame))
	  {
	    /* If mouse was grabbed on a frame, give coords for that frame
	       even if the mouse is now outside it.  */
	    f1 = last_mouse_frame;
	  }
	else
	  {
	    /* Is window under mouse one of our frames?  */
	    f1 = x_any_window_to_frame (FRAME_W32_DISPLAY_INFO (*fp),
                                    WindowFromPoint (pt));
	  }

	/* If not, is it one of our scroll bars?  */
	if (! f1)
	  {
	    struct scroll_bar *bar
              = x_window_to_scroll_bar (WindowFromPoint (pt));

	    if (bar)
	      {
		f1 = XFRAME (WINDOW_FRAME (XWINDOW (bar->window)));
	      }
	  }

	if (f1 == 0 && insist > 0)
	  f1 = SELECTED_FRAME ();

	if (f1)
	  {
	    /* Ok, we found a frame.  Store all the values.
	       last_mouse_glyph is a rectangle used to reduce the
	       generation of mouse events.  To not miss any motion
	       events, we must divide the frame into rectangles of the
	       size of the smallest character that could be displayed
	       on it, i.e. into the same rectangles that matrices on
	       the frame are divided into.  */

#if OLD_REDISPLAY_CODE
	    int ignore1, ignore2;

	    ScreenToClient (FRAME_W32_WINDOW (f1), &pt);

	    pixel_to_glyph_coords (f1, pt.x, pt.y, &ignore1, &ignore2,
				   &last_mouse_glyph,
				   FRAME_W32_DISPLAY_INFO (f1)->grabbed
				   || insist);
#else
	    ScreenToClient (FRAME_W32_WINDOW (f1), &pt);
	    remember_mouse_glyph (f1, pt.x, pt.y);
#endif

	    *bar_window = Qnil;
	    *part = 0;
	    *fp = f1;
	    XSETINT (*x, pt.x);
	    XSETINT (*y, pt.y);
	    *time = last_mouse_movement_time;
	  }
      }
    }

  UNBLOCK_INPUT;
}


/***********************************************************************
			       Tool-bars
 ***********************************************************************/

/* Handle mouse button event on the tool-bar of frame F, at
   frame-relative coordinates X/Y.  EVENT_TYPE is either ButtionPress
   or ButtonRelase.  */

static void
w32_handle_tool_bar_click (f, button_event)
     struct frame *f;
     struct input_event *button_event;
{
  int x = XFASTINT (button_event->x);
  int y = XFASTINT (button_event->y);

  if (button_event->modifiers & down_modifier)
    handle_tool_bar_click (f, x, y, 1, 0);
  else
    handle_tool_bar_click (f, x, y, 0,
			   button_event->modifiers & ~up_modifier);
}



/***********************************************************************
			       Scroll bars
 ***********************************************************************/

/* Scroll bar support.  */

/* Given a window ID, find the struct scroll_bar which manages it.
   This can be called in GC, so we have to make sure to strip off mark
   bits.  */

static struct scroll_bar *
x_window_to_scroll_bar (window_id)
     Window window_id;
{
  Lisp_Object tail;

  for (tail = Vframe_list;
       XGCTYPE (tail) == Lisp_Cons;
       tail = XCDR (tail))
    {
      Lisp_Object frame, bar, condemned;

      frame = XCAR (tail);
      /* All elements of Vframe_list should be frames.  */
      if (! GC_FRAMEP (frame))
	abort ();

      /* Scan this frame's scroll bar list for a scroll bar with the
	 right window ID.  */
      condemned = FRAME_CONDEMNED_SCROLL_BARS (XFRAME (frame));
      for (bar = FRAME_SCROLL_BARS (XFRAME (frame));
	   /* This trick allows us to search both the ordinary and
	      condemned scroll bar lists with one loop.  */
	   ! GC_NILP (bar) || (bar = condemned,
			       condemned = Qnil,
			       ! GC_NILP (bar));
	   bar = XSCROLL_BAR (bar)->next)
	if (SCROLL_BAR_W32_WINDOW (XSCROLL_BAR (bar)) == window_id)
	  return XSCROLL_BAR (bar);
    }

  return 0;
}



/* Set the thumb size and position of scroll bar BAR.  We are currently
   displaying PORTION out of a whole WHOLE, and our position POSITION.  */

static void
w32_set_scroll_bar_thumb (bar, portion, position, whole)
     struct scroll_bar *bar;
     int portion, position, whole;
{
  Window w = SCROLL_BAR_W32_WINDOW (bar);
  double range = VERTICAL_SCROLL_BAR_TOP_RANGE (f, XINT (bar->height));
  int sb_page, sb_pos;
  BOOL draggingp = !NILP (bar->dragging) ? TRUE : FALSE;

  if (whole)
    {
      /* Position scroll bar at rock bottom if the bottom of the
         buffer is visible. This avoids shinking the thumb away
         to nothing if it is held at the bottom of the buffer.  */
      if (position + portion >= whole)
        {
          sb_page = range * (whole - position) / whole
            + VERTICAL_SCROLL_BAR_MIN_HANDLE;
          sb_pos = range;
        }

      sb_page = portion * range / whole + VERTICAL_SCROLL_BAR_MIN_HANDLE;
      sb_pos = position * range / whole;
    }
  else
    {
      sb_page = range;
      sb_pos = 0;
    }

  BLOCK_INPUT;

  if (pfnSetScrollInfo)
    {
      SCROLLINFO si;

      si.cbSize = sizeof (si);
      /* Only update page size if currently dragging, to reduce
         flicker effects.  */
      if (draggingp)
        si.fMask = SIF_PAGE;
      else
        si.fMask = SIF_PAGE | SIF_POS;
      si.nPage = sb_page;
      si.nPos = sb_pos;

      pfnSetScrollInfo (w, SB_CTL, &si, !draggingp);
    }
  else
    SetScrollPos (w, SB_CTL, sb_pos, !draggingp);

  UNBLOCK_INPUT;
}


/************************************************************************
			 Scroll bars, general
 ************************************************************************/

HWND
my_create_scrollbar (f, bar)
     struct frame * f;
     struct scroll_bar * bar;
{
  return (HWND) SendMessage (FRAME_W32_WINDOW (f),
			     WM_EMACS_CREATESCROLLBAR, (WPARAM) f,
			     (LPARAM) bar);
}

/*#define ATTACH_THREADS*/

BOOL
my_show_window (FRAME_PTR f, HWND hwnd, int how)
{
#ifndef ATTACH_THREADS
  return SendMessage (FRAME_W32_WINDOW (f), WM_EMACS_SHOWWINDOW,
		      (WPARAM) hwnd, (LPARAM) how);
#else
  return ShowWindow (hwnd, how);
#endif
}

void
my_set_window_pos (HWND hwnd, HWND hwndAfter,
		   int x, int y, int cx, int cy, UINT flags)
{
#ifndef ATTACH_THREADS
  WINDOWPOS pos;
  pos.hwndInsertAfter = hwndAfter;
  pos.x = x;
  pos.y = y;
  pos.cx = cx;
  pos.cy = cy;
  pos.flags = flags;
  SendMessage (hwnd, WM_EMACS_SETWINDOWPOS, (WPARAM) &pos, 0);
#else
  SetWindowPos (hwnd, hwndAfter, x, y, cx, cy, flags);
#endif
}

void
my_set_focus (f, hwnd)
     struct frame * f;
     HWND hwnd;
{
  SendMessage (FRAME_W32_WINDOW (f), WM_EMACS_SETFOCUS,
	       (WPARAM) hwnd, 0);
}

void
my_set_foreground_window (hwnd)
     HWND hwnd;
{
  SendMessage (hwnd, WM_EMACS_SETFOREGROUND, (WPARAM) hwnd, 0);
}

void
my_destroy_window (f, hwnd)
     struct frame * f;
     HWND hwnd;
{
  SendMessage (FRAME_W32_WINDOW (f), WM_EMACS_DESTROYWINDOW,
	       (WPARAM) hwnd, 0);
}

/* Create a scroll bar and return the scroll bar vector for it.  W is
   the Emacs window on which to create the scroll bar. TOP, LEFT,
   WIDTH and HEIGHT are.the pixel coordinates and dimensions of the
   scroll bar. */

static struct scroll_bar *
x_scroll_bar_create (w, top, left, width, height)
     struct window *w;
     int top, left, width, height;
{
  struct frame *f = XFRAME (WINDOW_FRAME (w));
  HWND hwnd;
  struct scroll_bar *bar
    = XSCROLL_BAR (Fmake_vector (make_number (SCROLL_BAR_VEC_SIZE), Qnil));

  BLOCK_INPUT;

  XSETWINDOW (bar->window, w);
  XSETINT (bar->top, top);
  XSETINT (bar->left, left);
  XSETINT (bar->width, width);
  XSETINT (bar->height, height);
  XSETINT (bar->start, 0);
  XSETINT (bar->end, 0);
  bar->dragging = Qnil;

  /* Requires geometry to be set before call to create the real window */

  hwnd = my_create_scrollbar (f, bar);

  if (pfnSetScrollInfo)
    {
      SCROLLINFO si;

      si.cbSize = sizeof (si);
      si.fMask = SIF_ALL;
      si.nMin = 0;
      si.nMax = VERTICAL_SCROLL_BAR_TOP_RANGE (f, height)
      	+ VERTICAL_SCROLL_BAR_MIN_HANDLE;
      si.nPage = si.nMax;
      si.nPos = 0;

      pfnSetScrollInfo (hwnd, SB_CTL, &si, FALSE);
    }
  else
    {
      SetScrollRange (hwnd, SB_CTL, 0,
                      VERTICAL_SCROLL_BAR_TOP_RANGE (f, height), FALSE);
      SetScrollPos (hwnd, SB_CTL, 0, FALSE);
    }

  SET_SCROLL_BAR_W32_WINDOW (bar, hwnd);

  /* Add bar to its frame's list of scroll bars.  */
  bar->next = FRAME_SCROLL_BARS (f);
  bar->prev = Qnil;
  XSETVECTOR (FRAME_SCROLL_BARS (f), bar);
  if (! NILP (bar->next))
    XSETVECTOR (XSCROLL_BAR (bar->next)->prev, bar);

  UNBLOCK_INPUT;

  return bar;
}


/* Destroy scroll bar BAR, and set its Emacs window's scroll bar to
   nil. */

static void
x_scroll_bar_remove (bar)
     struct scroll_bar *bar;
{
  FRAME_PTR f = XFRAME (WINDOW_FRAME (XWINDOW (bar->window)));

  BLOCK_INPUT;

  /* Destroy the window.  */
  my_destroy_window (f, SCROLL_BAR_W32_WINDOW (bar));

  /* Disassociate this scroll bar from its window.  */
  XWINDOW (bar->window)->vertical_scroll_bar = Qnil;

  UNBLOCK_INPUT;
}

/* Set the handle of the vertical scroll bar for WINDOW to indicate
   that we are displaying PORTION characters out of a total of WHOLE
   characters, starting at POSITION.  If WINDOW has no scroll bar,
   create one.  */
static void
w32_set_vertical_scroll_bar (w, portion, whole, position)
     struct window *w;
     int portion, whole, position;
{
  struct frame *f = XFRAME (w->frame);
  struct scroll_bar *bar;
  int top, height, left, sb_left, width, sb_width;
  int window_y, window_height;

  /* Get window dimensions.  */
  window_box (w, -1, 0, &window_y, 0, &window_height);
  top  = window_y;
  width = WINDOW_CONFIG_SCROLL_BAR_COLS (w) * FRAME_COLUMN_WIDTH (f);
  height = window_height;

  /* Compute the left edge of the scroll bar area.  */
  left = WINDOW_SCROLL_BAR_AREA_X (w);

  /* Compute the width of the scroll bar which might be less than
     the width of the area reserved for the scroll bar.  */
  if (WINDOW_CONFIG_SCROLL_BAR_WIDTH (w) > 0)
    sb_width = WINDOW_CONFIG_SCROLL_BAR_WIDTH (w);
  else
    sb_width = width;

  /* Compute the left edge of the scroll bar.  */
  if (WINDOW_HAS_VERTICAL_SCROLL_BAR_ON_RIGHT (w))
    sb_left = left + width - sb_width - (width - sb_width) / 2;
  else
    sb_left = left + (width - sb_width) / 2;

  /* Does the scroll bar exist yet?  */
  if (NILP (w->vertical_scroll_bar))
    {
      HDC hdc;
      BLOCK_INPUT;
      if (width > 0 && height > 0)
	{
	  hdc = get_frame_dc (f);
	  w32_clear_area (f, hdc, left, top, width, height);
	  release_frame_dc (f, hdc);
	}
      UNBLOCK_INPUT;

      bar = x_scroll_bar_create (w, top, sb_left, sb_width, height);
    }
  else
    {
      /* It may just need to be moved and resized.  */
      HWND hwnd;

      bar = XSCROLL_BAR (w->vertical_scroll_bar);
      hwnd = SCROLL_BAR_W32_WINDOW (bar);

      /* If already correctly positioned, do nothing.  */
      if ( XINT (bar->left) == sb_left
           && XINT (bar->top) == top
           && XINT (bar->width) ==  sb_width
           && XINT (bar->height) == height )
        {
          /* Redraw after clear_frame. */
          if (!my_show_window (f, hwnd, SW_NORMAL))
            InvalidateRect (hwnd, NULL, FALSE);
        }
      else
        {
          HDC hdc;
          BLOCK_INPUT;
	  if (width && height)
	    {
	      hdc = get_frame_dc (f);
	      /* Since Windows scroll bars are smaller than the space reserved
		 for them on the frame, we have to clear "under" them.  */
	      w32_clear_area (f, hdc,
			      left,
			      top,
			      width,
			      height);
	      release_frame_dc (f, hdc);
	    }
          /* Make sure scroll bar is "visible" before moving, to ensure the
             area of the parent window now exposed will be refreshed.  */
          my_show_window (f, hwnd, SW_HIDE);
          MoveWindow (hwnd, sb_left + VERTICAL_SCROLL_BAR_WIDTH_TRIM,
		      top, sb_width - VERTICAL_SCROLL_BAR_WIDTH_TRIM * 2,
		      max (height, 1), TRUE);
          if (pfnSetScrollInfo)
            {
              SCROLLINFO si;

              si.cbSize = sizeof (si);
              si.fMask = SIF_RANGE;
              si.nMin = 0;
              si.nMax = VERTICAL_SCROLL_BAR_TOP_RANGE (f, height)
                + VERTICAL_SCROLL_BAR_MIN_HANDLE;

              pfnSetScrollInfo (hwnd, SB_CTL, &si, FALSE);
            }
          else
            SetScrollRange (hwnd, SB_CTL, 0,
                            VERTICAL_SCROLL_BAR_TOP_RANGE (f, height), FALSE);
          my_show_window (f, hwnd, SW_NORMAL);
          /* InvalidateRect (w, NULL, FALSE);  */

          /* Remember new settings.  */
          XSETINT (bar->left, sb_left);
          XSETINT (bar->top, top);
          XSETINT (bar->width, sb_width);
          XSETINT (bar->height, height);

          UNBLOCK_INPUT;
        }
    }
  w32_set_scroll_bar_thumb (bar, portion, position, whole);

  XSETVECTOR (w->vertical_scroll_bar, bar);
}


/* The following three hooks are used when we're doing a thorough
   redisplay of the frame.  We don't explicitly know which scroll bars
   are going to be deleted, because keeping track of when windows go
   away is a real pain - "Can you say set-window-configuration, boys
   and girls?"  Instead, we just assert at the beginning of redisplay
   that *all* scroll bars are to be removed, and then save a scroll bar
   from the fiery pit when we actually redisplay its window.  */

/* Arrange for all scroll bars on FRAME to be removed at the next call
   to `*judge_scroll_bars_hook'.  A scroll bar may be spared if
   `*redeem_scroll_bar_hook' is applied to its window before the judgment.  */

static void
w32_condemn_scroll_bars (frame)
     FRAME_PTR frame;
{
  /* Transfer all the scroll bars to FRAME_CONDEMNED_SCROLL_BARS.  */
  while (! NILP (FRAME_SCROLL_BARS (frame)))
    {
      Lisp_Object bar;
      bar = FRAME_SCROLL_BARS (frame);
      FRAME_SCROLL_BARS (frame) = XSCROLL_BAR (bar)->next;
      XSCROLL_BAR (bar)->next = FRAME_CONDEMNED_SCROLL_BARS (frame);
      XSCROLL_BAR (bar)->prev = Qnil;
      if (! NILP (FRAME_CONDEMNED_SCROLL_BARS (frame)))
	XSCROLL_BAR (FRAME_CONDEMNED_SCROLL_BARS (frame))->prev = bar;
      FRAME_CONDEMNED_SCROLL_BARS (frame) = bar;
    }
}


/* Un-mark WINDOW's scroll bar for deletion in this judgment cycle.
   Note that WINDOW isn't necessarily condemned at all.  */

static void
w32_redeem_scroll_bar (window)
     struct window *window;
{
  struct scroll_bar *bar;
  struct frame *f;

  /* We can't redeem this window's scroll bar if it doesn't have one.  */
  if (NILP (window->vertical_scroll_bar))
    abort ();

  bar = XSCROLL_BAR (window->vertical_scroll_bar);

  /* Unlink it from the condemned list.  */
  f = XFRAME (WINDOW_FRAME (window));
  if (NILP (bar->prev))
    {
      /* If the prev pointer is nil, it must be the first in one of
         the lists.  */
      if (EQ (FRAME_SCROLL_BARS (f), window->vertical_scroll_bar))
        /* It's not condemned.  Everything's fine.  */
        return;
      else if (EQ (FRAME_CONDEMNED_SCROLL_BARS (f),
                   window->vertical_scroll_bar))
        FRAME_CONDEMNED_SCROLL_BARS (f) = bar->next;
      else
        /* If its prev pointer is nil, it must be at the front of
           one or the other!  */
        abort ();
    }
  else
    XSCROLL_BAR (bar->prev)->next = bar->next;

  if (! NILP (bar->next))
    XSCROLL_BAR (bar->next)->prev = bar->prev;

  bar->next = FRAME_SCROLL_BARS (f);
  bar->prev = Qnil;
  XSETVECTOR (FRAME_SCROLL_BARS (f), bar);
  if (! NILP (bar->next))
    XSETVECTOR (XSCROLL_BAR (bar->next)->prev, bar);
}

/* Remove all scroll bars on FRAME that haven't been saved since the
   last call to `*condemn_scroll_bars_hook'.  */

static void
w32_judge_scroll_bars (f)
     FRAME_PTR f;
{
  Lisp_Object bar, next;

  bar = FRAME_CONDEMNED_SCROLL_BARS (f);

  /* Clear out the condemned list now so we won't try to process any
     more events on the hapless scroll bars.  */
  FRAME_CONDEMNED_SCROLL_BARS (f) = Qnil;

  for (; ! NILP (bar); bar = next)
    {
      struct scroll_bar *b = XSCROLL_BAR (bar);

      x_scroll_bar_remove (b);

      next = b->next;
      b->next = b->prev = Qnil;
    }

  /* Now there should be no references to the condemned scroll bars,
     and they should get garbage-collected.  */
}

/* Handle a mouse click on the scroll bar BAR.  If *EMACS_EVENT's kind
   is set to something other than NO_EVENT, it is enqueued.

   This may be called from a signal handler, so we have to ignore GC
   mark bits.  */

static int
w32_scroll_bar_handle_click (bar, msg, emacs_event)
     struct scroll_bar *bar;
     W32Msg *msg;
     struct input_event *emacs_event;
{
  if (! GC_WINDOWP (bar->window))
    abort ();

  emacs_event->kind = W32_SCROLL_BAR_CLICK_EVENT;
  emacs_event->code = 0;
  /* not really meaningful to distinguish up/down */
  emacs_event->modifiers = msg->dwModifiers;
  emacs_event->frame_or_window = bar->window;
  emacs_event->arg = Qnil;
  emacs_event->timestamp = msg->msg.time;

  {
    int top_range = VERTICAL_SCROLL_BAR_TOP_RANGE (f, XINT (bar->height));
    int y;
    int dragging = !NILP (bar->dragging);

    if (pfnGetScrollInfo)
      {
	SCROLLINFO si;

	si.cbSize = sizeof (si);
	si.fMask = SIF_POS;

	pfnGetScrollInfo ((HWND) msg->msg.lParam, SB_CTL, &si);
	y = si.nPos;
      }
    else
      y = GetScrollPos ((HWND) msg->msg.lParam, SB_CTL);

    bar->dragging = Qnil;


    last_mouse_scroll_bar_pos = msg->msg.wParam;

    switch (LOWORD (msg->msg.wParam))
      {
      case SB_LINEDOWN:
	emacs_event->part = scroll_bar_down_arrow;
	break;
      case SB_LINEUP:
	emacs_event->part = scroll_bar_up_arrow;
	break;
      case SB_PAGEUP:
	emacs_event->part = scroll_bar_above_handle;
	break;
      case SB_PAGEDOWN:
	emacs_event->part = scroll_bar_below_handle;
	break;
      case SB_TOP:
	emacs_event->part = scroll_bar_handle;
	y = 0;
	break;
      case SB_BOTTOM:
	emacs_event->part = scroll_bar_handle;
	y = top_range;
	break;
      case SB_THUMBTRACK:
      case SB_THUMBPOSITION:
	if (VERTICAL_SCROLL_BAR_TOP_RANGE (f, XINT (bar->height)) <= 0xffff)
          y = HIWORD (msg->msg.wParam);
	bar->dragging = Qt;
	emacs_event->part = scroll_bar_handle;

	/* "Silently" update current position.  */
	if (pfnSetScrollInfo)
	  {
	    SCROLLINFO si;

	    si.cbSize = sizeof (si);
	    si.fMask = SIF_POS;
	    si.nPos = y;
	    /* Remember apparent position (we actually lag behind the real
	       position, so don't set that directly.  */
	    last_scroll_bar_drag_pos = y;

	    pfnSetScrollInfo (SCROLL_BAR_W32_WINDOW (bar), SB_CTL, &si, FALSE);
	  }
	else
	  SetScrollPos (SCROLL_BAR_W32_WINDOW (bar), SB_CTL, y, FALSE);
	break;
      case SB_ENDSCROLL:
	/* If this is the end of a drag sequence, then reset the scroll
	   handle size to normal and do a final redraw.  Otherwise do
	   nothing.  */
	if (dragging)
	  {
	    if (pfnSetScrollInfo)
	      {
		SCROLLINFO si;
		int start = XINT (bar->start);
		int end = XINT (bar->end);

		si.cbSize = sizeof (si);
		si.fMask = SIF_PAGE | SIF_POS;
                si.nPage = end - start + VERTICAL_SCROLL_BAR_MIN_HANDLE;
		si.nPos = last_scroll_bar_drag_pos;
		pfnSetScrollInfo (SCROLL_BAR_W32_WINDOW (bar), SB_CTL, &si, TRUE);
	      }
	    else
	      SetScrollPos (SCROLL_BAR_W32_WINDOW (bar), SB_CTL, y, TRUE);
	  }
	/* fall through */
      default:
	emacs_event->kind = NO_EVENT;
	return FALSE;
      }

    XSETINT (emacs_event->x, y);
    XSETINT (emacs_event->y, top_range);

    return TRUE;
  }
}

/* Return information to the user about the current position of the mouse
   on the scroll bar.  */

static void
x_scroll_bar_report_motion (fp, bar_window, part, x, y, time)
     FRAME_PTR *fp;
     Lisp_Object *bar_window;
     enum scroll_bar_part *part;
     Lisp_Object *x, *y;
     unsigned long *time;
{
  struct scroll_bar *bar = XSCROLL_BAR (last_mouse_scroll_bar);
  Window w = SCROLL_BAR_W32_WINDOW (bar);
  FRAME_PTR f = XFRAME (WINDOW_FRAME (XWINDOW (bar->window)));
  int pos;
  int top_range = VERTICAL_SCROLL_BAR_TOP_RANGE (f, XINT (bar->height));

  BLOCK_INPUT;

  *fp = f;
  *bar_window = bar->window;

  if (pfnGetScrollInfo)
    {
      SCROLLINFO si;

      si.cbSize = sizeof (si);
      si.fMask = SIF_POS | SIF_PAGE | SIF_RANGE;

      pfnGetScrollInfo (w, SB_CTL, &si);
      pos = si.nPos;
      top_range = si.nMax - si.nPage + 1;
    }
  else
    pos = GetScrollPos (w, SB_CTL);

  switch (LOWORD (last_mouse_scroll_bar_pos))
  {
  case SB_THUMBPOSITION:
  case SB_THUMBTRACK:
      *part = scroll_bar_handle;
      if (VERTICAL_SCROLL_BAR_TOP_RANGE (f, XINT (bar->height)) <= 0xffff)
	  pos = HIWORD (last_mouse_scroll_bar_pos);
      break;
  case SB_LINEDOWN:
      *part = scroll_bar_handle;
      pos++;
      break;
  default:
      *part = scroll_bar_handle;
      break;
  }

  XSETINT (*x, pos);
  XSETINT (*y, top_range);

  f->mouse_moved = 0;
  last_mouse_scroll_bar = Qnil;

  *time = last_mouse_movement_time;

  UNBLOCK_INPUT;
}


/* The screen has been cleared so we may have changed foreground or
   background colors, and the scroll bars may need to be redrawn.
   Clear out the scroll bars, and ask for expose events, so we can
   redraw them.  */

void
x_scroll_bar_clear (f)
     FRAME_PTR f;
{
  Lisp_Object bar;

  /* We can have scroll bars even if this is 0,
     if we just turned off scroll bar mode.
     But in that case we should not clear them.  */
  if (FRAME_HAS_VERTICAL_SCROLL_BARS (f))
    for (bar = FRAME_SCROLL_BARS (f); VECTORP (bar);
         bar = XSCROLL_BAR (bar)->next)
      {
        HWND window = SCROLL_BAR_W32_WINDOW (XSCROLL_BAR (bar));
        HDC hdc = GetDC (window);
        RECT rect;

        /* Hide scroll bar until ready to repaint.  x_scroll_bar_move
           arranges to refresh the scroll bar if hidden.  */
        my_show_window (f, window, SW_HIDE);

        GetClientRect (window, &rect);
        select_palette (f, hdc);
        w32_clear_rect (f, hdc, &rect);
        deselect_palette (f, hdc);

        ReleaseDC (window, hdc);
      }
}


/* The main W32 event-reading loop - w32_read_socket.  */

/* Record the last 100 characters stored
   to help debug the loss-of-chars-during-GC problem.  */

static int temp_index;
static short temp_buffer[100];


/* Read events coming from the W32 shell.
   This routine is called by the SIGIO handler.
   We return as soon as there are no more events to be read.

   We return the number of characters stored into the buffer,
   thus pretending to be `read'.

   EXPECTED is nonzero if the caller knows input is available.

   Some of these messages are reposted back to the message queue since the
   system calls the windows proc directly in a context where we cannot return
   the data nor can we guarantee the state we are in.  So if we dispatch  them
   we will get into an infinite loop.  To prevent this from ever happening we
   will set a variable to indicate we are in the read_socket call and indicate
   which message we are processing since the windows proc gets called
   recursively with different messages by the system.
*/

int
w32_read_socket (sd, expected, hold_quit)
     register int sd;
     int expected;
     struct input_event *hold_quit;
{
  int count = 0;
  int check_visibility = 0;
  W32Msg msg;
  struct frame *f;
  struct w32_display_info *dpyinfo = &one_w32_display_info;

  if (interrupt_input_blocked)
    {
      interrupt_input_pending = 1;
      return -1;
    }

  interrupt_input_pending = 0;
  BLOCK_INPUT;

  /* So people can tell when we have read the available input.  */
  input_signal_count++;

<<<<<<< HEAD
  /* TODO: tool-bars, ghostscript integration, mouse
     cursors. */
=======
  /* TODO: ghostscript integration. */
>>>>>>> 376de739
  while (get_next_msg (&msg, FALSE))
    {
      struct input_event inev;
      int do_help = 0;

      EVENT_INIT (inev);
      inev.kind = NO_EVENT;
      inev.arg = Qnil;

      switch (msg.msg.message)
	{
	case WM_PAINT:
	  f = x_window_to_frame (dpyinfo, msg.msg.hwnd);

	  if (f)
	    {
	      if (msg.rect.right == msg.rect.left ||
		  msg.rect.bottom == msg.rect.top)
		{
		  /* We may get paint messages even though the client
		     area is clipped - these are not expose events. */
		  DebPrint (("clipped frame %p (%s) got WM_PAINT - ignored\n", f,
			     SDATA (f->name)));
		}
	      else if (f->async_visible != 1)
		{
		  /* Definitely not obscured, so mark as visible.  */
		  f->async_visible = 1;
		  f->async_iconified = 0;
		  SET_FRAME_GARBAGED (f);
		  DebPrint (("frame %p (%s) reexposed by WM_PAINT\n", f,
			     SDATA (f->name)));

		  /* WM_PAINT serves as MapNotify as well, so report
		     visibility changes properly.  */
		  if (f->iconified)
		    {
		      inev.kind = DEICONIFY_EVENT;
		      XSETFRAME (inev.frame_or_window, f);
		    }
		  else if (! NILP (Vframe_list)
			   && ! NILP (XCDR (Vframe_list)))
		    /* Force a redisplay sooner or later to update the
		       frame titles in case this is the second frame.  */
		    record_asynch_buffer_change ();
		}
	      else
		{
		  HDC hdc = get_frame_dc (f);

		  /* Erase background again for safety.  */
		  w32_clear_rect (f, hdc, &msg.rect);
		  release_frame_dc (f, hdc);
		  expose_frame (f,
				msg.rect.left,
				msg.rect.top,
				msg.rect.right - msg.rect.left,
				msg.rect.bottom - msg.rect.top);
		}
	    }
	  break;

	case WM_INPUTLANGCHANGE:
	  /* Generate a language change event.  */
	  f = x_window_to_frame (dpyinfo, msg.msg.hwnd);

	  if (f)
	    {
	      inev.kind = LANGUAGE_CHANGE_EVENT;
	      XSETFRAME (inev.frame_or_window, f);
	      inev.code = msg.msg.wParam;
	      inev.modifiers = msg.msg.lParam & 0xffff;
	    }
	  break;

	case WM_KEYDOWN:
	case WM_SYSKEYDOWN:
	  f = x_window_to_frame (dpyinfo, msg.msg.hwnd);

	  if (f && !f->iconified)
	    {
	      if (!dpyinfo->mouse_face_hidden && INTEGERP (Vmouse_highlight))
		{
		  clear_mouse_face (dpyinfo);
		  dpyinfo->mouse_face_hidden = 1;
		}

	      if (temp_index == sizeof temp_buffer / sizeof (short))
		temp_index = 0;
	      temp_buffer[temp_index++] = msg.msg.wParam;
	      inev.kind = NON_ASCII_KEYSTROKE_EVENT;
	      inev.code = msg.msg.wParam;
	      inev.modifiers = msg.dwModifiers;
	      XSETFRAME (inev.frame_or_window, f);
	      inev.timestamp = msg.msg.time;
	    }
	  break;

	case WM_SYSCHAR:
	case WM_CHAR:
	  f = x_window_to_frame (dpyinfo, msg.msg.hwnd);

	  if (f && !f->iconified)
	    {
	      if (!dpyinfo->mouse_face_hidden && INTEGERP (Vmouse_highlight))
		{
		  clear_mouse_face (dpyinfo);
		  dpyinfo->mouse_face_hidden = 1;
		}

	      if (temp_index == sizeof temp_buffer / sizeof (short))
		temp_index = 0;
	      temp_buffer[temp_index++] = msg.msg.wParam;
	      inev.kind = ASCII_KEYSTROKE_EVENT;
	      inev.code = msg.msg.wParam;
	      inev.modifiers = msg.dwModifiers;
	      XSETFRAME (inev.frame_or_window, f);
	      inev.timestamp = msg.msg.time;
	    }
	  break;

	case WM_MOUSEMOVE:
	  /* Ignore non-movement.  */
	  {
	    int x = LOWORD (msg.msg.lParam);
	    int y = HIWORD (msg.msg.lParam);
	    if (x == last_mousemove_x && y == last_mousemove_y)
	      break;
	    last_mousemove_x = x;
	    last_mousemove_y = y;
	  }

          previous_help_echo_string = help_echo_string;

	  if (dpyinfo->grabbed && last_mouse_frame
	      && FRAME_LIVE_P (last_mouse_frame))
	    f = last_mouse_frame;
	  else
	    f = x_window_to_frame (dpyinfo, msg.msg.hwnd);

	  if (dpyinfo->mouse_face_hidden)
	    {
	      dpyinfo->mouse_face_hidden = 0;
	      clear_mouse_face (dpyinfo);
	    }

	  if (f)
	    {
	      /* Generate SELECT_WINDOW_EVENTs when needed.  */
	      if (mouse_autoselect_window)
		{
		  Lisp_Object window;
		  int x = LOWORD (msg.msg.lParam);
		  int y = HIWORD (msg.msg.lParam);

		  window = window_from_coordinates (f, x, y, 0, 0, 0, 0);

		  /* Window will be selected only when it is not
		     selected now and last mouse movement event was
		     not in it.  Minibuffer window will be selected
		     iff it is active.  */
		  if (WINDOWP(window)
		      && !EQ (window, last_window)
		      && !EQ (window, selected_window))
		    {
		      inev.kind = SELECT_WINDOW_EVENT;
		      inev.frame_or_window = window;
		    }

		  last_window=window;
		}
	      note_mouse_movement (f, &msg.msg);
	    }
	  else
            {
              /* If we move outside the frame, then we're
                 certainly no longer on any text in the frame.  */
              clear_mouse_face (dpyinfo);
            }

          /* If the contents of the global variable help_echo_string
             has changed, generate a HELP_EVENT.  */
#if 0 /* The below is an invalid comparison when USE_LISP_UNION_TYPE.
	 But it was originally changed to this to fix a bug, so I have
	 not removed it completely in case the bug is still there.  */
          if (help_echo_string != previous_help_echo_string ||
	      (!NILP (help_echo_string) && !STRINGP (help_echo_string) && f->mouse_moved))
<<<<<<< HEAD
	    do_help = 1;

=======
#else /* This is what xterm.c does.  */
	    if (!NILP (help_echo_string)
		|| !NILP (previous_help_echo_string))
	    do_help = 1;
#endif
>>>>>>> 376de739
          break;

	case WM_LBUTTONDOWN:
	case WM_LBUTTONUP:
	case WM_MBUTTONDOWN:
	case WM_MBUTTONUP:
	case WM_RBUTTONDOWN:
	case WM_RBUTTONUP:
	case WM_XBUTTONDOWN:
	case WM_XBUTTONUP:
	  {
            /* If we decide we want to generate an event to be seen
               by the rest of Emacs, we put it here.  */
            int tool_bar_p = 0;
	    int button;
	    int up;

	    if (dpyinfo->grabbed && last_mouse_frame
		&& FRAME_LIVE_P (last_mouse_frame))
	      f = last_mouse_frame;
	    else
	      f = x_window_to_frame (dpyinfo, msg.msg.hwnd);

	    if (f)
	      {
                construct_mouse_click (&inev, &msg, f);

                /* Is this in the tool-bar?  */
                if (WINDOWP (f->tool_bar_window)
                    && WINDOW_TOTAL_LINES (XWINDOW (f->tool_bar_window)))
                  {
                    Lisp_Object window;
		    int x = XFASTINT (inev.x);
		    int y = XFASTINT (inev.y);

                    window = window_from_coordinates (f, x, y, 0, 0, 0, 1);

                    if (EQ (window, f->tool_bar_window))
                      {
                        w32_handle_tool_bar_click (f, &inev);
                        tool_bar_p = 1;
                      }
                  }

                if (tool_bar_p
		    || (dpyinfo->w32_focus_frame
			&& f != dpyinfo->w32_focus_frame))
		  inev.kind = NO_EVENT;
	      }

	    parse_button (msg.msg.message, HIWORD (msg.msg.wParam),
			  &button, &up);

	    if (up)
	      {
		dpyinfo->grabbed &= ~ (1 << button);
	      }
	    else
	      {
		dpyinfo->grabbed |= (1 << button);
		last_mouse_frame = f;
                /* Ignore any mouse motion that happened
                   before this event; any subsequent mouse-movement
                   Emacs events should reflect only motion after
                   the ButtonPress.  */
                if (f != 0)
                  f->mouse_moved = 0;

                if (!tool_bar_p)
                  last_tool_bar_item = -1;
	      }
	    break;
	  }

	case WM_MOUSEWHEEL:
	  {
	    if (dpyinfo->grabbed && last_mouse_frame
		&& FRAME_LIVE_P (last_mouse_frame))
	      f = last_mouse_frame;
	    else
	      f = x_window_to_frame (dpyinfo, msg.msg.hwnd);

	    if (f)
	      {

		if (!dpyinfo->w32_focus_frame
		    || f == dpyinfo->w32_focus_frame)
		  {
		    /* Emit an Emacs wheel-up/down event.  */
		    construct_mouse_wheel (&inev, &msg, f);
		  }
		/* Ignore any mouse motion that happened before this
		   event; any subsequent mouse-movement Emacs events
		   should reflect only motion after the
		   ButtonPress.	 */
		f->mouse_moved = 0;
	      }
	    last_mouse_frame = f;
	    last_tool_bar_item = -1;
	  }
	  break;

	case WM_DROPFILES:
	  f = x_window_to_frame (dpyinfo, msg.msg.hwnd);

	  if (f)
	    construct_drag_n_drop (&inev, &msg, f);
	  break;

	case WM_VSCROLL:
	  {
	    struct scroll_bar *bar =
	      x_window_to_scroll_bar ((HWND)msg.msg.lParam);

	    if (bar)
	      w32_scroll_bar_handle_click (bar, &msg, &inev);
	    break;
	  }

	case WM_WINDOWPOSCHANGED:
	  f = x_window_to_frame (dpyinfo, msg.msg.hwnd);
	  if (f)
	    {
	      if (f->want_fullscreen & FULLSCREEN_WAIT)
		f->want_fullscreen &= ~(FULLSCREEN_WAIT|FULLSCREEN_BOTH);
	    }
	  check_visibility = 1;
	  break;

	case WM_ACTIVATE:
	case WM_ACTIVATEAPP:
	  f = x_window_to_frame (dpyinfo, msg.msg.hwnd);
	  if (f)
	    x_check_fullscreen (f);
	  check_visibility = 1;
	  break;

	case WM_MOVE:
	  f = x_window_to_frame (dpyinfo, msg.msg.hwnd);

	  if (f && !f->async_iconified)
	    {
	      int x, y;

	      x_real_positions (f, &x, &y);
	      f->left_pos = x;
	      f->top_pos = y;
	    }

	  check_visibility = 1;
	  break;

	case WM_SHOWWINDOW:
	  /* wParam non-zero means Window is about to be shown, 0 means
	     about to be hidden.  */
	  /* Redo the mouse-highlight after the tooltip has gone.  */
	  if (!msg.msg.wParam && msg.msg.hwnd == tip_window)
	    {
	      tip_window = NULL;
	      redo_mouse_highlight ();
	    }

	  /* If window has been obscured or exposed by another window
	     being maximised or minimised/restored, then recheck
	     visibility of all frames.  Direct changes to our own
	     windows get handled by WM_SIZE.  */
#if 0
	  if (msg.msg.lParam != 0)
	    check_visibility = 1;
	  else
	    {
	      f = x_window_to_frame (dpyinfo, msg.msg.hwnd);
	      f->async_visible = msg.msg.wParam;
	    }
#endif

	  check_visibility = 1;
	  break;

	case WM_SIZE:
	  f = x_window_to_frame (dpyinfo, msg.msg.hwnd);

	  /* Inform lisp of whether frame has been iconified etc. */
	  if (f)
	    {
	      switch (msg.msg.wParam)
		{
		case SIZE_MINIMIZED:
		  f->async_visible = 0;
		  f->async_iconified = 1;

		  inev.kind = ICONIFY_EVENT;
		  XSETFRAME (inev.frame_or_window, f);
		  break;

		case SIZE_MAXIMIZED:
		case SIZE_RESTORED:
		  f->async_visible = 1;
		  f->async_iconified = 0;

		  /* wait_reading_process_input will notice this and update
		     the frame's display structures.  */
		  SET_FRAME_GARBAGED (f);

		  if (f->iconified)
		    {
                      int x, y;

                      /* Reset top and left positions of the Window
                         here since Windows sends a WM_MOVE message
                         BEFORE telling us the Window is minimized
                         when the Window is iconified, with 3000,3000
                         as the co-ords. */
                      x_real_positions (f, &x, &y);
                      f->left_pos = x;
                      f->top_pos = y;

		      inev.kind = DEICONIFY_EVENT;
		      XSETFRAME (inev.frame_or_window, f);
		    }
		  else if (! NILP (Vframe_list)
			   && ! NILP (XCDR (Vframe_list)))
		    /* Force a redisplay sooner or later
		       to update the frame titles
		       in case this is the second frame.  */
		    record_asynch_buffer_change ();
		  break;
		}
	    }

	  if (f && !f->async_iconified && msg.msg.wParam != SIZE_MINIMIZED)
	    {
	      RECT rect;
	      int rows;
	      int columns;
	      int width;
	      int height;

	      GetClientRect (msg.msg.hwnd, &rect);

	      height = rect.bottom - rect.top;
	      width = rect.right - rect.left;

	      rows = FRAME_PIXEL_HEIGHT_TO_TEXT_LINES (f, height);
	      columns = FRAME_PIXEL_WIDTH_TO_TEXT_COLS (f, width);

	      /* TODO: Clip size to the screen dimensions.  */

	      /* Even if the number of character rows and columns has
		 not changed, the font size may have changed, so we need
		 to check the pixel dimensions as well.  */

	      if (columns != FRAME_COLS (f)
		  || rows != FRAME_LINES (f)
		  || width != FRAME_PIXEL_WIDTH (f)
		  || height != FRAME_PIXEL_HEIGHT (f))
		{
		  change_frame_size (f, rows, columns, 0, 1, 0);
		  SET_FRAME_GARBAGED (f);
		  cancel_mouse_face (f);
		  FRAME_PIXEL_WIDTH (f) = width;
		  FRAME_PIXEL_HEIGHT (f) = height;
		  f->win_gravity = NorthWestGravity;
		}
	    }

	  check_visibility = 1;
	  break;

	case WM_MOUSELEAVE:
	  f = x_any_window_to_frame (dpyinfo, msg.msg.hwnd);
	  if (f)
	    {
	      if (f == dpyinfo->mouse_face_mouse_frame)
		{
		  /* If we move outside the frame, then we're
		     certainly no longer on any text in the frame.  */
		  clear_mouse_face (dpyinfo);
		  dpyinfo->mouse_face_mouse_frame = 0;
		}

	      /* Generate a nil HELP_EVENT to cancel a help-echo.
		 Do it only if there's something to cancel.
		 Otherwise, the startup message is cleared when
		 the mouse leaves the frame.  */
	      if (any_help_event_p)
		do_help = -1;
	    }
	  break;

	case WM_SETFOCUS:
	  /* TODO: Port this change:
	     2002-06-28  Jan D.  <jan.h.d@swipnet.se>
	     * xterm.h (struct x_output): Add focus_state.
	     * xterm.c (x_focus_changed): New function.
	     (x_detect_focus_change): New function.
	     (XTread_socket): Call x_detect_focus_change for FocusIn/FocusOut
	     EnterNotify and LeaveNotify to track X focus changes.
	  */
	  f = x_any_window_to_frame (dpyinfo, msg.msg.hwnd);

          dpyinfo->w32_focus_event_frame = f;

          if (f)
            x_new_focus_frame (dpyinfo, f);


	  dpyinfo->grabbed = 0;
	  check_visibility = 1;
	  break;

	case WM_KILLFOCUS:
          /* TODO: some of this belongs in MOUSE_LEAVE */
	  f = x_top_window_to_frame (dpyinfo, msg.msg.hwnd);

          if (f)
            {
              if (f == dpyinfo->w32_focus_event_frame)
                dpyinfo->w32_focus_event_frame = 0;

              if (f == dpyinfo->w32_focus_frame)
                x_new_focus_frame (dpyinfo, 0);

              if (f == dpyinfo->mouse_face_mouse_frame)
                {
                  /* If we move outside the frame, then we're
                     certainly no longer on any text in the frame.  */
                  clear_mouse_face (dpyinfo);
                  dpyinfo->mouse_face_mouse_frame = 0;
                }

              /* Generate a nil HELP_EVENT to cancel a help-echo.
                 Do it only if there's something to cancel.
                 Otherwise, the startup message is cleared when
                 the mouse leaves the frame.  */
              if (any_help_event_p)
		do_help = -1;
            }

	  dpyinfo->grabbed = 0;
	  check_visibility = 1;
	  break;

	case WM_CLOSE:
	  f = x_window_to_frame (dpyinfo, msg.msg.hwnd);

	  if (f)
	    {
	      inev.kind = DELETE_WINDOW_EVENT;
	      XSETFRAME (inev.frame_or_window, f);
	    }
	  break;

	case WM_INITMENU:
	  f = x_window_to_frame (dpyinfo, msg.msg.hwnd);

	  if (f)
	    {
	      inev.kind = MENU_BAR_ACTIVATE_EVENT;
	      XSETFRAME (inev.frame_or_window, f);
	    }
	  break;

	case WM_COMMAND:
	  f = x_window_to_frame (dpyinfo, msg.msg.hwnd);

	  if (f)
	    {
	      extern void menubar_selection_callback
		(FRAME_PTR f, void * client_data);
	      menubar_selection_callback (f, (void *)msg.msg.wParam);
	    }

	  check_visibility = 1;
	  break;

	case WM_DISPLAYCHANGE:
	  f = x_window_to_frame (dpyinfo, msg.msg.hwnd);

	  if (f)
	    {
	      dpyinfo->width = (short) LOWORD (msg.msg.lParam);
	      dpyinfo->height = (short) HIWORD (msg.msg.lParam);
	      dpyinfo->n_cbits = msg.msg.wParam;
	      DebPrint (("display change: %d %d\n", dpyinfo->width,
			 dpyinfo->height));
	    }

	  check_visibility = 1;
	  break;

	default:
	  /* Check for messages registered at runtime.  */
	  if (msg.msg.message == msh_mousewheel)
	    {
	      /* Forward MSH_MOUSEWHEEL as WM_MOUSEWHEEL.  */
	      msg.msg.message = WM_MOUSEWHEEL;
	      prepend_msg (&msg);
	    }
	  break;
	}

      if (inev.kind != NO_EVENT)
	{
	  kbd_buffer_store_event_hold (&inev, hold_quit);
	  count++;
	}

      if (do_help
	  && !(hold_quit && hold_quit->kind != NO_EVENT))
	{
	  Lisp_Object frame;

	  if (f)
	    XSETFRAME (frame, f);
	  else
	    frame = Qnil;

	  if (do_help > 0)
	    {
<<<<<<< HEAD
	      if (help_echo_string == Qnil)
=======
	      if (NILP (help_echo_string))
>>>>>>> 376de739
		{
		  help_echo_object = help_echo_window = Qnil;
		  help_echo_pos = -1;
		}

	      any_help_event_p = 1;
	      gen_help_event (help_echo_string, frame, help_echo_window,
			      help_echo_object, help_echo_pos);
	    }
	  else
	    {
	      help_echo_string = Qnil;
	      gen_help_event (Qnil, frame, Qnil, Qnil, 0);
	    }
	  count++;
	}
    }

  /* If the focus was just given to an autoraising frame,
     raise it now.  */
  /* ??? This ought to be able to handle more than one such frame.  */
  if (pending_autoraise_frame)
    {
      x_raise_frame (pending_autoraise_frame);
      pending_autoraise_frame = 0;
    }

  /* Check which frames are still visisble, if we have enqueued any user
     events or been notified of events that may affect visibility.  We
     do this here because there doesn't seem to be any direct
     notification from Windows that the visibility of a window has
     changed (at least, not in all cases).  */
  if (count > 0 || check_visibility)
    {
      Lisp_Object tail, frame;

      FOR_EACH_FRAME (tail, frame)
      {
	FRAME_PTR f = XFRAME (frame);
	/* The tooltip has been drawn already.  Avoid the
	   SET_FRAME_GARBAGED below.  */
	if (EQ (frame, tip_frame))
	  continue;

	/* Check "visible" frames and mark each as obscured or not.
	   Note that async_visible is nonzero for unobscured and
	   obscured frames, but zero for hidden and iconified frames.  */
	if (FRAME_W32_P (f) && f->async_visible)
	  {
	    RECT clipbox;
	    HDC  hdc;

	    enter_crit ();
	    /* Query clipping rectangle for the entire window area
	       (GetWindowDC), not just the client portion (GetDC).
	       Otherwise, the scrollbars and menubar aren't counted as
	       part of the visible area of the frame, and we may think
	       the frame is obscured when really a scrollbar is still
	       visible and gets WM_PAINT messages above.  */
	    hdc = GetWindowDC (FRAME_W32_WINDOW (f));
	    GetClipBox (hdc, &clipbox);
	    ReleaseDC (FRAME_W32_WINDOW (f), hdc);
	    leave_crit ();

	    if (clipbox.right == clipbox.left
		|| clipbox.bottom == clipbox.top)
	      {
		/* Frame has become completely obscured so mark as
		   such (we do this by setting async_visible to 2 so
		   that FRAME_VISIBLE_P is still true, but redisplay
		   will skip it).  */
		f->async_visible = 2;

		if (!FRAME_OBSCURED_P (f))
		  {
		    DebPrint (("frame %p (%s) obscured\n", f,
			       SDATA (f->name)));
		  }
	      }
	    else
	      {
		/* Frame is not obscured, so mark it as such.  */
		f->async_visible = 1;

		if (FRAME_OBSCURED_P (f))
		  {
		    SET_FRAME_GARBAGED (f);
		    DebPrint (("obscured frame %p (%s) found to be visible\n", f,
			       SDATA (f->name)));

		    /* Force a redisplay sooner or later.  */
		    record_asynch_buffer_change ();
		  }
	      }
	  }
      }
    }

  UNBLOCK_INPUT;
  return count;
}




/***********************************************************************
			     Text Cursor
 ***********************************************************************/

/* Set clipping for output in glyph row ROW.  W is the window in which
   we operate.  GC is the graphics context to set clipping in.

   ROW may be a text row or, e.g., a mode line.  Text rows must be
   clipped to the interior of the window dedicated to text display,
   mode lines must be clipped to the whole window.  */

static void
w32_clip_to_row (w, row, hdc)
     struct window *w;
     struct glyph_row *row;
     HDC hdc;
{
  struct frame *f = XFRAME (WINDOW_FRAME (w));
  RECT clip_rect;
  int window_y, window_width;

  window_box (w, -1, 0, &window_y, &window_width, 0);

  clip_rect.left = WINDOW_TO_FRAME_PIXEL_X (w, 0);
  clip_rect.top = WINDOW_TO_FRAME_PIXEL_Y (w, row->y);
  clip_rect.top = max (clip_rect.top, window_y);
  clip_rect.right = clip_rect.left + window_width;
  clip_rect.bottom = clip_rect.top + row->visible_height;

  w32_set_clip_rectangle (hdc, &clip_rect);
}


/* Draw a hollow box cursor on window W in glyph row ROW.  */

static void
x_draw_hollow_cursor (w, row)
     struct window *w;
     struct glyph_row *row;
{
  struct frame *f = XFRAME (WINDOW_FRAME (w));
  HDC hdc;
  RECT rect;
  int wd, h;
  struct glyph *cursor_glyph;
  HBRUSH hb = CreateSolidBrush (f->output_data.w32->cursor_pixel);

  /* Get the glyph the cursor is on.  If we can't tell because
     the current matrix is invalid or such, give up.  */
  cursor_glyph = get_phys_cursor_glyph (w);
  if (cursor_glyph == NULL)
    return;

  /* Compute frame-relative coordinates from window-relative
     coordinates.  */
  rect.left = WINDOW_TEXT_TO_FRAME_PIXEL_X (w, w->phys_cursor.x);
  rect.top = (WINDOW_TO_FRAME_PIXEL_Y (w, w->phys_cursor.y)
              + row->ascent - w->phys_cursor_ascent);

  /* Compute the proper height and ascent of the rectangle, based
     on the actual glyph.  Using the full height of the row looks
     bad when there are tall images on that row.  */
  h = max (min (FRAME_LINE_HEIGHT (f), row->height),
	   cursor_glyph->ascent + cursor_glyph->descent);
  if (h < row->height)
    rect.top += row->ascent /* - w->phys_cursor_ascent */ + cursor_glyph->descent - h;
  h--;

  rect.bottom = rect.top + h;

  /* Compute the width of the rectangle to draw.  If on a stretch
     glyph, and `x-stretch-block-cursor' is nil, don't draw a
     rectangle as wide as the glyph, but use a canonical character
     width instead.  */
  wd = cursor_glyph->pixel_width; /* TODO: Why off by one compared with X? */
  if (cursor_glyph->type == STRETCH_GLYPH
      && !x_stretch_cursor_p)
    wd = min (FRAME_COLUMN_WIDTH (f), wd);
  w->phys_cursor_width = wd;

  rect.right = rect.left + wd;
  hdc = get_frame_dc (f);
  /* Set clipping, draw the rectangle, and reset clipping again.  */
  w32_clip_to_row (w, row, hdc);
  FrameRect (hdc, &rect, hb);
  DeleteObject (hb);
  w32_set_clip_rectangle (hdc, NULL);
  release_frame_dc (f, hdc);
}


/* Draw a bar cursor on window W in glyph row ROW.

   Implementation note: One would like to draw a bar cursor with an
   angle equal to the one given by the font property XA_ITALIC_ANGLE.
   Unfortunately, I didn't find a font yet that has this property set.
   --gerd.  */

static void
x_draw_bar_cursor (w, row, width, kind)
     struct window *w;
     struct glyph_row *row;
     int width;
     enum text_cursor_kinds kind;
{
  struct frame *f = XFRAME (w->frame);
  struct glyph *cursor_glyph;
  int x;
  HDC hdc;

  /* If cursor is out of bounds, don't draw garbage.  This can happen
     in mini-buffer windows when switching between echo area glyphs
     and mini-buffer.  */
  cursor_glyph = get_phys_cursor_glyph (w);
  if (cursor_glyph == NULL)
    return;

  /* If on an image, draw like a normal cursor.  That's usually better
     visible than drawing a bar, esp. if the image is large so that
     the bar might not be in the window.  */
  if (cursor_glyph->type == IMAGE_GLYPH)
    {
      struct glyph_row *row;
      row = MATRIX_ROW (w->current_matrix, w->phys_cursor.vpos);
      draw_phys_cursor_glyph (w, row, DRAW_CURSOR);
    }
  else
    {
      COLORREF cursor_color = f->output_data.w32->cursor_pixel;
      struct face *face = FACE_FROM_ID (f, cursor_glyph->face_id);

      /* If the glyph's background equals the color we normally draw
	 the bar cursor in, the bar cursor in its normal color is
	 invisible.  Use the glyph's foreground color instead in this
	 case, on the assumption that the glyph's colors are chosen so
	 that the glyph is legible.  */
      if (face->background == cursor_color)
	cursor_color = face->foreground;

      x = WINDOW_TEXT_TO_FRAME_PIXEL_X (w, w->phys_cursor.x);

      if (width < 0)
        width = FRAME_CURSOR_WIDTH (f);
      width = min (cursor_glyph->pixel_width, width);

      w->phys_cursor_width = width;


      hdc = get_frame_dc (f);
      w32_clip_to_row (w, row, hdc);

      if (kind == BAR_CURSOR)
	{
	  w32_fill_area (f, hdc, cursor_color, x,
			 WINDOW_TO_FRAME_PIXEL_Y (w, w->phys_cursor.y),
			 width, row->height);
	}
      else
	{
	  w32_fill_area (f, hdc, cursor_color, x,
			 WINDOW_TO_FRAME_PIXEL_Y (w, w->phys_cursor.y +
						  row->height - width),
			 cursor_glyph->pixel_width, width);
	}

      w32_set_clip_rectangle (hdc, NULL);
      release_frame_dc (f, hdc);
    }
}


/* RIF: Define cursor CURSOR on frame F.  */

static void
w32_define_frame_cursor (f, cursor)
     struct frame *f;
     Cursor cursor;
{
  w32_define_cursor (FRAME_W32_WINDOW (f), cursor);
}


/* RIF: Clear area on frame F.  */

static void
w32_clear_frame_area (f, x, y, width, height)
     struct frame *f;
     int x, y, width, height;
{
  HDC hdc;

  hdc = get_frame_dc (f);
  w32_clear_area (f, hdc, x, y, width, height);
  release_frame_dc (f, hdc);
}

/* RIF: Draw or clear cursor on window W.  */

static void
w32_draw_window_cursor (w, glyph_row, x, y, cursor_type, cursor_width, on_p, active_p)
     struct window *w;
     struct glyph_row *glyph_row;
     int x, y;
     int cursor_type, cursor_width;
     int on_p, active_p;
{
  if (on_p)
    {
      /* If the user wants to use the system caret, make sure our own
	 cursor remains invisible.  */
      if (w32_use_visible_system_caret)
	{
	  /* Call to erase_phys_cursor here seems to use the
	     wrong values of w->phys_cursor, as they have been
	     overwritten before this function was called. */
	  if (w->phys_cursor_type != NO_CURSOR)
	    erase_phys_cursor (w);

	  cursor_type = w->phys_cursor_type = NO_CURSOR;
	  w->phys_cursor_width = -1;
	}
      else
	{
	  w->phys_cursor_type = cursor_type;
	}

      w->phys_cursor_on_p = 1;

      /* If this is the active cursor, we need to track it with the
	 system caret, so third party software like screen magnifiers
	 and speech synthesizers can follow the cursor.  */
      if (active_p)
	{
	  struct frame *f = XFRAME (WINDOW_FRAME (w));
	  HWND hwnd = FRAME_W32_WINDOW (f);

	  w32_system_caret_x
	    = WINDOW_TEXT_TO_FRAME_PIXEL_X (w, w->phys_cursor.x);
	  w32_system_caret_y
	    = (WINDOW_TO_FRAME_PIXEL_Y (w, w->phys_cursor.y)
	       + glyph_row->ascent - w->phys_cursor_ascent);

	  /* If the size of the active cursor changed, destroy the old
	     system caret.  */
	  if (w32_system_caret_hwnd
	      && (w32_system_caret_height != w->phys_cursor_height))
	    PostMessage (hwnd, WM_EMACS_DESTROY_CARET, 0, 0);

	  w32_system_caret_height = w->phys_cursor_height;

	  /* Move the system caret.  */
	  PostMessage (hwnd, WM_EMACS_TRACK_CARET, 0, 0);
	}

      if (glyph_row->exact_window_width_line_p
	  && w->phys_cursor.hpos >= glyph_row->used[TEXT_AREA])
	{
	  glyph_row->cursor_in_fringe_p = 1;
	  draw_fringe_bitmap (w, glyph_row, 0);
	  return;
	}

      switch (cursor_type)
	{
	case HOLLOW_BOX_CURSOR:
	  x_draw_hollow_cursor (w, glyph_row);
	  break;

	case FILLED_BOX_CURSOR:
	  draw_phys_cursor_glyph (w, glyph_row, DRAW_CURSOR);
	  break;

	case BAR_CURSOR:
	  x_draw_bar_cursor (w, glyph_row, cursor_width, BAR_CURSOR);
	  break;

	case HBAR_CURSOR:
	  x_draw_bar_cursor (w, glyph_row, cursor_width, HBAR_CURSOR);
	  break;

	case NO_CURSOR:
	  w->phys_cursor_width = 0;
	  break;

	default:
	  abort ();
	}
    }
}



/* Icons.  */

int
x_bitmap_icon (f, icon)
     struct frame *f;
     Lisp_Object icon;
{
  HANDLE hicon;

  if (FRAME_W32_WINDOW (f) == 0)
    return 1;

  if (NILP (icon))
    hicon = LoadIcon (hinst, EMACS_CLASS);
  else if (STRINGP (icon))
    hicon = LoadImage (NULL, (LPCTSTR) SDATA (icon), IMAGE_ICON, 0, 0,
		       LR_DEFAULTSIZE | LR_LOADFROMFILE);
  else if (SYMBOLP (icon))
    {
      LPCTSTR name;

      if (EQ (icon, intern ("application")))
	name = (LPCTSTR) IDI_APPLICATION;
      else if (EQ (icon, intern ("hand")))
	name = (LPCTSTR) IDI_HAND;
      else if (EQ (icon, intern ("question")))
	name = (LPCTSTR) IDI_QUESTION;
      else if (EQ (icon, intern ("exclamation")))
	name = (LPCTSTR) IDI_EXCLAMATION;
      else if (EQ (icon, intern ("asterisk")))
	name = (LPCTSTR) IDI_ASTERISK;
      else if (EQ (icon, intern ("winlogo")))
	name = (LPCTSTR) IDI_WINLOGO;
      else
	return 1;

      hicon = LoadIcon (NULL, name);
    }
  else
    return 1;

  if (hicon == NULL)
    return 1;

  PostMessage (FRAME_W32_WINDOW (f), WM_SETICON, (WPARAM) ICON_BIG,
               (LPARAM) hicon);

  return 0;
}


/************************************************************************
			  Handling X errors
 ************************************************************************/

/* Display Error Handling functions not used on W32. Listing them here
   helps diff stay in step when comparing w32term.c with xterm.c.

x_error_catcher (display, error)
x_catch_errors (dpy)
x_catch_errors_unwind (old_val)
x_check_errors (dpy, format)
x_had_errors_p (dpy)
x_clear_errors (dpy)
x_uncatch_errors (dpy, count)
x_trace_wire ()
x_connection_signal (signalnum)
x_connection_closed (dpy, error_message)
x_error_quitter (display, error)
x_error_handler (display, error)
x_io_error_quitter (display)

 */


/* Changing the font of the frame.  */

/* Give frame F the font named FONTNAME as its default font, and
   return the full name of that font.  FONTNAME may be a wildcard
   pattern; in that case, we choose some font that fits the pattern.
   The return value shows which font we chose.  */

Lisp_Object
x_new_font (f, fontname)
     struct frame *f;
     register char *fontname;
{
  struct font_info *fontp
    = FS_LOAD_FONT (f, fontname);

  if (!fontp)
    return Qnil;

  if (FRAME_FONT (f) == (XFontStruct *) (fontp->font))
    /* This font is already set in frame F.  There's nothing more to
       do.  */
    return build_string (fontp->full_name);

  FRAME_FONT (f) = (XFontStruct *) (fontp->font);
  FRAME_BASELINE_OFFSET (f) = fontp->baseline_offset;
  FRAME_FONTSET (f) = -1;

  FRAME_COLUMN_WIDTH (f) = FONT_WIDTH (FRAME_FONT (f));
  FRAME_LINE_HEIGHT (f) = FONT_HEIGHT (FRAME_FONT (f));

  compute_fringe_widths (f, 1);

  /* Compute the scroll bar width in character columns.  */
  if (FRAME_CONFIG_SCROLL_BAR_WIDTH (f) > 0)
    {
      int wid = FRAME_COLUMN_WIDTH (f);
      FRAME_CONFIG_SCROLL_BAR_COLS (f)
	= (FRAME_CONFIG_SCROLL_BAR_WIDTH (f) + wid-1) / wid;
    }
  else
    {
      int wid = FRAME_COLUMN_WIDTH (f);
      FRAME_CONFIG_SCROLL_BAR_COLS (f) = (14 + wid - 1) / wid;
    }

  /* Now make the frame display the given font.  */
  if (FRAME_W32_WINDOW (f) != 0)
    {
      if (NILP (tip_frame) || XFRAME (tip_frame) != f)
        x_set_window_size (f, 0, FRAME_COLS (f), FRAME_LINES (f));
    }

  return build_string (fontp->full_name);
}

/* Give frame F the fontset named FONTSETNAME as its default fontset,
   and return the full name of that fontset.  FONTSETNAME may be a
   wildcard pattern; in that case, we choose some fontset that fits
   the pattern.  FONTSETNAME may be a font name for ASCII characters;
   in that case, we create a fontset from that font name.

   The return value shows which fontset we chose.
   If FONTSETNAME specifies the default fontset, return Qt.
   If an ASCII font in the specified fontset can't be loaded, return
   Qnil.  */

Lisp_Object
x_new_fontset (f, fontsetname)
     struct frame *f;
     Lisp_Object fontsetname;
{
  int fontset = fs_query_fontset (fontsetname, 0);
  Lisp_Object result;

  if (fontset > 0 && FRAME_FONTSET(f) == fontset)
    /* This fontset is already set in frame F.  There's nothing more
       to do.  */
    return fontset_name (fontset);
  else if (fontset == 0)
    /* The default fontset can't be the default font.   */
    return Qt;

  if (fontset > 0)
    result = x_new_font (f, (SDATA (fontset_ascii (fontset))));
  else
    result = x_new_font (f, SDATA (fontsetname));

  if (!STRINGP (result))
    /* Can't load ASCII font.  */
    return Qnil;

  if (fontset < 0)
    fontset = new_fontset_from_font_name (result);

  /* Since x_new_font doesn't update any fontset information, do it now.  */
  FRAME_FONTSET(f) = fontset;

  return fontset_name (fontset);
}


/***********************************************************************
	TODO: W32 Input Methods
 ***********************************************************************/
/* Listing missing functions from xterm.c helps diff stay in step.

xim_destroy_callback (xim, client_data, call_data)
xim_open_dpy (dpyinfo, resource_name)
struct xim_inst_t
xim_instantiate_callback (display, client_data, call_data)
xim_initialize (dpyinfo, resource_name)
xim_close_dpy (dpyinfo)

 */


/* Calculate the absolute position in frame F
   from its current recorded position values and gravity.  */

void
x_calc_absolute_position (f)
     struct frame *f;
{
  POINT pt;
  int flags = f->size_hint_flags;

  pt.x = pt.y = 0;

  /* Find the position of the outside upper-left corner of
     the inner window, with respect to the outer window.
     But do this only if we will need the results.  */
  if (f->output_data.w32->parent_desc != FRAME_W32_DISPLAY_INFO (f)->root_window)
    {
      BLOCK_INPUT;
      MapWindowPoints (FRAME_W32_WINDOW (f),
		       f->output_data.w32->parent_desc,
		       &pt, 1);
      UNBLOCK_INPUT;
    }

  {
      RECT rt;
      rt.left = rt.right = rt.top = rt.bottom = 0;

      BLOCK_INPUT;
      AdjustWindowRect(&rt, f->output_data.w32->dwStyle,
		       FRAME_EXTERNAL_MENU_BAR (f));
      UNBLOCK_INPUT;

      pt.x += (rt.right - rt.left);
      pt.y += (rt.bottom - rt.top);
  }

  /* Treat negative positions as relative to the leftmost bottommost
     position that fits on the screen.  */
  if (flags & XNegative)
    f->left_pos = (FRAME_W32_DISPLAY_INFO (f)->width
		   - 2 * f->border_width - pt.x
		   - FRAME_PIXEL_WIDTH (f)
		   + f->left_pos);

  if (flags & YNegative)
    f->top_pos = (FRAME_W32_DISPLAY_INFO (f)->height
		  - 2 * f->border_width - pt.y
		  - FRAME_PIXEL_HEIGHT (f)
		  + f->top_pos);
  /* The left_pos and top_pos
     are now relative to the top and left screen edges,
     so the flags should correspond.  */
  f->size_hint_flags &= ~ (XNegative | YNegative);
}

/* CHANGE_GRAVITY is 1 when calling from Fset_frame_position,
   to really change the position, and 0 when calling from
   x_make_frame_visible (in that case, XOFF and YOFF are the current
   position values).  It is -1 when calling from x_set_frame_parameters,
   which means, do adjust for borders but don't change the gravity.  */

void
x_set_offset (f, xoff, yoff, change_gravity)
     struct frame *f;
     register int xoff, yoff;
     int change_gravity;
{
  int modified_top, modified_left;

  if (change_gravity > 0)
    {
      f->top_pos = yoff;
      f->left_pos = xoff;
      f->size_hint_flags &= ~ (XNegative | YNegative);
      if (xoff < 0)
	f->size_hint_flags |= XNegative;
      if (yoff < 0)
	f->size_hint_flags |= YNegative;
      f->win_gravity = NorthWestGravity;
    }
  x_calc_absolute_position (f);

  BLOCK_INPUT;
  x_wm_set_size_hint (f, (long) 0, 0);

  modified_left = f->left_pos;
  modified_top = f->top_pos;

  my_set_window_pos (FRAME_W32_WINDOW (f),
		     NULL,
		     modified_left, modified_top,
		     0, 0,
		     SWP_NOZORDER | SWP_NOSIZE | SWP_NOACTIVATE);
  UNBLOCK_INPUT;
}


/* Check if we need to resize the frame due to a fullscreen request.
   If so needed, resize the frame. */
static void
x_check_fullscreen (f)
     struct frame *f;
{
  if (f->want_fullscreen & FULLSCREEN_BOTH)
    {
      int width, height, ign;

      x_real_positions (f, &f->left_pos, &f->top_pos);

      x_fullscreen_adjust (f, &width, &height, &ign, &ign);

      /* We do not need to move the window, it shall be taken care of
         when setting WM manager hints.  */
      if (FRAME_COLS (f) != width || FRAME_LINES (f) != height)
        {
          change_frame_size (f, height, width, 0, 1, 0);
          SET_FRAME_GARBAGED (f);
          cancel_mouse_face (f);

          /* Wait for the change of frame size to occur */
          f->want_fullscreen |= FULLSCREEN_WAIT;
        }
    }
}

/* Call this to change the size of frame F's x-window.
   If CHANGE_GRAVITY is 1, we change to top-left-corner window gravity
   for this size change and subsequent size changes.
   Otherwise we leave the window gravity unchanged.  */

void
x_set_window_size (f, change_gravity, cols, rows)
     struct frame *f;
     int change_gravity;
     int cols, rows;
{
  int pixelwidth, pixelheight;

  BLOCK_INPUT;

  check_frame_size (f, &rows, &cols);
  f->scroll_bar_actual_width
    = FRAME_SCROLL_BAR_COLS (f) * FRAME_COLUMN_WIDTH (f);

  compute_fringe_widths (f, 0);

  pixelwidth = FRAME_TEXT_COLS_TO_PIXEL_WIDTH (f, cols);
  pixelheight = FRAME_TEXT_LINES_TO_PIXEL_HEIGHT (f, rows);

  f->win_gravity = NorthWestGravity;
  x_wm_set_size_hint (f, (long) 0, 0);

  {
    RECT rect;

    rect.left = rect.top = 0;
    rect.right = pixelwidth;
    rect.bottom = pixelheight;

    AdjustWindowRect(&rect, f->output_data.w32->dwStyle,
		     FRAME_EXTERNAL_MENU_BAR (f));

    my_set_window_pos (FRAME_W32_WINDOW (f),
		       NULL,
		       0, 0,
		       rect.right - rect.left,
		       rect.bottom - rect.top,
		       SWP_NOZORDER | SWP_NOMOVE | SWP_NOACTIVATE);
  }

  /* Now, strictly speaking, we can't be sure that this is accurate,
     but the window manager will get around to dealing with the size
     change request eventually, and we'll hear how it went when the
     ConfigureNotify event gets here.

     We could just not bother storing any of this information here,
     and let the ConfigureNotify event set everything up, but that
     might be kind of confusing to the Lisp code, since size changes
     wouldn't be reported in the frame parameters until some random
     point in the future when the ConfigureNotify event arrives.

     We pass 1 for DELAY since we can't run Lisp code inside of
     a BLOCK_INPUT.  */
  change_frame_size (f, rows, cols, 0, 1, 0);
  FRAME_PIXEL_WIDTH (f) = pixelwidth;
  FRAME_PIXEL_HEIGHT (f) = pixelheight;

  /* We've set {FRAME,PIXEL}_{WIDTH,HEIGHT} to the values we hope to
     receive in the ConfigureNotify event; if we get what we asked
     for, then the event won't cause the screen to become garbaged, so
     we have to make sure to do it here.  */
  SET_FRAME_GARBAGED (f);

  /* If cursor was outside the new size, mark it as off.  */
  mark_window_cursors_off (XWINDOW (f->root_window));

  /* Clear out any recollection of where the mouse highlighting was,
     since it might be in a place that's outside the new frame size.
     Actually checking whether it is outside is a pain in the neck,
     so don't try--just let the highlighting be done afresh with new size.  */
  cancel_mouse_face (f);

  UNBLOCK_INPUT;
}

/* Mouse warping.  */

void x_set_mouse_pixel_position (struct frame *f, int pix_x, int pix_y);

void
x_set_mouse_position (f, x, y)
     struct frame *f;
     int x, y;
{
  int pix_x, pix_y;

  pix_x = FRAME_COL_TO_PIXEL_X (f, x) + FRAME_COLUMN_WIDTH (f) / 2;
  pix_y = FRAME_LINE_TO_PIXEL_Y (f, y) + FRAME_LINE_HEIGHT (f) / 2;

  if (pix_x < 0) pix_x = 0;
  if (pix_x > FRAME_PIXEL_WIDTH (f)) pix_x = FRAME_PIXEL_WIDTH (f);

  if (pix_y < 0) pix_y = 0;
  if (pix_y > FRAME_PIXEL_HEIGHT (f)) pix_y = FRAME_PIXEL_HEIGHT (f);

  x_set_mouse_pixel_position (f, pix_x, pix_y);
}

void
x_set_mouse_pixel_position (f, pix_x, pix_y)
     struct frame *f;
     int pix_x, pix_y;
{
  RECT rect;
  POINT pt;

  BLOCK_INPUT;

  GetClientRect (FRAME_W32_WINDOW (f), &rect);
  pt.x = rect.left + pix_x;
  pt.y = rect.top + pix_y;
  ClientToScreen (FRAME_W32_WINDOW (f), &pt);

  SetCursorPos (pt.x, pt.y);

  UNBLOCK_INPUT;
}


/* focus shifting, raising and lowering.  */

void
x_focus_on_frame (f)
     struct frame *f;
{
  struct w32_display_info *dpyinfo = &one_w32_display_info;

  /* Give input focus to frame.  */
  BLOCK_INPUT;
#if 0
  /* Try not to change its Z-order if possible.  */
  if (x_window_to_frame (dpyinfo, GetForegroundWindow ()))
    my_set_focus (f, FRAME_W32_WINDOW (f));
  else
#endif
    my_set_foreground_window (FRAME_W32_WINDOW (f));
  UNBLOCK_INPUT;
}

void
x_unfocus_frame (f)
     struct frame *f;
{
}

/* Raise frame F.  */
void
x_raise_frame (f)
     struct frame *f;
{
  BLOCK_INPUT;

  /* Strictly speaking, raise-frame should only change the frame's Z
     order, leaving input focus unchanged.  This is reasonable behaviour
     on X where the usual policy is point-to-focus.  However, this
     behaviour would be very odd on Windows where the usual policy is
     click-to-focus.

     On X, if the mouse happens to be over the raised frame, it gets
     input focus anyway (so the window with focus will never be
     completely obscured) - if not, then just moving the mouse over it
     is sufficient to give it focus.  On Windows, the user must actually
     click on the frame (preferrably the title bar so as not to move
     point), which is more awkward.  Also, no other Windows program
     raises a window to the top but leaves another window (possibly now
     completely obscured) with input focus.

     Because there is a system setting on Windows that allows the user
     to choose the point to focus policy, we make the strict semantics
     optional, but by default we grab focus when raising.  */

  if (NILP (Vw32_grab_focus_on_raise))
    {
      /* The obvious call to my_set_window_pos doesn't work if Emacs is
	 not already the foreground application: the frame is raised
	 above all other frames belonging to us, but not above the
	 current top window.  To achieve that, we have to resort to this
	 more cumbersome method.  */

      HDWP handle = BeginDeferWindowPos (2);
      if (handle)
	{
	  DeferWindowPos (handle,
			  FRAME_W32_WINDOW (f),
  			  HWND_TOP,
  			  0, 0, 0, 0,
  			  SWP_NOSIZE | SWP_NOMOVE | SWP_NOACTIVATE);

	  DeferWindowPos (handle,
			  GetForegroundWindow (),
			  FRAME_W32_WINDOW (f),
			  0, 0, 0, 0,
			  SWP_NOSIZE | SWP_NOMOVE | SWP_NOACTIVATE);

	  EndDeferWindowPos (handle);
	}
    }
  else
    {
      my_set_foreground_window (FRAME_W32_WINDOW (f));
    }

  UNBLOCK_INPUT;
}

/* Lower frame F.  */
void
x_lower_frame (f)
     struct frame *f;
{
  BLOCK_INPUT;
  my_set_window_pos (FRAME_W32_WINDOW (f),
		     HWND_BOTTOM,
		     0, 0, 0, 0,
		     SWP_NOSIZE | SWP_NOMOVE | SWP_NOACTIVATE);
  UNBLOCK_INPUT;
}

static void
w32_frame_raise_lower (f, raise_flag)
     FRAME_PTR f;
     int raise_flag;
{
  if (! FRAME_W32_P (f))
    return;

  if (raise_flag)
    x_raise_frame (f);
  else
    x_lower_frame (f);
}

/* Change of visibility.  */

/* This tries to wait until the frame is really visible.
   However, if the window manager asks the user where to position
   the frame, this will return before the user finishes doing that.
   The frame will not actually be visible at that time,
   but it will become visible later when the window manager
   finishes with it.  */

void
x_make_frame_visible (f)
     struct frame *f;
{
  Lisp_Object type;

  BLOCK_INPUT;

  type = x_icon_type (f);
  if (!NILP (type))
    x_bitmap_icon (f, type);

  if (! FRAME_VISIBLE_P (f))
    {
      /* We test FRAME_GARBAGED_P here to make sure we don't
	 call x_set_offset a second time
	 if we get to x_make_frame_visible a second time
	 before the window gets really visible.  */
      if (! FRAME_ICONIFIED_P (f)
	  && ! f->output_data.w32->asked_for_visible)
	x_set_offset (f, f->left_pos, f->top_pos, 0);

      f->output_data.w32->asked_for_visible = 1;

/*      my_show_window (f, FRAME_W32_WINDOW (f), f->async_iconified ? SW_RESTORE : SW_SHOW);  */
      my_show_window (f, FRAME_W32_WINDOW (f), SW_SHOWNORMAL);
    }

  /* Synchronize to ensure Emacs knows the frame is visible
     before we do anything else.  We do this loop with input not blocked
     so that incoming events are handled.  */
  {
    Lisp_Object frame;
    int count;

    /* This must come after we set COUNT.  */
    UNBLOCK_INPUT;

    XSETFRAME (frame, f);

    /* Wait until the frame is visible.  Process X events until a
       MapNotify event has been seen, or until we think we won't get a
       MapNotify at all..  */
    for (count = input_signal_count + 10;
	 input_signal_count < count && !FRAME_VISIBLE_P (f);)
      {
	/* Force processing of queued events.  */
        /* TODO: x_sync equivalent?  */

	/* Machines that do polling rather than SIGIO have been observed
	   to go into a busy-wait here.  So we'll fake an alarm signal
	   to let the handler know that there's something to be read.
	   We used to raise a real alarm, but it seems that the handler
	   isn't always enabled here.  This is probably a bug.  */
	if (input_polling_used ())
	  {
	    /* It could be confusing if a real alarm arrives while processing
	       the fake one.  Turn it off and let the handler reset it.  */
	    int old_poll_suppress_count = poll_suppress_count;
	    poll_suppress_count = 1;
	    poll_for_input_1 ();
	    poll_suppress_count = old_poll_suppress_count;
	  }
      }
    FRAME_SAMPLE_VISIBILITY (f);
  }
}

/* Change from mapped state to withdrawn state. */

/* Make the frame visible (mapped and not iconified).  */

x_make_frame_invisible (f)
     struct frame *f;
{
  /* Don't keep the highlight on an invisible frame.  */
  if (FRAME_W32_DISPLAY_INFO (f)->x_highlight_frame == f)
    FRAME_W32_DISPLAY_INFO (f)->x_highlight_frame = 0;

  BLOCK_INPUT;

  my_show_window (f, FRAME_W32_WINDOW (f), SW_HIDE);

  /* We can't distinguish this from iconification
     just by the event that we get from the server.
     So we can't win using the usual strategy of letting
     FRAME_SAMPLE_VISIBILITY set this.  So do it by hand,
     and synchronize with the server to make sure we agree.  */
  f->visible = 0;
  FRAME_ICONIFIED_P (f) = 0;
  f->async_visible = 0;
  f->async_iconified = 0;

  UNBLOCK_INPUT;
}

/* Change window state from mapped to iconified. */

void
x_iconify_frame (f)
     struct frame *f;
{
  Lisp_Object type;

  /* Don't keep the highlight on an invisible frame.  */
  if (FRAME_W32_DISPLAY_INFO (f)->x_highlight_frame == f)
    FRAME_W32_DISPLAY_INFO (f)->x_highlight_frame = 0;

  if (f->async_iconified)
    return;

  BLOCK_INPUT;

  type = x_icon_type (f);
  if (!NILP (type))
    x_bitmap_icon (f, type);

  /* Simulate the user minimizing the frame.  */
  SendMessage (FRAME_W32_WINDOW (f), WM_SYSCOMMAND, SC_MINIMIZE, 0);

  UNBLOCK_INPUT;
}


/* Free X resources of frame F.  */

void
x_free_frame_resources (f)
     struct frame *f;
{
  struct w32_display_info *dpyinfo = FRAME_W32_DISPLAY_INFO (f);

  BLOCK_INPUT;

  if (FRAME_W32_WINDOW (f))
    my_destroy_window (f, FRAME_W32_WINDOW (f));

  free_frame_menubar (f);

  unload_color (f, f->output_data.x->foreground_pixel);
  unload_color (f, f->output_data.x->background_pixel);
  unload_color (f, f->output_data.w32->cursor_pixel);
  unload_color (f, f->output_data.w32->cursor_foreground_pixel);
  unload_color (f, f->output_data.w32->border_pixel);
  unload_color (f, f->output_data.w32->mouse_pixel);
  if (f->output_data.w32->white_relief.allocated_p)
    unload_color (f, f->output_data.w32->white_relief.pixel);
  if (f->output_data.w32->black_relief.allocated_p)
    unload_color (f, f->output_data.w32->black_relief.pixel);

  if (FRAME_FACE_CACHE (f))
    free_frame_faces (f);

  xfree (f->output_data.w32);
  f->output_data.w32 = NULL;

  if (f == dpyinfo->w32_focus_frame)
    dpyinfo->w32_focus_frame = 0;
  if (f == dpyinfo->w32_focus_event_frame)
    dpyinfo->w32_focus_event_frame = 0;
  if (f == dpyinfo->x_highlight_frame)
    dpyinfo->x_highlight_frame = 0;

  if (f == dpyinfo->mouse_face_mouse_frame)
    {
      dpyinfo->mouse_face_beg_row
	= dpyinfo->mouse_face_beg_col = -1;
      dpyinfo->mouse_face_end_row
	= dpyinfo->mouse_face_end_col = -1;
      dpyinfo->mouse_face_window = Qnil;
      dpyinfo->mouse_face_deferred_gc = 0;
      dpyinfo->mouse_face_mouse_frame = 0;
    }

  UNBLOCK_INPUT;
}


/* Destroy the window of frame F.  */

x_destroy_window (f)
     struct frame *f;
{
  struct w32_display_info *dpyinfo = FRAME_W32_DISPLAY_INFO (f);

  x_free_frame_resources (f);

  dpyinfo->reference_count--;
}


/* Setting window manager hints.  */

/* Set the normal size hints for the window manager, for frame F.
   FLAGS is the flags word to use--or 0 meaning preserve the flags
   that the window now has.
   If USER_POSITION is nonzero, we set the USPosition
   flag (this is useful when FLAGS is 0).  */
void
x_wm_set_size_hint (f, flags, user_position)
     struct frame *f;
     long flags;
     int user_position;
{
  Window window = FRAME_W32_WINDOW (f);

  enter_crit ();

  SetWindowLong (window, WND_FONTWIDTH_INDEX, FRAME_COLUMN_WIDTH (f));
  SetWindowLong (window, WND_LINEHEIGHT_INDEX, FRAME_LINE_HEIGHT (f));
  SetWindowLong (window, WND_BORDER_INDEX, FRAME_INTERNAL_BORDER_WIDTH (f));
  SetWindowLong (window, WND_SCROLLBAR_INDEX, f->scroll_bar_actual_width);

  leave_crit ();
}

/* Window manager things */
void
x_wm_set_icon_position (f, icon_x, icon_y)
     struct frame *f;
     int icon_x, icon_y;
{
#if 0
  Window window = FRAME_W32_WINDOW (f);

  f->display.x->wm_hints.flags |= IconPositionHint;
  f->display.x->wm_hints.icon_x = icon_x;
  f->display.x->wm_hints.icon_y = icon_y;

  XSetWMHints (FRAME_X_DISPLAY (f), window, &f->display.x->wm_hints);
#endif
}


/***********************************************************************
				Fonts
 ***********************************************************************/

/* The following functions are listed here to help diff stay in step
   with xterm.c.  See w32fns.c for definitions.

x_get_font_info (f, font_idx)
x_list_fonts (f, pattern, size, maxnames)

 */

#if GLYPH_DEBUG

/* Check that FONT is valid on frame F.  It is if it can be found in F's
   font table.  */

static void
x_check_font (f, font)
     struct frame *f;
     XFontStruct *font;
{
  int i;
  struct w32_display_info *dpyinfo = FRAME_W32_DISPLAY_INFO (f);

  xassert (font != NULL);

  for (i = 0; i < dpyinfo->n_fonts; i++)
    if (dpyinfo->font_table[i].name
	&& font == dpyinfo->font_table[i].font)
      break;

  xassert (i < dpyinfo->n_fonts);
}

#endif /* GLYPH_DEBUG != 0 */

/* Set *W to the minimum width, *H to the minimum font height of FONT.
   Note: There are (broken) X fonts out there with invalid XFontStruct
   min_bounds contents.  For example, handa@etl.go.jp reports that
   "-adobe-courier-medium-r-normal--*-180-*-*-m-*-iso8859-1" fonts
   have font->min_bounds.width == 0.  */

static INLINE void
x_font_min_bounds (font, w, h)
     XFontStruct *font;
     int *w, *h;
{
  /*
   * TODO: Windows does not appear to offer min bound, only
   * average and maximum width, and maximum height.
   */
  *h = FONT_HEIGHT (font);
  *w = FONT_WIDTH (font);
}


/* Compute the smallest character width and smallest font height over
   all fonts available on frame F.  Set the members smallest_char_width
   and smallest_font_height in F's x_display_info structure to
   the values computed.  Value is non-zero if smallest_font_height or
   smallest_char_width become smaller than they were before.  */

int
x_compute_min_glyph_bounds (f)
     struct frame *f;
{
  int i;
  struct w32_display_info *dpyinfo = FRAME_W32_DISPLAY_INFO (f);
  XFontStruct *font;
  int old_width = dpyinfo->smallest_char_width;
  int old_height = dpyinfo->smallest_font_height;

  dpyinfo->smallest_font_height = 100000;
  dpyinfo->smallest_char_width = 100000;

  for (i = 0; i < dpyinfo->n_fonts; ++i)
    if (dpyinfo->font_table[i].name)
      {
	struct font_info *fontp = dpyinfo->font_table + i;
	int w, h;

	font = (XFontStruct *) fontp->font;
	xassert (font != (XFontStruct *) ~0);
	x_font_min_bounds (font, &w, &h);

	dpyinfo->smallest_font_height = min (dpyinfo->smallest_font_height, h);
	dpyinfo->smallest_char_width = min (dpyinfo->smallest_char_width, w);
      }

  xassert (dpyinfo->smallest_char_width > 0
	   && dpyinfo->smallest_font_height > 0);

  return (dpyinfo->n_fonts == 1
	  || dpyinfo->smallest_char_width < old_width
	  || dpyinfo->smallest_font_height < old_height);
}

/* The following functions are listed here to help diff stay in step
   with xterm.c.  See w32fns.c for definitions.

x_load_font (f, fontname, size)
x_query_font (f, fontname)
x_find_ccl_program (fontp)

*/

/***********************************************************************
			    Initialization
 ***********************************************************************/

static int w32_initialized = 0;

void
w32_initialize_display_info (display_name)
     Lisp_Object display_name;
{
  struct w32_display_info *dpyinfo = &one_w32_display_info;

  bzero (dpyinfo, sizeof (*dpyinfo));

  /* Put it on w32_display_name_list.  */
  w32_display_name_list = Fcons (Fcons (display_name, Qnil),
                                 w32_display_name_list);
  dpyinfo->name_list_element = XCAR (w32_display_name_list);

  dpyinfo->w32_id_name
    = (char *) xmalloc (SCHARS (Vinvocation_name)
			+ SCHARS (Vsystem_name)
			+ 2);
  sprintf (dpyinfo->w32_id_name, "%s@%s",
	   SDATA (Vinvocation_name), SDATA (Vsystem_name));

  /* Default Console mode values - overridden when running in GUI mode
     with values obtained from system metrics.  */
  dpyinfo->resx = 1;
  dpyinfo->resy = 1;
  dpyinfo->height_in = 1;
  dpyinfo->width_in = 1;
  dpyinfo->n_planes = 1;
  dpyinfo->n_cbits = 4;
  dpyinfo->n_fonts = 0;
  dpyinfo->smallest_font_height = 1;
  dpyinfo->smallest_char_width = 1;

  dpyinfo->mouse_face_beg_row = dpyinfo->mouse_face_beg_col = -1;
  dpyinfo->mouse_face_end_row = dpyinfo->mouse_face_end_col = -1;
  dpyinfo->mouse_face_face_id = DEFAULT_FACE_ID;
  dpyinfo->mouse_face_window = Qnil;
  dpyinfo->mouse_face_overlay = Qnil;
  dpyinfo->mouse_face_hidden = 0;

  dpyinfo->vertical_scroll_bar_cursor = w32_load_cursor (IDC_ARROW);
  /* TODO: dpyinfo->gray */

}

/* Create an xrdb-style database of resources to supercede registry settings.
   The database is just a concatenation of C strings, finished by an additional
   \0.  The string are submitted to some basic normalization, so

     [ *]option[ *]:[ *]value...

   becomes

     option:value...

   but any whitespace following value is not removed.  */

static char *
w32_make_rdb (xrm_option)
     char *xrm_option;
{
  char *buffer = xmalloc (strlen (xrm_option) + 2);
  char *current = buffer;
  char ch;
  int in_option = 1;
  int before_value = 0;

  do {
    ch = *xrm_option++;

    if (ch == '\n')
      {
        *current++ = '\0';
        in_option = 1;
        before_value = 0;
      }
    else if (ch != ' ')
      {
        *current++ = ch;
        if (in_option && (ch == ':'))
          {
            in_option = 0;
            before_value = 1;
          }
        else if (before_value)
          {
            before_value = 0;
          }
      }
    else if (!(in_option || before_value))
      {
        *current++ = ch;
      }
  } while (ch);

  *current = '\0';

  return buffer;
}

struct w32_display_info *
w32_term_init (display_name, xrm_option, resource_name)
     Lisp_Object display_name;
     char *xrm_option;
     char *resource_name;
{
  struct w32_display_info *dpyinfo;
  HDC hdc;

  BLOCK_INPUT;

  if (!w32_initialized)
    {
      w32_initialize ();
      w32_initialized = 1;
    }

  w32_initialize_display_info (display_name);

  dpyinfo = &one_w32_display_info;

  dpyinfo->xrdb = xrm_option ? w32_make_rdb (xrm_option) : NULL;

  /* Put this display on the chain.  */
  dpyinfo->next = x_display_list;
  x_display_list = dpyinfo;

  hdc = GetDC (GetDesktopWindow ());

  dpyinfo->height = GetDeviceCaps (hdc, VERTRES);
  dpyinfo->width = GetDeviceCaps (hdc, HORZRES);
  dpyinfo->root_window = GetDesktopWindow ();
  dpyinfo->n_planes = GetDeviceCaps (hdc, PLANES);
  dpyinfo->n_cbits = GetDeviceCaps (hdc, BITSPIXEL);
  dpyinfo->resx = GetDeviceCaps (hdc, LOGPIXELSX);
  dpyinfo->resy = GetDeviceCaps (hdc, LOGPIXELSY);
  dpyinfo->has_palette = GetDeviceCaps (hdc, RASTERCAPS) & RC_PALETTE;
  dpyinfo->image_cache = make_image_cache ();
  dpyinfo->height_in = dpyinfo->height / dpyinfo->resx;
  dpyinfo->width_in = dpyinfo->width / dpyinfo->resy;
  ReleaseDC (GetDesktopWindow (), hdc);

  /* initialise palette with white and black */
  {
    XColor color;
    w32_defined_color (0, "white", &color, 1);
    w32_defined_color (0, "black", &color, 1);
  }

  /* Create Fringe Bitmaps and store them for later use.

     On W32, bitmaps are all unsigned short, as Windows requires
     bitmap data to be Word aligned.  For some reason they are
     horizontally reflected compared to how they appear on X, so we
     need to bitswap and convert to unsigned shorts before creating
     the bitmaps.  */
  w32_init_fringe ();

#ifndef F_SETOWN_BUG
#ifdef F_SETOWN
#ifdef F_SETOWN_SOCK_NEG
  /* stdin is a socket here */
  fcntl (connection, F_SETOWN, -getpid ());
#else /* ! defined (F_SETOWN_SOCK_NEG) */
  fcntl (connection, F_SETOWN, getpid ());
#endif /* ! defined (F_SETOWN_SOCK_NEG) */
#endif /* ! defined (F_SETOWN) */
#endif /* F_SETOWN_BUG */

#ifdef SIGIO
  if (interrupt_input)
    init_sigio (connection);
#endif /* ! defined (SIGIO) */

  UNBLOCK_INPUT;

  return dpyinfo;
}

/* Get rid of display DPYINFO, assuming all frames are already gone.  */

void
x_delete_display (dpyinfo)
     struct w32_display_info *dpyinfo;
{
  /* Discard this display from w32_display_name_list and w32_display_list.
     We can't use Fdelq because that can quit.  */
  if (! NILP (w32_display_name_list)
      && EQ (XCAR (w32_display_name_list), dpyinfo->name_list_element))
    w32_display_name_list = XCDR (w32_display_name_list);
  else
    {
      Lisp_Object tail;

      tail = w32_display_name_list;
      while (CONSP (tail) && CONSP (XCDR (tail)))
	{
	  if (EQ (XCAR (XCDR (tail)), dpyinfo->name_list_element))
	    {
	      XSETCDR (tail, XCDR (XCDR (tail)));
	      break;
	    }
	  tail = XCDR (tail);
	}
    }

  /* free palette table */
  {
    struct w32_palette_entry * plist;

    plist = dpyinfo->color_list;
    while (plist)
    {
      struct w32_palette_entry * pentry = plist;
      plist = plist->next;
      xfree (pentry);
    }
    dpyinfo->color_list = NULL;
    if (dpyinfo->palette)
      DeleteObject(dpyinfo->palette);
  }
  xfree (dpyinfo->font_table);
  xfree (dpyinfo->w32_id_name);

  w32_reset_fringes ();
}

/* Set up use of W32.  */

DWORD w32_msg_worker ();

void
x_flush (struct frame * f)
{ /* Nothing to do */ }

extern frame_parm_handler w32_frame_parm_handlers[];

static struct redisplay_interface w32_redisplay_interface =
{
  w32_frame_parm_handlers,
  x_produce_glyphs,
  x_write_glyphs,
  x_insert_glyphs,
  x_clear_end_of_line,
  x_scroll_run,
  x_after_update_window_line,
  x_update_window_begin,
  x_update_window_end,
  x_cursor_to,
  x_flush,
  0,  /* flush_display_optional */
  x_clear_window_mouse_face,
  w32_get_glyph_overhangs,
  x_fix_overlapping_area,
  w32_draw_fringe_bitmap,
  w32_define_fringe_bitmap,
  w32_destroy_fringe_bitmap,
  w32_per_char_metric,
  w32_encode_char,
  NULL, /* w32_compute_glyph_string_overhangs */
  x_draw_glyph_string,
  w32_define_frame_cursor,
  w32_clear_frame_area,
  w32_draw_window_cursor,
  w32_draw_vertical_window_border,
  w32_shift_glyphs_for_insert
};

void
w32_initialize ()
{
  rif = &w32_redisplay_interface;

  /* MSVC does not type K&R functions with no arguments correctly, and
     so we must explicitly cast them.  */
  clear_frame_hook = (void (*)(void)) x_clear_frame;
  ring_bell_hook = (void (*)(void)) w32_ring_bell;
  update_begin_hook = x_update_begin;
  update_end_hook = x_update_end;

  read_socket_hook = w32_read_socket;

  frame_up_to_date_hook = w32_frame_up_to_date;

  mouse_position_hook = w32_mouse_position;
  frame_rehighlight_hook = w32_frame_rehighlight;
  frame_raise_lower_hook = w32_frame_raise_lower;
  set_vertical_scroll_bar_hook = w32_set_vertical_scroll_bar;
  condemn_scroll_bars_hook = w32_condemn_scroll_bars;
  redeem_scroll_bar_hook = w32_redeem_scroll_bar;
  judge_scroll_bars_hook = w32_judge_scroll_bars;

  scroll_region_ok = 1;         /* we'll scroll partial frames */
  char_ins_del_ok = 1;
  line_ins_del_ok = 1;          /* we'll just blt 'em */
  fast_clear_end_of_line = 1;   /* X does this well */
  memory_below_frame = 0;       /* we don't remember what scrolls
				   off the bottom */
  baud_rate = 19200;

  w32_system_caret_hwnd = NULL;
  w32_system_caret_height = 0;
  w32_system_caret_x = 0;
  w32_system_caret_y = 0;

  last_tool_bar_item = -1;
  any_help_event_p = 0;

  /* Initialize input mode: interrupt_input off, no flow control, allow
     8 bit character input, standard quit char.  */
  Fset_input_mode (Qnil, Qnil, make_number (2), Qnil);

  /* Create the window thread - it will terminate itself or when the app terminates */

  init_crit ();

  dwMainThreadId = GetCurrentThreadId ();
  DuplicateHandle (GetCurrentProcess (), GetCurrentThread (),
		   GetCurrentProcess (), &hMainThread, 0, TRUE, DUPLICATE_SAME_ACCESS);

  /* Wait for thread to start */

  {
    MSG msg;

    PeekMessage (&msg, NULL, 0, 0, PM_NOREMOVE);

    hWindowsThread = CreateThread (NULL, 0,
			       (LPTHREAD_START_ROUTINE) w32_msg_worker,
			       0, 0, &dwWindowsThreadId);

    GetMessage (&msg, NULL, WM_EMACS_DONE, WM_EMACS_DONE);
  }

  /* It is desirable that mainThread should have the same notion of
     focus window and active window as windowsThread.  Unfortunately, the
     following call to AttachThreadInput, which should do precisely what
     we need, causes major problems when Emacs is linked as a console
     program.  Unfortunately, we have good reasons for doing that, so
     instead we need to send messages to windowsThread to make some API
     calls for us (ones that affect, or depend on, the active/focus
     window state.  */
#ifdef ATTACH_THREADS
  AttachThreadInput (dwMainThreadId, dwWindowsThreadId, TRUE);
#endif

  /* Dynamically link to optional system components. */
  {
    HANDLE user_lib = LoadLibrary ("user32.dll");
    HANDLE gdi_lib = LoadLibrary ("gdi32.dll");

#define LOAD_PROC(lib, fn) pfn##fn = (void *) GetProcAddress (lib, #fn)

    /* New proportional scroll bar functions. */
    LOAD_PROC (user_lib, SetScrollInfo);
    LOAD_PROC (user_lib, GetScrollInfo);
    LOAD_PROC (gdi_lib, GetFontUnicodeRanges);
    
#undef LOAD_PROC

    FreeLibrary (user_lib);
    FreeLibrary (gdi_lib);

    /* If using proportional scroll bars, ensure handle is at least 5 pixels;
       otherwise use the fixed height.  */
    vertical_scroll_bar_min_handle = (pfnSetScrollInfo != NULL) ? 5 :
      GetSystemMetrics (SM_CYVTHUMB);

    /* For either kind of scroll bar, take account of the arrows; these
       effectively form the border of the main scroll bar range.  */
    vertical_scroll_bar_top_border = vertical_scroll_bar_bottom_border
      = GetSystemMetrics (SM_CYVSCROLL);
  }
}

void
syms_of_w32term ()
{
  staticpro (&w32_display_name_list);
  w32_display_name_list = Qnil;

  staticpro (&last_mouse_scroll_bar);
  last_mouse_scroll_bar = Qnil;

  staticpro (&Qvendor_specific_keysyms);
  Qvendor_specific_keysyms = intern ("vendor-specific-keysyms");

  DEFVAR_INT ("w32-num-mouse-buttons",
	      &w32_num_mouse_buttons,
	      doc: /* Number of physical mouse buttons.  */);
  w32_num_mouse_buttons = 2;

  DEFVAR_LISP ("w32-swap-mouse-buttons",
	      &Vw32_swap_mouse_buttons,
	       doc: /* Swap the mapping of middle and right mouse buttons.
When nil, middle button is mouse-2 and right button is mouse-3.  */);
  Vw32_swap_mouse_buttons = Qnil;

  DEFVAR_LISP ("w32-grab-focus-on-raise",
	       &Vw32_grab_focus_on_raise,
	       doc: /* Raised frame grabs input focus.
When t, `raise-frame' grabs input focus as well.  This fits well
with the normal Windows click-to-focus policy, but might not be
desirable when using a point-to-focus policy.  */);
  Vw32_grab_focus_on_raise = Qt;

  DEFVAR_LISP ("w32-capslock-is-shiftlock",
	       &Vw32_capslock_is_shiftlock,
	       doc: /* Apply CapsLock state to non character input keys.
When nil, CapsLock only affects normal character input keys.  */);
  Vw32_capslock_is_shiftlock = Qnil;

  DEFVAR_LISP ("w32-recognize-altgr",
	       &Vw32_recognize_altgr,
	       doc: /* Recognize right-alt and left-ctrl as AltGr.
When nil, the right-alt and left-ctrl key combination is
interpreted normally.  */);
  Vw32_recognize_altgr = Qt;

  DEFVAR_BOOL ("w32-enable-unicode-output",
               &w32_enable_unicode_output,
               doc: /* Enable the use of Unicode for text output if non-nil.
Unicode output may prevent some third party applications for displaying
Far-East Languages on Windows 95/98 from working properly.
NT uses Unicode internally anyway, so this flag will probably have no
affect on NT machines.  */);
  w32_enable_unicode_output = 1;

  DEFVAR_BOOL ("w32-use-visible-system-caret",
	       &w32_use_visible_system_caret,
	       doc: /* Flag to make the system caret visible.
When this is non-nil, Emacs will indicate the position of point by
using the system caret instead of drawing its own cursor.  Some screen
reader software does not track the system cursor properly when it is
invisible, and gets confused by Emacs drawing its own cursor, so this
variable is initialized to t when Emacs detects that screen reader
software is running as it starts up.

When this variable is set, other variables affecting the appearance of
the cursor have no effect.  */);

  /* Initialize w32_use_visible_system_caret based on whether a screen
     reader is in use.  */
  if (!SystemParametersInfo (SPI_GETSCREENREADER, 0,
			     &w32_use_visible_system_caret, 0))
    w32_use_visible_system_caret = 0;

  DEFVAR_LISP ("x-toolkit-scroll-bars", &Vx_toolkit_scroll_bars,
	       doc: /* If not nil, Emacs uses toolkit scroll bars.  */);
  Vx_toolkit_scroll_bars = Qt;

  staticpro (&last_mouse_motion_frame);
  last_mouse_motion_frame = Qnil;
}

/* arch-tag: 5fa70624-ab86-499c-8a85-473958ee4646
   (do not change this comment) */<|MERGE_RESOLUTION|>--- conflicted
+++ resolved
@@ -4349,12 +4349,7 @@
   /* So people can tell when we have read the available input.  */
   input_signal_count++;
 
-<<<<<<< HEAD
-  /* TODO: tool-bars, ghostscript integration, mouse
-     cursors. */
-=======
   /* TODO: ghostscript integration. */
->>>>>>> 376de739
   while (get_next_msg (&msg, FALSE))
     {
       struct input_event inev;
@@ -4542,16 +4537,11 @@
 	 not removed it completely in case the bug is still there.  */
           if (help_echo_string != previous_help_echo_string ||
 	      (!NILP (help_echo_string) && !STRINGP (help_echo_string) && f->mouse_moved))
-<<<<<<< HEAD
-	    do_help = 1;
-
-=======
 #else /* This is what xterm.c does.  */
 	    if (!NILP (help_echo_string)
 		|| !NILP (previous_help_echo_string))
 	    do_help = 1;
 #endif
->>>>>>> 376de739
           break;
 
 	case WM_LBUTTONDOWN:
@@ -4972,11 +4962,7 @@
 
 	  if (do_help > 0)
 	    {
-<<<<<<< HEAD
-	      if (help_echo_string == Qnil)
-=======
 	      if (NILP (help_echo_string))
->>>>>>> 376de739
 		{
 		  help_echo_object = help_echo_window = Qnil;
 		  help_echo_pos = -1;
