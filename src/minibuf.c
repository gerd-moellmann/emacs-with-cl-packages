--- conflicted
+++ resolved
@@ -1655,7 +1655,7 @@
     return Ftry_completion_in_all_packages (string, collection, predicate);
 
   if (FUNCTIONP (collection))
-    return call3 (collection, string, predicate, Qnil);
+    return calln (collection, string, predicate, Qnil);
 
   /* Fake obarray?  */
   if (VECTORP (collection))
@@ -1674,13 +1674,6 @@
   int matchcount = 0;
   Lisp_Object bucket, zero, end, tem;
 
-<<<<<<< HEAD
-=======
-  CHECK_STRING (string);
-  if (type == function_table)
-    return calln (collection, string, predicate, Qnil);
-
->>>>>>> 6a0db0d8
   bestmatch = bucket = Qnil;
   zero = make_fixnum (0);
 
@@ -1748,25 +1741,16 @@
 		tem = Fcommandp (elt, Qnil);
 	      else if (HASH_TABLE_P (collection))
 		{
-<<<<<<< HEAD
 		  if (symbol_table_p)
-		    tem = call1 (predicate, elt);
+		    tem = calln (predicate, elt);
 		  else
 		    {
 		      const Lisp_Object value = HASH_VALUE (XHASH_TABLE (collection), idx - 1);
-		      tem = call2 (predicate, elt, value);
+		      tem = calln (predicate, elt, value);
 		    }
-=======
-		  if (type == hash_table)
-		    tem = calln (predicate, elt,
-				 HASH_VALUE (XHASH_TABLE (collection),
-					     idx - 1));
-		  else
-		    tem = calln (predicate, elt);
->>>>>>> 6a0db0d8
 		}
 	      else
-		tem = call1 (predicate, elt);
+		tem = calln (predicate, elt);
 	      if (NILP (tem))
 		continue;
 	    }
@@ -1917,8 +1901,7 @@
 
   CHECK_STRING (string);
   if (type == 0)
-<<<<<<< HEAD
-    return call3 (collection, string, predicate, Qt);
+    return calln (collection, string, predicate, Qt);
 
   /* Use a package's symbol table for completion, but remember that we
      are working on a package, because we are called with a predicate
@@ -1932,9 +1915,6 @@
       type = 3;
     }
 
-=======
-    return calln (collection, string, predicate, Qt);
->>>>>>> 6a0db0d8
   allmatches = bucket = Qnil;
   zero = make_fixnum (0);
 
@@ -2001,25 +1981,16 @@
 		tem = Fcommandp (elt, Qnil);
 	      else if (HASH_TABLE_P (collection))
 		{
-<<<<<<< HEAD
 		  if (symbol_table_p)
-		    tem = call1 (predicate, elt);
+		    tem = calln (predicate, elt);
 		  else
 		    {
 		      const Lisp_Object value = HASH_VALUE (XHASH_TABLE (collection), idx - 1);
-		      tem = call2 (predicate, elt, value);
+		      tem = calln (predicate, elt, value);
 		    }
-=======
-		  if (type == 3)
-		    tem = calln (predicate, elt,
-				 HASH_VALUE (XHASH_TABLE (collection),
-					     idx - 1));
-		  else
-		    tem = calln (predicate, elt);
->>>>>>> 6a0db0d8
 		}
 	      else
-		tem = call1 (predicate, elt);
+		tem = calln (predicate, elt);
 	      if (NILP (tem)) continue;
 	    }
 	  /* Ok => put it on the list.  */
@@ -2188,15 +2159,9 @@
   /* Finally, check the predicate.  */
   if (!NILP (predicate))
     {
-<<<<<<< HEAD
       return HASH_TABLE_P (collection) && !symbol_table_p
-	? call2 (predicate, tem, arg)
-	: call1 (predicate, tem);
-=======
-      return HASH_TABLE_P (collection)
 	? calln (predicate, tem, arg)
 	: calln (predicate, tem);
->>>>>>> 6a0db0d8
     }
   else
     return Qt;
