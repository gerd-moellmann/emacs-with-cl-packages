/* Minibuffer input and completion.

Copyright (C) 1985-1986, 1993-2024 Free Software Foundation, Inc.

This file is part of GNU Emacs.

GNU Emacs is free software: you can redistribute it and/or modify
it under the terms of the GNU General Public License as published by
the Free Software Foundation, either version 3 of the License, or (at
your option) any later version.

GNU Emacs is distributed in the hope that it will be useful,
but WITHOUT ANY WARRANTY; without even the implied warranty of
MERCHANTABILITY or FITNESS FOR A PARTICULAR PURPOSE.  See the
GNU General Public License for more details.

You should have received a copy of the GNU General Public License
along with GNU Emacs.  If not, see <https://www.gnu.org/licenses/>.  */


#include <config.h>
#include <errno.h>

#include <binary-io.h>

#include "lisp.h"
#include "character.h"
#include "buffer.h"
#include "keyboard.h"
#include "frame.h"
#include "window.h"
#include "keymap.h"
#include "sysstdio.h"
#include "systty.h"
#include "pdumper.h"

#ifdef HAVE_NTGUI
#include "w32term.h"
#endif

/* List of buffers for use as minibuffers.
   The first element of the list is used for the outermost minibuffer
   invocation, the next element is used for a recursive minibuffer
   invocation, etc.  The list is extended at the end as deeper
   minibuffer recursions are encountered.  */

Lisp_Object Vminibuffer_list;
static Lisp_Object Vcommand_loop_level_list;

/* Data to remember during recursive minibuffer invocations.  */

static Lisp_Object minibuf_save_list;

/* Depth in minibuffer invocations.  */

EMACS_INT minibuf_level;

/* Fread_minibuffer leaves the input here as a string.  */

Lisp_Object last_minibuf_string;

/* Prompt to display in front of the mini-buffer contents.  */

static Lisp_Object minibuf_prompt;

/* The frame containinug the most recently opened Minibuffer.  This is
   used only when `minibuffer-follows-selected-frame' is neither nil
   nor t.  */

static Lisp_Object MB_frame;

/* Width of current mini-buffer prompt.  Only set after display_line
   of the line that contains the prompt.  */

static ptrdiff_t minibuf_prompt_width;

static Lisp_Object nth_minibuffer (EMACS_INT depth);
static EMACS_INT minibuf_c_loop_level (EMACS_INT depth);
static void set_minibuffer_mode (Lisp_Object buf, EMACS_INT depth);
static bool live_minibuffer_p (Lisp_Object);


/* Return TRUE when a frame switch causes a minibuffer on the old
   frame to move onto the new one. */
static bool
minibuf_follows_frame (void)
{
  return EQ (Fdefault_toplevel_value (Qminibuffer_follows_selected_frame),
             Qt);
}

#if 0
/* Return TRUE when a minibuffer always remains on the frame where it
   was first invoked. */
static bool
minibuf_stays_put (void)
{
  return NILP (Fdefault_toplevel_value (Qminibuffer_follows_selected_frame));
}
#endif

/* Return TRUE when opening a (recursive) minibuffer causes
   minibuffers on other frames to move to the selected frame.  */
static bool
minibuf_moves_frame_when_opened (void)
{
  return !NILP (Fdefault_toplevel_value (Qminibuffer_follows_selected_frame));
}

/* Put minibuf on currently selected frame's minibuffer.
   We do this whenever the user starts a new minibuffer
   or when a minibuffer exits.  */

static void
choose_minibuf_frame (void)
{
  if (FRAMEP (selected_frame)
      && FRAME_LIVE_P (XFRAME (selected_frame))
      && WINDOW_LIVE_P (XFRAME (selected_frame)->minibuffer_window)
      && !EQ (minibuf_window, XFRAME (selected_frame)->minibuffer_window))
    {
      struct frame *sf = XFRAME (selected_frame);
      /* I don't think that any frames may validly have a null
	 minibuffer window anymore.  (2021-04-15): Tooltip frames have
	 a null MB.  Comment out the following.  */
      /* if (NILP (sf->minibuffer_window)) */
      /* 	emacs_abort (); */

      minibuf_window = sf->minibuffer_window;
    }
}

/* If ENT1 has a higher minibuffer index than ENT2, return true.  More
precisely, compare the buffer components of each window->prev_buffers
entry.  */
static bool
minibuffer_ent_greater (Lisp_Object ent1, Lisp_Object ent2)
{
  return this_minibuffer_depth (Fcar (ent1))
    > this_minibuffer_depth (Fcar (ent2)) ;
}

/* Move the ordered "stack" of minibuffers from SOURCE_WINDOW to
   DEST_WINDOW, interleaving those minibuffers with any in DEST_WINDOW
   to produce an ordered combination.  The ordering is by minibuffer
   depth.  A stack of minibuffers consists of the minibuffer currently
   in DEST/SOURCE_WINDOW together with any recorded in the
   ->prev_buffers field of the struct window.  */
static void
zip_minibuffer_stacks (Lisp_Object dest_window, Lisp_Object source_window)
{
  struct window *dw = XWINDOW (dest_window);
  struct window *sw = XWINDOW (source_window);
  Lisp_Object acc;
  Lisp_Object d_ent;	/* Entry from dw->prev_buffers */

  if (!live_minibuffer_p (dw->contents)
      && NILP (dw->prev_buffers))
    {
      set_window_buffer (dest_window, sw->contents, 0, 0);
      Fset_window_start (dest_window, Fwindow_start (source_window), Qnil);
      Fset_window_point (dest_window, Fwindow_point (source_window));
      dw->prev_buffers = sw->prev_buffers;
      set_window_buffer (source_window, nth_minibuffer (0), 0, 0);
      sw->prev_buffers = Qnil;
      return;
    }

  if (live_minibuffer_p (dw->contents))
    call1 (Qpush_window_buffer_onto_prev, dest_window);
  if (live_minibuffer_p (sw->contents))
    call1 (Qpush_window_buffer_onto_prev, source_window);
  acc = merge_c (dw->prev_buffers, sw->prev_buffers, minibuffer_ent_greater);

  if (!NILP (acc))
    {
      d_ent = Fcar (acc);
      acc = Fcdr (acc);
      set_window_buffer (dest_window, Fcar (d_ent), 0, 0);
      Fset_window_start (dest_window, Fcar (Fcdr (d_ent)), Qnil);
      Fset_window_point (dest_window, Fcar (Fcdr (Fcdr (d_ent))));
    }
  dw->prev_buffers = acc;
  sw->prev_buffers = Qnil;
  set_window_buffer (source_window, nth_minibuffer (0), 0, 0);
}

/* If `minibuffer_follows_selected_frame' is t, or we're about to
   delete a frame which potentially "contains" minibuffers, move them
   from the old frame to the to-be-selected frame.  This function is
   intended to be called from `do_switch_frame' in frame.c.  OF is the
   old frame, FRAME is the to-be-selected frame, and FOR_DELETION is true
   if OF is about to be deleted.  */
void
move_minibuffers_onto_frame (struct frame *of, Lisp_Object frame,
                             bool for_deletion)
{
  struct frame *f = XFRAME (frame);

  minibuf_window = f->minibuffer_window;
  if (!(minibuf_level
	&& (for_deletion || minibuf_follows_frame () || FRAME_INITIAL_P (of))))
    return;
  if (FRAME_LIVE_P (f)
      && !EQ (f->minibuffer_window, of->minibuffer_window)
      && WINDOW_LIVE_P (f->minibuffer_window) /* F not a tooltip frame */
      && WINDOW_LIVE_P (of->minibuffer_window))
    {
      zip_minibuffer_stacks (f->minibuffer_window, of->minibuffer_window);
      if (for_deletion && XFRAME (MB_frame) != of)
	MB_frame = frame;
    }
}

DEFUN ("active-minibuffer-window", Factive_minibuffer_window,
       Sactive_minibuffer_window, 0, 0, 0,
       doc: /* Return the currently active minibuffer window, or nil if none.  */)
     (void)
{
  Lisp_Object frames, frame;
  struct frame *f;
  Lisp_Object innermost_MB;

  if (!minibuf_level)
    return Qnil;

  innermost_MB = nth_minibuffer (minibuf_level);
  if (NILP (innermost_MB))
    emacs_abort ();
  FOR_EACH_FRAME (frames, frame)
    {
      f = XFRAME (frame);
      if (FRAME_LIVE_P (f)
	  && WINDOW_LIVE_P (f->minibuffer_window)
	  && EQ (XWINDOW (f->minibuffer_window)->contents, innermost_MB))
	return f->minibuffer_window;
    }
  return minibuf_window;	/* "Can't happen." */
}

DEFUN ("set-minibuffer-window", Fset_minibuffer_window,
       Sset_minibuffer_window, 1, 1, 0,
       doc: /* Specify which minibuffer window to use for the minibuffer.
This affects where the minibuffer is displayed if you put text in it
without invoking the usual minibuffer commands.  */)
  (Lisp_Object window)
{
  CHECK_WINDOW (window);
  if (! MINI_WINDOW_P (XWINDOW (window)))
    error ("Window is not a minibuffer window");

  minibuf_window = window;

  return window;
}


/* Actual minibuffer invocation.  */

static void read_minibuf_unwind (void);
static void minibuffer_unwind (void);
static void run_exit_minibuf_hook (Lisp_Object minibuf);


/* Read a Lisp object from VAL and return it.  If VAL is an empty
   string, and DEFALT is a string, read from DEFALT instead of VAL.  */

static Lisp_Object
string_to_object (Lisp_Object val, Lisp_Object defalt)
{
  Lisp_Object expr_and_pos;
  ptrdiff_t pos;

  if (STRINGP (val) && SCHARS (val) == 0)
    {
      if (STRINGP (defalt))
	val = defalt;
      else if (CONSP (defalt) && STRINGP (XCAR (defalt)))
	val = XCAR (defalt);
    }

  expr_and_pos = Fread_from_string (val, Qnil, Qnil);
  pos = XFIXNUM (Fcdr (expr_and_pos));
  if (pos != SCHARS (val))
    {
      /* Ignore trailing whitespace; any other trailing junk
	 is an error.  */
      ptrdiff_t i;
      pos = string_char_to_byte (val, pos);
      for (i = pos; i < SBYTES (val); i++)
	{
	  int c = SREF (val, i);
	  if (c != ' ' && c != '\t' && c != '\n')
	    xsignal1 (Qinvalid_read_syntax,
		      build_string ("Trailing garbage following expression"));
	}
    }

  val = Fcar (expr_and_pos);
  return val;
}


/* Like read_minibuf but reading from stdin.  This function is called
   from read_minibuf to do the job if noninteractive.  */

static Lisp_Object
read_minibuf_noninteractive (Lisp_Object prompt, bool expflag,
			     Lisp_Object defalt)
{
  ptrdiff_t size, len;
  char *line;
  Lisp_Object val;
  int c;
  unsigned char hide_char = 0;
  struct emacs_tty etty;
  bool etty_valid UNINIT;

  /* Check, whether we need to suppress echoing.  */
  if (CHARACTERP (Vread_hide_char))
    hide_char = XFIXNAT (Vread_hide_char);

  /* Manipulate tty.  */
  if (hide_char)
    {
      etty_valid = emacs_get_tty (STDIN_FILENO, &etty) == 0;
      if (etty_valid)
	set_binary_mode (STDIN_FILENO, O_BINARY);
      suppress_echo_on_tty (STDIN_FILENO);
    }

  fwrite (SDATA (prompt), 1, SBYTES (prompt), stdout);
  fflush (stdout);

  val = Qnil;
  size = 100;
  len = 0;
  line = xmalloc (size);

  while ((c = getchar ()) != '\n' && c != '\r')
    {
      if (c == EOF)
	{
	  if (errno != EINTR)
	    break;
	}
      else
	{
	  if (hide_char)
	    putchar (hide_char);
	  if (len == size)
	    line = xpalloc (line, &size, 1, -1, sizeof *line);
	  line[len++] = c;
	}
    }

  /* Reset tty.  */
  if (hide_char)
    {
      putc ('\n', stdout);
      if (etty_valid)
	{
	  emacs_set_tty (STDIN_FILENO, &etty, 0);
	  set_binary_mode (STDIN_FILENO, O_TEXT);
	}
    }

  if (len || c == '\n' || c == '\r')
    {
      val = make_string (line, len);
      xfree (line);
    }
  else
    {
      xfree (line);
      xsignal1 (Qend_of_file, build_string ("Error reading from stdin"));
    }

  /* If Lisp form desired instead of string, parse it.  */
  if (expflag)
    val = string_to_object (val, CONSP (defalt) ? XCAR (defalt) : defalt);

  return val;
}

/* Return true when BUFFER is an active minibuffer.  */
static bool
live_minibuffer_p (Lisp_Object buffer)
{
  Lisp_Object tem;
  EMACS_INT i;

  if (EQ (buffer, Fcar (Vminibuffer_list)))
    /*  *Minibuf-0* is never active.  */
    return false;
  tem = Fcdr (Vminibuffer_list);
  for (i = 1; i <= minibuf_level; i++, tem = Fcdr (tem))
    if (EQ (Fcar (tem), buffer))
      return true;
  return false;
}

DEFUN ("minibufferp", Fminibufferp,
       Sminibufferp, 0, 2, 0,
       doc: /* Return t if BUFFER is a minibuffer.
No argument or nil as argument means use current buffer as BUFFER.
BUFFER can be a buffer or a buffer name.  If LIVE is non-nil, then
return t only if BUFFER is an active minibuffer.  */)
  (Lisp_Object buffer, Lisp_Object live)
{
  if (NILP (buffer))
    buffer = Fcurrent_buffer ();
  else if (STRINGP (buffer))
    buffer = Fget_buffer (buffer);
  else
    CHECK_BUFFER (buffer);

  return (NILP (live)
          ? !NILP (Fmemq (buffer, Vminibuffer_list))
          : live_minibuffer_p (buffer))
    ? Qt : Qnil;
}

DEFUN ("innermost-minibuffer-p", Finnermost_minibuffer_p,
       Sinnermost_minibuffer_p, 0, 1, 0,
       doc: /* Return t if BUFFER is the most nested active minibuffer.
No argument or nil as argument means use the current buffer as BUFFER.  */)
  (Lisp_Object buffer)
{
  if (NILP (buffer))
    buffer = Fcurrent_buffer ();
  return BASE_EQ (buffer, (Fcar (Fnthcdr (make_fixnum (minibuf_level),
					  Vminibuffer_list))))
    ? Qt
    : Qnil;
}

DEFUN ("minibuffer-innermost-command-loop-p", Fminibuffer_innermost_command_loop_p,
       Sminibuffer_innermost_command_loop_p, 0, 1, 0,
       doc: /* Return t if BUFFER is a minibuffer at the current command loop level.
No argument or nil as argument means use the current buffer as BUFFER.  */)
  (Lisp_Object buffer)
{
  EMACS_INT depth;
  if (NILP (buffer))
    buffer = Fcurrent_buffer ();
  depth = this_minibuffer_depth (buffer);
  return depth && minibuf_c_loop_level (depth) == command_loop_level
    ? Qt
    : Qnil;
}

/* Return the nesting depth of the active minibuffer BUFFER, or 0 if
   BUFFER isn't such a thing.  If BUFFER is nil, this means use the current
   buffer.  */
EMACS_INT
this_minibuffer_depth (Lisp_Object buffer)
{
  EMACS_INT i;
  Lisp_Object bufs;

  if (NILP (buffer))
    buffer = Fcurrent_buffer ();
  for (i = 1, bufs = Fcdr (Vminibuffer_list);
       i <= minibuf_level;
       i++, bufs = Fcdr (bufs))
    if (EQ (Fcar (bufs), buffer))
      return i;
  return 0;
}

DEFUN ("abort-minibuffers", Fabort_minibuffers, Sabort_minibuffers, 0, 0, "",
       doc: /* Abort the current minibuffer.
If we are not currently in the innermost minibuffer, prompt the user to
confirm the aborting of the current minibuffer and all contained ones.  */)
  (void)
{
  EMACS_INT minibuf_depth = this_minibuffer_depth (Qnil);
  Lisp_Object array[2];
  AUTO_STRING (fmt, "Abort %s minibuffer levels? ");

  if (!minibuf_depth)
    error ("Not in a minibuffer");
  if (NILP (Fminibuffer_innermost_command_loop_p (Qnil)))
    error ("Not in most nested command loop");
  if (minibuf_depth < minibuf_level)
    {
      array[0] = fmt;
      array[1] = make_fixnum (minibuf_level - minibuf_depth + 1);
      if (!NILP (Fyes_or_no_p (Fformat (2, array))))
	{
	  /* Due to the above check, the current minibuffer is in the
	     most nested command loop, which means that we don't have
	     to abort any extra non-minibuffer recursive edits.  Thus,
	     the number of recursive edits we have to abort equals the
	     number of minibuffers we have to abort.  */
	  CALLN (Ffuncall, intern ("minibuffer-quit-recursive-edit"),
		 array[1]);
	}
    }
  else
    CALLN (Ffuncall, intern ("minibuffer-quit-recursive-edit"));
  return Qnil;
}

DEFUN ("minibuffer-prompt-end", Fminibuffer_prompt_end,
       Sminibuffer_prompt_end, 0, 0, 0,
       doc: /* Return the buffer position of the end of the minibuffer prompt.
Return (point-min) if current buffer is not a minibuffer.  */)
  (void)
{
  /* This function is written to be most efficient when there's a prompt.  */
  Lisp_Object beg, end, tem;
  beg = make_fixnum (BEGV);

  tem = Fmemq (Fcurrent_buffer (), Vminibuffer_list);
  if (NILP (tem))
    return beg;

  end = Ffield_end (beg, Qnil, Qnil);

  if (XFIXNUM (end) == ZV && NILP (Fget_char_property (beg, Qfield, Qnil)))
    return beg;
  else
    return end;
}

DEFUN ("minibuffer-contents", Fminibuffer_contents,
       Sminibuffer_contents, 0, 0, 0,
       doc: /* Return the user input in a minibuffer as a string.
If the current buffer is not a minibuffer, return its entire contents.  */)
  (void)
{
  ptrdiff_t prompt_end = XFIXNUM (Fminibuffer_prompt_end ());
  return make_buffer_string (prompt_end, ZV, 1);
}

DEFUN ("minibuffer-contents-no-properties", Fminibuffer_contents_no_properties,
       Sminibuffer_contents_no_properties, 0, 0, 0,
       doc: /* Return the user input in a minibuffer as a string, without text-properties.
If the current buffer is not a minibuffer, return its entire contents.  */)
  (void)
{
  ptrdiff_t prompt_end = XFIXNUM (Fminibuffer_prompt_end ());
  return make_buffer_string (prompt_end, ZV, 0);
}


/* Read from the minibuffer using keymap MAP and initial contents INITIAL,
   putting point minus BACKUP_N bytes from the end of INITIAL,
   prompting with PROMPT (a string), using history list HISTVAR
   with initial position HISTPOS.  INITIAL should be a string or a
   cons of a string and an integer.  BACKUP_N should be <= 0, or
   Qnil, which is equivalent to 0.  If INITIAL is a cons, BACKUP_N is
   ignored and replaced with an integer that puts point at one-indexed
   position N in INITIAL, where N is the CDR of INITIAL, or at the
   beginning of INITIAL if N <= 0.

   Normally return the result as a string (the text that was read),
   but if EXPFLAG, read it and return the object read.
   If HISTVAR is given, save the value read on that history only if it doesn't
   match the front of that history list exactly.  The value is pushed onto
   the list as the string that was read.

   DEFALT specifies the default value for the sake of history commands.

   If ALLOW_PROPS, do not throw away text properties.

   if INHERIT_INPUT_METHOD, the minibuffer inherits the
   current input method.  */

static Lisp_Object
read_minibuf (Lisp_Object map, Lisp_Object initial, Lisp_Object prompt,
	      bool expflag,
	      Lisp_Object histvar, Lisp_Object histpos, Lisp_Object defalt,
	      bool allow_props, bool inherit_input_method)
{
  Lisp_Object val;
  specpdl_ref count = SPECPDL_INDEX ();
  Lisp_Object mini_frame, ambient_dir, minibuffer, input_method;
  Lisp_Object calling_frame = selected_frame;
  Lisp_Object calling_window = selected_window;
  Lisp_Object enable_multibyte;
  EMACS_INT pos = 0;
  /* String to add to the history.  */
  Lisp_Object histstring;
  Lisp_Object histval;

  Lisp_Object empty_minibuf;

  specbind (Qminibuffer_default, defalt);
  specbind (Qinhibit_read_only, Qnil);

  /* If Vminibuffer_completing_file_name is `lambda' on entry, it was t
     in previous recursive minibuffer, but was not set explicitly
     to t for this invocation, so set it to nil in this minibuffer.
     Save the old value now, before we change it.  */
  specbind (Qminibuffer_completing_file_name,
	    Vminibuffer_completing_file_name);
  if (EQ (Vminibuffer_completing_file_name, Qlambda))
    Vminibuffer_completing_file_name = Qnil;

#ifdef HAVE_WINDOW_SYSTEM
  if (display_hourglass_p)
    cancel_hourglass ();
#endif

  if (!NILP (initial))
    {
      if (CONSP (initial))
	{
	  Lisp_Object backup_n = XCDR (initial);
	  initial = XCAR (initial);
	  CHECK_STRING (initial);
	  if (!NILP (backup_n))
	    {
	      CHECK_FIXNUM (backup_n);
	      /* Convert to distance from end of input.  */
	      if (XFIXNUM (backup_n) < 1)
		/* A number too small means the beginning of the string.  */
		pos =  - SCHARS (initial);
	      else
		pos = XFIXNUM (backup_n) - 1 - SCHARS (initial);
	    }
	}
      else
	CHECK_STRING (initial);
    }
  val = Qnil;
  ambient_dir = BVAR (current_buffer, directory);
  input_method = Qnil;
  enable_multibyte = Qnil;

  if (!STRINGP (prompt))
    prompt = empty_unibyte_string;

  if (!enable_recursive_minibuffers
      && minibuf_level > 0)
    {
      Lisp_Object str
	= build_string ("Command attempted to use minibuffer while in minibuffer");
      if (EQ (selected_window, minibuf_window))
	Fsignal (Quser_error, (list1 (str)));
      else
	/* If we're in another window, cancel the minibuffer that's active.  */
	Fthrow (Qexit, str);
    }

  if ((noninteractive
       /* In case we are running as a daemon, only do this before
	  detaching from the terminal.  */
       || (IS_DAEMON && DAEMON_RUNNING))
      && NILP (Vexecuting_kbd_macro))
    {
      val = read_minibuf_noninteractive (prompt, expflag, defalt);
      return unbind_to (count, val);
    }

  /* Ensure now that the latest minibuffer has been created and pushed
     onto Vminibuffer_list before incrementing minibuf_level, in case
     a hook called during the minibuffer creation calls
     Factive_minibuffer_window.  */
  minibuffer = get_minibuffer (minibuf_level + 1);
  minibuf_level++;		/* Before calling choose_minibuf_frame.  */

  /* Choose the minibuffer window and frame, and take action on them.  */

  /* Prepare for restoring the current buffer since choose_minibuf_frame
     calling Fset_frame_selected_window may change it (Bug#12766).  */
  record_unwind_protect (restore_buffer, Fcurrent_buffer ());

  choose_minibuf_frame ();
  mini_frame = WINDOW_FRAME (XWINDOW (minibuf_window));

  if (minibuf_level > 1
      && WINDOW_LIVE_P (XFRAME (MB_frame)->minibuffer_window)
      && !EQ (XWINDOW (XFRAME (selected_frame)->minibuffer_window)->frame,
	      MB_frame)
      && minibuf_moves_frame_when_opened ()
      && (!minibuf_follows_frame ()))
    {
      struct frame *of = XFRAME (MB_frame);

      zip_minibuffer_stacks (minibuf_window, of->minibuffer_window);
      /* MB_frame's minibuffer can be on a different frame.  */
      if (MINI_WINDOW_P (XWINDOW (FRAME_SELECTED_WINDOW (of))))
	Fset_frame_selected_window (MB_frame,
				    Fframe_first_window (MB_frame), Qnil);
    }
  MB_frame = XWINDOW (XFRAME (selected_frame)->minibuffer_window)->frame;
  if (live_minibuffer_p (XWINDOW (minibuf_window)->contents))
    call1 (Qpush_window_buffer_onto_prev, minibuf_window);

  record_unwind_protect_void (minibuffer_unwind);
  if (read_minibuffer_restore_windows)
    record_unwind_protect (restore_window_configuration,
			   list3 (Fcurrent_window_configuration (Qnil),
				  Qt, Qt));

  /* If the minibuffer window is on a different frame, save that
     frame's configuration too.  */
  if (read_minibuffer_restore_windows &&
      !EQ (mini_frame, selected_frame))
    record_unwind_protect (restore_window_configuration,
			   list3 (Fcurrent_window_configuration (mini_frame),
				  Qnil, Qt));

  /* If the minibuffer is on an iconified or invisible frame,
     make it visible now.  */
  Fmake_frame_visible (mini_frame);

  if (minibuffer_auto_raise)
    Fraise_frame (mini_frame);

  temporarily_switch_to_single_kboard (XFRAME (mini_frame));

  /* We have to do this after saving the window configuration
     since that is what restores the current buffer.  */

  /* Arrange to restore a number of minibuffer-related variables.
     We could bind each variable separately, but that would use lots of
     specpdl slots.  */
  minibuf_save_list
    = Fcons (Voverriding_local_map,
	     Fcons (minibuf_window,
		    Fcons (calling_frame,
			   Fcons (calling_window,
				  minibuf_save_list))));
  minibuf_save_list
    = Fcons (minibuf_prompt,
	     Fcons (make_fixnum (minibuf_prompt_width),
		    Fcons (Vhelp_form,
			   Fcons (Vcurrent_prefix_arg,
				  Fcons (Vminibuffer_history_position,
					 Fcons (Vminibuffer_history_variable,
						minibuf_save_list))))));
  minibuf_save_list
    = Fcons (Fthis_command_keys_vector (), minibuf_save_list);

  record_unwind_protect_void (read_minibuf_unwind);
  /* We are exiting the minibuffer one way or the other, so run the hook.
     It should be run before unwinding the minibuf settings.  Do it
     separately from read_minibuf_unwind because we need to make sure that
     read_minibuf_unwind is fully executed even if exit-minibuffer-hook
     signals an error.  --Stef  */
  record_unwind_protect (run_exit_minibuf_hook, minibuffer);

  /* Now that we can restore all those variables, start changing them.  */

  minibuf_prompt_width = 0;
  minibuf_prompt = Fcopy_sequence (prompt);
  Vminibuffer_history_position = histpos;
  Vminibuffer_history_variable = histvar;
  Vhelp_form = Vminibuffer_help_form;
  /* If this minibuffer is reading a file name, that doesn't mean
     recursive ones are.  But we cannot set it to nil, because
     completion code still need to know the minibuffer is completing a
     file name.  So use `lambda' as intermediate value meaning
     "t" in this minibuffer, but "nil" in next minibuffer.  */
  if (!NILP (Vminibuffer_completing_file_name))
    Vminibuffer_completing_file_name = Qlambda;

  /* If variable is unbound, make it nil.  */
  histval = find_symbol_value (histvar);
  if (BASE_EQ (histval, Qunbound))
    {
      Fset (histvar, Qnil);
      histval = Qnil;
    }

  if (inherit_input_method)
    {
      /* `current-input-method' is buffer local.  So, remember it in
	 INPUT_METHOD before changing the current buffer.  */
      input_method = Fsymbol_value (Qcurrent_input_method);
      enable_multibyte = BVAR (current_buffer, enable_multibyte_characters);
    }

  /* Switch to the minibuffer.  */

  set_minibuffer_mode (minibuffer, minibuf_level);
  Fset_buffer (minibuffer);

  /* Defeat (setq-default truncate-lines t), since truncated lines do
     not work correctly in minibuffers.  (Bug#5715, etc)  */
  bset_truncate_lines (current_buffer, Qnil);

  /* The current buffer's default directory is usually the right thing
     for our minibuffer here.  However, if you're typing a command at
     a minibuffer-only frame when minibuf_level is zero, then buf IS
     the current_buffer, so reset_buffer leaves buf's default
     directory unchanged.  This is a bummer when you've just started
     up Emacs and buf's default directory is Qnil.  Here's a hack; can
     you think of something better to do?  Find another buffer with a
     better directory, and use that one instead.  */
  if (STRINGP (ambient_dir))
    bset_directory (current_buffer, ambient_dir);
  else
    {
      Lisp_Object tail, buf;

      FOR_EACH_LIVE_BUFFER (tail, buf)
	if (STRINGP (BVAR (XBUFFER (buf), directory)))
	  {
	    bset_directory (current_buffer,
			    BVAR (XBUFFER (buf), directory));
	    break;
	  }
    }

  if (!EQ (mini_frame, selected_frame))
    Fredirect_frame_focus (selected_frame, mini_frame);

  Vminibuf_scroll_window = selected_window;
  if (minibuf_level == 1 || !EQ (minibuf_window, selected_window))
    minibuf_selected_window = selected_window;

  /* Empty out the minibuffers of all frames, except those frames
     where there is an active minibuffer.
     Set them to point to ` *Minibuf-0*', which is always empty.  */
  empty_minibuf = nth_minibuffer (0);
  set_minibuffer_mode (empty_minibuf, 0);

  /* Display this minibuffer in the proper window.  */
  /* Use set_window_buffer instead of Fset_window_buffer (see
     discussion of bug#11984, bug#12025, bug#12026).  */
  set_window_buffer (minibuf_window, Fcurrent_buffer (), 0, 0);
  Fselect_window (minibuf_window, Qnil);
  XWINDOW (minibuf_window)->hscroll = 0;
  XWINDOW (minibuf_window)->suspend_auto_hscroll = 0;

  /* Erase the buffer.  */
  {
    specpdl_ref count1 = SPECPDL_INDEX ();
    specbind (Qinhibit_read_only, Qt);
    specbind (Qinhibit_modification_hooks, Qt);
    Ferase_buffer ();

    /* If appropriate, copy enable-multibyte-characters into the minibuffer.
       In any case don't blindly inherit the multibyteness used previously.  */
    bset_enable_multibyte_characters (current_buffer,
                                      inherit_input_method ? enable_multibyte
                                      : Qt);

    /* Insert the prompt, record where it ends.  */
    Finsert (1, &minibuf_prompt);
    if (PT > BEG)
      {
	Fput_text_property (make_fixnum (BEG), make_fixnum (PT),
			    Qfront_sticky, Qt, Qnil);
	Fput_text_property (make_fixnum (BEG), make_fixnum (PT),
			    Qrear_nonsticky, Qt, Qnil);
	Fput_text_property (make_fixnum (BEG), make_fixnum (PT),
			    Qfield, Qt, Qnil);
	if (CONSP (Vminibuffer_prompt_properties))
	  {
	    /* We want to apply all properties from
	       `minibuffer-prompt-properties' to the region normally,
	       but if the `face' property is present, add that
	       property to the end of the face properties to avoid
	       overwriting faces. */
	    Lisp_Object list = Vminibuffer_prompt_properties;
	    while (CONSP (list))
	      {
		Lisp_Object key = XCAR (list);
		list = XCDR (list);
		if (CONSP (list))
		  {
		    Lisp_Object val = XCAR (list);
		    list = XCDR (list);
		    if (EQ (key, Qface))
		      Fadd_face_text_property (make_fixnum (BEG),
					       make_fixnum (PT), val, Qt, Qnil);
		    else
		      Fput_text_property (make_fixnum (BEG), make_fixnum (PT),
					  key, val, Qnil);
		  }
	      }
	  }
      }
    unbind_to (count1, Qnil);
  }

  minibuf_prompt_width = current_column ();

  /* Put in the initial input.  */
  if (!NILP (initial))
    {
      Finsert (1, &initial);
      Fforward_char (make_fixnum (pos));
    }

  clear_message (1, 1);
  bset_keymap (current_buffer, map);

  /* Turn on an input method stored in INPUT_METHOD if any.  */
  if (STRINGP (input_method) && !NILP (Ffboundp (Qactivate_input_method)))
    call1 (Qactivate_input_method, input_method);

  run_hook (Qminibuffer_setup_hook);

  /* Don't allow the user to undo past this point.  */
  bset_undo_list (current_buffer, Qnil);

  recursive_edit_1 ();

  /* If cursor is on the minibuffer line,
     show the user we have exited by putting it in column 0.  */
  if (XWINDOW (minibuf_window)->cursor.vpos >= 0
      && !noninteractive
      && !FRAME_INITIAL_P (SELECTED_FRAME ()))
    {
      XWINDOW (minibuf_window)->cursor.hpos = 0;
      XWINDOW (minibuf_window)->cursor.x = 0;
      XWINDOW (minibuf_window)->must_be_updated_p = true;
      update_frame (XFRAME (selected_frame), true, true);
#ifndef HAVE_NTGUI
      flush_frame (XFRAME (XWINDOW (minibuf_window)->frame));
#else
      /* The reason this function isn't `flush_display' in the RIF is
	 that `flush_frame' is also called in many other circumstances
	 when some code wants X requests to be sent to the X server,
	 but there is no corresponding "flush" concept on MS Windows,
	 and flipping buffers every time `flush_frame' is called
	 causes flicker.  */
      w32_flip_buffers_if_dirty (XFRAME (XWINDOW (minibuf_window)->frame));
#endif
    }

  /* Make minibuffer contents into a string.  */
  Fset_buffer (minibuffer);
  if (allow_props)
    val = Fminibuffer_contents ();
  else
    val = Fminibuffer_contents_no_properties ();

  /* VAL is the string of minibuffer text.  */

  last_minibuf_string = val;

  /* Choose the string to add to the history.  */
  if (SCHARS (val) != 0)
    histstring = val;
  else if (STRINGP (defalt))
    histstring = defalt;
  else if (CONSP (defalt) && STRINGP (XCAR (defalt)))
    histstring = XCAR (defalt);
  else
    histstring = Qnil;

  /* The appropriate frame will get selected
     in set-window-configuration.  */
  unbind_to (count, Qnil);

  /* Switch the frame back to the calling frame.  */
  if (FRAMEP (calling_frame)
      && FRAME_LIVE_P (XFRAME (calling_frame))
      && (!EQ (selected_frame, calling_frame)
	  || (WINDOW_LIVE_P (XFRAME (calling_frame)->minibuffer_window)
	      && !EQ (XWINDOW (XFRAME (calling_frame)->minibuffer_window)
		      ->frame,
		      calling_frame))))
    call2 (Qselect_frame_set_input_focus, calling_frame, Qnil);

  /* Add the value to the appropriate history list, if any.  This is
     done after the previous buffer has been made current again, in
     case the history variable is buffer-local.  */
  if (! (NILP (Vhistory_add_new_input) || NILP (histstring)))
    call2 (Qadd_to_history, histvar, histstring);

  /* If Lisp form desired instead of string, parse it.  */
  if (expflag)
    val = string_to_object (val, defalt);

  return val;
}

/* Return true if BUF is a particular existing minibuffer.  */
bool
is_minibuffer (EMACS_INT depth, Lisp_Object buf)
{
  Lisp_Object tail = Fnthcdr (make_fixnum (depth), Vminibuffer_list);
  return
    !NILP (tail)
    && EQ (Fcar (tail), buf);
}

/* Return the DEPTHth minibuffer, or nil if such does not yet exist.  */
static Lisp_Object
nth_minibuffer (EMACS_INT depth)
{
  Lisp_Object tail = Fnthcdr (make_fixnum (depth), Vminibuffer_list);
  return Fcar (tail);
}

/* Set the major mode of the minibuffer BUF, depending on DEPTH, the
   minibuffer depth.  */

static void
set_minibuffer_mode (Lisp_Object buf, EMACS_INT depth)
{
  specpdl_ref count = SPECPDL_INDEX ();

  record_unwind_current_buffer ();
  Fset_buffer (buf);
  if (depth > 0)
    {
      if (!NILP (Ffboundp (Qminibuffer_mode)))
	call0 (Qminibuffer_mode);
    }
  else
    {
      if (!NILP (Ffboundp (Qminibuffer_inactive_mode)))
	call0 (Qminibuffer_inactive_mode);
      else
	Fkill_all_local_variables (Qnil);
    }
  buf = unbind_to (count, buf);
}

/* Return a buffer to be used as the minibuffer at depth `depth'.
   depth = 0 is the lowest allowed argument, and that is the value
   used for nonrecursive minibuffer invocations.  */

Lisp_Object
get_minibuffer (EMACS_INT depth)
{
  Lisp_Object tail = Fnthcdr (make_fixnum (depth), Vminibuffer_list);
  Lisp_Object cll_tail = Fnthcdr (make_fixnum (depth),
				  Vcommand_loop_level_list);
  if (NILP (tail))
    {
      tail = list1 (Qnil);
      Vminibuffer_list = nconc2 (Vminibuffer_list, tail);
      cll_tail = list1 (Qnil);
      Vcommand_loop_level_list = nconc2 (Vcommand_loop_level_list, cll_tail);
    }
  XSETCAR (cll_tail, make_fixnum (depth ? command_loop_level : 0));
  Lisp_Object buf = Fcar (tail);
  if (NILP (buf) || !BUFFER_LIVE_P (XBUFFER (buf)))
    {
      static char const name_fmt[] = " *Minibuf-%"pI"d*";
      char name[sizeof name_fmt + INT_STRLEN_BOUND (EMACS_INT)];
      AUTO_STRING_WITH_LEN (lname, name, sprintf (name, name_fmt, depth));
      buf = Fget_buffer_create (lname, Qnil);
      /* Do this before set_minibuffer_mode.  */
      XSETCAR (tail, buf);
      /* Although the buffer's name starts with a space, undo should be
	 enabled in it.  */
      Fbuffer_enable_undo (buf);
    }
  else
    {
      /* We have to empty both overlay lists.  Otherwise we end
	 up with overlays that think they belong to this buffer
	 while the buffer doesn't know about them any more.  */
      delete_all_overlays (XBUFFER (buf));
      reset_buffer (XBUFFER (buf));
    }

  return buf;
}

static EMACS_INT minibuf_c_loop_level (EMACS_INT depth)
{
  Lisp_Object cll = Fnth (make_fixnum (depth), Vcommand_loop_level_list);
  if (FIXNUMP (cll))
    return XFIXNUM (cll);
  return 0;
}

static void
run_exit_minibuf_hook (Lisp_Object minibuf)
{
  specpdl_ref count = SPECPDL_INDEX ();
  record_unwind_current_buffer ();
  if (BUFFER_LIVE_P (XBUFFER (minibuf)))
    Fset_buffer (minibuf);
  safe_run_hooks (Qminibuffer_exit_hook);
  unbind_to (count, Qnil);
}

/* This variable records the expired minibuffer's frame between the
   calls of `read_minibuf_unwind' and `minibuffer_unwind'.  It should
   be used only by these two functions.  Note that the same search
   method for the MB's frame won't always work in `minibuffer_unwind'
   because the intervening `restore-window-configuration' will have
   changed the buffer in the mini-window.  */
static Lisp_Object exp_MB_frame;

/* This function is called on exiting minibuffer, whether normally or
   not, and it restores the current window, buffer, etc.  */

static void
read_minibuf_unwind (void)
{
  Lisp_Object old_deactivate_mark;
  Lisp_Object calling_frame;
  Lisp_Object calling_window;
  Lisp_Object future_mini_window;
  Lisp_Object saved_selected_frame = selected_frame;
  Lisp_Object window, frames;
  Lisp_Object expired_MB = nth_minibuffer (minibuf_level);
  struct window *w;
  struct frame *f;

  if (NILP (expired_MB))
    emacs_abort ();

  /* Locate the expired minibuffer.  */
  FOR_EACH_FRAME (frames, exp_MB_frame)
    {
      f = XFRAME (exp_MB_frame);
      window = f->minibuffer_window;
      if (WINDOW_LIVE_P (window))
	{
	  w = XWINDOW (window);
	  if (EQ (w->frame, exp_MB_frame)
	      && EQ (w->contents, expired_MB))
	    goto found;
	}
    }
  exp_MB_frame = Qnil;		/* "Can't happen." */

 found:
  if (!EQ (exp_MB_frame, saved_selected_frame)
      && !NILP (exp_MB_frame))
    do_switch_frame (exp_MB_frame, 0, 0, Qt); /* This also sets
					     minibuf_window */

  /* To keep things predictable, in case it matters, let's be in the
     minibuffer when we reset the relevant variables.  Don't depend on
     `minibuf_window' here.  This could by now be the mini-window of any
     frame.  */
  Fset_buffer (expired_MB);
  minibuf_level--;

  /* Restore prompt, etc, from outer minibuffer level.  */
  Lisp_Object key_vec = Fcar (minibuf_save_list);
  this_command_key_count = ASIZE (key_vec);
  this_command_keys = key_vec;
  minibuf_save_list = Fcdr (minibuf_save_list);
  minibuf_prompt = Fcar (minibuf_save_list);
  minibuf_save_list = Fcdr (minibuf_save_list);
  minibuf_prompt_width = XFIXNAT (Fcar (minibuf_save_list));
  minibuf_save_list = Fcdr (minibuf_save_list);
  Vhelp_form = Fcar (minibuf_save_list);
  minibuf_save_list = Fcdr (minibuf_save_list);
  Vcurrent_prefix_arg = Fcar (minibuf_save_list);
  minibuf_save_list = Fcdr (minibuf_save_list);
  Vminibuffer_history_position = Fcar (minibuf_save_list);
  minibuf_save_list = Fcdr (minibuf_save_list);
  Vminibuffer_history_variable = Fcar (minibuf_save_list);
  minibuf_save_list = Fcdr (minibuf_save_list);
  Voverriding_local_map = Fcar (minibuf_save_list);
  minibuf_save_list = Fcdr (minibuf_save_list);
#if 0
  temp = Fcar (minibuf_save_list);
  if (FRAME_LIVE_P (XFRAME (WINDOW_FRAME (XWINDOW (temp)))))
    minibuf_window = temp;
#endif
  future_mini_window = Fcar (minibuf_save_list);
  minibuf_save_list = Fcdr (minibuf_save_list);
  calling_frame = Fcar (minibuf_save_list);
  minibuf_save_list = Fcdr (minibuf_save_list);
  calling_window = Fcar (minibuf_save_list);
  minibuf_save_list = Fcdr (minibuf_save_list);

  /* Erase the minibuffer we were using at this level.  */
  {
    specpdl_ref count = SPECPDL_INDEX ();
    /* Prevent error in erase-buffer.  */
    specbind (Qinhibit_read_only, Qt);
    specbind (Qinhibit_modification_hooks, Qt);
    old_deactivate_mark = Vdeactivate_mark;
    Ferase_buffer ();
    Vdeactivate_mark = old_deactivate_mark;
    unbind_to (count, Qnil);
  }

  /* When we get to the outmost level, make sure we resize the
     mini-window back to its normal size.  */
  if (minibuf_level == 0
      || !EQ (selected_frame, WINDOW_FRAME (XWINDOW (future_mini_window))))
    resize_mini_window (XWINDOW (minibuf_window), 0);

  /* Deal with frames that should be removed when exiting the
     minibuffer.  */
  {
    Lisp_Object frames, frame1, val;
    struct frame *f1;

    FOR_EACH_FRAME (frames, frame1)
      {
	f1 = XFRAME (frame1);

	if ((FRAME_PARENT_FRAME (f1)
	     || !NILP (get_frame_param (f1, Qdelete_before)))
	    && !NILP (val = (get_frame_param (f1, Qminibuffer_exit))))
	  {
	    if (EQ (val, Qiconify_frame))
	      Ficonify_frame (frame1);
	    else if (EQ (val, Qdelete_frame))
	      Fdelete_frame (frame1, Qnil);
	    else
	      Fmake_frame_invisible (frame1, Qnil);
	  }
      }
  }

  /* In case the previous minibuffer displayed in this miniwindow is
     dead, we may keep displaying this buffer (tho it's inactive), so reset it,
     to make sure we don't leave around bindings and stuff which only
     made sense during the read_minibuf invocation.  */
  call0 (Qminibuffer_inactive_mode);

  /* We've exited the recursive edit, so switch the current windows
     away from the expired minibuffer window, both in the current
     minibuffer's frame and the original calling frame.  */
  choose_minibuf_frame ();
  if (NILP (XWINDOW (minibuf_window)->prev_buffers))
    {
      if (!EQ (WINDOW_FRAME (XWINDOW (minibuf_window)), calling_frame))
	{
	  Lisp_Object prev = Fprevious_window (minibuf_window, Qnil, Qnil);
	  /* PREV can be on a different frame when we have a minibuffer only
	     frame, the other frame's minibuffer window is MINIBUF_WINDOW,
	     and its "focus window" is also MINIBUF_WINDOW.  */
	  if (!EQ (prev, minibuf_window)
	      && EQ (WINDOW_FRAME (XWINDOW (prev)),
		     WINDOW_FRAME (XWINDOW (minibuf_window))))
	    Fset_frame_selected_window (selected_frame, prev, Qnil);
	}
      else if (WINDOW_LIVE_P (calling_window))
	Fset_frame_selected_window (calling_frame, calling_window, Qnil);
    }

  /* Restore the selected frame. */
  if (!EQ (exp_MB_frame, saved_selected_frame)
      && !NILP (exp_MB_frame))
    do_switch_frame (saved_selected_frame, 0, 0, Qt);
}

/* Replace the expired minibuffer in frame exp_MB_frame with the next less
   nested minibuffer in that frame, if any.  Otherwise, replace it
   with the null minibuffer.  MINIBUF_WINDOW is not changed.  */
static void
minibuffer_unwind (void)
{
  struct frame *f;
  struct window *w;
  Lisp_Object window;
  Lisp_Object entry;

  if (NILP (exp_MB_frame)) return; /* "Can't happen." */
  f = XFRAME (exp_MB_frame);
  window = f->minibuffer_window;
  w = XWINDOW (window);
  if (FRAME_LIVE_P (f))
    {
      /* minibuf_window = sf->minibuffer_window; */
      if (!NILP (w->prev_buffers))
	{
	  entry = Fcar (w->prev_buffers);
	  w->prev_buffers = Fcdr (w->prev_buffers);
	  set_window_buffer (window, Fcar (entry), 0, 0);
	  Fset_window_start (window, Fcar (Fcdr (entry)), Qnil);
	  Fset_window_point (window, Fcar (Fcdr (Fcdr (entry))));
	}
      else
	set_window_buffer (window, nth_minibuffer (0), 0, 0);
    }
}



void
barf_if_interaction_inhibited (void)
{
  if (inhibit_interaction)
    xsignal0 (Qinhibited_interaction);
}

DEFUN ("read-from-minibuffer", Fread_from_minibuffer,
       Sread_from_minibuffer, 1, 7, 0,
       doc: /* Read a string from the minibuffer, prompting with string PROMPT.
The optional second arg INITIAL-CONTENTS is an obsolete alternative to
  DEFAULT-VALUE.  It normally should be nil in new code, except when
  HIST is a cons.  It is discussed in more detail below.

Third arg KEYMAP is a keymap to use whilst reading;
  if omitted or nil, the default is `minibuffer-local-map'.

If fourth arg READ is non-nil, interpret the result as a Lisp object
  and return that object:
  in other words, do `(car (read-from-string INPUT-STRING))'

Fifth arg HIST, if non-nil, specifies a history list and optionally
  the initial position in the list.  It can be a symbol, which is the
  history list variable to use, or a cons cell (HISTVAR . HISTPOS).
  In that case, HISTVAR is the history list variable to use, and
  HISTPOS is the initial position for use by the minibuffer history
  commands.  For consistency, you should also specify that element of
  the history as the value of INITIAL-CONTENTS.  Positions are counted
  starting from 1 at the beginning of the list.  If HIST is nil, the
  default history list `minibuffer-history' is used.  If HIST is t,
  history is not recorded.

  If `history-add-new-input' is non-nil (the default), the result will
  be added to the history list using `add-to-history'.

Sixth arg DEFAULT-VALUE, if non-nil, should be a string, which is used
  as the default to `read' if READ is non-nil and the user enters
  empty input.  But if READ is nil, this function does _not_ return
  DEFAULT-VALUE for empty input!  Instead, it returns the empty string.

  Whatever the value of READ, DEFAULT-VALUE is made available via the
  minibuffer history commands.  DEFAULT-VALUE can also be a list of
  strings, in which case all the strings are available in the history,
  and the first string is the default to `read' if READ is non-nil.

Seventh arg INHERIT-INPUT-METHOD, if non-nil, means the minibuffer inherits
 the current input method and the setting of `enable-multibyte-characters'.

If the variable `minibuffer-allow-text-properties' is non-nil,
 then the string which is returned includes whatever text properties
 were present in the minibuffer.  Otherwise the value has no text properties.

If `inhibit-interaction' is non-nil, this function will signal an
  `inhibited-interaction' error.

The remainder of this documentation string describes the
INITIAL-CONTENTS argument in more detail.  It is only relevant when
studying existing code, or when HIST is a cons.  If non-nil,
INITIAL-CONTENTS is a string to be inserted into the minibuffer before
reading input.  Normally, point is put at the end of that string.
However, if INITIAL-CONTENTS is (STRING . POSITION), the initial
input is STRING, but point is placed at _one-indexed_ position
POSITION in the minibuffer.  Any integer value less than or equal to
one puts point at the beginning of the string.  *Note* that this
behavior differs from the way such arguments are used in `completing-read'
and some related functions, which use zero-indexing for POSITION.  */)
  (Lisp_Object prompt, Lisp_Object initial_contents, Lisp_Object keymap, Lisp_Object read, Lisp_Object hist, Lisp_Object default_value, Lisp_Object inherit_input_method)
{
  Lisp_Object histvar, histpos, val;

  barf_if_interaction_inhibited ();

  CHECK_STRING (prompt);
  if (NILP (keymap))
    keymap = Vminibuffer_local_map;
  else
    keymap = get_keymap (keymap, 1, 0);

  if (SYMBOLP (hist))
    {
      histvar = hist;
      histpos = Qnil;
    }
  else
    {
      histvar = Fcar_safe (hist);
      histpos = Fcdr_safe (hist);
    }
  if (NILP (histvar))
    histvar = Qminibuffer_history;
  if (NILP (histpos))
    XSETFASTINT (histpos, 0);

  val = read_minibuf (keymap, initial_contents, prompt,
		      !NILP (read),
		      histvar, histpos, default_value,
		      minibuffer_allow_text_properties,
		      !NILP (inherit_input_method));
  return val;
}

/* Functions that use the minibuffer to read various things.  */

DEFUN ("read-string", Fread_string, Sread_string, 1, 5, 0,
       doc: /* Read a string from the minibuffer, prompting with string PROMPT.
If non-nil, second arg INITIAL-INPUT is a string to insert before reading.
  This argument has been superseded by DEFAULT-VALUE and should normally be nil
  in new code.  It behaves as INITIAL-CONTENTS in `read-from-minibuffer' (which
  see).
The third arg HISTORY, if non-nil, specifies a history list
  and optionally the initial position in the list.
See `read-from-minibuffer' for details of HISTORY argument.
Fourth arg DEFAULT-VALUE is the default value or the list of default values.
 If non-nil, it is used for history commands, and as the value (or the first
 element of the list of default values) to return if the user enters the
 empty string.
Fifth arg INHERIT-INPUT-METHOD, if non-nil, means the minibuffer inherits
 the current input method and the setting of `enable-multibyte-characters'.  */)
  (Lisp_Object prompt, Lisp_Object initial_input, Lisp_Object history, Lisp_Object default_value, Lisp_Object inherit_input_method)
{
  Lisp_Object val;
  specpdl_ref count = SPECPDL_INDEX ();

  /* Just in case we're in a recursive minibuffer, make it clear that the
     previous minibuffer's completion table does not apply to the new
     minibuffer.
     FIXME: `minibuffer-completion-table' should be buffer-local instead.  */
  specbind (Qminibuffer_completion_table, Qnil);

  val = Fread_from_minibuffer (prompt, initial_input, Qnil,
			       Qnil, history, default_value,
			       inherit_input_method);
  if (STRINGP (val) && SCHARS (val) == 0 && ! NILP (default_value))
    val = CONSP (default_value) ? XCAR (default_value) : default_value;
  return unbind_to (count, val);
}

DEFUN ("read-command", Fread_command, Sread_command, 1, 2, 0,
       doc: /* Read the name of a command and return as a symbol.
Prompt with PROMPT.  By default, return DEFAULT-VALUE or its first element
if it is a list.  If DEFAULT-VALUE is omitted or nil, and the user enters
null input, return a symbol whose name is an empty string.  */)
  (Lisp_Object prompt, Lisp_Object default_value)
{
  Lisp_Object name, default_string;

  if (NILP (default_value))
    default_string = Qnil;
  else if (SYMBOLP (default_value))
    default_string = SYMBOL_NAME (default_value);
  else
    default_string = default_value;

  name = Fcompleting_read (prompt, Vobarray, Qcommandp, Qt,
			   Qnil, Qnil, default_string, Qnil);
  if (NILP (name))
    return name;
  return Fintern (name, Qnil);
}

#ifdef NOTDEF
DEFUN ("read-function", Fread_function, Sread_function, 1, 1, 0,
       doc: /* One arg PROMPT, a string.  Read the name of a function and return as a symbol.
Prompt with PROMPT.  */)
  (Lisp_Object prompt)
{
  return Fintern (Fcompleting_read (prompt, Vobarray, Qfboundp, Qt, Qnil, Qnil, Qnil, Qnil),
		  Qnil);
}
#endif /* NOTDEF */

DEFUN ("read-variable", Fread_variable, Sread_variable, 1, 2, 0,
       doc: /* Read the name of a user option and return it as a symbol.
Prompt with PROMPT.  By default, return DEFAULT-VALUE or its first element
if it is a list of strings.
A user option, or customizable variable, is one for which
`custom-variable-p' returns non-nil.  */)
  (Lisp_Object prompt, Lisp_Object default_value)
{
  Lisp_Object name, default_string;

  if (NILP (default_value))
    default_string = Qnil;
  else if (SYMBOLP (default_value))
    default_string = SYMBOL_NAME (default_value);
  else
    default_string = default_value;

  name = Fcompleting_read (prompt, Vobarray,
			   Qcustom_variable_p, Qt,
			   Qnil, Qcustom_variable_history,
			   default_string, Qnil);
  if (NILP (name))
    return name;
  return Fintern (name, Qnil);
}

DEFUN ("read-buffer", Fread_buffer, Sread_buffer, 1, 4, 0,
       doc: /* Read the name of a buffer and return it as a string.
Prompt with PROMPT, which should be a string ending with a colon and a space.
Provides completion on buffer names the user types.
Optional second arg DEF is value to return if user enters an empty line,
 instead of that empty string.
 If DEF is a list of default values, return its first element.
Optional third arg REQUIRE-MATCH has the same meaning as the
 REQUIRE-MATCH argument of `completing-read'.
Optional arg PREDICATE, if non-nil, is a function limiting the buffers that
can be considered.  It will be called with each potential candidate, in
the form of either a string or a cons cell whose `car' is a string, and
should return non-nil to accept the candidate for completion, nil otherwise.
If `read-buffer-completion-ignore-case' is non-nil, completion ignores
case while reading the buffer name.
If `read-buffer-function' is non-nil, this works by calling it as a
function, instead of the usual behavior.  */)
  (Lisp_Object prompt, Lisp_Object def, Lisp_Object require_match,
   Lisp_Object predicate)
{
  Lisp_Object result;
  char *s;
  ptrdiff_t len;
  specpdl_ref count = SPECPDL_INDEX ();

  if (BUFFERP (def))
    def = BVAR (XBUFFER (def), name);

  specbind (Qcompletion_ignore_case,
	    read_buffer_completion_ignore_case ? Qt : Qnil);

  if (NILP (Vread_buffer_function))
    {
      if (!NILP (def))
	{
	  /* A default value was provided: we must change PROMPT,
	     editing the default value in before the colon.  To achieve
	     this, we replace PROMPT with a substring that doesn't
	     contain the terminal space and colon (if present).  They
	     are then added back using Fformat.  */

	  if (STRINGP (prompt))
	    {
	      s = SSDATA (prompt);
	      len = SBYTES (prompt);
	      if (len >= 2 && s[len - 2] == ':' && s[len - 1] == ' ')
		len = len - 2;
	      else if (len >= 1 && (s[len - 1] == ':' || s[len - 1] == ' '))
		len--;

	      prompt = make_specified_string (s, -1, len,
					      STRING_MULTIBYTE (prompt));
	    }

	  prompt = CALLN (Ffuncall, intern("format-prompt"),
			  prompt,
			  CONSP (def) ? XCAR (def) : def);
	}

      result = Fcompleting_read (prompt, intern ("internal-complete-buffer"),
				 predicate, require_match, Qnil,
				 Qbuffer_name_history, def, Qnil);
    }
  else
    result = (NILP (predicate)
	      /* Partial backward compatibility for older read_buffer_functions
		 which don't expect a `predicate' argument.  */
	      ? call3 (Vread_buffer_function, prompt, def, require_match)
	      : call4 (Vread_buffer_function, prompt, def, require_match,
		       predicate));
  return unbind_to (count, result);
}

static bool
match_regexps (Lisp_Object string, Lisp_Object regexps,
	       bool ignore_case)
{
  ptrdiff_t val;
  for (; CONSP (regexps); regexps = XCDR (regexps))
    {
      CHECK_STRING (XCAR (regexps));

      val = fast_string_match_internal
	(XCAR (regexps), string,
	 (ignore_case ? BVAR (current_buffer, case_canon_table) : Qnil));

      if (val == -2)
	error ("Stack overflow in regexp matcher");
      if (val < 0)
	return false;
    }
  return true;
}

DEFUN ("try-completion", Ftry_completion, Stry_completion, 2, 3, 0,
       doc: /* Return longest common substring of all completions of STRING in COLLECTION.

Test each possible completion specified by COLLECTION
to see if it begins with STRING.  The possible completions may be
strings or symbols.  Symbols are converted to strings before testing,
by using `symbol-name'.

If no possible completions match, the function returns nil; if
there's just one exact match, it returns t; otherwise it returns
the longest initial substring common to all possible completions
that begin with STRING.

If COLLECTION is an alist, the keys (cars of elements) are the
possible completions.  If an element is not a cons cell, then the
element itself is a possible completion.
If COLLECTION is a hash-table, all the keys that are either strings
or symbols are the possible completions.
If COLLECTION is an obarray, the names of all symbols in the obarray
are the possible completions.

COLLECTION can also be a function to do the completion itself.
It receives three arguments: STRING, PREDICATE and nil.
Whatever it returns becomes the value of `try-completion'.

If optional third argument PREDICATE is non-nil, it must be a function
of one or two arguments, and is used to test each possible completion.
A possible completion is accepted only if PREDICATE returns non-nil.

The argument given to PREDICATE is either a string or a cons cell (whose
car is a string) from the alist, or a symbol from the obarray.
If COLLECTION is a hash-table, PREDICATE is called with two arguments:
the string key and the associated value.

To be acceptable, a possible completion must also match all the regexps
in `completion-regexp-list' (unless COLLECTION is a function, in
which case that function should itself handle `completion-regexp-list').

If `completion-ignore-case' is non-nil, possible completions are matched
while ignoring letter-case, but no guarantee is made about the letter-case
of the return value, except that it comes either from the user's input
or from one of the possible completions.  */)
  (Lisp_Object string, Lisp_Object collection, Lisp_Object predicate)
{

  Lisp_Object bestmatch, tail, elt, eltstring;
  /* Size in bytes of BESTMATCH.  */
  ptrdiff_t bestmatchsize = 0;
  /* These are in bytes, too.  */
  ptrdiff_t compare, matchsize;

  CHECK_STRING (string);

  if (EQ (collection, Vobarray))
    return Ftry_completion_in_all_packages (string, collection, predicate);

  if (FUNCTIONP (collection))
    return call3 (collection, string, predicate, Qnil);

  /* Fake obarray?  */
  if (VECTORP (collection))
    collection = Faref (collection, make_fixnum (0));

  /* Use a package's symbol table for completion, but remember that we
     are working on a package, because we are called with a predicate
     that takes only one argument, which is a remnant ob obarrays.
     Sad that we are receiving predicates of different arity depending
     on the type of collection.  */
  const bool symbol_table_p = PACKAGEP (collection);
  if (symbol_table_p)
    collection = PACKAGE_SYMBOLS (collection);

  ptrdiff_t idx = 0;
  int matchcount = 0;
  Lisp_Object bucket, zero, end, tem;

  bestmatch = bucket = Qnil;
  zero = make_fixnum (0);

  eassert (HASH_TABLE_P (collection) || NILP (collection) || CONSP (collection));

  /* If COLLECTION is not a list, set TAIL just for gc pro.  */
  tail = collection;

  while (1)
    {
      /* Get the next element of the alist, obarray, or hash-table.  */
      /* Exit the loop if the elements are all used up.  */
      /* elt gets the alist element or symbol.
	 eltstring gets the name to check as a completion.  */

      if (HASH_TABLE_P (collection))
	{
	  const struct Lisp_Hash_Table *ht = XHASH_TABLE (collection);
	  while (idx < HASH_TABLE_SIZE (ht)
		 && hash_unused_entry_key_p (HASH_KEY (ht, idx)))
	    idx++;
	  if (idx >= HASH_TABLE_SIZE (ht))
	    break;
	  elt = eltstring = HASH_KEY (ht, idx);
	  if (symbol_table_p)
	    {
	      const Lisp_Object status = HASH_VALUE (ht, idx);
	      eltstring = pkg_symbol_completion_string (elt, status);
	    }
	  ++idx;
	}
      else
	{
	  if (!CONSP (tail))
	    break;
	  elt = XCAR (tail);
	  eltstring = CONSP (elt) ? XCAR (elt) : elt;
	  tail = XCDR (tail);
	}

      /* Is this element a possible completion?  */

      if (SYMBOLP (eltstring))
	eltstring = Fsymbol_name (eltstring);

      if (STRINGP (eltstring)
	  && SCHARS (string) <= SCHARS (eltstring)
	  && (tem = Fcompare_strings (eltstring, zero,
				      make_fixnum (SCHARS (string)),
				      string, zero, Qnil,
				      completion_ignore_case ? Qt : Qnil),
	      EQ (Qt, tem)))
	{
	  /* Ignore this element if it fails to match all the regexps.  */
	  if (!match_regexps (eltstring, Vcompletion_regexp_list,
			      completion_ignore_case))
	    continue;

	  /* Ignore this element if there is a predicate
	     and the predicate doesn't like it.  */

	  if (!NILP (predicate))
	    {
	      if (EQ (predicate, Qcommandp))
		tem = Fcommandp (elt, Qnil);
	      else if (HASH_TABLE_P (collection))
		{
		  if (symbol_table_p)
		    tem = call1 (predicate, elt);
		  else
		    {
		      const Lisp_Object value = HASH_VALUE (XHASH_TABLE (collection), idx - 1);
		      tem = call2 (predicate, elt, value);
		    }
		}
	      else
		tem = call1 (predicate, elt);
	      if (NILP (tem))
		continue;
	    }

	  /* Update computation of how much all possible completions match */

	  if (NILP (bestmatch))
	    {
	      matchcount = 1;
	      bestmatch = eltstring;
	      bestmatchsize = SCHARS (eltstring);
	    }
	  else
	    {
	      compare = min (bestmatchsize, SCHARS (eltstring));
	      Lisp_Object lcompare = make_fixnum (compare);
	      tem = Fcompare_strings (bestmatch, zero, lcompare,
				      eltstring, zero, lcompare,
				      completion_ignore_case ? Qt : Qnil);
	      matchsize = EQ (tem, Qt) ? compare : eabs (XFIXNUM (tem)) - 1;

	      Lisp_Object old_bestmatch = bestmatch;
	      if (completion_ignore_case)
		{
		  /* If this is an exact match except for case,
		     use it as the best match rather than one that is not an
		     exact match.  This way, we get the case pattern
		     of the actual match.  */
		  if ((matchsize == SCHARS (eltstring)
		       && matchsize < SCHARS (bestmatch))
		      ||
		      /* If there is more than one exact match ignoring case,
			 and one of them is exact including case,
			 prefer that one.  */
		      /* If there is no exact match ignoring case,
			 prefer a match that does not change the case
			 of the input.  */
		      ((matchsize == SCHARS (eltstring))
		       ==
		       (matchsize == SCHARS (bestmatch))
		       && (tem = Fcompare_strings (eltstring, zero,
						   make_fixnum (SCHARS (string)),
						   string, zero,
						   Qnil,
						   Qnil),
			   EQ (Qt, tem))
		       && (tem = Fcompare_strings (bestmatch, zero,
						   make_fixnum (SCHARS (string)),
						   string, zero,
						   Qnil,
						   Qnil),
			   ! EQ (Qt, tem))))
		    bestmatch = eltstring;
		}
	      if (bestmatchsize != SCHARS (eltstring)
		  || bestmatchsize != matchsize
		  || (completion_ignore_case
		      && !BASE_EQ (Fcompare_strings (old_bestmatch, zero,
						     lcompare, eltstring, zero,
						     lcompare, Qnil),
				   Qt)))
		/* Don't count the same string multiple times.  */
		matchcount += matchcount <= 1;
	      bestmatchsize = matchsize;
	      if (matchsize <= SCHARS (string)
		  /* If completion-ignore-case is non-nil, don't
		     short-circuit because we want to find the best
		     possible match *including* case differences.  */
		  && !completion_ignore_case
		  && matchcount > 1)
		/* No need to look any further.  */
		break;
	    }
	}
    }

  if (NILP (bestmatch))
    return Qnil;		/* No completions found.  */
  /* If we are ignoring case, and there is no exact match,
     and no additional text was supplied,
     don't change the case of what the user typed.  */
  if (completion_ignore_case && bestmatchsize == SCHARS (string)
      && SCHARS (bestmatch) > bestmatchsize)
    return string;

  /* Return t if the supplied string is an exact match (counting case);
     it does not require any change to be made.  */
  if (matchcount == 1 && !NILP (Fequal (bestmatch, string)))
    return Qt;

  XSETFASTINT (zero, 0);		/* Else extract the part in which */
  XSETFASTINT (end, bestmatchsize);	/* all completions agree.  */
  return Fsubstring (bestmatch, zero, end);
}

DEFUN ("all-completions", Fall_completions, Sall_completions, 2, 4, 0,
       doc: /* Search for partial matches of STRING in COLLECTION.

Test each possible completion specified by COLLECTION
to see if it begins with STRING.  The possible completions may be
strings or symbols.  Symbols are converted to strings before testing,
by using `symbol-name'.

The value is a list of all the possible completions that match STRING.

If COLLECTION is an alist, the keys (cars of elements) are the
possible completions.  If an element is not a cons cell, then the
element itself is the possible completion.
If COLLECTION is a hash-table, all the keys that are strings or symbols
are the possible completions.
If COLLECTION is an obarray, the names of all symbols in the obarray
are the possible completions.

COLLECTION can also be a function to do the completion itself.
It receives three arguments: STRING, PREDICATE and t.
Whatever it returns becomes the value of `all-completions'.

If optional third argument PREDICATE is non-nil, it must be a function
of one or two arguments, and is used to test each possible completion.
A possible completion is accepted only if PREDICATE returns non-nil.

The argument given to PREDICATE is either a string or a cons cell (whose
car is a string) from the alist, or a symbol from the obarray.
If COLLECTION is a hash-table, PREDICATE is called with two arguments:
the string key and the associated value.

To be acceptable, a possible completion must also match all the regexps
in `completion-regexp-list' (unless COLLECTION is a function, in
which case that function should itself handle `completion-regexp-list').

An obsolete optional fourth argument HIDE-SPACES is still accepted for
backward compatibility.  If non-nil, strings in COLLECTION that start
with a space are ignored unless STRING itself starts with a space.  */)
  (Lisp_Object string, Lisp_Object collection, Lisp_Object predicate, Lisp_Object hide_spaces)
{
  Lisp_Object tail, elt, eltstring;
  Lisp_Object allmatches;

  if (EQ (collection, Vobarray))
    return Fall_completions_in_all_packages (string, collection, predicate, hide_spaces);

  /* Fake obarray?  */
  if (VECTORP (collection))
    collection = Faref (collection, make_fixnum (0));

  int type = HASH_TABLE_P (collection) ? 3
    : PACKAGEP (collection) ? 2
    : NILP (collection) || (CONSP (collection) && !FUNCTIONP (collection));
  ptrdiff_t idx = 0;
  Lisp_Object bucket, tem, zero;

  CHECK_STRING (string);
  if (type == 0)
    return call3 (collection, string, predicate, Qt);

  /* Use a package's symbol table for completion, but remember that we
     are working on a package, because we are called with a predicate
     that takes only one argument, which is a remnant ob obarrays.
     Sad that we are receiving predicates of different arity depending
     on the type of collection.  */
  const bool symbol_table_p = PACKAGEP (collection);
  if (symbol_table_p)
    {
      collection = PACKAGE_SYMBOLS (collection);
      type = 3;
    }

  allmatches = bucket = Qnil;
  zero = make_fixnum (0);

  /* If COLLECTION is not a list, set TAIL just for gc pro.  */
  tail = collection;

  while (1)
    {
      /* Get the next element of the alist, obarray, or hash-table.  */
      /* Exit the loop if the elements are all used up.  */
      /* elt gets the alist element or symbol.
	 eltstring gets the name to check as a completion.  */

      if (type == 1)
	{
	  if (!CONSP (tail))
	    break;
	  elt = XCAR (tail);
	  eltstring = CONSP (elt) ? XCAR (elt) : elt;
	  tail = XCDR (tail);
	}
      else /* if (type == 3) */
	{
	  const struct Lisp_Hash_Table *ht = XHASH_TABLE (collection);
	  while (idx < HASH_TABLE_SIZE (ht)
		 && hash_unused_entry_key_p (HASH_KEY (ht, idx)))
	    idx++;
	  if (idx >= HASH_TABLE_SIZE (ht))
	    break;
	  elt = eltstring = HASH_KEY (ht, idx);
	  if (symbol_table_p)
	    {
	      const Lisp_Object status = HASH_VALUE (ht, idx);
	      eltstring = pkg_symbol_completion_string (elt, status);
	    }
	  ++idx;
	}

      /* Is this element a possible completion?  */

      if (SYMBOLP (eltstring))
	eltstring = Fsymbol_name (eltstring);

      if (STRINGP (eltstring)
	  && SCHARS (string) <= SCHARS (eltstring)
	  /* If HIDE_SPACES, reject alternatives that start with space
	     unless the input starts with space.  */
	  && (NILP (hide_spaces)
	      || (SBYTES (string) > 0
		  && SREF (string, 0) == ' ')
	      || SREF (eltstring, 0) != ' ')
	  && (tem = Fcompare_strings (eltstring, zero,
				      make_fixnum (SCHARS (string)),
				      string, zero,
				      make_fixnum (SCHARS (string)),
				      completion_ignore_case ? Qt : Qnil),
	      EQ (Qt, tem)))
	{
	  /* Ignore this element if it fails to match all the regexps.  */
	  if (!match_regexps (eltstring, Vcompletion_regexp_list,
			      completion_ignore_case))
	    continue;

	  /* Ignore this element if there is a predicate
	     and the predicate doesn't like it.  */

	  if (!NILP (predicate))
	    {
	      if (EQ (predicate, Qcommandp))
		tem = Fcommandp (elt, Qnil);
	      else if (HASH_TABLE_P (collection))
		{
		  if (symbol_table_p)
		    tem = call1 (predicate, elt);
		  else
		    {
		      const Lisp_Object value = HASH_VALUE (XHASH_TABLE (collection), idx - 1);
		      tem = call2 (predicate, elt, value);
		    }
		}
	      else
		tem = call1 (predicate, elt);
	      if (NILP (tem)) continue;
	    }
	  /* Ok => put it on the list.  */
	  allmatches = Fcons (eltstring, allmatches);
	}
    }

  return Fnreverse (allmatches);
}

DEFUN ("completing-read", Fcompleting_read, Scompleting_read, 2, 8, 0,
       doc: /* Read a string in the minibuffer, with completion.
PROMPT is a string to prompt with; normally it ends in a colon and a space.
COLLECTION can be a list of strings, an alist, an obarray or a hash table.
COLLECTION can also be a function to do the completion itself.
PREDICATE limits completion to a subset of COLLECTION.
See `try-completion', `all-completions', `test-completion',
and `completion-boundaries', for more details on completion,
COLLECTION, and PREDICATE.  See also Info node `(elisp)Basic Completion'
for the details about completion, and Info node `(elisp)Programmed
Completion' for expectations from COLLECTION when it's a function.

REQUIRE-MATCH can take the following values:
- t means that the user is not allowed to exit unless the input is (or
  completes to) an element of COLLECTION or is null.
- nil means that the user can exit with any input.
- `confirm' means that the user can exit with any input, but she needs
  to confirm her choice if the input is not an element of COLLECTION.
- `confirm-after-completion' means that the user can exit with any
  input, but she needs to confirm her choice if she called
  `minibuffer-complete' right before `minibuffer-complete-and-exit'
  and the input is not an element of COLLECTION.
- a function, which will be called with the input as the
  argument.  If the function returns a non-nil value, the
  minibuffer is exited with that argument as the value.
- anything else behaves like t except that typing RET does not exit if it
  does non-null completion.

If the input is null, `completing-read' returns DEF, or the first
element of the list of default values, or an empty string if DEF is
nil, regardless of the value of REQUIRE-MATCH.

If INITIAL-INPUT is non-nil, insert it in the minibuffer initially,
  with point positioned at the end.  If it is (STRING . POSITION), the
  initial input is STRING, but point is placed at _zero-indexed_
  position POSITION in STRING.  (*Note* that this is different from
  `read-from-minibuffer' and related functions, which use one-indexing
  for POSITION.)  This feature is deprecated--it is best to pass nil
  for INITIAL-INPUT and supply the default value DEF instead.  The
  user can yank the default value into the minibuffer easily using
  \\<minibuffer-local-map>\\[next-history-element].

HIST, if non-nil, specifies a history list and optionally the initial
  position in the list.  It can be a symbol, which is the history list
  variable to use, or it can be a cons cell (HISTVAR . HISTPOS).  In
  that case, HISTVAR is the history list variable to use, and HISTPOS
  is the initial position (the position in the list used by the
  minibuffer history commands).  For consistency, you should also
  specify that element of the history as the value of INITIAL-INPUT.
  (This is the only case in which you should use INITIAL-INPUT instead
  of DEF.)  Positions are counted starting from 1 at the beginning of
  the list.  The variable `history-length' controls the maximum length
  of a history list.  If HIST is t, history is not recorded.

DEF, if non-nil, is the default value or the list of default values.

If INHERIT-INPUT-METHOD is non-nil, the minibuffer inherits the
  current input method and the setting of `enable-multibyte-characters'.

Completion ignores case if the ambient value of
  `completion-ignore-case' is non-nil.

See also `completing-read-function'.  */)
  (Lisp_Object prompt, Lisp_Object collection, Lisp_Object predicate, Lisp_Object require_match, Lisp_Object initial_input, Lisp_Object hist, Lisp_Object def, Lisp_Object inherit_input_method)
{
  return CALLN (Ffuncall,
		Fsymbol_value (intern ("completing-read-function")),
		prompt, collection, predicate, require_match, initial_input,
		hist, def, inherit_input_method);
}

/* Test whether TXT is an exact completion.  */
DEFUN ("test-completion", Ftest_completion, Stest_completion, 2, 3, 0,
       doc: /* Return non-nil if STRING is a valid completion.
For instance, if COLLECTION is a list of strings, STRING is a
valid completion if it appears in the list and PREDICATE is satisfied.

Takes the same arguments as `all-completions' and `try-completion'.

If COLLECTION is a function, it is called with three arguments:
the values STRING, PREDICATE and `lambda'.  */)
  (Lisp_Object string, Lisp_Object collection, Lisp_Object predicate)
{
<<<<<<< HEAD
  Lisp_Object tem = Qnil;
  ptrdiff_t i = 0;
=======
  Lisp_Object tail, tem = Qnil, arg = Qnil;
>>>>>>> 61769242

  CHECK_STRING (string);

  if (EQ (collection, Vobarray))
    return Ftest_completion_in_all_packages (string, collection, predicate);

  /* If a vector (obarray), use the package stored in slot 0.  */
  if (VECTORP (collection))
    collection = Faref (collection, make_fixnum (0));

  /* If a package, use its symbol table.  Remember that it's not a
     normal hash-table.  */
  const bool symbol_table_p = PACKAGEP (collection);
  if (symbol_table_p)
    {
      const Lisp_Object package = collection;
      collection = PACKAGE_SYMBOLS (package);
      string = pkg_strip_package_prefix (string, package);
    }

  if (NILP (collection) || (CONSP (collection) && !FUNCTIONP (collection)))
    {
      tem = Fassoc_string (string, collection, completion_ignore_case ? Qt : Qnil);
      if (NILP (tem))
	return Qnil;
    }
<<<<<<< HEAD
=======
  else if (VECTORP (collection))
    {
      /* Bypass intern-soft as that loses for nil.  */
      tem = oblookup (collection,
		      SSDATA (string),
		      SCHARS (string),
		      SBYTES (string));
      if (completion_ignore_case && !SYMBOLP (tem))
	{
	  for (ptrdiff_t i = ASIZE (collection) - 1; i >= 0; i--)
	    {
	      tail = AREF (collection, i);
	      if (SYMBOLP (tail))
		while (1)
		  {
		    if (BASE_EQ (Fcompare_strings (string, make_fixnum (0),
						   Qnil,
						   Fsymbol_name (tail),
						   make_fixnum (0) , Qnil, Qt),
				 Qt))
		      {
			tem = tail;
			break;
		      }
		    if (XSYMBOL (tail)->u.s.next == 0)
		      break;
		    XSETSYMBOL (tail, XSYMBOL (tail)->u.s.next);
		  }
	    }
	}

      if (!SYMBOLP (tem))
	return Qnil;
    }
>>>>>>> 61769242
  else if (HASH_TABLE_P (collection))
    {
      /* STRING is some input from the minibuffer, without intersting
	 properties.  It may be, for example, "emacs:cd".
       */
      struct Lisp_Hash_Table *h = XHASH_TABLE (collection);
      ptrdiff_t i = hash_lookup (h, string);
      if (i >= 0)
<<<<<<< HEAD
	tem = HASH_KEY (h, i);
      else
	{
	  DOHASH (h, j)
	    {
	      tem = HASH_KEY (h, j);
	      Lisp_Object strkey = (SYMBOLP (tem) ? Fsymbol_name (tem) : tem);
	      if (!STRINGP (strkey))
		continue;
	      if (BASE_EQ (Fcompare_strings (string, Qnil, Qnil,
					     strkey, Qnil, Qnil,
					     completion_ignore_case ? Qt : Qnil),
			   Qt))
		{
		  i = j;
		  break;
		}
	    }
	  if (i < 0)
	    return Qnil;
	}
=======
        {
          tem = HASH_KEY (h, i);
          arg = HASH_VALUE (h, i);
          goto found_matching_key;
        }
      else
	DOHASH (h, k, v)
          {
            tem = k;
            Lisp_Object strkey = (SYMBOLP (tem) ? Fsymbol_name (tem) : tem);
            if (!STRINGP (strkey)) continue;
            if (BASE_EQ (Fcompare_strings (string, Qnil, Qnil,
					   strkey, Qnil, Qnil,
					   completion_ignore_case ? Qt : Qnil),
			 Qt))
	      {
                arg = v;
                goto found_matching_key;
              }
          }
      return Qnil;
    found_matching_key: ;
>>>>>>> 61769242
    }
  else
    return call3 (collection, string, predicate, Qlambda);

  /* Reject this element if it fails to match all the regexps.  */
  if (!match_regexps (string, Vcompletion_regexp_list,
		      completion_ignore_case))
    return Qnil;

  /* Finally, check the predicate.  */
  if (NILP (predicate))
    return Qt;

  if (HASH_TABLE_P (collection))
    {
<<<<<<< HEAD
      if (symbol_table_p)
	{
	  Lisp_Object sym = HASH_KEY (XHASH_TABLE (collection), i);
	  return call1 (predicate, sym);
	}
      const Lisp_Object value = HASH_VALUE (XHASH_TABLE (collection), i);
      return call2 (predicate, tem, value);
=======
      return HASH_TABLE_P (collection)
	? call2 (predicate, tem, arg)
	: call1 (predicate, tem);
>>>>>>> 61769242
    }

  return call1 (predicate, tem);
}

DEFUN ("internal-complete-buffer", Finternal_complete_buffer, Sinternal_complete_buffer, 3, 3, 0,
       doc: /* Perform completion on buffer names.
STRING and PREDICATE have the same meanings as in `try-completion',
`all-completions', and `test-completion'.

If FLAG is nil, invoke `try-completion'; if it is t, invoke
`all-completions'; otherwise invoke `test-completion'.  */)
  (Lisp_Object string, Lisp_Object predicate, Lisp_Object flag)
{
  if (NILP (flag))
    return Ftry_completion (string, Vbuffer_alist, predicate);
  else if (EQ (flag, Qt))
    {
      Lisp_Object res = Fall_completions (string, Vbuffer_alist, predicate, Qnil);
      if (SCHARS (string) > 0)
	return res;
      else
	{ /* Strip out internal buffers.  */
	  Lisp_Object bufs = res;
	  /* First, look for a non-internal buffer in `res'.  */
	  while (CONSP (bufs) && SREF (XCAR (bufs), 0) == ' ')
	    bufs = XCDR (bufs);
	  if (NILP (bufs))
	    return (list_length (res) == list_length (Vbuffer_alist)
		    /* If all bufs are internal don't strip them out.  */
		    ? res : bufs);
	  res = bufs;
	  while (CONSP (XCDR (bufs)))
	    if (SREF (XCAR (XCDR (bufs)), 0) == ' ')
	      XSETCDR (bufs, XCDR (XCDR (bufs)));
	    else
	      bufs = XCDR (bufs);
	  return res;
	}
    }
  else if (EQ (flag, Qlambda))
    return Ftest_completion (string, Vbuffer_alist, predicate);
  else if (EQ (flag, Qmetadata))
    return list3 (Qmetadata,
                  Fcons (Qcategory, Qbuffer),
                  Fcons (Qcycle_sort_function, Qidentity));
  else
    return Qnil;
}

/* Like assoc but assumes KEY is a string, and ignores case if appropriate.  */

DEFUN ("assoc-string", Fassoc_string, Sassoc_string, 2, 3, 0,
       doc: /* Like `assoc' but specifically for strings (and symbols).

This returns the first element of LIST whose car matches the string or
symbol KEY, or nil if no match exists.  When performing the
comparison, symbols are first converted to strings, and unibyte
strings to multibyte.  If the optional arg CASE-FOLD is non-nil, both
KEY and the elements of LIST are upcased for comparison.

Unlike `assoc', KEY can also match an entry in LIST consisting of a
single string, rather than a cons cell whose car is a string.  */)
  (register Lisp_Object key, Lisp_Object list, Lisp_Object case_fold)
{
  register Lisp_Object tail;

  if (SYMBOLP (key))
    key = Fsymbol_name (key);

  for (tail = list; CONSP (tail); tail = XCDR (tail))
    {
      register Lisp_Object elt, tem, thiscar;
      elt = XCAR (tail);
      thiscar = CONSP (elt) ? XCAR (elt) : elt;
      if (SYMBOLP (thiscar))
	thiscar = Fsymbol_name (thiscar);
      else if (!STRINGP (thiscar))
	continue;
      tem = Fcompare_strings (thiscar, make_fixnum (0), Qnil,
			      key, make_fixnum (0), Qnil,
			      case_fold);
      if (EQ (tem, Qt))
	return elt;
      maybe_quit ();
    }
  return Qnil;
}


DEFUN ("minibuffer-depth", Fminibuffer_depth, Sminibuffer_depth, 0, 0, 0,
       doc: /* Return current depth of activations of minibuffer, a nonnegative integer.  */)
  (void)
{
  return make_fixnum (minibuf_level);
}

DEFUN ("minibuffer-prompt", Fminibuffer_prompt, Sminibuffer_prompt, 0, 0, 0,
       doc: /* Return the prompt string of the currently-active minibuffer.
If no minibuffer is active, return nil.  */)
  (void)
{
  return Fcopy_sequence (minibuf_prompt);
}



void
set_initial_minibuffer_mode (void)
{
  Lisp_Object minibuf = get_minibuffer (0);
  set_minibuffer_mode (minibuf, 0);
}

static void init_minibuf_once_for_pdumper (void);

void
init_minibuf_once (void)
{
  staticpro (&Vminibuffer_list);
  staticpro (&Vcommand_loop_level_list);
  pdumper_do_now_and_after_load (init_minibuf_once_for_pdumper);
  /* Ensure our inactive minibuffer exists.  */
  get_minibuffer (0);
}

static void
init_minibuf_once_for_pdumper (void)
{
  PDUMPER_IGNORE (minibuf_level);
  PDUMPER_IGNORE (minibuf_prompt_width);

  /* We run this function on first initialization and whenever we
     restore from a dump file.  pdumper doesn't try to preserve
     frames, windows, and so on, so reset everything related here.  */
  Vminibuffer_list = Qnil;
  Vcommand_loop_level_list = Qnil;
  minibuf_level = 0;
  minibuf_prompt = Qnil;
  minibuf_save_list = Qnil;
  last_minibuf_string = Qnil;
}

void
syms_of_minibuf (void)
{
  staticpro (&minibuf_prompt);
  staticpro (&minibuf_save_list);
  staticpro (&MB_frame);
  MB_frame = Qnil;
  staticpro (&exp_MB_frame);

  DEFSYM (Qminibuffer_follows_selected_frame,
          "minibuffer-follows-selected-frame");
  DEFSYM (Qcompletion_ignore_case, "completion-ignore-case");
  DEFSYM (Qminibuffer_default, "minibuffer-default");
  Fset (Qminibuffer_default, Qnil);

  DEFSYM (Qminibuffer_completion_table, "minibuffer-completion-table");

  staticpro (&last_minibuf_string);

  DEFSYM (Qcustom_variable_history, "custom-variable-history");
  Fset (Qcustom_variable_history, Qnil);

  DEFSYM (Qminibuffer_history, "minibuffer-history");
  DEFSYM (Qbuffer_name_history, "buffer-name-history");
  Fset (Qbuffer_name_history, Qnil);

  DEFSYM (Qcustom_variable_p, "custom-variable-p");

  /* Normal hooks for entry to and exit from minibuffer.  */
  DEFSYM (Qminibuffer_setup_hook, "minibuffer-setup-hook");
  DEFSYM (Qminibuffer_exit_hook, "minibuffer-exit-hook");

  DEFSYM (Qcurrent_input_method, "current-input-method");
  DEFSYM (Qactivate_input_method, "activate-input-method");
  DEFSYM (Qmetadata, "metadata");
  DEFSYM (Qcycle_sort_function, "cycle-sort-function");

  /* A frame parameter.  */
  DEFSYM (Qminibuffer_exit, "minibuffer-exit");

  DEFSYM (Qminibuffer_mode, "minibuffer-mode");
  DEFSYM (Qminibuffer_inactive_mode, "minibuffer-inactive-mode");
  DEFSYM (Qminibuffer_completing_file_name, "minibuffer-completing-file-name");
  DEFSYM (Qselect_frame_set_input_focus, "select-frame-set-input-focus");
  DEFSYM (Qadd_to_history, "add-to-history");
  DEFSYM (Qpush_window_buffer_onto_prev, "push-window-buffer-onto-prev");

  DEFVAR_LISP ("read-expression-history", Vread_expression_history,
	       doc: /* A history list for arguments that are Lisp expressions to evaluate.
For example, `eval-expression' uses this.  */);
  Vread_expression_history = Qnil;

  DEFVAR_LISP ("read-buffer-function", Vread_buffer_function,
	       doc: /* If this is non-nil, `read-buffer' does its work by calling this function.
The function is called with the arguments passed to `read-buffer'.  */);
  Vread_buffer_function = Qnil;

  DEFVAR_LISP ("minibuffer-follows-selected-frame", minibuffer_follows_selected_frame,
               doc: /* t means the active minibuffer always displays on the selected frame.
Nil means that a minibuffer will appear only in the frame which created it.
Any other value means the minibuffer will move onto another frame, but
only when the user starts using a minibuffer there.

Any buffer local or dynamic binding of this variable is ignored.  Only the
default top level value is used.  */);
  minibuffer_follows_selected_frame = Qt;

  DEFVAR_BOOL ("read-buffer-completion-ignore-case",
	       read_buffer_completion_ignore_case,
	       doc: /* Non-nil means completion ignores case when reading a buffer name.  */);
  read_buffer_completion_ignore_case = 0;

  DEFVAR_LISP ("minibuffer-setup-hook", Vminibuffer_setup_hook,
	       doc: /* Normal hook run just after entry to minibuffer.  */);
  Vminibuffer_setup_hook = Qnil;

  DEFVAR_LISP ("minibuffer-exit-hook", Vminibuffer_exit_hook,
	       doc: /* Normal hook run whenever a minibuffer is exited.  */);
  Vminibuffer_exit_hook = Qnil;

  DEFVAR_LISP ("history-length", Vhistory_length,
	       doc: /* Maximum length of history lists before truncation takes place.
A number means truncate to that length; truncation deletes old
elements, and is done just after inserting a new element.
A value of t means no truncation.

This variable only affects history lists that don't specify their own
maximum lengths.  Setting the `history-length' property of a history
variable overrides this default.  */);
  XSETFASTINT (Vhistory_length, 100);

  DEFVAR_BOOL ("history-delete-duplicates", history_delete_duplicates,
	       doc: /* Non-nil means to delete duplicates in history.
If set to t when adding a new history element, all previous identical
elements are deleted from the history list.  */);
  history_delete_duplicates = 0;

  DEFVAR_LISP ("history-add-new-input", Vhistory_add_new_input,
	       doc: /* Non-nil means to add new elements in history.
If set to nil, minibuffer reading functions don't add new elements to the
history list, so it is possible to do this afterwards by calling
`add-to-history' explicitly.  */);
  Vhistory_add_new_input = Qt;

  DEFVAR_BOOL ("completion-ignore-case", completion_ignore_case,
	       doc: /* Non-nil means don't consider case significant in completion.
For file-name completion, `read-file-name-completion-ignore-case'
controls the behavior, rather than this variable.
For buffer name completion, `read-buffer-completion-ignore-case'
controls the behavior, rather than this variable.  */);
  completion_ignore_case = 0;

  DEFVAR_BOOL ("enable-recursive-minibuffers", enable_recursive_minibuffers,
	       doc: /* Non-nil means to allow minibuffer commands while in the minibuffer.
This variable makes a difference whenever the minibuffer window is active.
Also see `minibuffer-depth-indicate-mode', which may be handy if this
variable is non-nil. */);
  enable_recursive_minibuffers = 0;

  DEFVAR_LISP ("minibuffer-completion-table", Vminibuffer_completion_table,
	       doc: /* Alist or obarray used for completion in the minibuffer.
This becomes the ALIST argument to `try-completion' and `all-completions'.
The value can also be a list of strings or a hash table.

The value may alternatively be a function, which is given three arguments:
  STRING, the current buffer contents;
  PREDICATE, the predicate for filtering possible matches;
  CODE, which says what kind of things to do.
CODE can be nil, t or `lambda':
  nil    -- return the best completion of STRING, or nil if there is none.
  t      -- return a list of all possible completions of STRING.
  lambda -- return t if STRING is a valid completion as it stands.  */);
  Vminibuffer_completion_table = Qnil;

  DEFVAR_LISP ("minibuffer-completion-predicate", Vminibuffer_completion_predicate,
	       doc: /* Within call to `completing-read', this holds the PREDICATE argument.  */);
  Vminibuffer_completion_predicate = Qnil;

  DEFVAR_LISP ("minibuffer-completion-confirm", Vminibuffer_completion_confirm,
	       doc: /* Whether to demand confirmation of completion before exiting minibuffer.
If nil, confirmation is not required.
If the value is `confirm', the user may exit with an input that is not
 a valid completion alternative, but Emacs asks for confirmation.
If the value is `confirm-after-completion', the user may exit with an
 input that is not a valid completion alternative, but Emacs asks for
 confirmation if the user submitted the input right after any of the
 completion commands listed in `minibuffer-confirm-exit-commands'.  */);
  Vminibuffer_completion_confirm = Qnil;

  DEFVAR_LISP ("minibuffer-completing-file-name",
	       Vminibuffer_completing_file_name,
	       doc: /* Non-nil means completing file names.  */);
  Vminibuffer_completing_file_name = Qnil;

  DEFVAR_LISP ("minibuffer-help-form", Vminibuffer_help_form,
	       doc: /* Value that `help-form' takes on inside the minibuffer.  */);
  Vminibuffer_help_form = Qnil;

  DEFVAR_LISP ("minibuffer-history-variable", Vminibuffer_history_variable,
	       doc: /* History list symbol to add minibuffer values to.
Each string of minibuffer input, as it appears on exit from the minibuffer,
is added with

  (set minibuffer-history-variable
       (cons STRING (symbol-value minibuffer-history-variable)))

 If the variable is t, no history is recorded.  */);
  XSETFASTINT (Vminibuffer_history_variable, 0);

  DEFVAR_LISP ("minibuffer-history-position", Vminibuffer_history_position,
	       doc: /* Current position of redoing in the history list.  */);
  Vminibuffer_history_position = Qnil;

  DEFVAR_BOOL ("minibuffer-auto-raise", minibuffer_auto_raise,
	       doc: /* Non-nil means entering the minibuffer raises the minibuffer's frame.
Some uses of the echo area also raise that frame (since they use it too).  */);
  minibuffer_auto_raise = 0;

  DEFVAR_LISP ("completion-regexp-list", Vcompletion_regexp_list,
	       doc: /* List of regexps that should restrict possible completions.
The basic completion functions only consider a completion acceptable
if it matches all regular expressions in this list, with
`case-fold-search' bound to the value of `completion-ignore-case'.
See Info node `(elisp)Basic Completion', for a description of these
functions.

Do not set this variable to a non-nil value globally, as that is not
safe and will probably cause errors in completion commands.  This
variable should be only let-bound to non-nil values around calls to
basic completion functions like `try-completion' and `all-completions'.  */);
  Vcompletion_regexp_list = Qnil;

  DEFVAR_BOOL ("minibuffer-allow-text-properties",
	       minibuffer_allow_text_properties,
	       doc: /* Non-nil means `read-from-minibuffer' should not discard text properties.
This also affects `read-string', but it does not affect `read-minibuffer',
`read-no-blanks-input', or any of the functions that do minibuffer input
with completion; they always discard text properties.  */);
  minibuffer_allow_text_properties = 0;

  DEFVAR_LISP ("minibuffer-prompt-properties", Vminibuffer_prompt_properties,
	       doc: /* Text properties that are added to minibuffer prompts.
These are in addition to the basic `field' property, and stickiness
properties.  */);
  Vminibuffer_prompt_properties = list2 (Qread_only, Qt);

  DEFVAR_LISP ("read-hide-char", Vread_hide_char,
	       doc: /* Whether to hide input characters in noninteractive mode.
If non-nil, it must be a character, which will be used to mask the
input characters.  This variable should never be set globally.

This variable also overrides the default character that `read-passwd'
uses to hide passwords.  */);
  Vread_hide_char = Qnil;

  DEFVAR_BOOL ("inhibit-interaction",
	       inhibit_interaction,
	       doc: /* Non-nil means any user interaction will signal an error.
This variable can be bound when user interaction can't be performed,
for instance when running a headless Emacs server.  Functions like
`read-from-minibuffer' (and the like) will signal `inhibited-interaction'
instead. */);
  inhibit_interaction = 0;

  DEFVAR_BOOL ("read-minibuffer-restore-windows", read_minibuffer_restore_windows,
	       doc: /* Non-nil means restore window configurations on exit from minibuffer.
If this is non-nil (the default), reading input with the minibuffer will
restore, on exit, the window configurations of the frame where the
minibuffer was entered from and, if it is different, the frame that owns
the associated minibuffer window.

If this is nil, window configurations are not restored upon exiting
the minibuffer.  However, if `minibuffer-restore-windows' is present
in `minibuffer-exit-hook', exiting the minibuffer will remove the window
showing the *Completions* buffer, if any.  */);
  read_minibuffer_restore_windows = true;

  defsubr (&Sactive_minibuffer_window);
  defsubr (&Sset_minibuffer_window);
  defsubr (&Sread_from_minibuffer);
  defsubr (&Sread_string);
  defsubr (&Sread_command);
  defsubr (&Sread_variable);
  defsubr (&Sinternal_complete_buffer);
  defsubr (&Sread_buffer);
  defsubr (&Sminibuffer_depth);
  defsubr (&Sminibuffer_prompt);

  defsubr (&Sminibufferp);
  defsubr (&Sinnermost_minibuffer_p);
  defsubr (&Sminibuffer_innermost_command_loop_p);
  defsubr (&Sabort_minibuffers);
  defsubr (&Sminibuffer_prompt_end);
  defsubr (&Sminibuffer_contents);
  defsubr (&Sminibuffer_contents_no_properties);

  defsubr (&Stry_completion);
  defsubr (&Sall_completions);
  defsubr (&Stest_completion);
  defsubr (&Sassoc_string);
  defsubr (&Scompleting_read);
}<|MERGE_RESOLUTION|>--- conflicted
+++ resolved
@@ -2069,12 +2069,7 @@
 the values STRING, PREDICATE and `lambda'.  */)
   (Lisp_Object string, Lisp_Object collection, Lisp_Object predicate)
 {
-<<<<<<< HEAD
-  Lisp_Object tem = Qnil;
-  ptrdiff_t i = 0;
-=======
-  Lisp_Object tail, tem = Qnil, arg = Qnil;
->>>>>>> 61769242
+  Lisp_Object tem = Qnil, arg = Qnil;
 
   CHECK_STRING (string);
 
@@ -2101,43 +2096,6 @@
       if (NILP (tem))
 	return Qnil;
     }
-<<<<<<< HEAD
-=======
-  else if (VECTORP (collection))
-    {
-      /* Bypass intern-soft as that loses for nil.  */
-      tem = oblookup (collection,
-		      SSDATA (string),
-		      SCHARS (string),
-		      SBYTES (string));
-      if (completion_ignore_case && !SYMBOLP (tem))
-	{
-	  for (ptrdiff_t i = ASIZE (collection) - 1; i >= 0; i--)
-	    {
-	      tail = AREF (collection, i);
-	      if (SYMBOLP (tail))
-		while (1)
-		  {
-		    if (BASE_EQ (Fcompare_strings (string, make_fixnum (0),
-						   Qnil,
-						   Fsymbol_name (tail),
-						   make_fixnum (0) , Qnil, Qt),
-				 Qt))
-		      {
-			tem = tail;
-			break;
-		      }
-		    if (XSYMBOL (tail)->u.s.next == 0)
-		      break;
-		    XSETSYMBOL (tail, XSYMBOL (tail)->u.s.next);
-		  }
-	    }
-	}
-
-      if (!SYMBOLP (tem))
-	return Qnil;
-    }
->>>>>>> 61769242
   else if (HASH_TABLE_P (collection))
     {
       /* STRING is some input from the minibuffer, without intersting
@@ -2146,29 +2104,6 @@
       struct Lisp_Hash_Table *h = XHASH_TABLE (collection);
       ptrdiff_t i = hash_lookup (h, string);
       if (i >= 0)
-<<<<<<< HEAD
-	tem = HASH_KEY (h, i);
-      else
-	{
-	  DOHASH (h, j)
-	    {
-	      tem = HASH_KEY (h, j);
-	      Lisp_Object strkey = (SYMBOLP (tem) ? Fsymbol_name (tem) : tem);
-	      if (!STRINGP (strkey))
-		continue;
-	      if (BASE_EQ (Fcompare_strings (string, Qnil, Qnil,
-					     strkey, Qnil, Qnil,
-					     completion_ignore_case ? Qt : Qnil),
-			   Qt))
-		{
-		  i = j;
-		  break;
-		}
-	    }
-	  if (i < 0)
-	    return Qnil;
-	}
-=======
         {
           tem = HASH_KEY (h, i);
           arg = HASH_VALUE (h, i);
@@ -2191,7 +2126,6 @@
           }
       return Qnil;
     found_matching_key: ;
->>>>>>> 61769242
     }
   else
     return call3 (collection, string, predicate, Qlambda);
@@ -2202,27 +2136,14 @@
     return Qnil;
 
   /* Finally, check the predicate.  */
-  if (NILP (predicate))
-    return Qt;
-
-  if (HASH_TABLE_P (collection))
-    {
-<<<<<<< HEAD
-      if (symbol_table_p)
-	{
-	  Lisp_Object sym = HASH_KEY (XHASH_TABLE (collection), i);
-	  return call1 (predicate, sym);
-	}
-      const Lisp_Object value = HASH_VALUE (XHASH_TABLE (collection), i);
-      return call2 (predicate, tem, value);
-=======
-      return HASH_TABLE_P (collection)
+  if (!NILP (predicate))
+    {
+      return HASH_TABLE_P (collection) && !symbol_table_p
 	? call2 (predicate, tem, arg)
 	: call1 (predicate, tem);
->>>>>>> 61769242
-    }
-
-  return call1 (predicate, tem);
+    }
+  else
+    return Qt;
 }
 
 DEFUN ("internal-complete-buffer", Finternal_complete_buffer, Sinternal_complete_buffer, 3, 3, 0,
