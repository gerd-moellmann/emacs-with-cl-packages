/* Generic frame functions.

Copyright (C) 1993-1995, 1997, 1999-2025 Free Software Foundation, Inc.

This file is part of GNU Emacs.

GNU Emacs is free software: you can redistribute it and/or modify
it under the terms of the GNU General Public License as published by
the Free Software Foundation, either version 3 of the License, or (at
your option) any later version.

GNU Emacs is distributed in the hope that it will be useful,
but WITHOUT ANY WARRANTY; without even the implied warranty of
MERCHANTABILITY or FITNESS FOR A PARTICULAR PURPOSE.  See the
GNU General Public License for more details.

You should have received a copy of the GNU General Public License
along with GNU Emacs.  If not, see <https://www.gnu.org/licenses/>.  */

#include <config.h>

#include <stdio.h>
#include <stdlib.h>
#include <errno.h>
#include <limits.h>

#include <c-ctype.h>

#include "lisp.h"

#ifdef HAVE_WINDOW_SYSTEM
#include TERM_HEADER
#endif /* HAVE_WINDOW_SYSTEM */

#include "buffer.h"
/* These help us bind and responding to switch-frame events.  */
#include "keyboard.h"
#include "frame.h"
#include "blockinput.h"
#include "termchar.h"
#include "termhooks.h"
#include "dispextern.h"
#include "window.h"
#ifdef HAVE_WINDOW_SYSTEM
#include "fontset.h"
#endif
#include "cm.h"
#ifdef MSDOS
#include "msdos.h"
#include "dosfns.h"
#endif
#ifdef USE_X_TOOLKIT
#include "widget.h"
#endif
#include "pdumper.h"

/* The currently selected frame.  */
Lisp_Object selected_frame;

/* The selected frame the last time window change functions were run.  */
Lisp_Object old_selected_frame;

/* A frame which is not just a mini-buffer, or NULL if there are no such
   frames.  This is usually the most recent such frame that was selected.  */

static struct frame *last_nonminibuf_frame;

/* False means there are no visible garbaged frames.  */
bool frame_garbaged;

/* The default tab bar height for future frames.  */
int frame_default_tab_bar_height;

/* The default tool bar height for future frames.  */
#if defined HAVE_EXT_TOOL_BAR && !defined HAVE_INT_TOOL_BAR
enum { frame_default_tool_bar_height = 0 };
#else
int frame_default_tool_bar_height;
#endif

#ifdef HAVE_WINDOW_SYSTEM
static void gui_report_frame_params (struct frame *, Lisp_Object *);
#endif

/* These setters are used only in this file, so they can be private.  */
static void
fset_buffer_predicate (struct frame *f, Lisp_Object val)
{
  f->buffer_predicate = val;
}
static void
fset_minibuffer_window (struct frame *f, Lisp_Object val)
{
  f->minibuffer_window = val;
}

struct frame *
decode_live_frame (register Lisp_Object frame)
{
  if (NILP (frame))
    frame = selected_frame;
  CHECK_LIVE_FRAME (frame);
  return XFRAME (frame);
}

struct frame *
decode_any_frame (register Lisp_Object frame)
{
  if (NILP (frame))
    frame = selected_frame;
  CHECK_FRAME (frame);
  return XFRAME (frame);
}

#ifdef HAVE_WINDOW_SYSTEM
bool
display_available (void)
{
  return x_display_list != NULL;
}
#endif

struct frame *
decode_window_system_frame (Lisp_Object frame)
{
  struct frame *f = decode_live_frame (frame);
  check_window_system (f);
#ifdef HAVE_WINDOW_SYSTEM
  return f;
#endif
}

struct frame *
decode_tty_frame (Lisp_Object frame)
{
  struct frame *f = decode_live_frame (frame);
  check_tty (f);
  return f;
}

void
check_window_system (struct frame *f)
{
#ifdef HAVE_WINDOW_SYSTEM
  if (window_system_available (f))
    return;
#endif
  error (f ? "Window system frame should be used"
	 : "Window system is not in use or not initialized");
}

void
check_tty (struct frame *f)
{
  /* FIXME: the noninteractive case is here because some tests running
     in batch mode, like xt-mouse-tests, test with the initial frame
     which is no tty frame.  It would be nicer if the test harness
     would allow testing with real tty frames.  */
  if (f && noninteractive)
    return;

  if (!f || !FRAME_TERMCAP_P (f))
    error ("tty frame should be used");
}

/* Return the value of frame parameter PROP in frame FRAME.  */

Lisp_Object
get_frame_param (struct frame *frame, Lisp_Object prop)
{
  return Fcdr (Fassq (prop, frame->param_alist));
}


/* Return true if 'frame-inhibit-implied-resize' is non-nil or
   fullscreen state of frame F would be affected by a vertical
   (horizontal if HORIZONTAL is true) resize.  PARAMETER is the symbol
   of the frame parameter about to be changed.

   If 'frame-inhibit-implied-resize' equals 'force', unconditionally
   return true (Bug#76275).  Otherwise, return nil if F has not been
   made yet and (on GTK) its tool bar has not been resized at least
   once.  Together these should ensure that F always gets its requested
   initial size.  */
bool
frame_inhibit_resize (struct frame *f, bool horizontal, Lisp_Object parameter)
{
  Lisp_Object fullscreen = get_frame_param (f, Qfullscreen);

  return (EQ (frame_inhibit_implied_resize, Qforce)
	  || (f->after_make_frame
#ifdef USE_GTK
	      && f->tool_bar_resized
#endif
	      && (EQ (frame_inhibit_implied_resize, Qt)
		  || (CONSP (frame_inhibit_implied_resize)
		      && !NILP (Fmemq (parameter, frame_inhibit_implied_resize)))
		  || (horizontal
		      && !NILP (fullscreen) && !EQ (fullscreen, Qfullheight))
		  || (!horizontal
		      && !NILP (fullscreen) && !EQ (fullscreen, Qfullwidth))
		  || FRAME_TERMCAP_P (f) || FRAME_MSDOS_P (f))));
}


/** Set menu bar lines for a TTY frame.  */
static void
set_menu_bar_lines (struct frame *f, Lisp_Object value, Lisp_Object oldval)
{
  int olines = FRAME_MENU_BAR_LINES (f);
  int nlines = TYPE_RANGED_FIXNUMP (int, value) ? XFIXNUM (value) : 0;

  if (is_tty_frame (f))
    {
      /* Menu bars on child frames don't work on all platforms, which is
	 the reason why prepare_menu_bar does not update_menu_bar for
	 child frames (info from Martin Rudalics).  This could be
	 implemented in ttys, but it's probably not worth it.  */
      if (FRAME_PARENT_FRAME (f))
	FRAME_MENU_BAR_LINES (f) = FRAME_MENU_BAR_HEIGHT (f) = 0;
      else
	{
	  /* Make only 0 or 1 menu bar line (Bug#77015).  */
	  FRAME_MENU_BAR_LINES (f) = FRAME_MENU_BAR_HEIGHT (f)
	    = nlines > 0 ? 1 : 0;

	  if (FRAME_MENU_BAR_LINES (f) != olines)
	    {
	      windows_or_buffers_changed = 14;
	      change_frame_size
		(f, FRAME_PIXEL_WIDTH (f), FRAME_PIXEL_HEIGHT (f),
		 false, true, false);
	    }
	}
    }
  /* Right now, menu bars don't work properly in minibuf-only frames;
     most of the commands try to apply themselves to the minibuffer
     frame itself, and get an error because you can't switch buffers
     in or split the minibuffer window.  */
  else if (!FRAME_MINIBUF_ONLY_P (f) && nlines != olines)
    {
      windows_or_buffers_changed = 14;
      FRAME_MENU_BAR_LINES (f) = FRAME_MENU_BAR_HEIGHT (f) = nlines;
      change_frame_size (f, FRAME_PIXEL_WIDTH (f), FRAME_PIXEL_HEIGHT (f),
			 false, true, false);
    }
}


/** Set tab bar lines for a TTY frame.  */
static void
set_tab_bar_lines (struct frame *f, Lisp_Object value, Lisp_Object oldval)
{
  int olines = FRAME_TAB_BAR_LINES (f);
  int nlines = TYPE_RANGED_FIXNUMP (int, value) ? XFIXNUM (value) : 0;

  /* Right now, tab bars don't work properly in minibuf-only frames;
     most of the commands try to apply themselves to the minibuffer
     frame itself, and get an error because you can't switch buffers
     in or split the minibuffer window.  */
  if (!FRAME_MINIBUF_ONLY_P (f) && nlines != olines)
    {
      windows_or_buffers_changed = 14;
      FRAME_TAB_BAR_LINES (f) = FRAME_TAB_BAR_HEIGHT (f) = nlines;
      change_frame_size (f, FRAME_PIXEL_WIDTH (f), FRAME_PIXEL_HEIGHT (f),
			 false, true, false);
    }
}

Lisp_Object Vframe_list;

DEFUN ("framep", Fframep, Sframep, 1, 1, 0,
       doc: /* Return non-nil if OBJECT is a frame.
Value is:
  t for a termcap frame (a character-only terminal),
 `x' for an Emacs frame that is really an X window,
 `w32' for an Emacs frame that is a window on MS-Windows display,
 `mac' for an Emacs frame on a Mac display,
 `ns' for an Emacs frame on a GNUstep or Macintosh Cocoa display,
 `pc' for a direct-write MS-DOS frame,
 `pgtk' for an Emacs frame running on pure GTK.
 `haiku' for an Emacs frame running in Haiku.
 `android' for an Emacs frame running in Android.
See also `frame-live-p'.  */)
  (Lisp_Object object)
{
  if (!FRAMEP (object))
    return Qnil;
  switch (XFRAME (object)->output_method)
    {
    case output_initial: /* The initial frame is like a termcap frame. */
    case output_termcap:
      return Qt;
    case output_x_window:
      return Qx;
    case output_w32:
      return Qw32;
    case output_msdos_raw:
      return Qpc;
    case output_mac:
      return Qmac;
    case output_ns:
      return Qns;
    case output_pgtk:
      return Qpgtk;
    case output_haiku:
      return Qhaiku;
    case output_android:
      return Qandroid;
    default:
      emacs_abort ();
    }
}

DEFUN ("frame-live-p", Fframe_live_p, Sframe_live_p, 1, 1, 0,
       doc: /* Return non-nil if OBJECT is a frame which has not been deleted.
Value is nil if OBJECT is not a live frame.  If object is a live
frame, the return value indicates what sort of terminal device it is
displayed on.  See the documentation of `framep' for possible
return values.  */)
  (Lisp_Object object)
{
  return ((FRAMEP (object)
	   && FRAME_LIVE_P (XFRAME (object)))
	  ? Fframep (object)
	  : Qnil);
}

DEFUN ("window-system", Fwindow_system, Swindow_system, 0, 1, 0,
       doc: /* The name of the window system that FRAME is displaying through.
The value is a symbol:
 nil for a termcap frame (a character-only terminal),
 `x' for an Emacs frame that is really an X window,
 `w32' for an Emacs frame that is a window on MS-Windows display,
 `mac' for an Emacs frame on a Mac display,
 `ns' for an Emacs frame on a GNUstep or Macintosh Cocoa display,
 `pc' for a direct-write MS-DOS frame.
 `pgtk' for an Emacs frame using pure GTK facilities.
 `haiku' for an Emacs frame running in Haiku.
 `android' for an Emacs frame running in Android.

FRAME defaults to the currently selected frame.

Use of this function as a predicate is deprecated.  Instead,
use `display-graphic-p' or any of the other `display-*-p'
predicates which report frame's specific UI-related capabilities.  */)
  (Lisp_Object frame)
{
  Lisp_Object type;
  if (NILP (frame))
    frame = selected_frame;

  type = Fframep (frame);

  if (NILP (type))
    wrong_type_argument (Qframep, frame);

  if (EQ (type, Qt))
    return Qnil;
  else
    return type;
}

/** Return true if F can be redisplayed, that is if F is visible and, if
    F is a tty frame, all its ancestors are visible too.  */
bool
frame_redisplay_p (struct frame *f)
{
  if (is_tty_frame (f))
    {
<<<<<<< HEAD
      struct frame *p = FRAME_PARENT_FRAME (f);
      struct frame *q = NULL;
=======
      struct frame *p = f;
      struct frame *q = f;
>>>>>>> 48b3363a

      while (p)
	{
	  if (!p->visible)
	    /* A tty child frame cannot be redisplayed if one of its
	       ancestors is invisible.  */
	    return false;
	  else
	    {
	      q = p;
	      p = FRAME_PARENT_FRAME (p);
	    }
	}

      struct tty_display_info *tty = FRAME_TTY (f);
      struct frame *r = XFRAME (tty->top_frame);

      /* A tty child frame can be redisplayed iff its root is the top
	 frame of its terminal.  Any other tty frame can be redisplayed
	 iff it is the top frame of its terminal itself which must be
	 always visible.  */
<<<<<<< HEAD
      return (q ? q == r : f == r);
=======
      return q == r;
>>>>>>> 48b3363a
    }
  else
#ifndef HAVE_X_WINDOWS
    return FRAME_VISIBLE_P (f);
#else
  /* Under X, frames can continue to be displayed to the user by the
     compositing manager even if they are invisible, so this also
     checks whether or not the frame is reported visible by the X
     server.  */
  return (FRAME_VISIBLE_P (f)
	  || (FRAME_X_P (f) && FRAME_X_VISIBLE (f)));
#endif
}

/* Placeholder used by temacs -nw before window.el is loaded.  */
DEFUN ("frame-windows-min-size", Fframe_windows_min_size,
       Sframe_windows_min_size, 4, 4, 0,
       doc: /* SKIP: real doc in window.el.  */
       attributes: const)
     (Lisp_Object frame, Lisp_Object horizontal,
      Lisp_Object ignore, Lisp_Object pixelwise)
{
  return make_fixnum (0);
}

/**
 * frame_windows_min_size:
 *
 * Return the minimum number of lines (columns if HORIZONTAL is non-nil)
 * of FRAME.  If PIXELWISE is non-nil, return the minimum inner height
 * (width) of FRAME in pixels.
 *
 * This value is calculated by the function `frame-windows-min-size' in
 * window.el unless the `min-height' (`min-width' if HORIZONTAL is
 * non-nil) parameter of FRAME is non-nil thus explicitly specifying the
 * value to be returned.  In that latter case IGNORE is ignored.
 *
 * If `frame-windows-min-size' is called, it will make sure that the
 * return value accommodates all windows of FRAME respecting the values
 * of `window-min-height' (`window-min-width' if HORIZONTAL is
 * non-nil) and `window-safe-min-height' (`window-safe-min-width')
 * according to IGNORE (see `window-min-size').
 *
 * In either case, never return a value less than 1.  For TTY frames,
 * additionally limit the minimum frame height to a value large enough
 * to support menu bar, tab bar, mode line and echo area.
 */
static int
frame_windows_min_size (Lisp_Object frame, Lisp_Object horizontal,
			Lisp_Object ignore, Lisp_Object pixelwise)
{
  struct frame *f = XFRAME (frame);
  Lisp_Object par_size;
  int retval;

  if ((!NILP (horizontal)
       && RANGED_FIXNUMP (INT_MIN,
			  par_size = get_frame_param (f, Qmin_width),
			  INT_MAX))
      || (NILP (horizontal)
	  && RANGED_FIXNUMP (INT_MIN,
			     par_size = get_frame_param (f, Qmin_height),
			     INT_MAX)))
    {
      int min_size = XFIXNUM (par_size);

      /* Don't allow phantom frames.  */
      if (min_size < 1)
	min_size = 1;

      retval = (NILP (pixelwise)
		? min_size
		: min_size * (NILP (horizontal)
			      ? FRAME_LINE_HEIGHT (f)
			      : FRAME_COLUMN_WIDTH (f)));
    }
  else
    retval = XFIXNUM (calln (Qframe_windows_min_size, frame, horizontal,
			     ignore, pixelwise));

  /* Don't allow too small height of text-mode frames, or else cm.c
     might abort in cmcheckmagic.  */
  if ((FRAME_TERMCAP_P (f) || FRAME_MSDOS_P (f)) && NILP (horizontal))
    {
      int min_height = (FRAME_MENU_BAR_LINES (f) + FRAME_TAB_BAR_LINES (f)
			+ FRAME_WANTS_MODELINE_P (f)
			+ FRAME_HAS_MINIBUF_P (f));
      if (min_height == 0)
	min_height = 1;
      if (retval < min_height)
	retval = min_height;
    }

  return retval;
}


/**
 * keep_ratio:
 *
 * Preserve ratios of frame F which usually happens after its parent
 * frame P got resized.  OLD_WIDTH, OLD_HEIGHT specifies the old native
 * size of F's parent, NEW_WIDTH and NEW_HEIGHT its new size.
 *
 * Adjust F's width if F's 'keep_ratio' parameter is non-nil and, if
 * it is a cons, its car is not 'height-only'.  Adjust F's height if F's
 * 'keep_ratio' parameter is non-nil and, if it is a cons, its car
 * is not 'width-only'.
 *
 * Adjust F's left position if F's 'keep_ratio' parameter is non-nil
 * and, if its is a cons, its cdr is non-nil and not 'top-only'.  Adjust
 * F's top position if F's 'keep_ratio' parameter is non-nil and, if
 * its is a cons, its cdr is non-nil and not 'left-only'.
 *
 * Note that when positional adjustment is requested but the size of F
 * should remain unaltered in the corresponding direction, this routine
 * tries to constrain F to its parent frame - something which usually
 * happens when the parent frame shrinks.  This means, however, that
 * when the parent frame is re-enlarged later, the child's original
 * position will not get restored to its pre-shrinking value.
 *
 * This routine is currently useful for child frames only.  It might be
 * eventually useful when moving non-child frames between monitors with
 * different resolutions.
 */
static void
keep_ratio (struct frame *f, struct frame *p, int old_width, int old_height,
	    int new_width, int new_height)
{
  Lisp_Object keep_ratio = get_frame_param (f, Qkeep_ratio);


  if (!NILP (keep_ratio))
    {
      double width_factor = (double)new_width / (double)old_width;
      double height_factor = (double)new_height / (double)old_height;
      int pixel_width, pixel_height, pos_x, pos_y;

      if (!CONSP (keep_ratio) || !NILP (Fcdr (keep_ratio)))
	{
	  if (CONSP (keep_ratio) && EQ (Fcdr (keep_ratio), Qtop_only))
	    pos_x = f->left_pos;
	  else
	    {
	      pos_x = (int)(f->left_pos * width_factor + 0.5);

	      if (CONSP (keep_ratio)
		  && (NILP (Fcar (keep_ratio))
		      || EQ (Fcar (keep_ratio), Qheight_only))
		  && FRAME_PIXEL_WIDTH (p) - FRAME_PIXEL_WIDTH (f) < pos_x)
		{
		  int p_f_width
		    = FRAME_PIXEL_WIDTH (p) - FRAME_PIXEL_WIDTH (f);

		  if (p_f_width <= 0)
		    pos_x = 0;
		  else
		    pos_x = (int)(p_f_width * width_factor * 0.5 + 0.5);
		}

	      f->left_pos = pos_x;
	    }

	  if (CONSP (keep_ratio) && EQ (Fcdr (keep_ratio), Qleft_only))
	    pos_y = f->top_pos;
	  else
	    {
	      pos_y = (int)(f->top_pos * height_factor + 0.5);

	      if (CONSP (keep_ratio)
		  && (NILP (Fcar (keep_ratio))
		      || EQ (Fcar (keep_ratio), Qwidth_only))
		  && FRAME_PIXEL_HEIGHT (p) - FRAME_PIXEL_HEIGHT (f) < pos_y)
		/* When positional adjustment was requested and the
		   width of F should remain unaltered, try to constrain
		   F to its parent.  This means that when the parent
		   frame is enlarged later the child's original position
		   won't get restored.  */
		{
		  int p_f_height
		    = FRAME_PIXEL_HEIGHT (p) - FRAME_PIXEL_HEIGHT (f);

		  if (p_f_height <= 0)
		    pos_y = 0;
		  else
		    pos_y = (int)(p_f_height * height_factor * 0.5 + 0.5);
		}

	      f->top_pos = pos_y;
	    }

          if (FRAME_TERMINAL (f)->set_frame_offset_hook)
            FRAME_TERMINAL (f)->set_frame_offset_hook (f, pos_x, pos_y, -1);
	}

      if (!CONSP (keep_ratio) || !NILP (Fcar (keep_ratio)))
	{
	  if (CONSP (keep_ratio) && EQ (Fcar (keep_ratio), Qheight_only))
	    pixel_width = -1;
	  else
	    pixel_width
	      = (int)(FRAME_PIXEL_WIDTH (f) * width_factor + 0.5);

	  if (CONSP (keep_ratio) && EQ (Fcar (keep_ratio), Qwidth_only))
	    pixel_height = -1;
	  else
	    pixel_height
	      = (int)(FRAME_PIXEL_HEIGHT (f) * height_factor + 0.5);

	  adjust_frame_size (f, FRAME_PIXEL_TO_TEXT_WIDTH (f, pixel_width),
			     FRAME_PIXEL_TO_TEXT_HEIGHT (f, pixel_height), 1,
			     false, Qkeep_ratio);
	}
    }
}


static void
frame_size_history_adjust (struct frame *f, int inhibit, Lisp_Object parameter,
			   int old_text_width, int old_text_height,
			   int new_text_width, int new_text_height,
			   int old_text_cols, int old_text_lines,
			   int new_text_cols, int new_text_lines,
			   int old_native_width, int old_native_height,
			   int new_native_width, int new_native_height,
			   int old_inner_width, int old_inner_height,
			   int new_inner_width, int new_inner_height,
			   int min_inner_width, int min_inner_height,
			   bool inhibit_horizontal, bool inhibit_vertical)
{
  Lisp_Object frame;

  XSETFRAME (frame, f);
  if (CONSP (frame_size_history)
      && FIXNUMP (XCAR (frame_size_history))
      && 0 < XFIXNUM (XCAR (frame_size_history)))
    frame_size_history =
      Fcons (make_fixnum (XFIXNUM (XCAR (frame_size_history)) - 1),
	     Fcons (Fcons (list4 (frame, make_fixnum (5),
				  make_fixnum (inhibit), parameter),
			   list5 (list4i (old_text_width, old_text_height,
					  new_text_width, new_text_height),
				  list4i (old_text_cols, old_text_lines,
					  new_text_cols, new_text_lines),
				  list4i (old_native_width, old_native_height,
					  new_native_width, new_native_height),
				  list4i (old_inner_width, old_inner_height,
					  new_inner_width,  new_inner_height),
				  list4 (make_fixnum (min_inner_width),
					 make_fixnum (min_inner_height),
					 inhibit_horizontal ? Qt : Qnil,
					 inhibit_vertical ? Qt : Qnil))),
		    XCDR (frame_size_history)));
}


void
frame_size_history_plain (struct frame *f, Lisp_Object parameter)
{
  Lisp_Object frame;

  XSETFRAME (frame, f);
  if (CONSP (frame_size_history)
      && FIXNUMP (XCAR (frame_size_history))
      && 0 < XFIXNUM (XCAR (frame_size_history)))
    frame_size_history =
      Fcons (make_fixnum (XFIXNUM (XCAR (frame_size_history)) - 1),
	     Fcons (Fcons (list3 (frame, make_fixnum (1), parameter), Qt),
		    XCDR (frame_size_history)));
}


void
frame_size_history_extra (struct frame *f, Lisp_Object parameter,
			  int pixel_width, int pixel_height,
			  int extra_width, int extra_height,
			  int delayed_width, int delayed_height)
{
  Lisp_Object frame;

  XSETFRAME (frame, f);
  if (CONSP (frame_size_history)
      && FIXNUMP (XCAR (frame_size_history))
      && 0 < XFIXNUM (XCAR (frame_size_history)))
    frame_size_history =
      Fcons (make_fixnum (XFIXNUM (XCAR (frame_size_history)) - 1),
	     Fcons (Fcons (list3 (frame, make_fixnum (2), parameter),
			   list2 (list4i (pixel_width, pixel_height,
					  extra_width, extra_height),
				  list2i (delayed_width, delayed_height))),
		    XCDR (frame_size_history)));
}


/**
 * adjust_frame_size:
 *
 * Adjust size of frame F.  NEW_TEXT_WIDTH and NEW_TEXT_HEIGHT specify
 * the new text size of F in pixels.  When INHIBIT equals 2, 3 or 4, a
 * value of -1 means to leave the text size of F unchanged and adjust,
 * if necessary and possible, F's native size accordingly.  When INHIBIT
 * equals 0, 1 or 5, a negative value means that the frame has been (or
 * should be) made pathologically small which usually means that parts
 * of the frame's windows may not be entirely visible.
 *
 * The effect of calling this function can be to either issue a request
 * to resize the frame externally (via set_window_size_hook), to resize
 * the frame internally (via resize_frame_windows) or to do nothing.
 *
 * The argument INHIBIT controls whether set_window_size_hook may be
 * called and can assume the following values:
 *
 * 0 means to unconditionally call set_window_size_hook even if sizes
 *   apparently do not change.  Fx_create_frame uses this to pass the
 *   initial size to the window manager.
 *
 * 1 means to call set_window_size_hook if the native frame size should
 *   change.  Fset_frame_size and friends and width and height parameter
 *   changes use this.
 *
 * 2 means to call set_window_size_hook provided frame_inhibit_resize
 *   allows it.  The code updating external menu and tool bars uses this
 *   to keep the height of the native frame unaltered when one of these
 *   bars is added or removed.  This means that Emacs has to work
 *   against the window manager which usually tries to keep the combined
 *   height (native frame plus bar) unaltered.
 *
 * 3 means to call set_window_size_hook if window minimum sizes must be
 *   preserved or frame_inhibit_resize allows it.  This is the default
 *   for parameters accounted for in a frame's text size like fringes,
 *   scroll bars, internal border, tab bar, internal tool and menu bars.
 *   It's also used when the frame's default font changes.
 *
 * 4 means to call set_window_size_hook only if window minimum sizes
 *   must be preserved.  The code for setting up window dividers and
 *   that responsible for wrapping the (internal) tool bar use this.
 *
 * 5 means to never call set_window_size_hook.  Usually this means to
 *   call resize_frame_windows.  change_frame_size uses this.
 *
 * PRETEND is as for change_frame_size.  PARAMETER, if non-nil, is the
 * symbol of the parameter changed (like `menu-bar-lines', `font', ...).
 * This is passed on to frame_inhibit_resize to let the latter decide on
 * a case-by-case basis whether set_window_size_hook should be called.
 */
void
adjust_frame_size (struct frame *f, int new_text_width, int new_text_height,
		   int inhibit, bool pretend, Lisp_Object parameter)
{
  int unit_width = FRAME_COLUMN_WIDTH (f);
  int unit_height = FRAME_LINE_HEIGHT (f);
  int old_native_width = FRAME_PIXEL_WIDTH (f);
  int old_native_height = FRAME_PIXEL_HEIGHT (f);
  int new_native_width, new_native_height;
  /* The desired minimum inner width and height of the frame calculated
     via 'frame-windows-min-size'.  */
  int min_inner_width, min_inner_height;
  /* Get the "old" inner width, height and position of F via its root
     window and the minibuffer window.  We cannot use FRAME_INNER_WIDTH
     and FRAME_INNER_HEIGHT here since the internal border and the top
     margin may have been already set to new values.  */
  struct window *r = XWINDOW (FRAME_ROOT_WINDOW (f));
  int old_inner_width = WINDOW_PIXEL_WIDTH (r);
  int old_inner_height
    = (WINDOW_PIXEL_HEIGHT (r)
       + ((FRAME_HAS_MINIBUF_P (f) && !FRAME_MINIBUF_ONLY_P (f))
	  ? WINDOW_PIXEL_HEIGHT (XWINDOW (FRAME_MINIBUF_WINDOW (f)))
	  : 0));
  int new_inner_width, new_inner_height;
  int old_text_cols = FRAME_COLS (f);
  int old_text_lines = FRAME_LINES (f);
  int new_text_cols, new_text_lines;
  int old_text_width = FRAME_TEXT_WIDTH (f);
  int old_text_height = FRAME_TEXT_HEIGHT (f);
  bool inhibit_horizontal, inhibit_vertical;
  Lisp_Object frame;

  XSETFRAME (frame, f);

  min_inner_width
    = frame_windows_min_size (frame, Qt, (inhibit == 5) ? Qsafe : Qnil, Qt);
  min_inner_height
    = frame_windows_min_size (frame, Qnil, (inhibit == 5) ? Qsafe : Qnil, Qt);

  if (inhibit >= 2 && inhibit <= 4)
    /* When INHIBIT is in [2..4] inhibit if the "old" window sizes stay
       within the limits and either resizing is inhibited or INHIBIT
       equals 4.  */
    {
      if (new_text_width == -1)
	new_text_width = FRAME_TEXT_WIDTH (f);
      if (new_text_height == -1)
	new_text_height = FRAME_TEXT_HEIGHT (f);

      inhibit_horizontal = (FRAME_INNER_WIDTH (f) >= min_inner_width
                            && (inhibit == 4
                                || frame_inhibit_resize (f, true, parameter)));
      inhibit_vertical = (FRAME_INNER_HEIGHT (f) >= min_inner_height
                          && (inhibit == 4
                              || frame_inhibit_resize (f, false, parameter)));
    }
  else
    /* Otherwise inhibit if INHIBIT equals 5.  If we wanted to overrule
       the WM do that here (could lead to some sort of eternal fight
       with the WM).  */
    inhibit_horizontal = inhibit_vertical = inhibit == 5;

  new_native_width = ((inhibit_horizontal && inhibit < 5)
		      ? old_native_width
		      : max (FRAME_TEXT_TO_PIXEL_WIDTH (f, new_text_width),
			     min_inner_width
			     + 2 * FRAME_INTERNAL_BORDER_WIDTH (f)));
  new_inner_width = new_native_width - 2 * FRAME_INTERNAL_BORDER_WIDTH (f);
  new_text_width = FRAME_PIXEL_TO_TEXT_WIDTH (f, new_native_width);
  new_text_cols = new_text_width / unit_width;

  new_native_height = ((inhibit_vertical && inhibit < 5)
		       ? old_native_height
		       : max (FRAME_TEXT_TO_PIXEL_HEIGHT (f, new_text_height),
			      min_inner_height
			      + FRAME_MARGIN_HEIGHT (f)
			      + 2 * FRAME_INTERNAL_BORDER_WIDTH (f)));
  new_inner_height = (new_native_height
		      - FRAME_MARGIN_HEIGHT (f)
		      - 2 * FRAME_INTERNAL_BORDER_WIDTH (f));
  new_text_height = FRAME_PIXEL_TO_TEXT_HEIGHT (f, new_native_height);
  new_text_lines = new_text_height / unit_height;

  if (FRAME_WINDOW_P (f)
      && f->can_set_window_size
      /* For inhibit == 1 call the window_size_hook only if a native
	 size changes.  For inhibit == 0 or inhibit == 2 always call
	 it.  */
      && ((!inhibit_horizontal
	   && (new_native_width != old_native_width
	       || inhibit == 0 || inhibit == 2))
	  || (!inhibit_vertical
	      && (new_native_height != old_native_height
		  || inhibit == 0 || inhibit == 2))))
    {
      if (inhibit == 2
#ifdef USE_MOTIF
	  && !EQ (parameter, Qmenu_bar_lines)
#endif
	  && (f->new_width >= 0 || f->new_height >= 0))
	/* For implied resizes with inhibit 2 (external menu and tool
	   bar) pick up any new sizes the display engine has not
	   processed yet.  Otherwise, we would request the old sizes
	   which will make this request appear as a request to set new
	   sizes and have the WM react accordingly which is not TRT.

	   We don't that for the external menu bar on Motif.
	   Otherwise, switching off the menu bar will shrink the frame
	   and switching it on will not enlarge it.  */
	{
	  if (f->new_width >= 0)
	    new_native_width = f->new_width;
	  if (f->new_height >= 0)
	    new_native_height = f->new_height;
	}

      if (CONSP (frame_size_history))
	frame_size_history_adjust (f, inhibit, parameter,
				   old_text_width, old_text_height,
				   new_text_width, new_text_height,
				   old_text_cols, old_text_lines,
				   new_text_cols, new_text_lines,
				   old_native_width, old_native_height,
				   new_native_width, new_native_height,
				   old_inner_width, old_inner_height,
				   new_inner_width, new_inner_height,
				   min_inner_width, min_inner_height,
				   inhibit_horizontal, inhibit_vertical);

      if (inhibit == 0 || inhibit == 1)
	{
	  f->new_width = new_native_width;
	  f->new_height = new_native_height;
	  /* Resetting f->new_size_p is controversial: It might cause
	     do_pending_window_change drop a previous request and we are
	     in troubles when the window manager does not honor the
	     request we issue here.  */
	  f->new_size_p = false;
	}

      if (FRAME_TERMINAL (f)->set_window_size_hook)
        FRAME_TERMINAL (f)->set_window_size_hook
	  (f, 0, new_native_width, new_native_height);
      f->resized_p = true;

      return;
    }

  if (CONSP (frame_size_history))
    frame_size_history_adjust (f, inhibit, parameter,
			       old_text_width, old_text_height,
			       new_text_width, new_text_height,
			       old_text_cols, old_text_lines,
			       new_text_cols, new_text_lines,
			       old_native_width, old_native_height,
			       new_native_width, new_native_height,
			       old_inner_width, old_inner_height,
			       new_inner_width, new_inner_height,
			       min_inner_width, min_inner_height,
			       inhibit_horizontal, inhibit_vertical);

  if ((XWINDOW (FRAME_ROOT_WINDOW (f))->pixel_top
       == FRAME_TOP_MARGIN_HEIGHT (f))
      && new_text_width == old_text_width
      && new_text_height == old_text_height
      && new_inner_width == old_inner_width
      && new_inner_height == old_inner_height
      /* We might be able to drop these but some doubts remain.  */
      && new_native_width == old_native_width
      && new_native_height == old_native_height
      && new_text_cols == old_text_cols
      && new_text_lines == old_text_lines)
    /* No change.  */
    return;

  block_input ();

#ifdef MSDOS
  if (!FRAME_PARENT_FRAME (f))
    {
      /* We only can set screen dimensions to certain values supported
	 by our video hardware.  Try to find the smallest size greater
	 or equal to the requested dimensions, while accounting for the
	 fact that the menu-bar lines are not counted in the frame
	 height.  */
      int dos_new_text_lines = new_text_lines + FRAME_TOP_MARGIN (f);

      dos_set_window_size (&dos_new_text_lines, &new_text_cols);
      new_text_lines = dos_new_text_lines - FRAME_TOP_MARGIN (f);
    }
#endif

  if (new_inner_width != old_inner_width)
    {
      resize_frame_windows (f, new_inner_width, true);

      /* MSDOS frames cannot PRETEND, as they change frame size by
	 manipulating video hardware.  */
      if (is_tty_root_frame (f))
	if ((FRAME_TERMCAP_P (f) && !pretend) || FRAME_MSDOS_P (f))
	  FrameCols (FRAME_TTY (f)) = new_text_cols;

#if defined (HAVE_WINDOW_SYSTEM)
      if (WINDOWP (f->tab_bar_window))
	{
	  XWINDOW (f->tab_bar_window)->pixel_width = new_inner_width;
	  XWINDOW (f->tab_bar_window)->total_cols
	    = new_inner_width / unit_width;
	}
#endif

#ifdef HAVE_INT_TOOL_BAR
      if (WINDOWP (f->tool_bar_window))
	{
	  XWINDOW (f->tool_bar_window)->pixel_width = new_inner_width;
	  XWINDOW (f->tool_bar_window)->total_cols
	    = new_inner_width / unit_width;
	}
#endif
    }
  else if (new_text_cols != old_text_cols)
    calln (Qwindow__pixel_to_total, frame, Qt);

  if (new_inner_height != old_inner_height
      /* When the top margin has changed we have to recalculate the top
	 edges of all windows.  No such calculation is necessary for the
	 left edges.  */
      || WINDOW_TOP_PIXEL_EDGE (r) != FRAME_TOP_MARGIN_HEIGHT (f))
    {
      resize_frame_windows (f, new_inner_height, false);

      /* MSDOS frames cannot PRETEND, as they change frame size by
	 manipulating video hardware. */
      if (is_tty_root_frame (f))
	if ((FRAME_TERMCAP_P (f) && !pretend) || FRAME_MSDOS_P (f))
	  FrameRows (FRAME_TTY (f)) = new_text_lines + FRAME_TOP_MARGIN (f);
    }
  else if (new_text_lines != old_text_lines)
    calln (Qwindow__pixel_to_total, frame, Qnil);

  /* Assign new sizes.  */
  FRAME_COLS (f) = new_text_cols;
  FRAME_LINES (f) = new_text_lines;
  FRAME_TEXT_WIDTH (f) = new_text_width;
  FRAME_TEXT_HEIGHT (f) = new_text_height;
  FRAME_PIXEL_WIDTH (f) = new_native_width;
  FRAME_PIXEL_HEIGHT (f) = new_native_height;
  FRAME_TOTAL_COLS (f) = FRAME_PIXEL_WIDTH (f) / FRAME_COLUMN_WIDTH (f);
  FRAME_TOTAL_LINES (f) = FRAME_PIXEL_HEIGHT (f) / FRAME_LINE_HEIGHT (f);

  {
    struct window *w = XWINDOW (FRAME_SELECTED_WINDOW (f));
    int text_area_x, text_area_y, text_area_width, text_area_height;

    window_box (w, TEXT_AREA, &text_area_x, &text_area_y, &text_area_width,
		&text_area_height);
    if (w->cursor.x >= text_area_x + text_area_width)
      w->cursor.hpos = w->cursor.x = 0;
    if (w->cursor.y >= text_area_y + text_area_height)
      w->cursor.vpos = w->cursor.y = 0;
  }

  adjust_frame_glyphs (f);
  calculate_costs (f);
  SET_FRAME_GARBAGED (f);
  if (is_tty_child_frame (f))
    SET_FRAME_GARBAGED (root_frame (f));

  /* We now say here that F was resized instead of using the old
     condition below.  Some resizing must have taken place and if it was
     only shifting the root window's position (paranoia?).  */
  f->resized_p = true;

/**   /\* A frame was "resized" if its native size changed, even if its X **/
/**      window wasn't resized at all.  *\/ **/
/**   f->resized_p = (new_native_width != old_native_width **/
/** 		  || new_native_height != old_native_height); **/

  unblock_input ();

  {
    /* Adjust size of F's child frames.  */
    Lisp_Object frames, frame1;

    FOR_EACH_FRAME (frames, frame1)
      if (FRAME_PARENT_FRAME (XFRAME (frame1)) == f)
	keep_ratio (XFRAME (frame1), f, old_native_width, old_native_height,
		    new_native_width, new_native_height);
  }
}

/* Allocate basically initialized frame.  */

static struct frame *
allocate_frame (void)
{
  return ALLOCATE_ZEROED_PSEUDOVECTOR (struct frame, tool_bar_items,
				       PVEC_FRAME);
}

struct frame *
make_frame (bool mini_p)
{
  Lisp_Object frame;
  struct frame *f;
  struct window *rw, *mw UNINIT;
  Lisp_Object root_window;
  Lisp_Object mini_window;

  f = allocate_frame ();
  XSETFRAME (frame, f);

  /* Initialize Lisp data.  Note that allocate_frame initializes all
     Lisp data to nil, so do it only for slots which should not be nil.  */
  fset_tool_bar_position (f, Qtop);

  /* Initialize non-Lisp data.  Note that allocate_frame zeroes out all
     non-Lisp data, so do it only for slots which should not be zero.
     To avoid subtle bugs and for the sake of readability, it's better to
     initialize enum members explicitly even if their values are zero.  */
  f->wants_modeline = true;
  f->redisplay = true;
  f->garbaged = true;
  f->can_set_window_size = false;
  f->after_make_frame = false;
  f->tab_bar_redisplayed = false;
  f->tab_bar_resized = false;
  f->tool_bar_redisplayed = false;
  f->tool_bar_resized = false;
  f->column_width = 1;  /* !FRAME_WINDOW_P value.  */
  f->line_height = 1;  /* !FRAME_WINDOW_P value.  */
  f->new_width = -1;
  f->new_height = -1;
  f->no_special_glyphs = false;
#ifdef HAVE_WINDOW_SYSTEM
  f->vertical_scroll_bar_type = vertical_scroll_bar_none;
  f->horizontal_scroll_bars = false;
  f->want_fullscreen = FULLSCREEN_NONE;
  f->undecorated = false;
#ifndef HAVE_NTGUI
  f->override_redirect = false;
#endif
  f->skip_taskbar = false;
  f->no_focus_on_map = false;
  f->no_accept_focus = false;
  f->z_group = z_group_none;
  f->tooltip = false;
  f->was_invisible = false;
  f->child_frame_border_width = -1;
  f->face_cache = NULL;
  f->image_cache = NULL;
  f->last_tab_bar_item = -1;
#ifdef HAVE_INT_TOOL_BAR
  f->last_tool_bar_item = -1;
  f->tool_bar_wraps_p = false;
#endif
#ifdef NS_IMPL_COCOA
  f->ns_appearance = ns_appearance_system_default;
  f->ns_transparent_titlebar = false;
#endif
#endif
  f->select_mini_window_flag = false;
  /* This one should never be zero.  */
  f->change_stamp = 1;

#ifdef HAVE_TEXT_CONVERSION
  f->conversion.compose_region_start = Qnil;
  f->conversion.compose_region_end = Qnil;
  f->conversion.compose_region_overlay = Qnil;
  f->conversion.field = Qnil;
  f->conversion.batch_edit_count = 0;
  f->conversion.batch_edit_flags = 0;
  f->conversion.actions = NULL;
#endif

  root_window = make_window ();
  rw = XWINDOW (root_window);
  if (mini_p)
    {
      mini_window = make_window ();
      mw = XWINDOW (mini_window);
      wset_next (rw, mini_window);
      wset_prev (mw, root_window);
      mw->mini = 1;
      wset_frame (mw, frame);
      fset_minibuffer_window (f, mini_window);
      store_frame_param (f, Qminibuffer, Qt);
    }
  else
    {
      mini_window = Qnil;
      wset_next (rw, Qnil);
      fset_minibuffer_window (f, Qnil);
    }

  wset_frame (rw, frame);

  /* 80/25 is arbitrary, just so that there is "something there."
     Correct size will be set up later with adjust_frame_size.  */
  FRAME_COLS (f) = FRAME_TOTAL_COLS (f) = rw->total_cols = 80;
  FRAME_TEXT_WIDTH (f) = FRAME_PIXEL_WIDTH (f) = rw->pixel_width
    = 80 * FRAME_COLUMN_WIDTH (f);
  FRAME_LINES (f) = FRAME_TOTAL_LINES (f) = 25;
  FRAME_TEXT_HEIGHT (f) = FRAME_PIXEL_HEIGHT (f) = 25 * FRAME_LINE_HEIGHT (f);

  rw->total_lines = FRAME_LINES (f) - (mini_p ? 1 : 0);
  rw->pixel_height = rw->total_lines * FRAME_LINE_HEIGHT (f);

  fset_face_hash_table
    (f, make_hash_table (&hashtest_eq, DEFAULT_HASH_SIZE, Weak_None));

  if (mini_p)
    {
      mw->top_line = rw->total_lines;
      mw->pixel_top = rw->pixel_height;
      mw->total_cols = rw->total_cols;
      mw->pixel_width = rw->pixel_width;
      mw->total_lines = 1;
      mw->pixel_height = FRAME_LINE_HEIGHT (f);
    }

  /* Choose a buffer for the frame's root window.  */
  {
    Lisp_Object buf = Fcurrent_buffer ();

    /* If the current buffer is hidden and shall not be exposed, try to find
       another one.  */
    if (BUFFER_HIDDEN_P (XBUFFER (buf)) && NILP (expose_hidden_buffer))
      buf = other_buffer_safely (buf);

    /* Use set_window_buffer, not Fset_window_buffer, and don't let
       hooks be run by it.  The reason is that the whole frame/window
       arrangement is not yet fully initialized at this point.  Windows
       don't have the right size, glyph matrices aren't initialized
       etc.  Running Lisp functions at this point surely ends in a
       SEGV.  */
    set_window_buffer (root_window, buf, 0, 0);
    fset_buffer_list (f, list1 (buf));
  }

  if (mini_p)
    set_window_buffer (mini_window,
		       (NILP (Vminibuffer_list)
			? get_minibuffer (0)
			: Fcar (Vminibuffer_list)),
		       0, 0);

  fset_root_window (f, root_window);
  fset_selected_window (f, root_window);
  /* Make sure this window seems more recently used than
     a newly-created, never-selected window.  */
  XWINDOW (f->selected_window)->use_time = ++window_select_count;

  return f;
}

/* Make a frame using a separate minibuffer window on another frame.
   MINI_WINDOW is the minibuffer window to use.  nil means use the
   default (the global minibuffer).  */

struct frame *
make_frame_without_minibuffer (Lisp_Object mini_window, KBOARD *kb,
			       Lisp_Object display)
{
  struct frame *f;

  if (!NILP (mini_window))
    CHECK_LIVE_WINDOW (mini_window);

  if (!NILP (mini_window)
      && FRAME_KBOARD (XFRAME (XWINDOW (mini_window)->frame)) != kb)
    error ("Frame and minibuffer must be on the same terminal");

  /* Make a frame containing just a root window.  */
  f = make_frame (0);

  if (NILP (mini_window))
    {
      /* Use default-minibuffer-frame if possible.  */
      if (!FRAMEP (KVAR (kb, Vdefault_minibuffer_frame))
	  || ! FRAME_LIVE_P (XFRAME (KVAR (kb, Vdefault_minibuffer_frame))))
	{
	  Lisp_Object initial_frame;

	  /* If there's no minibuffer frame to use, create one.  */
	  initial_frame = calln (Qmake_initial_minibuffer_frame,
				 display);
	  kset_default_minibuffer_frame (kb, initial_frame);
	}

      mini_window
	= XFRAME (KVAR (kb, Vdefault_minibuffer_frame))->minibuffer_window;
    }

  fset_minibuffer_window (f, mini_window);
  store_frame_param (f, Qminibuffer, mini_window);

  /* Make the chosen minibuffer window display the proper minibuffer,
     unless it is already showing a minibuffer.  */
  if (NILP (Fmemq (XWINDOW (mini_window)->contents, Vminibuffer_list)))
    /* Use set_window_buffer instead of Fset_window_buffer (see
       discussion of bug#11984, bug#12025, bug#12026).  */
    set_window_buffer (mini_window,
		       (NILP (Vminibuffer_list)
			? get_minibuffer (0)
			: Fcar (Vminibuffer_list)), 0, 0);
  return f;
}

/* Make a frame containing only a minibuffer window.  */

struct frame *
make_minibuffer_frame (void)
{
  /* First make a frame containing just a root window, no minibuffer.  */

  register struct frame *f = make_frame (0);
  register Lisp_Object mini_window;
  register Lisp_Object frame;

  XSETFRAME (frame, f);

  f->auto_raise = 0;
  f->auto_lower = 0;
  f->no_split = 1;
  f->wants_modeline = 0;

  /* Now label the root window as also being the minibuffer.
     Avoid infinite looping on the window chain by marking next pointer
     as nil. */

  mini_window = f->root_window;
  fset_minibuffer_window (f, mini_window);
  store_frame_param (f, Qminibuffer, Qonly);
  XWINDOW (mini_window)->mini = 1;
  wset_next (XWINDOW (mini_window), Qnil);
  wset_prev (XWINDOW (mini_window), Qnil);
  wset_frame (XWINDOW (mini_window), frame);

  /* Put the proper buffer in that window.  */

  /* Use set_window_buffer instead of Fset_window_buffer (see
     discussion of bug#11984, bug#12025, bug#12026).  */
  set_window_buffer (mini_window,
		     (NILP (Vminibuffer_list)
		      ? get_minibuffer (0)
		      : Fcar (Vminibuffer_list)), 0, 0);
  return f;
}


/* Construct a frame that refers to a terminal.  */

static intmax_t tty_frame_count;

struct frame *
make_initial_frame (void)
{
  struct frame *f;
  struct terminal *terminal;
  Lisp_Object frame;

  eassert (initial_kboard);
  eassert (NILP (Vframe_list) || CONSP (Vframe_list));

  terminal = init_initial_terminal ();

  f = make_frame (true);
  XSETFRAME (frame, f);

  Vframe_list = Fcons (frame, Vframe_list);

  tty_frame_count = 1;
  fset_name (f, build_string ("F1"));

  SET_FRAME_VISIBLE (f, true);

  f->output_method = terminal->type;
  f->terminal = terminal;
  f->terminal->reference_count++;

  FRAME_FOREGROUND_PIXEL (f) = FACE_TTY_DEFAULT_FG_COLOR;
  FRAME_BACKGROUND_PIXEL (f) = FACE_TTY_DEFAULT_BG_COLOR;

#ifdef HAVE_WINDOW_SYSTEM
  f->vertical_scroll_bar_type = vertical_scroll_bar_none;
  f->horizontal_scroll_bars = false;
#endif

  /* The default value of menu-bar-mode is t.  */
  set_menu_bar_lines (f, make_fixnum (1), Qnil);

  /* The default value of tab-bar-mode is nil.  */
  set_tab_bar_lines (f, make_fixnum (0), Qnil);

  /* Allocate glyph matrices.  */
  adjust_frame_glyphs (f);

  if (!noninteractive)
    init_frame_faces (f);

  last_nonminibuf_frame = f;

  f->can_set_window_size = true;
  f->after_make_frame = true;

  return f;
}

#ifndef HAVE_ANDROID

static struct frame *
make_terminal_frame (struct terminal *terminal, Lisp_Object parent,
		     Lisp_Object params)
{
  if (!terminal->name)
    error ("Terminal is not live, can't create new frames on it");

  struct frame *f;
<<<<<<< HEAD

  if (NILP (parent))
    f = make_frame (true);
  else
    {
      CHECK_LIVE_FRAME (parent);

      f = NULL;
      Lisp_Object mini = Fassq (Qminibuffer, params);

      /* Handling the minibuffer parameter on a tty is different from
	 its handling on a GUI.  On a GUI any "client frame" can have,
	 in principle, its minibuffer window on any "minibuffer frame" -
	 a frame that has a minibuffer window.  If necessary, Emacs
	 tells the window manager to make the minibuffer frame visible,
	 raise it and give it input focus.

	 On a tty there's no window manager; so Emacs itself has to make
	 such a minibuffer frame visible, raise and focus it.  Since a
	 tty can show only one root frame (a frame that doesn't have a
	 parent frame) at any time, any client frame shown on a tty must
	 have a minibuffer frame whose root frame is the root frame of
	 that client frame.  If that minibuffer frame is a child frame,
	 Emacs will automatically make it visible, raise it and give it
	 input focus, if necessary.

	 Two trivial consequences of these observations for ttys are:

	 - A root frame cannot be the minibuffer frame of another root
	   frame.

	 - Since a child frame cannot be created before its parent
           frame, each root frame must have its own minibuffer window.

         The situation may change as soon as we can delete and create
         minibuffer windows on the fly.  */
      if (CONSP (mini))
	{
	  mini = Fcdr (mini);

	  if (EQ (mini, Qnone) || NILP (mini))
	    {
	      mini = root_frame (XFRAME (parent))->minibuffer_window;
	      f = make_frame (false);
	      fset_minibuffer_window (f, mini);
	      store_frame_param (f, Qminibuffer, mini);
	    }
	  else if (EQ (mini, Qonly))
	    f = make_minibuffer_frame ();
	  else if (WINDOWP (mini))
	    {
	      if (!WINDOW_LIVE_P (mini)
		  || !MINI_WINDOW_P (XWINDOW (mini))
		  || (root_frame (WINDOW_XFRAME (XWINDOW (mini)))
		      != root_frame (XFRAME (parent))))
		error ("The `minibuffer' parameter does not specify a valid minibuffer window");
	      else
		{
		  f = make_frame (false);
		  fset_minibuffer_window (f, mini);
		  store_frame_param (f, Qminibuffer, mini);
		}
	    }
	}

      if (f == NULL)
	f = make_frame (true);
      f->parent_frame = parent;
      f->z_order = 1 + max_child_z_order (XFRAME (parent));
    }

=======

  if (NILP (parent))
    f = make_frame (true);
  else
    {
      CHECK_LIVE_FRAME (parent);

      f = NULL;
      Lisp_Object mini = Fassq (Qminibuffer, params);

      /* Handling the minibuffer parameter on a tty is different from
	 its handling on a GUI.  On a GUI any "client frame" can have,
	 in principle, its minibuffer window on any "minibuffer frame" -
	 a frame that has a minibuffer window.  If necessary, Emacs
	 tells the window manager to make the minibuffer frame visible,
	 raise it and give it input focus.

	 On a tty there's no window manager; so Emacs itself has to make
	 such a minibuffer frame visible, raise and focus it.  Since a
	 tty can show only one root frame (a frame that doesn't have a
	 parent frame) at any time, any client frame shown on a tty must
	 have a minibuffer frame whose root frame is the root frame of
	 that client frame.  If that minibuffer frame is a child frame,
	 Emacs will automatically make it visible, raise it and give it
	 input focus, if necessary.

	 Two trivial consequences of these observations for ttys are:

	 - A root frame cannot be the minibuffer frame of another root
	   frame.

	 - Since a child frame cannot be created before its parent
           frame, each root frame must have its own minibuffer window.

         The situation may change as soon as we can delete and create
         minibuffer windows on the fly.  */
      if (CONSP (mini))
	{
	  mini = Fcdr (mini);

	  if (EQ (mini, Qnone) || NILP (mini))
	    {
	      mini = root_frame (XFRAME (parent))->minibuffer_window;
	      f = make_frame (false);
	      fset_minibuffer_window (f, mini);
	      store_frame_param (f, Qminibuffer, mini);
	    }
	  else if (EQ (mini, Qonly))
	    f = make_minibuffer_frame ();
	  else if (WINDOWP (mini))
	    {
	      if (!WINDOW_LIVE_P (mini)
		  || !MINI_WINDOW_P (XWINDOW (mini))
		  || (root_frame (WINDOW_XFRAME (XWINDOW (mini)))
		      != root_frame (XFRAME (parent))))
		error ("The `minibuffer' parameter does not specify a valid minibuffer window");
	      else
		{
		  f = make_frame (false);
		  fset_minibuffer_window (f, mini);
		  store_frame_param (f, Qminibuffer, mini);
		}
	    }
	}

      if (f == NULL)
	f = make_frame (true);
      f->parent_frame = parent;
      f->z_order = 1 + max_child_z_order (XFRAME (parent));
    }

>>>>>>> 48b3363a
  Lisp_Object frame;
  XSETFRAME (frame, f);
  Vframe_list = Fcons (frame, Vframe_list);

  fset_name (f, make_formatted_string ("F%"PRIdMAX, ++tty_frame_count));

  SET_FRAME_VISIBLE (f, true);

  f->terminal = terminal;
  f->terminal->reference_count++;
#ifdef MSDOS
  f->output_data.tty = &the_only_tty_output;
  f->output_data.tty->display_info = &the_only_display_info;
  if (!inhibit_window_system
      && (!FRAMEP (selected_frame) || !FRAME_LIVE_P (XFRAME (selected_frame))
	  || XFRAME (selected_frame)->output_method == output_msdos_raw))
    f->output_method = output_msdos_raw;
  else
    f->output_method = output_termcap;
#else /* not MSDOS */
  f->output_method = output_termcap;
  create_tty_output (f);
  FRAME_FOREGROUND_PIXEL (f) = FACE_TTY_DEFAULT_FG_COLOR;
  FRAME_BACKGROUND_PIXEL (f) = FACE_TTY_DEFAULT_BG_COLOR;
#endif /* not MSDOS */

  struct tty_display_info *tty = terminal->display_info.tty;

  if (NILP (tty->top_frame))
    /* If this frame's terminal's top frame has not been set up yet,
       make the new frame its top frame so the top frame has been set up
       before the first do_switch_frame on this terminal happens.  See
       Bug#78966.  */
    tty->top_frame = frame;

#ifdef HAVE_WINDOW_SYSTEM
  f->vertical_scroll_bar_type = vertical_scroll_bar_none;
  f->horizontal_scroll_bars = false;
#endif

  /* Menu bars on child frames don't work on all platforms, which is
     the reason why prepare_menu_bar does not update_menu_bar for
     child frames (info from Martin Rudalics).  This could be
     implemented in ttys, but it's unclear if it is worth it.  */
  if (NILP (parent))
    FRAME_MENU_BAR_LINES (f) = NILP (Vmenu_bar_mode) ? 0 : 1;
  else
    FRAME_MENU_BAR_LINES (f) = 0;

  FRAME_TAB_BAR_LINES (f) = NILP (Vtab_bar_mode) ? 0 : 1;
  FRAME_LINES (f) = FRAME_LINES (f) - FRAME_MENU_BAR_LINES (f)
    - FRAME_TAB_BAR_LINES (f);
  FRAME_MENU_BAR_HEIGHT (f) = FRAME_MENU_BAR_LINES (f) * FRAME_LINE_HEIGHT (f);
  FRAME_TAB_BAR_HEIGHT (f) = FRAME_TAB_BAR_LINES (f) * FRAME_LINE_HEIGHT (f);
  FRAME_TEXT_HEIGHT (f) = FRAME_TEXT_HEIGHT (f) - FRAME_MENU_BAR_HEIGHT (f)
    - FRAME_TAB_BAR_HEIGHT (f);

  return f;
}

/* Get a suitable value for frame parameter PARAMETER for a newly
   created frame, based on (1) the user-supplied frame parameter
   alist SUPPLIED_PARMS, and (2) CURRENT_VALUE.  */

static Lisp_Object
get_future_frame_param (Lisp_Object parameter,
                        Lisp_Object supplied_parms,
                        char *current_value)
{
  Lisp_Object result;

  result = Fassq (parameter, supplied_parms);
  if (NILP (result))
    result = Fassq (parameter, XFRAME (selected_frame)->param_alist);
  if (NILP (result) && current_value != NULL)
    result = build_string (current_value);
  if (!NILP (result) && !STRINGP (result))
    result = XCDR (result);
  if (NILP (result) || !STRINGP (result))
    result = Qnil;

  return result;
}

#endif

int
tty_child_pos_param (struct frame *f, Lisp_Object key,
		     Lisp_Object params, int pos, int size)
{
  struct frame *p = XFRAME (f->parent_frame);
  Lisp_Object val = Fassq (key, params);

  if (CONSP (val))
    {
      val = XCDR (val);

      if (EQ (val, Qminus))
	pos = (EQ (key, Qtop)
	       ? p->pixel_height - size
	       : p->pixel_width - size);
      else if (TYPE_RANGED_FIXNUMP (int, val))
	{
	  pos = XFIXNUM (val);

	  if (pos < 0)
	    /* Handle negative value. */
	    pos = (EQ (key, Qtop)
		   ? p->pixel_height - size + pos
		   : p->pixel_width - size + pos);
	}
      else if (CONSP (val) && EQ (XCAR (val), Qplus)
	       && CONSP (XCDR (val))
	       && TYPE_RANGED_FIXNUMP (int, XCAR (XCDR (val))))
	pos = XFIXNUM (XCAR (XCDR (val)));
      else if (CONSP (val) && EQ (XCAR (val), Qminus)
	       && CONSP (XCDR (val))
	       && RANGED_FIXNUMP (-INT_MAX, XCAR (XCDR (val)), INT_MAX))
	pos = (EQ (key, Qtop)
	       ? p->pixel_height - size - XFIXNUM (XCAR (XCDR (val)))
	       : p->pixel_width - size - XFIXNUM (XCAR (XCDR (val))));
    }

  return pos;
}

int
tty_child_size_param (struct frame *child, Lisp_Object key,
		      Lisp_Object params, int dflt)
{
  Lisp_Object val = Fassq (key, params);
  if (CONSP (val))
    {
      val = XCDR (val);
      if (CONSP (val))
	{
	  /* Width and height may look like (width text-pixels . PIXELS)
	     on window systems.  Mimic that.  */
	  val = XCDR (val);
	  if (EQ (val, Qtext_pixels))
	    val = XCDR (val);
	}
      else if (FLOATP (val))
	{
	  /* Width and height may be a float, in which case
	     it's a multiple of the parent's value.  */
	  struct frame *parent = FRAME_PARENT_FRAME (child);
	  eassert (parent);	/* the caller ensures this, but... */
	  if (parent)
	    {
	      int sz = (EQ (key, Qwidth) ? FRAME_TOTAL_COLS (parent)
			: FRAME_TOTAL_LINES (parent));
	      val = make_fixnum (XFLOAT_DATA (val) * sz);
	    }
	  else
	    val = Qnil;
	}

      if (FIXNATP (val))
	return XFIXNUM (val);
    }
  return dflt;
}

#ifndef HAVE_ANDROID

static void
tty_child_frame_rect (struct frame *f, Lisp_Object params,
		      int *x, int *y, int *w, int *h)
{
  *w = tty_child_size_param (f, Qwidth, params, FRAME_TOTAL_COLS (f));
  *h = tty_child_size_param (f, Qheight, params, FRAME_TOTAL_LINES (f));
  *x = tty_child_pos_param (f, Qleft, params, 0, *w);
  *y = tty_child_pos_param (f, Qtop, params, 0, *h);
}

#endif /* !HAVE_ANDROID */

DEFUN ("make-terminal-frame", Fmake_terminal_frame, Smake_terminal_frame,
       1, 1, 0,
       doc: /* Create an additional terminal frame, possibly on another terminal.
This function takes one argument, an alist specifying frame parameters.

You can create multiple frames on a single text terminal, but only one
of them (the selected terminal frame) is actually displayed.

In practice, generally you don't need to specify any parameters,
except when you want to create a new frame on another terminal.
In that case, the `tty' parameter specifies the device file to open,
and the `tty-type' parameter specifies the terminal type.  Example:

   (make-terminal-frame \\='((tty . "/dev/pts/5") (tty-type . "xterm")))

Note that changing the size of one terminal frame automatically
affects all frames on the same terminal device.  */)
  (Lisp_Object parms)
{
#ifdef HAVE_ANDROID
  error ("Text terminals are not supported on this platform");
  return Qnil;
#else
  struct terminal *t = NULL;
  struct frame *sf = SELECTED_FRAME ();

#ifdef MSDOS
  if (sf->output_method != output_msdos_raw
      && sf->output_method != output_termcap)
    emacs_abort ();
#else /* not MSDOS */

#if defined WINDOWSNT || defined HAVE_MACGUI /* This should work now! */
  if (sf->output_method != output_termcap
#ifdef HAVE_MACGUI
      && sf->output_method != output_initial
#endif
      )
    error ("Not using an ASCII terminal now; cannot make a new ASCII frame");
#endif
#endif /* not MSDOS */

  {
    Lisp_Object terminal;

    terminal = Fassq (Qterminal, parms);
    if (CONSP (terminal))
      {
        terminal = XCDR (terminal);
        t = decode_live_terminal (terminal);
      }
#ifdef MSDOS
    if (t && t != the_only_display_info.terminal)
      /* msdos.c assumes a single tty_display_info object.  */
      error ("Multiple terminals are not supported on this platform");
    if (!t)
      t = the_only_display_info.terminal;
# endif
  }

  if (!t)
    {
      char *name = 0, *type = 0;
      Lisp_Object tty, tty_type;
      USE_SAFE_ALLOCA;

      tty = get_future_frame_param
        (Qtty, parms, (FRAME_TERMCAP_P (XFRAME (selected_frame))
                       ? FRAME_TTY (XFRAME (selected_frame))->name
                       : NULL));
      if (!NILP (tty))
	SAFE_ALLOCA_STRING (name, tty);

      tty_type = get_future_frame_param
        (Qtty_type, parms, (FRAME_TERMCAP_P (XFRAME (selected_frame))
                            ? FRAME_TTY (XFRAME (selected_frame))->type
                            : NULL));
      if (!NILP (tty_type))
	SAFE_ALLOCA_STRING (type, tty_type);

      t = init_tty (name, type, 0); /* Errors are not fatal.  */
      SAFE_FREE ();
    }

  /* Make a new frame.  We need to know up front if a parent frame is
     specified because we behave differently in this case, e.g., child
     frames don't obscure other frames.  */
  Lisp_Object parent = Fcdr (Fassq (Qparent_frame, parms));
  struct frame *f = make_terminal_frame (t, parent, parms);

  if (!noninteractive)
    init_frame_faces (f);

  /* Visibility of root frames cannot be set with a frame parameter.
     Their visibility solely depends on whether or not they are the
     top_frame on the terminal.  */
  if (FRAME_PARENT_FRAME (f))
    {
      Lisp_Object visible = Fassq (Qvisibility, parms);
      if (CONSP (visible))
	SET_FRAME_VISIBLE (f, !NILP (visible));

      /* FIXME/tty: The only way, for now, to get borders on a tty is
	 to allow decorations.  */
      Lisp_Object undecorated = Fassq (Qundecorated, parms);
      if (CONSP (undecorated) && !NILP (XCDR (undecorated)))
	f->undecorated = true;

      /* Unused at present.  */
      Lisp_Object no_focus = Fassq (Qno_accept_focus, parms);
      if (CONSP (no_focus) && !NILP (XCDR (no_focus)))
	f->no_accept_focus = true;

      Lisp_Object no_split = Fassq (Qunsplittable, parms);
      if (CONSP (no_split) && !NILP (XCDR (no_split)))
	f->no_split = true;
    }

  /* Determine width and height of the frame.  For root frames use the
     width/height of the terminal.  For child frames, take it from frame
     parameters.  Note that a default (80x25) has been set in
     make_frame.  We handle root frames in this way because otherwise we
     would end up needing glyph matrices for the terminal, which is both
     more work and has its downsides (think of clipping frames to the
     terminal size).  */
  int x = 0, y = 0, width, height;
  if (FRAME_PARENT_FRAME (f))
    tty_child_frame_rect (f, parms, &x, &y, &width, &height);
  else
    get_tty_size (fileno (FRAME_TTY (f)->input), &width, &height);
  adjust_frame_size (f, width, height - FRAME_TOP_MARGIN (f), 5, 0,
		     Qterminal_frame);
  adjust_frame_glyphs (f);

  calculate_costs (f);

  f->left_pos = x;
  f->top_pos = y;

  store_in_alist (&parms, Qtty_type, build_string (t->display_info.tty->type));
  store_in_alist (&parms, Qtty,
		  (t->display_info.tty->name
		   ? build_string (t->display_info.tty->name)
		   : Qnil));

  /* Make the frame face hash be frame-specific, so that each
     frame could change its face definitions independently.  */
  fset_face_hash_table (f, Fcopy_hash_table (sf->face_hash_table));
  /* Simple copy_hash_table isn't enough, because we need the contents of
     the vectors which are the values in face_hash_table to
     be copied as well.  */
  ptrdiff_t idx = 0;
  struct Lisp_Hash_Table *table = XHASH_TABLE (f->face_hash_table);
  for (idx = 0; idx < table->count; ++idx)
    set_hash_value_slot (table, idx, Fcopy_sequence (HASH_VALUE (table, idx)));

  /* On terminal frames the `minibuffer' frame parameter is always
     virtually t.  Avoid that a different value in parms causes
     complaints, see Bug#24758.  */
  if (!FRAME_PARENT_FRAME (f))
    store_in_alist (&parms, Qminibuffer, Qt);

  Lisp_Object frame;
  XSETFRAME (frame, f);
  Fmodify_frame_parameters (frame, parms);

  f->can_set_window_size = true;
  f->after_make_frame = true;

  return frame;
#endif
}


/* Perform the switch to frame FRAME.

   If FRAME is a switch-frame event `(switch-frame FRAME1)', use
   FRAME1 as frame.

   If TRACK is non-zero and the frame that currently has the focus
   redirects its focus to the selected frame, redirect that focused
   frame's focus to FRAME instead.

   FOR_DELETION non-zero means that the selected frame is being
   deleted, which includes the possibility that the frame's terminal
   is dead.

   The value of NORECORD is passed as argument to Fselect_window.  */

Lisp_Object
do_switch_frame (Lisp_Object frame, int track, int for_deletion, Lisp_Object norecord)
{
  /* If FRAME is a switch-frame event, extract the frame we should
     switch to.  */
  if (CONSP (frame)
      && EQ (XCAR (frame), Qswitch_frame)
      && CONSP (XCDR (frame)))
    frame = XCAR (XCDR (frame));

  /* This used to say CHECK_LIVE_FRAME, but apparently it's possible for
     a switch-frame event to arrive after a frame is no longer live,
     especially when deleting the initial frame during startup.  */
  CHECK_FRAME (frame);
  struct frame *f = XFRAME (frame);
  struct frame *sf = SELECTED_FRAME ();

  /* Silently ignore dead and tooltip frames (Bug#47207).  */
  if (!FRAME_LIVE_P (f) || FRAME_TOOLTIP_P (f))
    return Qnil;
  else if (f == sf)
    return frame;

  /* If the frame with GUI focus has had it's Emacs focus redirected
     toward the currently selected frame, we should change the
     redirection to point to the newly selected frame.  This means
     that if the focus is redirected from a minibufferless frame to a
     surrogate minibuffer frame, we can use `other-window' to switch
     between all the frames using that minibuffer frame, and the focus
     redirection will follow us around.  This code is necessary when
     we have a minibufferless frame using the MB in another (normal)
     frame (bug#64152) (ACM, 2023-06-20).  */
#ifdef HAVE_WINDOW_SYSTEM
  if (track && FRAME_WINDOW_P (f) && FRAME_TERMINAL (f)->get_focus_frame)
    {
      Lisp_Object gfocus; /* The frame which still has focus on the
			     current terminal, according to the GUI
			     system. */
      Lisp_Object focus;  /* The frame to which Emacs has redirected
			     the focus from `gfocus'.  This might be a
			     frame with a minibuffer when `gfocus'
			     doesn't have a MB.  */

      gfocus = FRAME_TERMINAL (f)->get_focus_frame (f);
      if (FRAMEP (gfocus))
	{
	  focus = FRAME_FOCUS_FRAME (XFRAME (gfocus));
	  if (FRAMEP (focus) && XFRAME (focus) == SELECTED_FRAME ())
	      /* Redirect frame focus also when FRAME has its minibuffer
		 window on the selected frame (see Bug#24500).

		 Don't do that: It causes redirection problem with a
		 separate minibuffer frame (Bug#24803) and problems
		 when updating the cursor on such frames.
	      || (NILP (focus)
		  && EQ (FRAME_MINIBUF_WINDOW (f), sf->selected_window)))  */
	    Fredirect_frame_focus (gfocus, frame);
	}
    }
#endif /* HAVE_X_WINDOWS */

  if (!for_deletion && FRAME_HAS_MINIBUF_P (sf))
    resize_mini_window (XWINDOW (FRAME_MINIBUF_WINDOW (sf)), 1);

  if (FRAME_TERMCAP_P (f) || FRAME_MSDOS_P (f))
    {
      struct tty_display_info *tty = FRAME_TTY (f);
      Lisp_Object top_frame = tty->top_frame;

      /* When FRAME's root frame is not its terminal's top frame, make
	 that root frame the new top frame of FRAME's terminal.  */
      if (NILP (top_frame) || root_frame (f) != XFRAME (top_frame))
	{
	  struct frame *p = FRAME_PARENT_FRAME (f);

	  XSETFRAME (top_frame, root_frame (f));
	  tty->top_frame = top_frame;

	  while (p)
	    {
	      /* If FRAME is a child frame, make its ancsetors visible
		 and garbage them ...  */
	      SET_FRAME_VISIBLE (p, true);
	      SET_FRAME_GARBAGED (p);
	      p = FRAME_PARENT_FRAME (p);
	    }

	  /* ... and FRAME itself too.  */
	  SET_FRAME_VISIBLE (f, true);
	  SET_FRAME_GARBAGED (f);

	  /* FIXME: Why is it correct to set FrameCols/Rows here?  */
	  if (!FRAME_PARENT_FRAME (f))
	    {
	      /* If the new TTY frame changed dimensions, we need to
		 resync term.c's idea of the frame size with the new
		 frame's data.  */
	      if (FRAME_COLS (f) != FrameCols (tty))
		FrameCols (tty) = FRAME_COLS (f);
	      if (FRAME_TOTAL_LINES (f) != FrameRows (tty))
		FrameRows (tty) = FRAME_TOTAL_LINES (f);
	    }
	}
      else
	/* Should be covered by the condition above.  */
	SET_FRAME_VISIBLE (f, true);
    }

  sf->select_mini_window_flag = MINI_WINDOW_P (XWINDOW (sf->selected_window));

  move_minibuffers_onto_frame (sf, frame, for_deletion);

  /* If the selected window in the target frame is its mini-window, we move
     to a different window, the most recently used one, unless there is a
     valid active minibuffer in the mini-window.  */
  if (EQ (f->selected_window, f->minibuffer_window)
      /* The following test might fail if the mini-window contains a
	 non-active minibuffer.  */
      && NILP (Fminibufferp (XWINDOW (f->minibuffer_window)->contents, Qt)))
    {
      Lisp_Object w = calln (Qget_mru_window, frame);
      if (WINDOW_LIVE_P (w)) /* W can be nil in minibuffer-only frames.  */
        Fset_frame_selected_window (frame, w, Qnil);
    }

  /* After setting `selected_frame`, we're temporarily in an inconsistent
     state where (selected-window) != (frame-selected-window).  Until this
     invariant is restored we should be very careful not to run any Lisp.
     (bug#58343)  */
  selected_frame = frame;

  if (f->select_mini_window_flag
      && !NILP (Fminibufferp (XWINDOW (f->minibuffer_window)->contents, Qt)))
    fset_selected_window (f, f->minibuffer_window);
  f->select_mini_window_flag = false;

  if (! FRAME_MINIBUF_ONLY_P (XFRAME (selected_frame)))
    last_nonminibuf_frame = XFRAME (selected_frame);

  Fselect_window (f->selected_window, norecord);

  /* We want to make sure that the next event generates a frame-switch
     event to the appropriate frame.  This seems kludgy to me, but
     before you take it out, make sure that evaluating something like
     (select-window (frame-root-window (make-frame))) doesn't end up
     with your typing being interpreted in the new frame instead of
     the one you're actually typing in.  */

  /* FIXME/tty: I don't understand this.  (The comment above is from
     Jim BLandy 1993 BTW, and the frame_ancestor_p from 2017.)

     Setting the last event frame to nil leads to switch-frame events
     being generated even if they normally wouldn't be because the frame
     in question equals selected-frame.  See the places in keyboard.c
     where make_lispy_switch_frame is called.

     This leads to problems at least on ttys.

     Imagine that we have functions in post-command-hook that use
     select-frame in some way (e.g., with-selected-window).  Let these
     functions select different frames during the execution of
     post-command-hook in command_loop_1.  Setting
     internal_last_event_frame to nil here makes these select-frame
     calls (potentially and in reality) generate switch-frame events.
     (But only in one direction (frame_ancestor_p), which I also don't
     understand).

     These switch-frame events form an endless loop in
     command_loop_1.  It runs post-command-hook, which generates
     switch-frame events, which command_loop_1 finds (bound to '#ignore)
     and executes, which again runs post-command-hook etc., ad
     infinitum.

     Let's not do that for now on ttys.  */
  if (!is_tty_frame (f))
    if (!frame_ancestor_p (f, sf))
      internal_last_event_frame = Qnil;

  return frame;
}

DEFUN ("select-frame", Fselect_frame, Sselect_frame, 1, 2, "e",
       doc: /* Select FRAME.
Subsequent editing commands apply to its selected window.
Optional argument NORECORD means to neither change the order of
recently selected windows nor the buffer list.

The selection of FRAME lasts until the next time the user does
something to select a different frame, or until the next time
this function is called.  If you are using a window system, the
previously selected frame may be restored as the selected frame
when returning to the command loop, because it still may have
the window system's input focus.  On a text terminal, the next
redisplay will display FRAME.

This function returns FRAME, or nil if FRAME has been deleted.  */)
  (Lisp_Object frame, Lisp_Object norecord)
{
  struct frame *f;

  CHECK_LIVE_FRAME (frame);
  f = XFRAME (frame);

  if (FRAME_TOOLTIP_P (f))
    /* Do not select a tooltip frame (Bug#47207).  */
    error ("Cannot select a tooltip frame");
  else
    return do_switch_frame (frame, 1, 0, norecord);
}

DEFUN ("handle-switch-frame", Fhandle_switch_frame,
       Shandle_switch_frame, 1, 1, "^e",
       doc: /* Handle a switch-frame event EVENT.
Switch-frame events are usually bound to this function.
A switch-frame event is an event Emacs sends itself to
indicate that input is arriving in a new frame. It does not
necessarily represent user-visible input focus.  */)
  (Lisp_Object event)
{
  /* Preserve prefix arg that the command loop just cleared.  */
  kset_prefix_arg (current_kboard, Vcurrent_prefix_arg);
  run_hook (Qmouse_leave_buffer_hook);

  return do_switch_frame (event, 0, 0, Qnil);
}

DEFUN ("selected-frame", Fselected_frame, Sselected_frame, 0, 0, 0,
       doc: /* Return the frame that is now selected.  */)
  (void)
{
  return selected_frame;
}

DEFUN ("old-selected-frame", Fold_selected_frame,
       Sold_selected_frame, 0, 0, 0,
       doc: /* Return the old selected FRAME.
FRAME must be a live frame and defaults to the selected one.

The return value is the frame selected the last time window change
functions were run.  */)
  (void)
{
  return old_selected_frame;
}

DEFUN ("frame-list", Fframe_list, Sframe_list,
       0, 0, 0,
       doc: /* Return a list of all live frames.
The return value does not include any tooltip frame.  */)
  (void)
{
#ifdef HAVE_WINDOW_SYSTEM
  Lisp_Object list = Qnil, tail, frame;

  FOR_EACH_FRAME (tail, frame)
    if (!FRAME_TOOLTIP_P (XFRAME (frame)))
      list = Fcons (frame, list);
  /* Reverse list for consistency with the !HAVE_WINDOW_SYSTEM case.  */
  return Fnreverse (list);
#else /* !HAVE_WINDOW_SYSTEM */
  return Fcopy_sequence (Vframe_list);
#endif /* HAVE_WINDOW_SYSTEM */
}

DEFUN ("frame-parent", Fframe_parent, Sframe_parent,
       0, 1, 0,
       doc: /* Return the parent frame of FRAME.
The parent frame of FRAME is the Emacs frame whose window-system window
is the parent window of FRAME's window-system window.  When such a frame
exists, FRAME is considered a child frame of that frame.

Return nil if FRAME has no parent frame.  This means that FRAME's
window-system window is either a "top-level" window (a window whose
parent window is the window-system's root window) or an embedded window
\(a window whose parent window is owned by some other application).  */)
     (Lisp_Object frame)
{
  struct frame *f = decode_live_frame (frame);
  struct frame *p = FRAME_PARENT_FRAME (f);
  Lisp_Object parent;

  /* Can't return f->parent_frame directly since it might not be defined
     for this platform.  */
  if (p)
    {
      XSETFRAME (parent, p);

      return parent;
    }
  else
    return Qnil;
}

/* Return true if frame AF is an ancestor of frame DF.  */
bool
frame_ancestor_p (struct frame *af, struct frame *df)
{
  struct frame *pf = FRAME_PARENT_FRAME (df);

  while (pf)
    {
      if (pf == af)
	return true;
      else
	pf = FRAME_PARENT_FRAME (pf);
    }

  return false;
}

/* A frame AF subsumes a frame DF if AF and DF are the same or AF is an
   ancestor of DF.  */
static bool
frame_subsumes_p (struct frame *af, struct frame *df)
{
  while (df)
    {
      if (df == af)
	return true;
      else
	df = FRAME_PARENT_FRAME (df);
    }

  return false;
}

DEFUN ("frame-ancestor-p", Fframe_ancestor_p, Sframe_ancestor_p,
       2, 2, 0,
       doc: /* Return non-nil if ANCESTOR is an ancestor of DESCENDANT.
ANCESTOR is an ancestor of DESCENDANT when it is either DESCENDANT's
parent frame or it is an ancestor of DESCENDANT's parent frame.  Both,
ANCESTOR and DESCENDANT must be live frames and default to the selected
frame.  */)
     (Lisp_Object ancestor, Lisp_Object descendant)
{
  struct frame *af = decode_live_frame (ancestor);
  struct frame *df = decode_live_frame (descendant);
  return frame_ancestor_p (af, df) ? Qt : Qnil;
}

/* Return the root frame of frame F.  Follow the parent_frame chain
   until we reach a frame that has no parent.  That is the root frame.
   Note that the root of a root frame is itself. */

struct frame *
root_frame (struct frame *f)
{
  while (FRAME_PARENT_FRAME (f))
    f = FRAME_PARENT_FRAME (f);
  return f;
}


DEFUN ("frame-root-frame", Fframe_root_frame, Sframe_root_frame,
       0, 1, 0,
       doc: /* Return root frame of specified FRAME.
FRAME must be a live frame and defaults to the selected one.  The root
frame of FRAME is the frame obtained by following the chain of parent
frames starting with FRAME until a frame is reached that has no parent.
If FRAME has no parent, its root frame is FRAME.  */)
     (Lisp_Object frame)
{
  struct frame *f = decode_live_frame (frame);
  struct frame *r = root_frame (f);
  Lisp_Object root;

  XSETFRAME (root, r);

  return root;
}


/* Return CANDIDATE if it can be used as 'other-than-FRAME' frame on the
   same tty (for tty frames) or among frames which uses FRAME's keyboard.
   If MINIBUF is nil, do not consider minibuffer-only candidate.
   If MINIBUF is `visible', do not consider an invisible candidate.
   If MINIBUF is a window, consider only its own frame and candidate now
   using that window as the minibuffer.
   If MINIBUF is 0, consider candidate if it is visible or iconified.
   Otherwise consider any candidate and return nil if CANDIDATE is not
   acceptable.  */

static Lisp_Object
candidate_frame (Lisp_Object candidate, Lisp_Object frame, Lisp_Object minibuf)
{
  struct frame *c = XFRAME (candidate), *f = XFRAME (frame);

  if ((!FRAME_TERMCAP_P (c) && !FRAME_TERMCAP_P (f)
       && FRAME_KBOARD (c) == FRAME_KBOARD (f))
      || (FRAME_TERMCAP_P (c) && FRAME_TERMCAP_P (f)
	  && FRAME_TTY (c) == FRAME_TTY (f)))
    {
      if (!NILP (get_frame_param (c, Qno_other_frame)))
	return Qnil;
      else if (NILP (minibuf))
	{
	  if (!FRAME_MINIBUF_ONLY_P (c))
	    return candidate;
	}
      else if (EQ (minibuf, Qvisible))
	{
	  if (FRAME_VISIBLE_P (c))
	    return candidate;
	}
      else if (WINDOWP (minibuf))
	{
	  if (EQ (FRAME_MINIBUF_WINDOW (c), minibuf)
	      || EQ (WINDOW_FRAME (XWINDOW (minibuf)), candidate)
	      || EQ (WINDOW_FRAME (XWINDOW (minibuf)),
		     FRAME_FOCUS_FRAME (c)))
	    return candidate;
	}
      else if (FIXNUMP (minibuf) && XFIXNUM (minibuf) == 0)
	{
	  if (FRAME_VISIBLE_P (c) || FRAME_ICONIFIED_P (c))
	    return candidate;
	}
      else
	return candidate;
    }
  return Qnil;
}

/* Return the next frame in the frame list after FRAME.  */

static Lisp_Object
next_frame (Lisp_Object frame, Lisp_Object minibuf)
{
  Lisp_Object f, tail, next = Qnil;
  bool passed = false;

  eassume (CONSP (Vframe_list));

  FOR_EACH_FRAME (tail, f)
    {
      if (EQ (f, frame))
	/* If we encounter FRAME, set PASSED to true.  */
	passed = true;
      else
	{
	  f = candidate_frame (f, frame, minibuf);

	  if (!NILP (f))
	    {
	      if (passed)
		/* If we passed FRAME already, return first suitable
		   candidate following it.  */
		return f;
	      else if (NILP (next))
		/* If we didn't pass FRAME and have no suitable
		   candidate yet, set NEXT to the first suitable
		   candidate preceding FRAME.  */
		next = f;
	    }
	}
    }

  /* We have scanned all frames.  Return first candidate preceding FRAME
     if we have found one.  Otherwise return FRAME regardless of whether
     it is a suitable candidate or not.  */
  return NILP (next) ? frame : next;
}

/* Return the previous frame in the frame list before FRAME.  */

static Lisp_Object
prev_frame (Lisp_Object frame, Lisp_Object minibuf)
{
  Lisp_Object f, tail, prev = Qnil;

  eassume (CONSP (Vframe_list));

  FOR_EACH_FRAME (tail, f)
    {
      if (EQ (frame, f) && !NILP (prev))
	/* If we encounter FRAME and already have found a suitable
	   candidate preceding it, return that candidate.  */
	return prev;

      f = candidate_frame (f, frame, minibuf);

      if (!NILP (f))
	/* PREV is always the last suitable candidate we found.  */
	prev = f;
    }

  /* We've scanned the entire list.  */
  if (NILP (prev))
    /* We went through the whole frame list without finding a single
       acceptable frame.  Return FRAME.  */
    return frame;
  else
    /* There were no acceptable frames in the list before FRAME;
       otherwise, we would have returned directly from the loop.  Since
       PREV is the last suitable frame in the list, return it.  */
    return prev;
}


DEFUN ("next-frame", Fnext_frame, Snext_frame, 0, 2, 0,
       doc: /* Return the next frame in the frame list after FRAME.
Only frames on the same terminal as FRAME are included in the list
of candidate frames.  FRAME defaults to the selected frame.

If MINIFRAME is nil (the default), include all frames except
minibuffer-only frames.

If MINIFRAME is a window, include only its own frame and any frame now
using that window as the minibuffer.

If MINIFRAME is `visible', include only visible frames.

If MINIFRAME is 0, include only visible and iconified frames.

If MINIFRAME is any other value, include all frames.

Return FRAME if no suitable next frame is found.  */)
  (Lisp_Object frame, Lisp_Object miniframe)
{
  if (NILP (frame))
    frame = selected_frame;
  CHECK_LIVE_FRAME (frame);
  return next_frame (frame, miniframe);
}

DEFUN ("previous-frame", Fprevious_frame, Sprevious_frame, 0, 2, 0,
       doc: /* Return the previous frame in the frame list before FRAME.
Only frames on the same terminal as FRAME are included in the list
of candidate frames.  FRAME defaults to the selected frame.

If MINIFRAME is nil (the default), include all frames except
minibuffer-only frames.

If MINIFRAME is a window, include only its own frame and any frame now
using that window as the minibuffer.

If MINIFRAME is `visible', include only visible frames.

If MINIFRAME is 0, include only visible and iconified frames.

If MINIFRAME is any other value, include all frames.

Return FRAME if no suitable previous frame is found.  */)
  (Lisp_Object frame, Lisp_Object miniframe)
{
  if (NILP (frame))
    frame = selected_frame;
  CHECK_LIVE_FRAME (frame);
  return prev_frame (frame, miniframe);
}

DEFUN ("last-nonminibuffer-frame", Flast_nonminibuf_frame,
       Slast_nonminibuf_frame, 0, 0, 0,
       doc: /* Return last non-minibuffer frame selected. */)
  (void)
{
  Lisp_Object frame = Qnil;

  if (last_nonminibuf_frame)
    XSETFRAME (frame, last_nonminibuf_frame);

  return frame;
}

/**
 * other_frames:
 *
 * Return true if there exists at least one visible or iconified frame
 * but F.  Tooltip and child frames do not qualify as candidates.
 * Return false if no such frame exists.
 *
 * INVISIBLE true means we are called from make_frame_invisible where
 * such a frame must be visible or iconified.  INVISIBLE nil means we
 * are called from delete_frame.  In that case FORCE true means that the
 * visibility status of such a frame can be ignored.
 *
 * If F is the terminal frame and we are using X, return true if at
 * least one X frame exists.
 */
static bool
other_frames (struct frame *f, bool invisible, bool force)
{
  Lisp_Object frames, frame, frame1;
  Lisp_Object minibuffer_window = FRAME_MINIBUF_WINDOW (f);

  XSETFRAME (frame, f);
  if (WINDOWP (minibuffer_window)
      && !EQ (frame, WINDOW_FRAME (XWINDOW (minibuffer_window))))
    minibuffer_window = Qnil;

  FOR_EACH_FRAME (frames, frame1)
    {
      struct frame *f1 = XFRAME (frame1);

      if (f != f1)
	{
	  /* The following code is defined out because it is
	     responsible for a performance drop under X connections
	     over a network, and its purpose is unclear.  XSync does
	     not handle events (or call any callbacks defined by
	     Emacs), and as such it should not note any "recent change
	     in visibility".

	     When writing new code, please try as hard as possible to
	     avoid calls that require a roundtrip to the X server.
	     When such calls are inevitable, use the XCB library to
	     handle multiple consecutive requests with a data reply in
	     a more asynchronous fashion.  The following code
	     demonstrates why:

	       rc = XGetWindowProperty (dpyinfo->display, window, ...
	       status = XGrabKeyboard (dpyinfo->display, ...

	     here, `XGetWindowProperty' will wait for a reply from the
	     X server before returning, and thus allowing Emacs to
	     make the XGrabKeyboard request, which in itself also
	     requires waiting a reply.  When XCB is available, this
	     code could be written:

#ifdef HAVE_XCB
	       xcb_get_property_cookie_t cookie1;
	       xcb_get_property_reply_t *reply1;
	       xcb_grab_keyboard_cookie_t cookie2;
	       xcb_grab_keyboard_reply_t *reply2;

	       cookie1 = xcb_get_property (dpyinfo->xcb_connection, window, ...
	       cookie2 = xcb_grab_keyboard (dpyinfo->xcb_connection, ...
	       reply1 = xcb_get_property_reply (dpyinfo->xcb_connection,
						cookie1);
	       reply2 = xcb_grab_keyboard_reply (dpyinfo->xcb_connection,
						cookie2);
#endif

	     In this code, the GetProperty and GrabKeyboard requests
	     are made simultaneously, and replies are then obtained
	     from the server at once, avoiding the extraneous
	     roundtrip to the X server after the call to
	     `XGetWindowProperty'.

	     However, please keep an alternative implementation
	     available for use when Emacs is built without XCB.  */

#if 0
	  /* Verify that we can still talk to the frame's X window, and
	     note any recent change in visibility.  */
#ifdef HAVE_X_WINDOWS
	  if (FRAME_WINDOW_P (f1))
	    x_sync (f1);
#endif
#endif

	  if (!FRAME_TOOLTIP_P (f1)
	      /* Tooltips and child frames count neither for
		 invisibility nor for deletions.  */
	      && !FRAME_PARENT_FRAME (f1)
	      /* Frames with a non-nil `delete-before' parameter don't
		 count for deletions.  */
	      && (invisible || NILP (get_frame_param (f1, Qdelete_before)))
	      /* For invisibility and normal deletions, at least one
		 visible or iconified frame must remain (Bug#26682).  */
	      && (FRAME_VISIBLE_P (f1)
		  || FRAME_ICONIFIED_P (f1)
		  || (!invisible
		      && (force
			  /* Allow deleting the terminal frame when at
			     least one X frame exists.  */
			  || (FRAME_WINDOW_P (f1) && !FRAME_WINDOW_P (f))))))
	    return true;
	}
    }

  return false;
}

/**
 * delete_frame:
 *
 * Delete FRAME.  When FORCE equals Qnoelisp, delete FRAME
 * unconditionally.  x_connection_closed and delete_terminal use this.
 * Any other value of FORCE implements the semantics described for
 * Fdelete_frame.  */
Lisp_Object
delete_frame (Lisp_Object frame, Lisp_Object force)
{
  struct frame *f = decode_any_frame (frame);
  struct frame *sf;
  struct kboard *kb;
  Lisp_Object frames, frame1;
  int is_tooltip_frame;
  bool nochild = !FRAME_PARENT_FRAME (f);
  Lisp_Object minibuffer_child_frame = Qnil;
#ifdef HAVE_X_WINDOWS
  specpdl_ref ref;
#endif

  if (!FRAME_LIVE_P (f))
    return Qnil;
  else if (!EQ (force, Qnoelisp) && !other_frames (f, false, !NILP (force)))
    {
      if (NILP (force))
	error ("Attempt to delete the sole visible or iconified frame");
      else
	error ("Attempt to delete the only frame");
    }
  else if (IS_DAEMON && FRAME_INITIAL_P (f) && NILP (force))
    error ("Attempt to delete daemon's initial frame");
#ifdef HAVE_X_WINDOWS
  else if ((x_dnd_in_progress && f == x_dnd_frame)
	   || (x_dnd_waiting_for_finish && f == x_dnd_finish_frame))
    error ("Attempt to delete the drop source frame");
#endif
#ifdef HAVE_HAIKU
  else if (f == haiku_dnd_frame)
    error ("Attempt to delete the drop source frame");
#endif

  XSETFRAME (frame, f);

  if (is_tty_frame (f) && NILP (force))
    /* If F is a tty frame, check for surrogate minibuffer frames F
       subsumes used by a frame that is not subsumed by F. */
    FOR_EACH_FRAME (frames, frame1)
      {
	struct frame *f1 = XFRAME (frame1);

	if (frame_subsumes_p (f, WINDOW_XFRAME (XWINDOW (f1->minibuffer_window)))
	    && !frame_subsumes_p (f, f1))
	  error ("Cannot delete surrogate minibuffer frame");
      }

  /* Softly delete all frames with this frame as their parent frame or
     as their `delete-before' frame parameter value.  */
  FOR_EACH_FRAME (frames, frame1)
    {
      struct frame *f1 = XFRAME (frame1);

      if (EQ (frame1, frame) || FRAME_TOOLTIP_P (f1))
	continue;
      else if (FRAME_PARENT_FRAME (f1) == f)
	{
	  if (FRAME_HAS_MINIBUF_P (f1) && !FRAME_HAS_MINIBUF_P (f)
	      && EQ (FRAME_MINIBUF_WINDOW (f), FRAME_MINIBUF_WINDOW (f1)))
	    /* frame1 owns frame's minibuffer window so we must not
	       delete it here to avoid a surrogate minibuffer error.
	       Unparent frame1 and make it a top-level frame.  */
	    {
	      Fmodify_frame_parameters
		(frame1, Fcons (Fcons (Qparent_frame, Qnil), Qnil));
	      minibuffer_child_frame = frame1;
	    }
	  else
	    delete_frame (frame1, Qnil);
	}
      else if (nochild
	       && EQ (get_frame_param (XFRAME (frame1), Qdelete_before), frame))
	/* Process `delete-before' parameter iff FRAME is not a child
	   frame.  This avoids that we enter an infinite chain of mixed
	   dependencies.  */
	delete_frame (frame1, Qnil);
    }

  /* Does this frame have a minibuffer, and is it the surrogate
     minibuffer for any other frame?  */
  if (FRAME_HAS_MINIBUF_P (f))
    {
      FOR_EACH_FRAME (frames, frame1)
	{
	  Lisp_Object fminiw;

	  if (EQ (frame1, frame))
	    continue;

	  fminiw = FRAME_MINIBUF_WINDOW (XFRAME (frame1));

	  if (WINDOWP (fminiw) && EQ (frame, WINDOW_FRAME (XWINDOW (fminiw))))
	    {
	      /* If we MUST delete this frame, delete the other first.
		 But do this only if FORCE equals `noelisp'.  */
	      if (EQ (force, Qnoelisp))
		delete_frame (frame1, Qnoelisp);
	      else
		error ("Attempt to delete a surrogate minibuffer frame");
	    }
	}
    }

  is_tooltip_frame = FRAME_TOOLTIP_P (f);

  /* Run `delete-frame-functions' unless FORCE is `noelisp' or
     frame is a tooltip.  FORCE is set to `noelisp' when handling
     a disconnect from the terminal, so we don't dare call Lisp
     code.  */
  if (NILP (Vrun_hooks) || is_tooltip_frame)
    ;
  else if (EQ (force, Qnoelisp))
    pending_funcalls
      = Fcons (list3 (Qrun_hook_with_args, Qdelete_frame_functions, frame),
	       pending_funcalls);
  else
    {
#ifdef HAVE_X_WINDOWS
      /* Also, save clipboard to the clipboard manager.  */
      x_clipboard_manager_save_frame (frame);
#endif

      safe_calln (Qrun_hook_with_args, Qdelete_frame_functions, frame);
    }

  /* delete_frame_functions may have deleted any frame, including this
     one.  */
  if (!FRAME_LIVE_P (f))
    return Qnil;
  else if (!EQ (force, Qnoelisp) && !other_frames (f, false, !NILP (force)))
    {
      if (NILP (force))
	error ("Attempt to delete the sole visible or iconified frame");
      else
	error ("Attempt to delete the only frame");
    }

  /* At this point, we are committed to deleting the frame.
     There is no more chance for errors to prevent it.  */
  sf = SELECTED_FRAME ();
  /* Don't let the frame remain selected.  */
  if (f == sf)
    {
      if (is_tty_child_frame (f))
	/* If F is a child frame on a tty and is the selected frame, try
	   to re-select the frame that was selected before F.  */
	do_switch_frame (mru_rooted_frame (f), 0, 1, Qnil);
      else
	{
	  Lisp_Object tail;
	  eassume (CONSP (Vframe_list));

	  /* Look for another visible frame on the same terminal.
	     Do not call next_frame here because it may loop forever.
	     See https://debbugs.gnu.org/cgi/bugreport.cgi?bug=15025.  */
	  FOR_EACH_FRAME (tail, frame1)
	    {
	      struct frame *f1 = XFRAME (frame1);

	      if (!EQ (frame, frame1)
		  && !FRAME_TOOLTIP_P (f1)
		  && FRAME_TERMINAL (f) == FRAME_TERMINAL (f1)
		  && FRAME_VISIBLE_P (f1))
		break;
	    }

	  /* If there is none, find *some* other frame.  */
	  if (NILP (frame1) || EQ (frame1, frame))
	    {
	      FOR_EACH_FRAME (tail, frame1)
		{
		  struct frame *f1 = XFRAME (frame1);

		  if (!EQ (frame, frame1)
		      && FRAME_LIVE_P (f1)
		      && !FRAME_TOOLTIP_P (f1))
		    {
		      if (FRAME_TERMCAP_P (f1) || FRAME_MSDOS_P (f1))
			{
			  Lisp_Object top_frame = FRAME_TTY (f1)->top_frame;

			  if (!EQ (top_frame, frame))
			    frame1 = top_frame;
			}
		      break;
		    }
		}
	    }
#ifdef NS_IMPL_COCOA
	  else
	    {
	      /* Under NS, there is no system mechanism for choosing a new
		 window to get focus -- it is left to application code.
		 So the portion of THIS application interfacing with NS
		 needs to make the frame we switch to the key window.  */
	      struct frame *f1 = XFRAME (frame1);
	      if (FRAME_NS_P (f1))
		ns_make_frame_key_window (f1);
	    }
#endif

	  do_switch_frame (frame1, 0, 1, Qnil);
	  sf = SELECTED_FRAME ();
	}
    }
  else
    /* Ensure any minibuffers on FRAME are moved onto the selected
       frame.  */
    move_minibuffers_onto_frame (f, selected_frame, true);

  /* Don't let echo_area_window to remain on a deleted frame.  */
  if (EQ (f->minibuffer_window, echo_area_window))
    echo_area_window = sf->minibuffer_window;

  /* Clear any X selections for this frame.  */
#ifdef HAVE_X_WINDOWS
  if (FRAME_X_P (f))
    {
      /* Don't preserve selections when a display is going away, since
	 that sends stuff down the wire.  */

      ref = SPECPDL_INDEX ();

      if (EQ (force, Qnoelisp))
	specbind (Qx_auto_preserve_selections, Qnil);

      x_clear_frame_selections (f);
      unbind_to (ref, Qnil);
    }
#endif

#ifdef HAVE_PGTK
  if (FRAME_PGTK_P (f))
    {
      /* Do special selection events now, in case the window gets
	 destroyed by this deletion.  Does this run Lisp code?  */
      swallow_events (false);

      pgtk_clear_frame_selections (f);
    }
#endif
#ifdef HAVE_MACGUI
  if (FRAME_MAC_P (f))
    mac_clear_frame_selections (f);
#endif

  /* Free glyphs.
     This function must be called before the window tree of the
     frame is deleted because windows contain dynamically allocated
     memory. */
  free_glyphs (f);

#ifdef HAVE_WINDOW_SYSTEM
  /* Give chance to each font driver to free a frame specific data.  */
  font_update_drivers (f, Qnil);
#endif

  /* Mark all the windows that used to be on FRAME as deleted, and then
     remove the reference to them.  */
  delete_all_child_windows (f->root_window);
  fset_root_window (f, Qnil);

  block_input ();
  Vframe_list = Fdelq (frame, Vframe_list);
  unblock_input ();
  SET_FRAME_VISIBLE (f, false);

  /* Allow the vector of menu bar contents to be freed in the next
     garbage collection.  The frame object itself may not be garbage
     collected until much later, because recent_keys and other data
     structures can still refer to it.  */
  fset_menu_bar_vector (f, Qnil);

  /* If FRAME's buffer lists contains killed
     buffers, this helps GC to reclaim them.  */
  fset_buffer_list (f, Qnil);
  fset_buried_buffer_list (f, Qnil);

  free_font_driver_list (f);
#if defined (USE_X_TOOLKIT) || defined (HAVE_NTGUI)
  xfree (f->namebuf);
#endif
  xfree (f->decode_mode_spec_buffer);
  xfree (FRAME_INSERT_COST (f));
  xfree (FRAME_DELETEN_COST (f));
  xfree (FRAME_INSERTN_COST (f));
  xfree (FRAME_DELETE_COST (f));

  /* Since some events are handled at the interrupt level, we may get
     an event for f at any time; if we zero out the frame's terminal
     now, then we may trip up the event-handling code.  Instead, we'll
     promise that the terminal of the frame must be valid until we
     have called the window-system-dependent frame destruction
     routine.  */
  {
    struct terminal *terminal;
    block_input ();
    if (FRAME_TERMINAL (f)->delete_frame_hook)
      (*FRAME_TERMINAL (f)->delete_frame_hook) (f);
    terminal = FRAME_TERMINAL (f);
    f->terminal = 0;             /* Now the frame is dead.  */
    unblock_input ();

    /* Clear markers and overlays set by F on behalf of an input
       method.  */
#ifdef HAVE_TEXT_CONVERSION
    if (FRAME_WINDOW_P (f))
      reset_frame_state (f);
#endif

    /* If needed, delete the terminal that this frame was on.
       (This must be done after the frame is killed.)  */
    terminal->reference_count--;
#if defined (USE_X_TOOLKIT) || defined (USE_GTK)
    /* FIXME: Deleting the terminal crashes emacs because of a GTK
       bug.
       https://lists.gnu.org/r/emacs-devel/2011-10/msg00363.html */

    /* Since a similar behavior was observed on the Lucid and Motif
       builds (see Bug#5802, Bug#21509, Bug#23499, Bug#27816), we now
       don't delete the terminal for these builds either.  */
    if (terminal->reference_count == 0
	&& (terminal->type == output_x_window
	    || terminal->type == output_pgtk))
      terminal->reference_count = 1;
#endif /* USE_X_TOOLKIT || USE_GTK */

    if (terminal->reference_count == 0)
      {
	Lisp_Object tmp;
	XSETTERMINAL (tmp, terminal);

        kb = NULL;

	/* If force is noelisp, the terminal is going away inside
	   x_delete_terminal, and a recursive call to Fdelete_terminal
	   is unsafe!  */
	if (!EQ (force, Qnoelisp))
	  Fdelete_terminal (tmp, NILP (force) ? Qt : force);
      }
    else
      kb = terminal->kboard;
  }

  /* If we've deleted the last_nonminibuf_frame, then try to find
     another one.  */
  if (f == last_nonminibuf_frame)
    {
      last_nonminibuf_frame = 0;

      FOR_EACH_FRAME (frames, frame1)
	{
	  struct frame *f1 = XFRAME (frame1);

	  if (!FRAME_MINIBUF_ONLY_P (f1))
	    {
	      last_nonminibuf_frame = f1;
	      break;
	    }
	}
    }

  /* If there's no other frame on the same kboard, get out of
     single-kboard state if we're in it for this kboard.  */
  if (kb != NULL)
    {
      /* Some frame we found on the same kboard, or nil if there are none.  */
      Lisp_Object frame_on_same_kboard = Qnil;

      FOR_EACH_FRAME (frames, frame1)
	if (kb == FRAME_KBOARD (XFRAME (frame1)))
	  frame_on_same_kboard = frame1;

      if (NILP (frame_on_same_kboard))
	not_single_kboard_state (kb);
    }


  /* If we've deleted this keyboard's default_minibuffer_frame, try to
     find another one.  Prefer minibuffer-only frames, but also notice
     frames with other windows.  */
  if (kb != NULL && EQ (frame, KVAR (kb, Vdefault_minibuffer_frame)))
    {
      /* The last frame we saw with a minibuffer, minibuffer-only or not.  */
      Lisp_Object frame_with_minibuf = Qnil;
      /* Some frame we found on the same kboard, or nil if there are none.  */
      Lisp_Object frame_on_same_kboard = Qnil;

      FOR_EACH_FRAME (frames, frame1)
	{
	  struct frame *f1 = XFRAME (frame1);

	  /* Set frame_on_same_kboard to frame1 if it is on the same
	     keyboard and is not a tooltip frame.  Set
	     frame_with_minibuf to frame1 if it also has a minibuffer.
	     Leave the loop immediately if frame1 is also
	     minibuffer-only.

	     Emacs 26 did _not_ set frame_on_same_kboard here when it
	     found a minibuffer-only frame, and subsequently failed to
	     set default_minibuffer_frame below.  Not a great deal and
	     never noticed since make_frame_without_minibuffer created a
	     new minibuffer frame in that case (which can be a minor
	     annoyance though).  */
	  if (!FRAME_TOOLTIP_P (f1)
	      && kb == FRAME_KBOARD (f1))
	    {
	      frame_on_same_kboard = frame1;
	      if (FRAME_HAS_MINIBUF_P (f1))
		{
		  frame_with_minibuf = frame1;
		  if (FRAME_MINIBUF_ONLY_P (f1))
		    break;
		}
	    }
	}

      if (!NILP (frame_on_same_kboard))
	{
	  /* We know that there must be some frame with a minibuffer out
	     there.  If this were not true, all of the frames present
	     would have to be minibufferless, which implies that at some
	     point their minibuffer frames must have been deleted, but
	     that is prohibited at the top; you can't delete surrogate
	     minibuffer frames.  */
	  if (NILP (frame_with_minibuf))
	    emacs_abort ();

	  kset_default_minibuffer_frame (kb, frame_with_minibuf);
	}
      else
	/* No frames left on this kboard--say no minibuffer either.  */
	kset_default_minibuffer_frame (kb, Qnil);
    }

  /* Cause frame titles to update--necessary if we now have just one
     frame.  */
  if (!is_tooltip_frame)
    update_mode_lines = 15;

  /* Now run the post-deletion hooks.  */
  if (NILP (Vrun_hooks) || is_tooltip_frame)
    ;
  else if (EQ (force, Qnoelisp))
    pending_funcalls
      = Fcons (list3 (Qrun_hook_with_args, Qafter_delete_frame_functions, frame),
	       pending_funcalls);
  else
    safe_calln (Qrun_hook_with_args, Qafter_delete_frame_functions, frame);

  if (!NILP (minibuffer_child_frame))
    /* If minibuffer_child_frame is non-nil, it was FRAME's minibuffer
       child frame.  Delete it unless it's also the minibuffer frame
       of another frame in which case we make sure it's visible.  */
    {
      struct frame *f1 = XFRAME (minibuffer_child_frame);

      if (FRAME_LIVE_P (f1))
	{
	  Lisp_Object window1 = FRAME_ROOT_WINDOW (f1);
	  Lisp_Object frame2;

	  FOR_EACH_FRAME (frames, frame2)
	    {
	      struct frame *f2 = XFRAME (frame2);

	      if (EQ (frame2, minibuffer_child_frame) || FRAME_TOOLTIP_P (f2))
		continue;
	      else if (EQ (FRAME_MINIBUF_WINDOW (f2), window1))
		{
		  /* minibuffer_child_frame serves as minibuffer frame
		     for at least one other frame - so make it visible
		     and quit.  */
		  if (!FRAME_VISIBLE_P (f1) && !FRAME_ICONIFIED_P (f1))
		    Fmake_frame_visible (minibuffer_child_frame);

		  return Qnil;
		}
	    }

	  /* No other frame found that uses minibuffer_child_frame as
	     minibuffer frame.  If FORCE is Qnoelisp or there are
	     other visible frames left, delete minibuffer_child_frame
	     since it presumably was used by FRAME only.  */
	  if (EQ (force, Qnoelisp) || other_frames (f1, false, !NILP (force)))
	    delete_frame (minibuffer_child_frame, Qnoelisp);
	}
    }

  return Qnil;
}

DEFUN ("delete-frame", Fdelete_frame, Sdelete_frame, 0, 2, "",
       doc: /* Delete FRAME, eliminating it from use.
FRAME must be a live frame and defaults to the selected one.

When `undelete-frame-mode' is enabled, the 16 most recently deleted
frames can be undeleted with `undelete-frame', which see.

Do not delete a frame whose minibuffer serves as surrogate minibuffer
for another frame.  Do not delete a frame if all other frames are
invisible unless the second optional argument FORCE is non-nil.  Do not
delete the initial terminal frame of an Emacs process running as daemon
unless FORCE is non-nil.

This function runs `delete-frame-functions' before actually
deleting the frame, unless the frame is a tooltip.
The functions are run with one argument, the frame to be deleted.  */)
  (Lisp_Object frame, Lisp_Object force)
{
  return delete_frame (frame, !NILP (force) ? Qt : Qnil);
}


/**
 * frame_internal_border_part:
 *
 * Return part of internal border the coordinates X and Y relative to
 * frame F are on.  Return nil if the coordinates are not on the
 * internal border of F.
 *
 * Return one of INTERNAL_BORDER_LEFT_EDGE, INTERNAL_BORDER_TOP_EDGE,
 * INTERNAL_BORDER_RIGHT_EDGE or INTERNAL_BORDER_BOTTOM_EDGE when the
 * mouse cursor is on the corresponding border with an offset of at
 * least one canonical character height from that border's edges.
 *
 * If no border part could be found this way, return one of
 * INTERNAL_BORDER_TOP_LEFT_CORNER, INTERNAL_BORDER_TOP_RIGHT_CORNER,
 * INTERNAL_BORDER_BOTTOM_LEFT_CORNER or
 * INTERNAL_BORDER_BOTTOM_RIGHT_CORNER to indicate that the mouse is in
 * one of the corresponding corners.  This means that for very small
 * frames an `edge' return value is preferred.
 */
enum internal_border_part
frame_internal_border_part (struct frame *f, int x, int y)
{
  int border = (FRAME_INTERNAL_BORDER_WIDTH (f)
		? FRAME_INTERNAL_BORDER_WIDTH (f)
		: (is_tty_child_frame (f) && !FRAME_UNDECORATED (f))
		? 1
		: 0);
  int offset = FRAME_LINE_HEIGHT (f);
  int width = FRAME_PIXEL_WIDTH (f);
  int height = FRAME_PIXEL_HEIGHT (f);
  enum internal_border_part part = INTERNAL_BORDER_NONE;

  if (offset < border)
    /* For very wide borders make offset at least as large as
       border.  */
    offset = border;

  if (offset < x && x < width - offset)
    /* Top or bottom border.  */
    {
      if (0 <= y && y <= border)
	part = INTERNAL_BORDER_TOP_EDGE;
      else if (height - border <= y && y <= height)
	part = INTERNAL_BORDER_BOTTOM_EDGE;
    }
  else if (offset < y && y < height - offset)
    /* Left or right border.  */
    {
      if (0 <= x && x <= border)
	part = INTERNAL_BORDER_LEFT_EDGE;
      else if (width - border <= x && x <= width)
	part = INTERNAL_BORDER_RIGHT_EDGE;
    }
  else
    {
      /* An edge.  */
      int half_width = width / 2;
      int half_height = height / 2;

      if (0 <= x && x <= border)
	{
	  /* A left edge.  */
	  if (0 <= y && y <= half_height)
	     part = INTERNAL_BORDER_TOP_LEFT_CORNER;
	  else if (half_height < y && y <= height)
	     part = INTERNAL_BORDER_BOTTOM_LEFT_CORNER;
	}
      else if (width - border <= x && x <= width)
	{
	  /* A right edge.  */
	  if (0 <= y && y <= half_height)
	     part = INTERNAL_BORDER_TOP_RIGHT_CORNER;
	  else if (half_height < y && y <= height)
	     part = INTERNAL_BORDER_BOTTOM_RIGHT_CORNER;
	}
      else if (0 <= y && y <= border)
	{
	  /* A top edge.  */
	  if (0 <= x && x <= half_width)
	     part = INTERNAL_BORDER_TOP_LEFT_CORNER;
	  else if (half_width < x && x <= width)
	    part = INTERNAL_BORDER_TOP_RIGHT_CORNER;
	}
      else if (height - border <= y && y <= height)
	{
	  /* A bottom edge.  */
	  if (0 <= x && x <= half_width)
	     part = INTERNAL_BORDER_BOTTOM_LEFT_CORNER;
	  else if (half_width < x && x <= width)
	    part = INTERNAL_BORDER_BOTTOM_RIGHT_CORNER;
	}
    }

  return part;
}


/* Return mouse position in character cell units.  */

DEFUN ("mouse-position", Fmouse_position, Smouse_position, 0, 0, 0,
       doc: /* Return a list (FRAME X . Y) giving the current mouse frame and position.
The position is given in canonical character cells, where (0, 0) is the
upper-left corner of the frame, X is the horizontal offset, and Y is the
vertical offset, measured in units of the frame's default character size.
If Emacs is running on a mouseless terminal or hasn't been programmed
to read the mouse position, it returns the selected frame for FRAME
and nil for X and Y.

FRAME might be nil if `track-mouse' is set to `drag-source'.  This
means there is no frame under the mouse.  If `mouse-position-function'
is non-nil, `mouse-position' calls it, passing the normal return value
to that function as an argument, and returns whatever that function
returns.  */)
  (void)
{
  return mouse_position (true);
}

Lisp_Object
mouse_position (bool call_mouse_position_function)
{
  struct frame *f;
  Lisp_Object lispy_dummy;
  Lisp_Object x, y, retval;

  f = SELECTED_FRAME ();
  x = y = Qnil;

  /* It's okay for the hook to refrain from storing anything.  */
  if (FRAME_TERMINAL (f)->mouse_position_hook)
    {
      enum scroll_bar_part party_dummy;
      Time time_dummy;
      (*FRAME_TERMINAL (f)->mouse_position_hook) (&f, -1,
						  &lispy_dummy, &party_dummy,
						  &x, &y,
						  &time_dummy);
    }

  if (! NILP (x) && f)
    {
      int col = XFIXNUM (x);
      int row = XFIXNUM (y);
      pixel_to_glyph_coords (f, col, row, &col, &row, NULL, 1);
      XSETINT (x, col);
      XSETINT (y, row);
    }
  if (f)
    XSETFRAME (lispy_dummy, f);
  else
    lispy_dummy = Qnil;
  retval = Fcons (lispy_dummy, Fcons (x, y));
  if (call_mouse_position_function && !NILP (Vmouse_position_function))
    retval = calln (Vmouse_position_function, retval);
  return retval;
}

DEFUN ("mouse-pixel-position", Fmouse_pixel_position,
       Smouse_pixel_position, 0, 0, 0,
       doc: /* Return a list (FRAME X . Y) giving the current mouse frame and position.
The position is given in pixel units, where (0, 0) is the
upper-left corner of the frame, X is the horizontal offset, and Y is
the vertical offset.
FRAME might be nil if `track-mouse' is set to `drag-source'.  This
means there is no frame under the mouse.  If Emacs is running on a
mouseless terminal or hasn't been programmed to read the mouse
position, it returns the selected frame for FRAME and nil for X and
Y.  */)
  (void)
{
  struct frame *f;
  Lisp_Object lispy_dummy;
  Lisp_Object x, y, retval;

  f = SELECTED_FRAME ();
  x = y = Qnil;

  /* It's okay for the hook to refrain from storing anything.  */
  if (FRAME_TERMINAL (f)->mouse_position_hook)
    {
      enum scroll_bar_part party_dummy;
      Time time_dummy;
      (*FRAME_TERMINAL (f)->mouse_position_hook) (&f, -1,
						  &lispy_dummy, &party_dummy,
						  &x, &y,
						  &time_dummy);
    }

  if (f)
    XSETFRAME (lispy_dummy, f);
  else
    lispy_dummy = Qnil;

  retval = Fcons (lispy_dummy, Fcons (x, y));
  if (!NILP (Vmouse_position_function))
    retval = calln (Vmouse_position_function, retval);
  return retval;
}

#ifdef HAVE_WINDOW_SYSTEM

/* On frame F, convert character coordinates X and Y to pixel
   coordinates *PIX_X and *PIX_Y.  */

static void
frame_char_to_pixel_position (struct frame *f, int x, int y,
			      int *pix_x, int *pix_y)
{
  *pix_x = FRAME_COL_TO_PIXEL_X (f, x) + FRAME_COLUMN_WIDTH (f) / 2;
  *pix_y = FRAME_LINE_TO_PIXEL_Y (f, y) + FRAME_LINE_HEIGHT (f) / 2;

  if (*pix_x < 0)
    *pix_x = 0;
  if (*pix_x > FRAME_PIXEL_WIDTH (f))
    *pix_x = FRAME_PIXEL_WIDTH (f);

  if (*pix_y < 0)
    *pix_y = 0;
  if (*pix_y > FRAME_PIXEL_HEIGHT (f))
    *pix_y = FRAME_PIXEL_HEIGHT (f);
}

/* On frame F, reposition mouse pointer to character coordinates X and Y.  */

static void
frame_set_mouse_position (struct frame *f, int x, int y)
{
  int pix_x, pix_y;

  frame_char_to_pixel_position (f, x, y, &pix_x, &pix_y);
  frame_set_mouse_pixel_position (f, pix_x, pix_y);
}

#endif /* HAVE_WINDOW_SYSTEM */

DEFUN ("set-mouse-position", Fset_mouse_position, Sset_mouse_position, 3, 3, 0,
       doc: /* Move the mouse pointer to the center of character cell (X,Y) in FRAME.
Coordinates are relative to the frame, not a window,
so the coordinates of the top left character in the frame
may be nonzero due to left-hand scroll bars or the menu bar.

The position is given in canonical character cells, where (0, 0) is
the upper-left corner of the frame, X is the horizontal offset, and
Y is the vertical offset, measured in units of the frame's default
character size.

This function is a no-op for an X frame that is not visible.
If you have just created a frame, you must wait for it to become visible
before calling this function on it, like this.
  (while (not (frame-visible-p frame)) (sleep-for .5))  */)
  (Lisp_Object frame, Lisp_Object x, Lisp_Object y)
{
  CHECK_LIVE_FRAME (frame);
  int xval = check_integer_range (x, INT_MIN, INT_MAX);
  int yval = check_integer_range (y, INT_MIN, INT_MAX);

  /* I think this should be done with a hook.  */
  if (FRAME_WINDOW_P (XFRAME (frame)))
    {
#ifdef HAVE_WINDOW_SYSTEM
      /* Warping the mouse will cause enternotify and focus events.  */
      frame_set_mouse_position (XFRAME (frame), xval, yval);
#endif /* HAVE_WINDOW_SYSTEM */
    }
#ifdef MSDOS
  else if (FRAME_MSDOS_P (XFRAME (frame)))
    {
      Fselect_frame (frame, Qnil);
      mouse_moveto (xval, yval);
    }
#endif /* MSDOS */
  else
    {
      Fselect_frame (frame, Qnil);
#ifdef HAVE_GPM
      term_mouse_moveto (xval, yval);
#else
      (void) xval;
      (void) yval;
#endif /* HAVE_GPM */
    }

  return Qnil;
}

DEFUN ("set-mouse-pixel-position", Fset_mouse_pixel_position,
       Sset_mouse_pixel_position, 3, 3, 0,
       doc: /* Move the mouse pointer to pixel position (X,Y) in FRAME.
The position is given in pixels, where (0, 0) is the upper-left corner
of the frame, X is the horizontal offset, and Y is the vertical offset.

Note, this is a no-op for an X frame that is not visible.
If you have just created a frame, you must wait for it to become visible
before calling this function on it, like this.
  (while (not (frame-visible-p frame)) (sleep-for .5))  */)
  (Lisp_Object frame, Lisp_Object x, Lisp_Object y)
{
  CHECK_LIVE_FRAME (frame);
  int xval = check_integer_range (x, INT_MIN, INT_MAX);
  int yval = check_integer_range (y, INT_MIN, INT_MAX);

  /* I think this should be done with a hook.  */
  if (FRAME_WINDOW_P (XFRAME (frame)))
    {
      /* Warping the mouse will cause enternotify and focus events.  */
#ifdef HAVE_WINDOW_SYSTEM
      frame_set_mouse_pixel_position (XFRAME (frame), xval, yval);
#endif /* HAVE_WINDOW_SYSTEM */
    }
#ifdef MSDOS
  else if (FRAME_MSDOS_P (XFRAME (frame)))
    {
      Fselect_frame (frame, Qnil);
      mouse_moveto (xval, yval);
    }
#endif /* MSDOS */
  else
    {
      Fselect_frame (frame, Qnil);
#ifdef HAVE_GPM
      term_mouse_moveto (xval, yval);
#else
      (void) xval;
      (void) yval;
#endif /* HAVE_GPM */

    }

  return Qnil;
}

static void make_frame_visible_1 (Lisp_Object);

DEFUN ("make-frame-visible", Fmake_frame_visible, Smake_frame_visible,
       0, 1, "",
       doc: /* Make the frame FRAME visible (assuming it is an X window).
If omitted, FRAME defaults to the currently selected frame.  */)
  (Lisp_Object frame)
{
  struct frame *f = decode_live_frame (frame);

  if (FRAME_WINDOW_P (f) && FRAME_TERMINAL (f)->frame_visible_invisible_hook)
    FRAME_TERMINAL (f)->frame_visible_invisible_hook (f, true);

  if (is_tty_frame (f))
    {
      SET_FRAME_VISIBLE (f, true);
      tty_raise_lower_frame (f, true);
    }

  make_frame_visible_1 (f->root_window);

  /* Make menu bar update for the Buffers and Frames menus.  */
  /* windows_or_buffers_changed = 15; FIXME: Why?  */

  XSETFRAME (frame, f);
  return frame;
}

/* Update the display_time slot of the buffers shown in WINDOW
   and all its descendants.  */

static void
make_frame_visible_1 (Lisp_Object window)
{
  struct window *w;

  for (; !NILP (window); window = w->next)
    {
      w = XWINDOW (window);
      if (WINDOWP (w->contents))
	make_frame_visible_1 (w->contents);
      else
	bset_display_time (XBUFFER (w->contents), Fcurrent_time ());
    }
}

DEFUN ("make-frame-invisible", Fmake_frame_invisible, Smake_frame_invisible,
       0, 2, "",
       doc: /* Make the frame FRAME invisible.
If omitted, FRAME defaults to the currently selected frame.
On graphical displays, invisible frames are not updated and are
usually not displayed at all, even in a window system's \"taskbar\".

Normally you may not make FRAME invisible if all other frames are
invisible, but if the second optional argument FORCE is non-nil, you may
do so.

On a text terminal make FRAME invisible if and only FRAME is either a
child frame or another non-child frame can be found.  In the former
case, if FRAME is the selected frame, select the first visible ancestor
of FRAME instead.  In the latter case, if FRAME is the top frame of its
terminal, make another frame that terminal's top frame.  */)
  (Lisp_Object frame, Lisp_Object force)
{
  struct frame *f = decode_live_frame (frame);

  XSETFRAME (frame, f);

  if (NILP (force) && !other_frames (f, true, false))
    error ("Attempt to make invisible the sole visible or iconified frame");

  if (FRAME_WINDOW_P (f) && FRAME_TERMINAL (f)->frame_visible_invisible_hook)
    FRAME_TERMINAL (f)->frame_visible_invisible_hook (f, false);

  SET_FRAME_VISIBLE (f, false);

  if (is_tty_frame (f) && EQ (frame, selected_frame))
  /* On a tty if FRAME is the selected frame, we have to select another
    frame instead.  If FRAME is a child frame, use the first visible
    ancestor as returned by 'mru_rooted_frame'.  If FRAME is a root
    frame, use the frame returned by 'next-frame' which must exist since
    otherwise other_frames above would have lied.  */
    Fselect_frame (FRAME_PARENT_FRAME (f)
		   ? mru_rooted_frame (f)
		   : next_frame (frame, make_fixnum (0)),
		   Qnil);

  /* Make menu bar update for the Buffers and Frames menus.  */
  windows_or_buffers_changed = 16;

  return Qnil;
}

DEFUN ("iconify-frame", Ficonify_frame, Siconify_frame,
       0, 1, "",
       doc: /* Make the frame FRAME into an icon.
If omitted, FRAME defaults to the currently selected frame.

If FRAME is a child frame, consult the variable `iconify-child-frame'
for how to proceed.  */)
  (Lisp_Object frame)
{
  struct frame *f = decode_live_frame (frame);

  if (FRAME_PARENT_FRAME (f))
    {
      if (NILP (iconify_child_frame))
	/* Do nothing.  */
	return Qnil;
      else if (FRAME_WINDOW_P (f)
	       && EQ (iconify_child_frame, Qiconify_top_level))
	{
	  /* Iconify root frame (the default).  */
	  Lisp_Object root;

	  XSETFRAME (root, root_frame (f));
	  Ficonify_frame (root);

	  return Qnil;
	}
      else if (EQ (iconify_child_frame, Qmake_invisible))
	{
	  /* Make frame invisible.  */
	  Fmake_frame_invisible (frame, Qnil);

	  return Qnil;
	}
    }

  if (FRAME_WINDOW_P (f) && FRAME_TERMINAL (f)->iconify_frame_hook)
    FRAME_TERMINAL (f)->iconify_frame_hook (f);

  return Qnil;
}

DEFUN ("frame-visible-p", Fframe_visible_p, Sframe_visible_p,
       1, 1, 0,
       doc: /* Return t if FRAME is \"visible\" (actually in use for display).
Return the symbol `icon' if FRAME is iconified or \"minimized\".
Return nil if FRAME was made invisible, via `make-frame-invisible'.
On graphical displays, invisible frames are not updated and are
usually not displayed at all, even in a window system's \"taskbar\".  */)
  (Lisp_Object frame)
{
  CHECK_LIVE_FRAME (frame);
  struct frame *f = XFRAME (frame);

  if (FRAME_VISIBLE_P (f))
    return Qt;
  if (FRAME_ICONIFIED_P (f))
    return Qicon;
  return Qnil;
}

DEFUN ("visible-frame-list", Fvisible_frame_list, Svisible_frame_list,
       0, 0, 0,
       doc: /* Return a list of all frames now \"visible\" (being updated).  */)
  (void)
{
  Lisp_Object tail, frame, value = Qnil;

  FOR_EACH_FRAME (tail, frame)
    if (FRAME_VISIBLE_P (XFRAME (frame)))
      value = Fcons (frame, value);

  return value;
}


DEFUN ("raise-frame", Fraise_frame, Sraise_frame, 0, 1, "",
       doc: /* Bring FRAME to the front, so it occludes any frames it overlaps.
If FRAME is invisible or iconified, make it visible.
If you don't specify a frame, the selected frame is used.
If Emacs is displaying on an ordinary terminal or some other device which
doesn't support multiple overlapping frames, this function selects FRAME.  */)
  (Lisp_Object frame)
{
  struct frame *f = decode_live_frame (frame);

  XSETFRAME (frame, f);

  Fmake_frame_visible (frame);

  if (FRAME_TERMINAL (f)->frame_raise_lower_hook)
    (*FRAME_TERMINAL (f)->frame_raise_lower_hook) (f, true);

  return Qnil;
}

/* Should we have a corresponding function called Flower_Power?  */
DEFUN ("lower-frame", Flower_frame, Slower_frame, 0, 1, "",
       doc: /* Send FRAME to the back, so it is occluded by any frames that overlap it.
If you don't specify a frame, the selected frame is used.
If Emacs is displaying on an ordinary terminal or some other device which
doesn't support multiple overlapping frames, this function does nothing.  */)
  (Lisp_Object frame)
{
  struct frame *f = decode_live_frame (frame);

  if (FRAME_TERMINAL (f)->frame_raise_lower_hook)
    (*FRAME_TERMINAL (f)->frame_raise_lower_hook) (f, false);

  return Qnil;
}


DEFUN ("redirect-frame-focus", Fredirect_frame_focus, Sredirect_frame_focus,
       1, 2, 0,
       doc: /* Arrange for keystrokes typed at FRAME to be sent to FOCUS-FRAME.
In other words, switch-frame events caused by events in FRAME will
request a switch to FOCUS-FRAME, and `last-event-frame' will be
FOCUS-FRAME after reading an event typed at FRAME.

If FOCUS-FRAME is nil, any existing redirection is canceled, and the
frame again receives its own keystrokes.

Focus redirection is useful for temporarily redirecting keystrokes to
a surrogate minibuffer frame when a frame doesn't have its own
minibuffer window.

A frame's focus redirection can be changed by `select-frame'.  If frame
FOO is selected, and then a different frame BAR is selected, any
frames redirecting their focus to FOO are shifted to redirect their
focus to BAR.  This allows focus redirection to work properly when the
user switches from one frame to another using `select-window'.

This means that a frame whose focus is redirected to itself is treated
differently from a frame whose focus is redirected to nil; the former
is affected by `select-frame', while the latter is not.

The redirection lasts until `redirect-frame-focus' is called to change it.  */)
  (Lisp_Object frame, Lisp_Object focus_frame)
{
  /* Note that we don't check for a live frame here.  It's reasonable
     to redirect the focus of a frame you're about to delete, if you
     know what other frame should receive those keystrokes.  */
  struct frame *f = decode_any_frame (frame);

  if (! NILP (focus_frame))
    CHECK_LIVE_FRAME (focus_frame);

  fset_focus_frame (f, focus_frame);

  if (FRAME_TERMINAL (f)->frame_rehighlight_hook)
    (*FRAME_TERMINAL (f)->frame_rehighlight_hook) (f);

  return Qnil;
}


DEFUN ("frame-focus", Fframe_focus, Sframe_focus, 0, 1, 0,
       doc: /* Return the frame to which FRAME's keystrokes are currently being sent.
If FRAME is omitted or nil, the selected frame is used.
Return nil if FRAME's focus is not redirected.
See `redirect-frame-focus'.  */)
  (Lisp_Object frame)
{
  return FRAME_FOCUS_FRAME (decode_live_frame (frame));
}

DEFUN ("x-focus-frame", Fx_focus_frame, Sx_focus_frame, 1, 2, 0,
       doc: /* Set the input focus to FRAME.
FRAME nil means use the selected frame.  Optional argument NOACTIVATE
means do not activate FRAME.

If there is no window system support, this function does nothing.  */)
     (Lisp_Object frame, Lisp_Object noactivate)
{
#ifdef HAVE_WINDOW_SYSTEM
  struct frame *f = decode_window_system_frame (frame);
  if (f && FRAME_TERMINAL (f)->focus_frame_hook)
    FRAME_TERMINAL (f)->focus_frame_hook (f, !NILP (noactivate));
#endif
  return Qnil;
}

DEFUN ("frame-after-make-frame",
       Fframe_after_make_frame,
       Sframe_after_make_frame, 2, 2, 0,
       doc: /* Mark FRAME as made.
FRAME nil means use the selected frame.  Second argument MADE non-nil
means functions on `window-configuration-change-hook' are called
whenever the window configuration of FRAME changes.  MADE nil means
these functions are not called.

This function is currently called by `make-frame' only and should be
otherwise used with utter care to avoid that running functions on
`window-configuration-change-hook' is impeded forever.  */)
  (Lisp_Object frame, Lisp_Object made)
{
  struct frame *f = decode_live_frame (frame);
  f->after_make_frame = !NILP (made);
  return made;
}


/* Discard BUFFER from the buffer-list and buried-buffer-list of each frame.  */

void
frames_discard_buffer (Lisp_Object buffer)
{
  Lisp_Object frame, tail;

  FOR_EACH_FRAME (tail, frame)
    {
      fset_buffer_list
	(XFRAME (frame), Fdelq (buffer, XFRAME (frame)->buffer_list));
      fset_buried_buffer_list
	(XFRAME (frame), Fdelq (buffer, XFRAME (frame)->buried_buffer_list));
    }
}

/* Modify the alist in *ALISTPTR to associate PROP with VAL.
   If the alist already has an element for PROP, we change it.  */

void
store_in_alist (Lisp_Object *alistptr, Lisp_Object prop, Lisp_Object val)
{
  Lisp_Object tem = Fassq (prop, *alistptr);
  if (NILP (tem))
    *alistptr = Fcons (Fcons (prop, val), *alistptr);
  else
    Fsetcdr (tem, val);
}

static int
frame_name_fnn_p (char *str, ptrdiff_t len)
{
  if (len > 1 && str[0] == 'F' && '0' <= str[1] && str[1] <= '9')
    {
      char *p = str + 2;
      while ('0' <= *p && *p <= '9')
	p++;
      if (p == str + len)
	return 1;
    }
  return 0;
}

/* Set the name of the terminal frame.  Also used by MSDOS frames.
   Modeled after *_set_name which is used for WINDOW frames.  */

static void
set_term_frame_name (struct frame *f, Lisp_Object name)
{
  f->explicit_name = ! NILP (name);

  /* If NAME is nil, set the name to F<num>.  */
  if (NILP (name))
    {
      /* Check for no change needed in this very common case
	 before we do any consing.  */
      if (frame_name_fnn_p (SSDATA (f->name), SBYTES (f->name)))
	return;

      name = make_formatted_string ("F%"PRIdMAX, ++tty_frame_count);
    }
  else
    {
      CHECK_STRING (name);

      /* Don't change the name if it's already NAME.  */
      if (! NILP (Fstring_equal (name, f->name)))
	return;

      /* Don't allow the user to set the frame name to F<num>, so it
	 doesn't clash with the names we generate for terminal frames.  */
      if (frame_name_fnn_p (SSDATA (name), SBYTES (name)))
	error ("Frame names of the form F<num> are usurped by Emacs");
    }

  fset_name (f, name);
  update_mode_lines = 16;
}

void
store_frame_param (struct frame *f, Lisp_Object prop, Lisp_Object val)
{
  register Lisp_Object old_alist_elt;

  if (EQ (prop, Qminibuffer))
    {
      if (WINDOWP (val))
	{
	  if (!WINDOW_LIVE_P (val) || !MINI_WINDOW_P (XWINDOW (val)))
	    error ("The `minibuffer' parameter does not specify a valid minibuffer window");
	  else if (FRAME_MINIBUF_ONLY_P (f))
	    {
	      if (EQ (val, FRAME_MINIBUF_WINDOW (f)))
		val = Qonly;
	      else
		error ("Can't change the minibuffer window of a minibuffer-only frame");
	    }
	  else if (FRAME_HAS_MINIBUF_P (f))
	    {
	      if (EQ (val, FRAME_MINIBUF_WINDOW (f)))
		val = Qt;
	      else
		error ("Can't change the minibuffer window of a frame with its own minibuffer");
	    }
	  else if (is_tty_frame (f)
		   && (root_frame (WINDOW_XFRAME (XWINDOW (val)))
		       != root_frame (f)))
	    error ("A frame and its surrogate minibuffer frame must have the same roots");
	  else
	    /* Store the chosen minibuffer window.  */
	    fset_minibuffer_window (f, val);
	}
      else
	{
	  Lisp_Object old_val = Fcdr (Fassq (Qminibuffer, f->param_alist));

	  if (!NILP (old_val))
	    {
	      if (WINDOWP (old_val) && NILP (val))
		/* Don't change the value for a minibuffer-less frame if
		   only nil was specified as new value.  */
		val = old_val;
	      else if (!EQ (old_val, val))
		error ("Can't change the `minibuffer' parameter of this frame");
	    }
	}
    }

  /* Check each parent-frame and delete-before parameter for a
     circular dependency.  Do not check between parameters, so you can
     still create circular dependencies with different properties, for
     example a chain of frames F1->F2->...Fn such that F1 is an ancestor
     frame of Fn and thus cannot be deleted before Fn and a second chain
     Fn->Fn-1->...F1 such that Fn cannot be deleted before F1.  */
  else if (EQ (prop, Qparent_frame) || EQ (prop, Qdelete_before))
    {
      Lisp_Object oldval = Fcdr (Fassq (prop, f->param_alist));

      if (!EQ (oldval, val) && !NILP (val))
	{
	  Lisp_Object frame;
	  Lisp_Object frame1 = val;

	  if (!FRAMEP (frame1) || !FRAME_LIVE_P (XFRAME (frame1)))
	    error ("Invalid `%s' frame parameter",
		   SSDATA (SYMBOL_NAME (prop)));

	  XSETFRAME (frame, f);

	  while (FRAMEP (frame1) && FRAME_LIVE_P (XFRAME (frame1)))
	    if (EQ (frame1, frame))
	      error ("Circular specification of `%s' frame parameter",
		     SSDATA (SYMBOL_NAME (prop)));
	    else
	      frame1 = get_frame_param (XFRAME (frame1), prop);
	}
    }

  /* The buffer-list parameters are stored in a special place and not
     in the alist.  All buffers must be live.  */
  else if (EQ (prop, Qbuffer_list))
    {
      Lisp_Object list = Qnil;
      for (; CONSP (val); val = XCDR (val))
	if (!NILP (Fbuffer_live_p (XCAR (val))))
	  list = Fcons (XCAR (val), list);
      fset_buffer_list (f, Fnreverse (list));
      return;
    }
  else if (EQ (prop, Qburied_buffer_list))
    {
      Lisp_Object list = Qnil;
      for (; CONSP (val); val = XCDR (val))
	if (!NILP (Fbuffer_live_p (XCAR (val))))
	  list = Fcons (XCAR (val), list);
      fset_buried_buffer_list (f, Fnreverse (list));
      return;
    }
  else if ((EQ (prop, Qscroll_bar_width) || EQ (prop, Qscroll_bar_height))
	   && !NILP (val) && !RANGED_FIXNUMP (1, val, INT_MAX))
    {
      Lisp_Object old_val = Fcdr (Fassq (prop, f->param_alist));

      val = old_val;
    }

  /* The parent frame parameter for ttys must be handled specially.  */
  if (is_tty_frame (f) && EQ (prop, Qparent_frame))
    {
      /* Invariant: When a frame F1 uses a surrogate minibuffer frame M1
	 on a tty, both F1 and M1 must have the same root frame.  */
      Lisp_Object frames, frame1, old_val = f->parent_frame;

      FOR_EACH_FRAME (frames, frame1)
	{
	  struct frame *f1 = XFRAME (frame1);
	  struct frame *m1 = WINDOW_XFRAME (XWINDOW (f1->minibuffer_window));
	  bool mismatch = false;

	  /* Temporarily install VAL and check whether our invariant
	     above gets violated.  */
	  f->parent_frame = val;
	  mismatch = root_frame (f1) != root_frame (m1);
	  f->parent_frame = old_val;

	  if (mismatch)
	    error ("Cannot re-root surrogate minibuffer frame");
	}

      if (f == XFRAME (FRAME_TERMINAL (f)->display_info.tty->top_frame)
	  && !NILP (val))
	error ("Cannot make tty top frame a child frame");
      else if (NILP (val))
	{
	  if (!FRAME_HAS_MINIBUF_P (f)
	      && (!frame_ancestor_p
		  (f, WINDOW_XFRAME (XWINDOW (f->minibuffer_window)))))
	    error ("Cannot make tty root frame without valid minibuffer window");
	  else
	    {
	      /* When making a frame a root frame, expand it to full size,
		 if necessary, and position it at top left corner.  */
	      int width, height;

	      get_tty_size (fileno (FRAME_TTY (f)->input), &width, &height);
	      adjust_frame_size (f, width, height - FRAME_TOP_MARGIN (f), 5, 0,
				 Qterminal_frame);
	      f->left_pos = 0;
	      f->top_pos = 0;
	    }
	}

      SET_FRAME_GARBAGED (root_frame (f));
      f->parent_frame = val;
      SET_FRAME_GARBAGED (root_frame (f));
    }

  /* The tty color needed to be set before the frame's parameter
     alist was updated with the new value.  This is not true any more,
     but we still do this test early on.  */
  if (FRAME_TERMCAP_P (f) && EQ (prop, Qtty_color_mode)
      && f == FRAME_TTY (f)->previous_frame)
    /* Force redisplay of this tty.  */
    FRAME_TTY (f)->previous_frame = NULL;

  /* Update the frame parameter alist.  */
  old_alist_elt = Fassq (prop, f->param_alist);
  if (NILP (old_alist_elt))
    fset_param_alist (f, Fcons (Fcons (prop, val), f->param_alist));
  else
    Fsetcdr (old_alist_elt, val);

  /* Update some other special parameters in their special places
     in addition to the alist.  */

  if (EQ (prop, Qbuffer_predicate))
    fset_buffer_predicate (f, val);

  if (! FRAME_WINDOW_P (f))
    {
      if (EQ (prop, Qmenu_bar_lines))
	set_menu_bar_lines (f, val, make_fixnum (FRAME_MENU_BAR_LINES (f)));
      else if (EQ (prop, Qtab_bar_lines))
	set_tab_bar_lines (f, val, make_fixnum (FRAME_TAB_BAR_LINES (f)));
      else if (EQ (prop, Qname))
	set_term_frame_name (f, val);
    }
}

/* Return color matches UNSPEC on frame F or nil if UNSPEC
   is not an unspecified foreground or background color.  */

static Lisp_Object
frame_unspecified_color (struct frame *f, Lisp_Object unspec)
{
  return (!strncmp (SSDATA (unspec), unspecified_bg, SBYTES (unspec))
	  ? tty_color_name (f, FRAME_BACKGROUND_PIXEL (f))
	  : (!strncmp (SSDATA (unspec), unspecified_fg, SBYTES (unspec))
	     ? tty_color_name (f, FRAME_FOREGROUND_PIXEL (f)) : Qnil));
}

DEFUN ("frame-parameters", Fframe_parameters, Sframe_parameters, 0, 1, 0,
       doc: /* Return the parameters-alist of frame FRAME.
It is a list of elements of the form (PARM . VALUE), where PARM is a symbol.
The meaningful PARMs depend on the kind of frame.
If FRAME is omitted or nil, return information on the currently selected frame.  */)
  (Lisp_Object frame)
{
  Lisp_Object alist;
  struct frame *f = decode_any_frame (frame);
  int height, width;

  if (!FRAME_LIVE_P (f))
    return Qnil;

  alist = Fcopy_alist (f->param_alist);

  if (!FRAME_WINDOW_P (f))
    {
      Lisp_Object elt;

      /* If the frame's parameter alist says the colors are
	 unspecified and reversed, take the frame's background pixel
	 for foreground and vice versa.  */
      elt = Fassq (Qforeground_color, alist);
      if (CONSP (elt) && STRINGP (XCDR (elt)))
	{
	  elt = frame_unspecified_color (f, XCDR (elt));
	  if (!NILP (elt))
	    store_in_alist (&alist, Qforeground_color, elt);
	}
      else
	store_in_alist (&alist, Qforeground_color,
			tty_color_name (f, FRAME_FOREGROUND_PIXEL (f)));
      elt = Fassq (Qbackground_color, alist);
      if (CONSP (elt) && STRINGP (XCDR (elt)))
	{
	  elt = frame_unspecified_color (f, XCDR (elt));
	  if (!NILP (elt))
	    store_in_alist (&alist, Qbackground_color, elt);
	}
      else
	store_in_alist (&alist, Qbackground_color,
			tty_color_name (f, FRAME_BACKGROUND_PIXEL (f)));
      store_in_alist (&alist, Qfont,
		      build_string (FRAME_MSDOS_P (f)
				    ? "ms-dos"
				    : FRAME_W32_P (f) ? "w32term"
				    :"tty"));
    }

  store_in_alist (&alist, Qname, f->name);
  /* It's questionable whether here we should report the value of
     f->new_height (and f->new_width below) but we've done that in the
     past, so let's keep it.  Note that a value of -1 for either of
     these means that no new size was requested.

     But check f->new_size before to make sure that f->new_height and
     f->new_width are not ones requested by adjust_frame_size.  */
  height = ((f->new_size_p && f->new_height >= 0)
	    ? f->new_height / FRAME_LINE_HEIGHT (f)
	    : FRAME_LINES (f));
  store_in_alist (&alist, Qheight, make_fixnum (height));
  width = ((f->new_size_p && f->new_width >= 0)
	   ? f->new_width / FRAME_COLUMN_WIDTH (f)
	   : FRAME_COLS(f));
  store_in_alist (&alist, Qwidth, make_fixnum (width));

  store_in_alist (&alist, Qmodeline, FRAME_WANTS_MODELINE_P (f) ? Qt : Qnil);
  store_in_alist (&alist, Qunsplittable, FRAME_NO_SPLIT_P (f) ? Qt : Qnil);
  store_in_alist (&alist, Qbuffer_list, f->buffer_list);
  store_in_alist (&alist, Qburied_buffer_list, f->buried_buffer_list);

  /* I think this should be done with a hook.  */
#ifdef HAVE_WINDOW_SYSTEM
  if (FRAME_WINDOW_P (f))
    gui_report_frame_params (f, &alist);
  else
#endif
    {
      store_in_alist (&alist, Qmenu_bar_lines, make_fixnum (FRAME_MENU_BAR_LINES (f)));
      store_in_alist (&alist, Qtab_bar_lines, make_fixnum (FRAME_TAB_BAR_LINES (f)));
      store_in_alist (&alist, Qvisibility, FRAME_VISIBLE_P (f) ? Qt : Qnil);
      store_in_alist (&alist, Qno_accept_focus, FRAME_NO_ACCEPT_FOCUS (f) ? Qt : Qnil);
    }

  return alist;
}


DEFUN ("frame-parameter", Fframe_parameter, Sframe_parameter, 2, 2, 0,
       doc: /* Return FRAME's value for parameter PARAMETER.
If FRAME is nil, describe the currently selected frame.  */)
  (Lisp_Object frame, Lisp_Object parameter)
{
  struct frame *f = decode_any_frame (frame);
  Lisp_Object value = Qnil;

  CHECK_SYMBOL (parameter);

  XSETFRAME (frame, f);

  if (FRAME_LIVE_P (f))
    {
      /* Avoid consing in frequent cases.  */
      if (EQ (parameter, Qname))
	value = f->name;
#ifdef HAVE_WINDOW_SYSTEM
      /* These are used by vertical motion commands.  */
      else if (EQ (parameter, Qvertical_scroll_bars))
	value = (f->vertical_scroll_bar_type == vertical_scroll_bar_none
		 ? Qnil
		 : (f->vertical_scroll_bar_type == vertical_scroll_bar_left
		    ? Qleft : Qright));
      else if (EQ (parameter, Qhorizontal_scroll_bars))
	value = f->horizontal_scroll_bars ? Qt : Qnil;
      else if (EQ (parameter, Qline_spacing) && f->extra_line_spacing == 0)
	/* If this is non-zero, we can't determine whether the user specified
	   an integer or float value without looking through 'param_alist'.  */
	value = make_fixnum (0);
      else if (EQ (parameter, Qfont) && FRAME_X_P (f))
	value = FRAME_FONT (f)->props[FONT_NAME_INDEX];
#endif /* HAVE_WINDOW_SYSTEM */
#ifdef HAVE_X_WINDOWS
      else if (EQ (parameter, Qdisplay) && FRAME_X_P (f))
	value = XCAR (FRAME_DISPLAY_INFO (f)->name_list_element);
#endif /* HAVE_X_WINDOWS */
      else if (EQ (parameter, Qbackground_color)
	       || EQ (parameter, Qforeground_color))
	{
	  value = Fassq (parameter, f->param_alist);
	  if (CONSP (value))
	    {
	      value = XCDR (value);
	      /* Fframe_parameters puts the actual fg/bg color names,
		 even if f->param_alist says otherwise.  This is
		 important when param_alist's notion of colors is
		 "unspecified".  We need to do the same here.  */
	      if (STRINGP (value) && !FRAME_WINDOW_P (f))
		{
		  Lisp_Object tem = frame_unspecified_color (f, value);

		  if (!NILP (tem))
		    value = tem;
		}
	    }
	  else
	    value = Fcdr (Fassq (parameter, Fframe_parameters (frame)));
	}
      else if (EQ (parameter, Qdisplay_type)
	       || EQ (parameter, Qbackground_mode))
	value = Fcdr (Fassq (parameter, f->param_alist));
      else
	/* FIXME: Avoid this code path at all (as well as code duplication)
	   by sharing more code with Fframe_parameters.  */
	value = Fcdr (Fassq (parameter, Fframe_parameters (frame)));
    }

  return value;
}

DEFUN ("modify-frame-parameters", Fmodify_frame_parameters,
       Smodify_frame_parameters, 2, 2, 0,
       doc: /* Modify FRAME according to new values of its parameters in ALIST.
If FRAME is nil, it defaults to the selected frame.
ALIST is an alist of parameters to change and their new values.
Each element of ALIST has the form (PARM . VALUE), where PARM is a symbol.
Which PARMs are meaningful depends on the kind of frame.
The meaningful parameters are acted upon, i.e. the frame is changed
according to their new values, and are also stored in the frame's
parameter list so that `frame-parameters' will return them.
PARMs that are not meaningful are still stored in the frame's parameter
list, but are otherwise ignored.  */)
  (Lisp_Object frame, Lisp_Object alist)
{
  struct frame *f = decode_live_frame (frame);
  Lisp_Object prop, val;

  /* I think this should be done with a hook.  */
#ifdef HAVE_WINDOW_SYSTEM
  if (FRAME_WINDOW_P (f))
    gui_set_frame_parameters (f, alist);
  else
#endif
#ifdef MSDOS
  if (FRAME_MSDOS_P (f))
    IT_set_frame_parameters (f, alist);
  else
#endif

    {
      EMACS_INT length = list_length (alist);
      ptrdiff_t i;
      Lisp_Object *parms;
      Lisp_Object *values;
      USE_SAFE_ALLOCA;
      SAFE_ALLOCA_LISP (parms, 2 * length);
      values = parms + length;
      Lisp_Object params = alist;

      /* Extract parm names and values into those vectors.  */

      for (i = 0; CONSP (alist); alist = XCDR (alist))
	{
	  Lisp_Object elt;

	  elt = XCAR (alist);
	  parms[i] = Fcar (elt);
	  values[i] = Fcdr (elt);
	  i++;
	}

      /* Now process them in reverse of specified order.  */
      while (--i >= 0)
	{
	  prop = parms[i];
	  val = values[i];
	  store_frame_param (f, prop, val);

	  if (EQ (prop, Qforeground_color)
	      || EQ (prop, Qbackground_color))
	    update_face_from_frame_parameter (f, prop, val);
	}

      if (is_tty_child_frame (f))
	{
	  int w = tty_child_size_param (f, Qwidth, params, f->total_cols);
	  int h = tty_child_size_param (f, Qheight, params, f->total_lines);
	  int x = tty_child_pos_param (f, Qleft, params, f->left_pos, w);
	  int y = tty_child_pos_param (f, Qtop, params, f->top_pos, h);

	  if (x != f->left_pos || y != f->top_pos)
	    {
	      f->left_pos = x;
	      f->top_pos = y;
	      SET_FRAME_GARBAGED (root_frame (f));
	    }

	  if (w != f->total_cols || h != f->total_lines)
	    change_frame_size (f, w, h, false, false, false);

	  Lisp_Object visible = Fassq (Qvisibility, params);

	  if (CONSP (visible))
	    {
	      if (EQ (Fcdr (visible), Qicon)
		  && EQ (iconify_child_frame, Qmake_invisible))
		SET_FRAME_VISIBLE (f, false);
	      else
		SET_FRAME_VISIBLE (f, !NILP (Fcdr (visible)));
	    }

	  Lisp_Object no_special = Fassq (Qno_special_glyphs, params);

	  if (CONSP (no_special))
	    FRAME_NO_SPECIAL_GLYPHS (f) = !NILP (Fcdr (no_special));
	}

      SAFE_FREE ();
    }
  return Qnil;
}

DEFUN ("frame-char-height", Fframe_char_height, Sframe_char_height,
       0, 1, 0,
       doc: /* Height in pixels of a line in the font in frame FRAME.
If FRAME is omitted or nil, the selected frame is used.
For a terminal frame, the value is always 1.  */)
  (Lisp_Object frame)
{
#ifdef HAVE_WINDOW_SYSTEM
  struct frame *f = decode_any_frame (frame);

  if (FRAME_WINDOW_P (f))
    return make_fixnum (FRAME_LINE_HEIGHT (f));
  else
#endif
    return make_fixnum (1);
}


DEFUN ("frame-char-width", Fframe_char_width, Sframe_char_width,
       0, 1, 0,
       doc: /* Width in pixels of characters in the font in frame FRAME.
If FRAME is omitted or nil, the selected frame is used.
On a graphical screen, the width is the standard width of the default font.
For a terminal screen, the value is always 1.  */)
  (Lisp_Object frame)
{
#ifdef HAVE_WINDOW_SYSTEM
  struct frame *f = decode_any_frame (frame);

  if (FRAME_WINDOW_P (f))
    return make_fixnum (FRAME_COLUMN_WIDTH (f));
  else
#endif
    return make_fixnum (1);
}

DEFUN ("frame-native-width", Fframe_native_width,
       Sframe_native_width, 0, 1, 0,
       doc: /* Return FRAME's native width in pixels.
For a terminal frame, the result really gives the width in characters.
If FRAME is omitted or nil, the selected frame is used.

If you're interested only in the width of the text portion of the
frame, see `frame-text-width' instead.  */)
  (Lisp_Object frame)
{
  struct frame *f = decode_any_frame (frame);

#ifdef HAVE_WINDOW_SYSTEM
  if (FRAME_WINDOW_P (f))
    return make_fixnum (FRAME_PIXEL_WIDTH (f));
  else
#endif
    return make_fixnum (FRAME_TOTAL_COLS (f));
}

DEFUN ("frame-native-height", Fframe_native_height,
       Sframe_native_height, 0, 1, 0,
       doc: /* Return FRAME's native height in pixels.
If FRAME is omitted or nil, the selected frame is used.  The exact value
of the result depends on the window-system and toolkit in use:

In the Gtk+ and NS versions, it includes only any window (including the
minibuffer or echo area), mode line, and header line.  It does not
include the tool bar or menu bar.  With other graphical versions, it may
also include the tool bar and the menu bar.

If you're interested only in the height of the text portion of the
frame, see `frame-text-height' instead.

For a text terminal, it includes the menu bar.  In this case, the
result is really in characters rather than pixels (i.e., is identical
to `frame-height'). */)
  (Lisp_Object frame)
{
  struct frame *f = decode_any_frame (frame);

#ifdef HAVE_WINDOW_SYSTEM
  if (FRAME_WINDOW_P (f))
    return make_fixnum (FRAME_PIXEL_HEIGHT (f));
  else
#endif
    return make_fixnum (FRAME_TOTAL_LINES (f));
}

DEFUN ("tool-bar-pixel-width", Ftool_bar_pixel_width,
       Stool_bar_pixel_width, 0, 1, 0,
       doc: /* Return width in pixels of FRAME's tool bar.
The result is greater than zero only when the tool bar is on the left
or right side of FRAME.  If FRAME is omitted or nil, the selected frame
is used.  */)
  (Lisp_Object frame)
{
#ifdef FRAME_TOOLBAR_WIDTH
  struct frame *f = decode_any_frame (frame);

  if (FRAME_WINDOW_P (f))
    return make_fixnum (FRAME_TOOLBAR_WIDTH (f));
#endif
  return make_fixnum (0);
}

DEFUN ("frame-text-cols", Fframe_text_cols, Sframe_text_cols, 0, 1, 0,
       doc: /* Return width in columns of FRAME's text area.  */)
  (Lisp_Object frame)
{
  return make_fixnum (FRAME_COLS (decode_any_frame (frame)));
}

DEFUN ("frame-text-lines", Fframe_text_lines, Sframe_text_lines, 0, 1, 0,
       doc: /* Return height in lines of FRAME's text area.  */)
  (Lisp_Object frame)
{
  return make_fixnum (FRAME_LINES (decode_any_frame (frame)));
}

DEFUN ("frame-total-cols", Fframe_total_cols, Sframe_total_cols, 0, 1, 0,
       doc: /* Return number of total columns of FRAME.  */)
  (Lisp_Object frame)
{
  return make_fixnum (FRAME_TOTAL_COLS (decode_any_frame (frame)));
}

DEFUN ("frame-total-lines", Fframe_total_lines, Sframe_total_lines, 0, 1, 0,
       doc: /* Return number of total lines of FRAME.  */)
  (Lisp_Object frame)
{
  return make_fixnum (FRAME_TOTAL_LINES (decode_any_frame (frame)));
}

DEFUN ("frame-text-width", Fframe_text_width, Sframe_text_width, 0, 1, 0,
       doc: /* Return text area width of FRAME in pixels.  */)
  (Lisp_Object frame)
{
  return make_fixnum (FRAME_TEXT_WIDTH (decode_any_frame (frame)));
}

DEFUN ("frame-text-height", Fframe_text_height, Sframe_text_height, 0, 1, 0,
       doc: /* Return text area height of FRAME in pixels.  */)
  (Lisp_Object frame)
{
  return make_fixnum (FRAME_TEXT_HEIGHT (decode_any_frame (frame)));
}

DEFUN ("frame-scroll-bar-width", Fscroll_bar_width, Sscroll_bar_width, 0, 1, 0,
       doc: /* Return scroll bar width of FRAME in pixels.  */)
  (Lisp_Object frame)
{
  return make_fixnum (FRAME_SCROLL_BAR_AREA_WIDTH (decode_any_frame (frame)));
}

DEFUN ("frame-scroll-bar-height", Fscroll_bar_height, Sscroll_bar_height, 0, 1, 0,
       doc: /* Return scroll bar height of FRAME in pixels.  */)
  (Lisp_Object frame)
{
  return make_fixnum (FRAME_SCROLL_BAR_AREA_HEIGHT (decode_any_frame (frame)));
}

DEFUN ("frame-fringe-width", Ffringe_width, Sfringe_width, 0, 1, 0,
       doc: /* Return fringe width of FRAME in pixels.  */)
  (Lisp_Object frame)
{
  return make_fixnum (FRAME_TOTAL_FRINGE_WIDTH (decode_any_frame (frame)));
}

DEFUN ("frame-child-frame-border-width", Fframe_child_frame_border_width, Sframe_child_frame_border_width, 0, 1, 0,
       doc: /* Return width of FRAME's child-frame border in pixels.
 If FRAME's `child-frame-border-width' parameter is nil, return FRAME's
 internal border width instead.  */)
  (Lisp_Object frame)
{
  int width = FRAME_CHILD_FRAME_BORDER_WIDTH (decode_any_frame (frame));

  if (width < 0)
    return make_fixnum (FRAME_INTERNAL_BORDER_WIDTH (decode_any_frame (frame)));
  else
    return make_fixnum (FRAME_CHILD_FRAME_BORDER_WIDTH (decode_any_frame (frame)));
}

DEFUN ("frame-internal-border-width", Fframe_internal_border_width, Sframe_internal_border_width, 0, 1, 0,
       doc: /* Return width of FRAME's internal border in pixels.  */)
  (Lisp_Object frame)
{
  return make_fixnum (FRAME_INTERNAL_BORDER_WIDTH (decode_any_frame (frame)));
}

DEFUN ("frame-right-divider-width", Fright_divider_width, Sright_divider_width, 0, 1, 0,
       doc: /* Return width (in pixels) of vertical window dividers on FRAME.  */)
  (Lisp_Object frame)
{
  return make_fixnum (FRAME_RIGHT_DIVIDER_WIDTH (decode_any_frame (frame)));
}

DEFUN ("frame-bottom-divider-width", Fbottom_divider_width, Sbottom_divider_width, 0, 1, 0,
       doc: /* Return width (in pixels) of horizontal window dividers on FRAME.  */)
  (Lisp_Object frame)
{
  return make_fixnum (FRAME_BOTTOM_DIVIDER_WIDTH (decode_any_frame (frame)));
}

static int
check_frame_pixels (Lisp_Object size, Lisp_Object pixelwise, int item_size)
{
  intmax_t sz;
  int pixel_size; /* size * item_size */

  CHECK_INTEGER (size);
  if (!NILP (pixelwise))
    item_size = 1;

  if (!integer_to_intmax (size, &sz)
      || ckd_mul (&pixel_size, sz, item_size))
    args_out_of_range_3 (size, make_int (INT_MIN / item_size),
			 make_int (INT_MAX / item_size));

  return pixel_size;
}

DEFUN ("set-frame-height", Fset_frame_height, Sset_frame_height, 2, 4,
       "(set-frame-property--interactive \"Frame height: \" (frame-height))",
       doc: /* Set text height of frame FRAME to HEIGHT lines.
Optional third arg PRETEND non-nil means that redisplay should use
HEIGHT lines but that the idea of the actual height of the frame should
not be changed.

Optional fourth argument PIXELWISE non-nil means that FRAME should be
HEIGHT pixels high.  Note: When `frame-resize-pixelwise' is nil, some
window managers may refuse to honor a HEIGHT that is not an integer
multiple of the default frame font height.

When called interactively, HEIGHT is the numeric prefix and the
currently selected frame will be set to this height.

If FRAME is nil, it defaults to the selected frame.  */)
  (Lisp_Object frame, Lisp_Object height, Lisp_Object pretend, Lisp_Object pixelwise)
{
  struct frame *f = decode_live_frame (frame);
  int text_height
    = check_frame_pixels (height, pixelwise, FRAME_LINE_HEIGHT (f));

  /* With INHIBIT 1 pass correct text width to adjust_frame_size.  */
  adjust_frame_size
    (f, FRAME_TEXT_WIDTH (f), text_height, 1, !NILP (pretend), Qheight);

  return Qnil;
}

DEFUN ("set-frame-width", Fset_frame_width, Sset_frame_width, 2, 4,
       "(set-frame-property--interactive \"Frame width: \" (frame-width))",
       doc: /* Set text width of frame FRAME to WIDTH columns.
Optional third arg PRETEND non-nil means that redisplay should use WIDTH
columns but that the idea of the actual width of the frame should not
be changed.

Optional fourth argument PIXELWISE non-nil means that FRAME should be
WIDTH pixels wide.  Note: When `frame-resize-pixelwise' is nil, some
window managers may refuse to honor a WIDTH that is not an integer
multiple of the default frame font width.

When called interactively, WIDTH is the numeric prefix and the
currently selected frame will be set to this width.

If FRAME is nil, it defaults to the selected frame.  */)
  (Lisp_Object frame, Lisp_Object width, Lisp_Object pretend, Lisp_Object pixelwise)
{
  struct frame *f = decode_live_frame (frame);
  int text_width
    = check_frame_pixels (width, pixelwise, FRAME_COLUMN_WIDTH (f));

  /* With INHIBIT 1 pass correct text height to adjust_frame_size.  */
  adjust_frame_size
    (f, text_width, FRAME_TEXT_HEIGHT (f), 1, !NILP (pretend), Qwidth);

  return Qnil;
}

DEFUN ("set-frame-size", Fset_frame_size, Sset_frame_size, 3, 4, 0,
       doc: /* Set text size of FRAME to WIDTH by HEIGHT, measured in characters.
Optional argument PIXELWISE non-nil means to measure in pixels.  Note:
When `frame-resize-pixelwise' is nil, some window managers may refuse to
honor a WIDTH that is not an integer multiple of the default frame font
width or a HEIGHT that is not an integer multiple of the default frame
font height.

If FRAME is nil, it defaults to the selected frame.  */)
  (Lisp_Object frame, Lisp_Object width, Lisp_Object height, Lisp_Object pixelwise)
{
  struct frame *f = decode_live_frame (frame);
  int text_width
    = check_frame_pixels (width, pixelwise, FRAME_COLUMN_WIDTH (f));
  int text_height
    = check_frame_pixels (height, pixelwise, FRAME_LINE_HEIGHT (f));

  /* PRETEND is always false here.  */
  adjust_frame_size (f, text_width, text_height, 1, false, Qsize);

  return Qnil;
}

DEFUN ("frame-position", Fframe_position,
       Sframe_position, 0, 1, 0,
       doc: /* Return top left corner of FRAME in pixels.
FRAME must be a live frame and defaults to the selected one.  The return
value is a cons (x, y) of the coordinates of the top left corner of
FRAME's outer frame, in pixels relative to an origin (0, 0) of FRAME's
display.

Note that the values returned are not guaranteed to be accurate: The
values depend on the underlying window system, and some systems add a
constant offset to the values.  */)
     (Lisp_Object frame)
{
  register struct frame *f = decode_live_frame (frame);

  return Fcons (make_fixnum (f->left_pos), make_fixnum (f->top_pos));
}

DEFUN ("set-frame-position", Fset_frame_position,
       Sset_frame_position, 3, 3, 0,
       doc: /* Set position of FRAME to (X, Y).
FRAME must be a live frame and defaults to the selected one.  X and Y,
if positive, specify the coordinate of the left and top edge of FRAME's
outer frame in pixels relative to an origin (0, 0) of FRAME's display.
If any of X or Y is negative, it specifies the coordinates of the right
or bottom edge of the outer frame of FRAME relative to the right or
bottom edge of FRAME's display.  */)
  (Lisp_Object frame, Lisp_Object x, Lisp_Object y)
{
  struct frame *f = decode_live_frame (frame);
  int xval = check_integer_range (x, INT_MIN, INT_MAX);
  int yval = check_integer_range (y, INT_MIN, INT_MAX);

  if (FRAME_WINDOW_P (f))
    {
#ifdef HAVE_WINDOW_SYSTEM
      if (FRAME_TERMINAL (f)->set_frame_offset_hook)
	FRAME_TERMINAL (f)->set_frame_offset_hook (f, xval, yval, 1);
#else
      (void) xval;
      (void) yval;
#endif
    }
  else if (is_tty_child_frame (f))
    {
      f->left_pos = xval;
      f->top_pos = yval;
    }

  return Qt;
}

DEFUN ("frame-window-state-change", Fframe_window_state_change,
       Sframe_window_state_change, 0, 1, 0,
       doc: /* Return t if FRAME's window state change flag is set, nil otherwise.
FRAME must be a live frame and defaults to the selected one.

If FRAME's window state change flag is set, the default values of
`window-state-change-functions' and `window-state-change-hook' will be
run during next redisplay, regardless of whether a window state change
actually occurred on FRAME or not.  After that, the value of this flag
is reset.  */)
     (Lisp_Object frame)
{
  return FRAME_WINDOW_STATE_CHANGE (decode_live_frame (frame)) ? Qt : Qnil;
}

DEFUN ("set-frame-window-state-change", Fset_frame_window_state_change,
       Sset_frame_window_state_change, 0, 2, 0,
       doc: /* Set FRAME's window state change flag according to ARG.
Set FRAME's window state change flag if ARG is non-nil, reset it
otherwise.

If FRAME's window state change flag is set, the default values of
`window-state-change-functions' and `window-state-change-hook' will be
run during next redisplay, regardless of whether a window state change
actually occurred on FRAME or not.  After that, the value of FRAME's
window state change flag is reset.  */)
     (Lisp_Object frame, Lisp_Object arg)
{
  struct frame *f = decode_live_frame (frame);

  return (FRAME_WINDOW_STATE_CHANGE (f) = !NILP (arg)) ? Qt : Qnil;
}

DEFUN ("frame-scale-factor", Fframe_scale_factor, Sframe_scale_factor,
       0, 1, 0,
       doc: /* Return FRAMEs scale factor.
If FRAME is omitted or nil, the selected frame is used.
The scale factor is the amount by which a logical pixel size must be
multiplied to find the real number of pixels.  */)
     (Lisp_Object frame)
{
  struct frame *f = decode_live_frame (frame);

  return (make_float (f ? FRAME_SCALE_FACTOR (f) : 1));
}

/***********************************************************************
				Frame Parameters
 ***********************************************************************/

/* Connect the frame-parameter names for frames to the ways of passing
   the parameter values to the window system.

   The name of a parameter, a Lisp symbol, has an `x-frame-parameter'
   property which is its index in this table.  This is initialized in
   syms_of_frame.  */

struct frame_parm_table {
  const char *name;
  int sym;
};

/* If you're adding a new frame parameter here, consider if it makes sense
   for the user to customize it via `initial-frame-alist' and the like.
   If it does, add it to `frame--special-parameters' in frame.el, in order
   to provide completion in the Customize UI for the new parameter.  */
static const struct frame_parm_table frame_parms[] =
{
  {"auto-raise",		SYMBOL_INDEX (Qauto_raise)},
  {"auto-lower",		SYMBOL_INDEX (Qauto_lower)},
  {"background-color",		SYMBOL_INDEX (Qbackground_color)},
  {"border-color",		SYMBOL_INDEX (Qborder_color)},
  {"border-width",		SYMBOL_INDEX (Qborder_width)},
  {"cursor-color",		SYMBOL_INDEX (Qcursor_color)},
  {"cursor-type",		SYMBOL_INDEX (Qcursor_type)},
  {"font",			SYMBOL_INDEX (Qfont)},
  {"foreground-color",		SYMBOL_INDEX (Qforeground_color)},
  {"icon-name",			SYMBOL_INDEX (Qicon_name)},
  {"icon-type",			SYMBOL_INDEX (Qicon_type)},
  {"child-frame-border-width",	SYMBOL_INDEX (Qchild_frame_border_width)},
  {"internal-border-width",	SYMBOL_INDEX (Qinternal_border_width)},
  {"right-divider-width",	SYMBOL_INDEX (Qright_divider_width)},
  {"bottom-divider-width",	SYMBOL_INDEX (Qbottom_divider_width)},
  {"menu-bar-lines",		SYMBOL_INDEX (Qmenu_bar_lines)},
  {"mouse-color",		SYMBOL_INDEX (Qmouse_color)},
  {"name",			SYMBOL_INDEX (Qname)},
  {"scroll-bar-width",		SYMBOL_INDEX (Qscroll_bar_width)},
  {"scroll-bar-height",		SYMBOL_INDEX (Qscroll_bar_height)},
  {"title",			SYMBOL_INDEX (Qtitle)},
  {"unsplittable",		SYMBOL_INDEX (Qunsplittable)},
  {"vertical-scroll-bars",	SYMBOL_INDEX (Qvertical_scroll_bars)},
  {"horizontal-scroll-bars",	SYMBOL_INDEX (Qhorizontal_scroll_bars)},
  {"visibility",		SYMBOL_INDEX (Qvisibility)},
  {"tab-bar-lines",		SYMBOL_INDEX (Qtab_bar_lines)},
  {"tool-bar-lines",		SYMBOL_INDEX (Qtool_bar_lines)},
  {"scroll-bar-foreground",	SYMBOL_INDEX (Qscroll_bar_foreground)},
  {"scroll-bar-background",	SYMBOL_INDEX (Qscroll_bar_background)},
  {"screen-gamma",		SYMBOL_INDEX (Qscreen_gamma)},
  {"line-spacing",		SYMBOL_INDEX (Qline_spacing)},
  {"left-fringe",		SYMBOL_INDEX (Qleft_fringe)},
  {"right-fringe",		SYMBOL_INDEX (Qright_fringe)},
  {"wait-for-wm",		SYMBOL_INDEX (Qwait_for_wm)},
  {"fullscreen",                SYMBOL_INDEX (Qfullscreen)},
  {"font-backend",		SYMBOL_INDEX (Qfont_backend)},
  {"alpha",			SYMBOL_INDEX (Qalpha)},
  {"sticky",			SYMBOL_INDEX (Qsticky)},
  {"tool-bar-position",		SYMBOL_INDEX (Qtool_bar_position)},
  {"inhibit-double-buffering",  SYMBOL_INDEX (Qinhibit_double_buffering)},
  {"undecorated",		SYMBOL_INDEX (Qundecorated)},
  {"parent-frame",		SYMBOL_INDEX (Qparent_frame)},
  {"skip-taskbar",		SYMBOL_INDEX (Qskip_taskbar)},
  {"no-focus-on-map",		SYMBOL_INDEX (Qno_focus_on_map)},
  {"no-accept-focus",		SYMBOL_INDEX (Qno_accept_focus)},
  {"z-group",			SYMBOL_INDEX (Qz_group)},
  {"override-redirect",		SYMBOL_INDEX (Qoverride_redirect)},
  {"no-special-glyphs",		SYMBOL_INDEX (Qno_special_glyphs)},
  {"alpha-background",		SYMBOL_INDEX (Qalpha_background)},
  {"use-frame-synchronization",	SYMBOL_INDEX (Quse_frame_synchronization)},
#ifdef HAVE_X_WINDOWS
  {"shaded",			SYMBOL_INDEX (Qshaded)},
#endif
#ifdef NS_IMPL_COCOA
  {"ns-appearance",		SYMBOL_INDEX (Qns_appearance)},
  {"ns-transparent-titlebar",	SYMBOL_INDEX (Qns_transparent_titlebar)},
#endif
};

#ifdef HAVE_WINDOW_SYSTEM

/* Enumeration type for switch in frame_float.  */
enum frame_float_type
{
 FRAME_FLOAT_WIDTH,
 FRAME_FLOAT_HEIGHT,
 FRAME_FLOAT_LEFT,
 FRAME_FLOAT_TOP
};

/**
 * frame_float:
 *
 * Process the value VAL of the float type frame parameter 'width',
 * 'height', 'left', or 'top' specified via a frame_float_type
 * enumeration type WHAT for frame F.  Such parameters relate the outer
 * size or position of F to the size of the F's display or parent frame
 * which have to be both available in some way.
 *
 * The return value is a size or position value in pixels.  VAL must be
 * in the range 0.0 to 1.0 where a width/height of 0.0 means to return 0
 * and 1.0 means to return the full width/height of the display/parent.
 * For positions, 0.0 means position in the left/top corner of the
 * display/parent while 1.0 means to position at the right/bottom corner
 * of the display/parent frame.
 *
 * Set PARENT_DONE and OUTER_DONE to avoid recalculation of the outer
 * size or parent or display attributes when more float parameters are
 * calculated in a row: -1 means not processed yet, 0 means processing
 * failed, 1 means processing succeeded.
 *
 * Return DEFAULT_VALUE when processing fails for whatever reason with
 * one exception: When calculating F's outer edges fails (probably
 * because F has not been created yet) return the difference between F's
 * native and text size.
 */
static int
frame_float (struct frame *f, Lisp_Object val, enum frame_float_type what,
	     int *parent_done, int *outer_done, int default_value)
{
  double d_val = XFLOAT_DATA (val);

  if (d_val < 0.0 || d_val > 1.0)
    /* Invalid VAL.  */
    return default_value;
  else
    {
      static unsigned parent_width, parent_height;
      static int parent_left, parent_top;
      static unsigned outer_minus_text_width, outer_minus_text_height;
      struct frame *p = FRAME_PARENT_FRAME (f);

      if (*parent_done == 1)
	;
      else if (p)
	{
	  parent_width = FRAME_PIXEL_WIDTH (p);
	  parent_height = FRAME_PIXEL_HEIGHT (p);
	  *parent_done = 1;
	}
      else
	{
	  if (*parent_done == 0)
	    /* No workarea available.  */
	    return default_value;
	  else if (*parent_done == -1)
	    {
	      Lisp_Object monitor_attributes;
	      Lisp_Object workarea;
	      Lisp_Object frame;

	      XSETFRAME (frame, f);
	      monitor_attributes = calln (Qframe_monitor_attributes, frame);
	      if (NILP (monitor_attributes))
		{
		  /* No monitor attributes available.  */
		  *parent_done = 0;

		  return default_value;
		}

	      workarea = Fcdr (Fassq (Qworkarea, monitor_attributes));
	      if (NILP (workarea))
		{
		  /* No workarea available.  */
		  *parent_done = 0;

		  return default_value;
		}

	      /* Workarea available.  */
	      parent_left = XFIXNUM (Fnth (make_fixnum (0), workarea));
	      parent_top = XFIXNUM (Fnth (make_fixnum (1), workarea));
	      parent_width = XFIXNUM (Fnth (make_fixnum (2), workarea));
	      parent_height = XFIXNUM (Fnth (make_fixnum (3), workarea));
	      *parent_done = 1;
	    }
	}

      if (*outer_done == 1)
	;
      else if (FRAME_UNDECORATED (f))
	{
	  outer_minus_text_width
	    = FRAME_PIXEL_WIDTH (f) - FRAME_TEXT_WIDTH (f);
	  outer_minus_text_height
	    = FRAME_PIXEL_HEIGHT (f) - FRAME_TEXT_HEIGHT (f);
	  *outer_done = 1;
	}
      else if (*outer_done == 0)
	/* No outer size available.  */
	return default_value;
      else if (*outer_done == -1)
	{
	  Lisp_Object frame, outer_edges;

	  XSETFRAME (frame, f);
	  outer_edges = calln (Qframe_edges, frame, Qouter_edges);

	  if (!NILP (outer_edges))
	    {
	      outer_minus_text_width
		= (XFIXNUM (Fnth (make_fixnum (2), outer_edges))
		   - XFIXNUM (Fnth (make_fixnum (0), outer_edges))
		   - FRAME_TEXT_WIDTH (f));
	      outer_minus_text_height
		= (XFIXNUM (Fnth (make_fixnum (3), outer_edges))
		   - XFIXNUM (Fnth (make_fixnum (1), outer_edges))
		   - FRAME_TEXT_HEIGHT (f));
	    }
	  else
	    {
	      /* If we can't get any outer edges, proceed as if the frame
		 were undecorated.  */
	      outer_minus_text_width
		= FRAME_PIXEL_WIDTH (f) - FRAME_TEXT_WIDTH (f);
	      outer_minus_text_height
		= FRAME_PIXEL_HEIGHT (f) - FRAME_TEXT_HEIGHT (f);
	    }

	  *outer_done = 1;
	}

      switch (what)
	{
	case FRAME_FLOAT_WIDTH:
	  return parent_width * d_val - outer_minus_text_width;

	case FRAME_FLOAT_HEIGHT:
	  return parent_height * d_val - outer_minus_text_height;

	case FRAME_FLOAT_LEFT:
	  {
	    int rest_width = (parent_width
			      - FRAME_TEXT_WIDTH (f)
			      - outer_minus_text_width);

	    if (p)
	      return (rest_width <= 0 ? 0 : d_val * rest_width);
	    else
	      return (rest_width <= 0
		      ? parent_left
		      : parent_left + d_val * rest_width);
	  }
	case FRAME_FLOAT_TOP:
	  {
	    int rest_height = (parent_height
			       - FRAME_TEXT_HEIGHT (f)
			       - outer_minus_text_height);

	    if (p)
	      return (rest_height <= 0 ? 0 : d_val * rest_height);
	    else
	      return (rest_height <= 0
		      ? parent_top
		      : parent_top + d_val * rest_height);
	  }
	default:
	  emacs_abort ();
	}
    }
}

/* Handle frame parameter change with frame parameter handler.
   F is the frame whose frame parameter was changed.
   PROP is the name of the frame parameter.
   VAL and OLD_VALUE are the current and the old value of the
   frame parameter.  */

static void
handle_frame_param (struct frame *f, Lisp_Object prop, Lisp_Object val,
		    Lisp_Object old_value)
{
  Lisp_Object param_index = Fget (prop, Qx_frame_parameter);
  if (FIXNATP (param_index) && XFIXNAT (param_index) < ARRAYELTS (frame_parms))
    {
      if (FRAME_RIF (f))
	{
	  frame_parm_handler handler
	    = FRAME_RIF (f)->frame_parm_handlers[XFIXNAT (param_index)];
	  if (handler)
	    handler (f, val, old_value);
	}
    }
}

/* Change the parameters of frame F as specified by ALIST.
   If a parameter is not specially recognized, do nothing special;
   otherwise call the `gui_set_...' function for that parameter.
   Except for certain geometry properties, always call store_frame_param
   to store the new value in the parameter alist.

   DEFAULT_PARAMETER should be set if the alist was not specified by
   the user, or by the face code to set the `font' parameter.  In that
   case, the `font-parameter' frame parameter should not be changed,
   so dynamic-setting.el can restore the user's selected font
   correctly.  */

void
gui_set_frame_parameters_1 (struct frame *f, Lisp_Object alist,
			    bool default_parameter)
{
  Lisp_Object tail, frame;

  /* Neither of these values should be used.  */
  int width = -1, height = -1;
  bool width_change = false, height_change = false;

  /* Same here.  */
  Lisp_Object left, top;

  /* Same with these.  */
  Lisp_Object icon_left, icon_top;

  /* And with this.  */
  Lisp_Object fullscreen UNINIT;
  bool fullscreen_change = false;

  /* Record in these vectors all the parms specified.  */
  Lisp_Object *parms;
  Lisp_Object *values;
  ptrdiff_t i, j, size;
  bool left_no_change = 0, top_no_change = 0;
#ifdef HAVE_X_WINDOWS
  bool icon_left_no_change = 0, icon_top_no_change = 0;
#endif
  int parent_done = -1, outer_done = -1;

  XSETFRAME (frame, f);
  for (size = 0, tail = alist; CONSP (tail); tail = XCDR (tail))
    size++;
  CHECK_LIST_END (tail, alist);

  USE_SAFE_ALLOCA;
  SAFE_ALLOCA_LISP (parms, 2 * size);
  values = parms + size;

  /* Extract parm names and values into those vectors.  */

  i = 0, j = size - 1;
  for (tail = alist; CONSP (tail); tail = XCDR (tail))
    {
      Lisp_Object elt = XCAR (tail), prop = Fcar (elt), val = Fcdr (elt);

      /* Some properties are independent of other properties, but other
	 properties are dependent upon them.  These special properties
	 are foreground_color, background_color (affects cursor_color)
	 and font (affects fringe widths); they're recorded starting
	 from the end of PARMS and VALUES to process them first by using
	 reverse iteration.  */

      if (EQ (prop, Qforeground_color)
	  || EQ (prop, Qbackground_color)
	  || EQ (prop, Qfont))
	{
	  parms[j] = prop;
	  values[j] = val;
	  j--;
	}
      else
	{
	  parms[i] = prop;
	  values[i] = val;
	  i++;
	}
    }

  /* TAIL and ALIST are not used again below here.  */
  alist = tail = Qnil;

  top = left = Qunbound;
  icon_left = icon_top = Qunbound;

  /* Reverse order is used to make sure that special
     properties noticed above are processed first.  */
  for (i = size - 1; i >= 0; i--)
    {
      Lisp_Object prop, val;

      prop = parms[i];
      val = values[i];

      if (EQ (prop, Qwidth))
        {
	  width_change = true;

	  if (RANGED_FIXNUMP (0, val, INT_MAX))
	    width = XFIXNAT (val) * FRAME_COLUMN_WIDTH (f) ;
	  else if (CONSP (val) && EQ (XCAR (val), Qtext_pixels)
		   && RANGED_FIXNUMP (0, XCDR (val), INT_MAX))
	    width = XFIXNAT (XCDR (val));
	  else if (FLOATP (val))
	    width = frame_float (f, val, FRAME_FLOAT_WIDTH, &parent_done,
				 &outer_done, -1);
	  else
	    width_change = false;
        }
      else if (EQ (prop, Qheight))
        {
	  height_change = true;

	  if (RANGED_FIXNUMP (0, val, INT_MAX))
	    height = XFIXNAT (val) * FRAME_LINE_HEIGHT (f);
	  else if (CONSP (val) && EQ (XCAR (val), Qtext_pixels)
		   && RANGED_FIXNUMP (0, XCDR (val), INT_MAX))
	    height = XFIXNAT (XCDR (val));
	  else if (FLOATP (val))
	    height = frame_float (f, val, FRAME_FLOAT_HEIGHT, &parent_done,
				 &outer_done, -1);
	  else
	    height_change = false;
        }
      else if (EQ (prop, Qtop))
	top = val;
      else if (EQ (prop, Qleft))
	left = val;
      else if (EQ (prop, Qicon_top))
	icon_top = val;
      else if (EQ (prop, Qicon_left))
	icon_left = val;
      else if (EQ (prop, Qfullscreen))
	{
	  fullscreen = val;
	  fullscreen_change = true;
	}
      else
	{
	  Lisp_Object old_value = get_frame_param (f, prop);
	  store_frame_param (f, prop, val);
	  handle_frame_param (f, prop, val, old_value);

	  if (!default_parameter && EQ (prop, Qfont))
	    /* The user manually specified the `font' frame parameter.
	       Save that parameter for future use by the
	       dynamic-setting code.  */
	    store_frame_param (f, Qfont_parameter, val);
	}
    }

  /* Don't die if just one of these was set.  */
  if (BASE_EQ (left, Qunbound))
    {
      left_no_change = 1;
      if (f->left_pos < 0)
	left = list2 (Qplus, make_fixnum (f->left_pos));
      else
	XSETINT (left, f->left_pos);
    }
  if (BASE_EQ (top, Qunbound))
    {
      top_no_change = 1;
      if (f->top_pos < 0)
	top = list2 (Qplus, make_fixnum (f->top_pos));
      else
	XSETINT (top, f->top_pos);
    }

  /* If one of the icon positions was not set, preserve or default it.  */
  if (! TYPE_RANGED_FIXNUMP (int, icon_left))
    {
#ifdef HAVE_X_WINDOWS
      icon_left_no_change = 1;
#endif
      icon_left = Fcdr (Fassq (Qicon_left, f->param_alist));
      if (NILP (icon_left))
	XSETINT (icon_left, 0);
    }
  if (! TYPE_RANGED_FIXNUMP (int, icon_top))
    {
#ifdef HAVE_X_WINDOWS
      icon_top_no_change = 1;
#endif
      icon_top = Fcdr (Fassq (Qicon_top, f->param_alist));
      if (NILP (icon_top))
	XSETINT (icon_top, 0);
    }

  if (width_change || height_change)
    {
      Lisp_Object parameter;

      if (width_change)
	{
	  if (height_change)
	    parameter = Qsize;
	  else
	    {
	      height = FRAME_TEXT_HEIGHT (f);
	      parameter = Qwidth;
	    }
	}
      else
	{
	  width = FRAME_TEXT_WIDTH (f);
	  parameter = Qheight;
	}

      adjust_frame_size (f, width, height, 1, 0, parameter);
    }

  if ((!NILP (left) || !NILP (top))
      && ! (left_no_change && top_no_change)
      && ! (FIXNUMP (left) && XFIXNUM (left) == f->left_pos
	    && FIXNUMP (top) && XFIXNUM (top) == f->top_pos))
    {
      int leftpos = 0;
      int toppos = 0;

      /* Record the signs.  */
      f->size_hint_flags &= ~ (XNegative | YNegative);
      if (EQ (left, Qminus))
	f->size_hint_flags |= XNegative;
      else if (TYPE_RANGED_FIXNUMP (int, left))
	{
	  leftpos = XFIXNUM (left);
	  if (leftpos < 0)
	    f->size_hint_flags |= XNegative;
	}
      else if (CONSP (left) && EQ (XCAR (left), Qminus)
	       && CONSP (XCDR (left))
	       && RANGED_FIXNUMP (-INT_MAX, XCAR (XCDR (left)), INT_MAX))
	{
	  leftpos = - XFIXNUM (XCAR (XCDR (left)));
	  f->size_hint_flags |= XNegative;
	}
      else if (CONSP (left) && EQ (XCAR (left), Qplus)
	       && CONSP (XCDR (left))
	       && TYPE_RANGED_FIXNUMP (int, XCAR (XCDR (left))))
	leftpos = XFIXNUM (XCAR (XCDR (left)));
      else if (FLOATP (left))
	leftpos = frame_float (f, left, FRAME_FLOAT_LEFT, &parent_done,
			       &outer_done, 0);

      if (EQ (top, Qminus))
	f->size_hint_flags |= YNegative;
      else if (TYPE_RANGED_FIXNUMP (int, top))
	{
	  toppos = XFIXNUM (top);
	  if (toppos < 0)
	    f->size_hint_flags |= YNegative;
	}
      else if (CONSP (top) && EQ (XCAR (top), Qminus)
	       && CONSP (XCDR (top))
	       && RANGED_FIXNUMP (-INT_MAX, XCAR (XCDR (top)), INT_MAX))
	{
	  toppos = - XFIXNUM (XCAR (XCDR (top)));
	  f->size_hint_flags |= YNegative;
	}
      else if (CONSP (top) && EQ (XCAR (top), Qplus)
	       && CONSP (XCDR (top))
	       && TYPE_RANGED_FIXNUMP (int, XCAR (XCDR (top))))
	toppos = XFIXNUM (XCAR (XCDR (top)));
      else if (FLOATP (top))
	toppos = frame_float (f, top, FRAME_FLOAT_TOP, &parent_done,
			      &outer_done, 0);

      /* Store the numeric value of the position.  */
      f->top_pos = toppos;
      f->left_pos = leftpos;

      f->win_gravity = NorthWestGravity;

      /* Actually set that position, and convert to absolute.  */
      if (FRAME_TERMINAL (f)->set_frame_offset_hook)
        FRAME_TERMINAL (f)->set_frame_offset_hook (f, leftpos, toppos, -1);
    }

  if (fullscreen_change)
    {
      Lisp_Object old_value = get_frame_param (f, Qfullscreen);

      store_frame_param (f, Qfullscreen, fullscreen);
      if (!EQ (fullscreen, old_value))
	gui_set_fullscreen (f, fullscreen, old_value);
    }


#ifdef HAVE_X_WINDOWS
  if ((!NILP (icon_left) || !NILP (icon_top))
      && ! (icon_left_no_change && icon_top_no_change))
    x_wm_set_icon_position (f, XFIXNUM (icon_left), XFIXNUM (icon_top));
#endif /* HAVE_X_WINDOWS */

  SAFE_FREE ();
}

void
gui_set_frame_parameters (struct frame *f, Lisp_Object alist)
{
  gui_set_frame_parameters_1 (f, alist, false);
}

/* Insert a description of internally-recorded parameters of frame F
   into the parameter alist *ALISTPTR that is to be given to the user.
   Only parameters that are specific to the X window system
   and whose values are not correctly recorded in the frame's
   param_alist need to be considered here.  */

void
gui_report_frame_params (struct frame *f, Lisp_Object *alistptr)
{
  Lisp_Object tem;
  uintmax_t w;

  /* Represent negative positions (off the top or left screen edge)
     in a way that Fmodify_frame_parameters will understand correctly.  */
  XSETINT (tem, f->left_pos);
  if (f->left_pos >= 0)
    store_in_alist (alistptr, Qleft, tem);
  else
    store_in_alist (alistptr, Qleft, list2 (Qplus, tem));

  XSETINT (tem, f->top_pos);
  if (f->top_pos >= 0)
    store_in_alist (alistptr, Qtop, tem);
  else
    store_in_alist (alistptr, Qtop, list2 (Qplus, tem));

  store_in_alist (alistptr, Qborder_width,
		  make_fixnum (f->border_width));
  store_in_alist (alistptr, Qchild_frame_border_width,
		  FRAME_CHILD_FRAME_BORDER_WIDTH (f) >= 0
		  ? make_fixnum (FRAME_CHILD_FRAME_BORDER_WIDTH (f))
		  : Qnil);
  store_in_alist (alistptr, Qinternal_border_width,
		  make_fixnum (FRAME_INTERNAL_BORDER_WIDTH (f)));
  store_in_alist (alistptr, Qright_divider_width,
		  make_fixnum (FRAME_RIGHT_DIVIDER_WIDTH (f)));
  store_in_alist (alistptr, Qbottom_divider_width,
		  make_fixnum (FRAME_BOTTOM_DIVIDER_WIDTH (f)));
  store_in_alist (alistptr, Qleft_fringe,
		  make_fixnum (FRAME_LEFT_FRINGE_WIDTH (f)));
  store_in_alist (alistptr, Qright_fringe,
		  make_fixnum (FRAME_RIGHT_FRINGE_WIDTH (f)));
  store_in_alist (alistptr, Qscroll_bar_width,
		  (FRAME_CONFIG_SCROLL_BAR_WIDTH (f) > 0
		   ? make_fixnum (FRAME_CONFIG_SCROLL_BAR_WIDTH (f))
		   /* nil means "use default width"
		      for non-toolkit scroll bar.
		      ruler-mode.el depends on this.  */
		   : Qnil));
  store_in_alist (alistptr, Qscroll_bar_height,
		  (FRAME_CONFIG_SCROLL_BAR_HEIGHT (f) > 0
		   ? make_fixnum (FRAME_CONFIG_SCROLL_BAR_HEIGHT (f))
		   /* nil means "use default height"
		      for non-toolkit scroll bar.  */
		   : Qnil));
  /* FRAME_NATIVE_WINDOW is not guaranteed to return an integer.
     E.g., on MS-Windows it returns a value whose type is HANDLE,
     which is actually a pointer.  Explicit casting avoids compiler
     warnings.  */
  w = (uintptr_t) FRAME_NATIVE_WINDOW (f);
  store_in_alist (alistptr, Qwindow_id,
		  make_formatted_string ("%"PRIuMAX, w));
#ifdef HAVE_X_WINDOWS
#ifdef USE_X_TOOLKIT
  /* Tooltip frame may not have this widget.  */
  if (FRAME_X_OUTPUT (f)->widget)
#endif
    w = (uintptr_t) FRAME_OUTER_WINDOW (f);
  store_in_alist (alistptr, Qouter_window_id,
		  make_formatted_string ("%"PRIuMAX, w));
#endif
  store_in_alist (alistptr, Qicon_name, f->icon_name);
  store_in_alist (alistptr, Qvisibility,
		  (FRAME_VISIBLE_P (f) ? Qt
		   : FRAME_ICONIFIED_P (f) ? Qicon : Qnil));
  store_in_alist (alistptr, Qdisplay,
		  XCAR (FRAME_DISPLAY_INFO (f)->name_list_element));

  if (FRAME_OUTPUT_DATA (f)->parent_desc == FRAME_DISPLAY_INFO (f)->root_window)
    tem = Qnil;
  else
    tem = make_fixed_natnum ((uintptr_t) FRAME_OUTPUT_DATA (f)->parent_desc);
  store_in_alist (alistptr, Qexplicit_name, (f->explicit_name ? Qt : Qnil));
  store_in_alist (alistptr, Qparent_id, tem);
  store_in_alist (alistptr, Qtool_bar_position, FRAME_TOOL_BAR_POSITION (f));
}


/* Change the `fullscreen' frame parameter of frame F.  OLD_VALUE is
   the previous value of that parameter, NEW_VALUE is the new value. */

void
gui_set_fullscreen (struct frame *f, Lisp_Object new_value, Lisp_Object old_value)
{
  if (NILP (new_value))
    f->want_fullscreen = FULLSCREEN_NONE;
#ifdef HAVE_MACGUI
  else if (EQ (new_value, Qfullscreen))
    f->want_fullscreen = FULLSCREEN_DEDICATED_DESKTOP;
  else if (EQ (new_value, Qfullboth))
#else
  else if (EQ (new_value, Qfullboth) || EQ (new_value, Qfullscreen))
#endif
    f->want_fullscreen = FULLSCREEN_BOTH;
  else if (EQ (new_value, Qfullwidth))
    f->want_fullscreen = FULLSCREEN_WIDTH;
  else if (EQ (new_value, Qfullheight))
    f->want_fullscreen = FULLSCREEN_HEIGHT;
  else if (EQ (new_value, Qmaximized))
    f->want_fullscreen = FULLSCREEN_MAXIMIZED;

  if (FRAME_TERMINAL (f)->fullscreen_hook != NULL)
    FRAME_TERMINAL (f)->fullscreen_hook (f);
}


/* Change the `line-spacing' frame parameter of frame F.  OLD_VALUE is
   the previous value of that parameter, NEW_VALUE is the new value.  */

void
gui_set_line_spacing (struct frame *f, Lisp_Object new_value, Lisp_Object old_value)
{
  if (NILP (new_value))
    f->extra_line_spacing = 0;
  else if (RANGED_FIXNUMP (0, new_value, INT_MAX))
    f->extra_line_spacing = XFIXNAT (new_value);
  else if (FLOATP (new_value))
    {
      int new_spacing = XFLOAT_DATA (new_value) * FRAME_LINE_HEIGHT (f) + 0.5;

      if (new_spacing >= 0)
	f->extra_line_spacing = new_spacing;
      else
	signal_error ("Invalid line-spacing", new_value);
    }
  else
    signal_error ("Invalid line-spacing", new_value);
  if (FRAME_VISIBLE_P (f))
    redraw_frame (f);
}


/* Change the `screen-gamma' frame parameter of frame F.  OLD_VALUE is
   the previous value of that parameter, NEW_VALUE is the new value.  */

void
gui_set_screen_gamma (struct frame *f, Lisp_Object new_value, Lisp_Object old_value)
{
  Lisp_Object bgcolor;

  if (NILP (new_value))
    f->gamma = 0;
  else if (NUMBERP (new_value) && XFLOATINT (new_value) > 0)
    /* The value 0.4545 is the normal viewing gamma.  */
    f->gamma = 1.0 / (0.4545 * XFLOATINT (new_value));
  else
    signal_error ("Invalid screen-gamma", new_value);

  /* Apply the new gamma value to the frame background.  */
  bgcolor = Fassq (Qbackground_color, f->param_alist);
  if (CONSP (bgcolor) && (bgcolor = XCDR (bgcolor), STRINGP (bgcolor)))
    handle_frame_param (f, Qbackground_color, bgcolor, Qnil);

  clear_face_cache (true);	/* FIXME: Why of all frames?  */
  fset_redisplay (f);
}


void
gui_set_font (struct frame *f, Lisp_Object arg, Lisp_Object oldval)
{
  Lisp_Object font_object;
  int fontset = -1, iwidth;

  /* Set the frame parameter back to the old value because we may
     fail to use ARG as the new parameter value.  */
  store_frame_param (f, Qfont, oldval);

  /* ARG is a fontset name, a font name, a cons of fontset name and a
     font object, or a font object.  In the last case, this function
     never fail.  */
  if (STRINGP (arg))
    {
      fontset = fs_query_fontset (arg, 0);
      if (fontset < 0)
	{
	  font_object = font_open_by_name (f, arg);
	  if (NILP (font_object))
	    error ("Font `%s' is not defined", SSDATA (arg));
	  arg = AREF (font_object, FONT_NAME_INDEX);
	}
      else if (fontset > 0)
	{
	  font_object = font_open_by_name (f, fontset_ascii (fontset));
	  if (NILP (font_object))
	    error ("Font `%s' is not defined", SDATA (arg));
	  arg = AREF (font_object, FONT_NAME_INDEX);
	}
      else
	error ("The default fontset can't be used for a frame font");
    }
  else if (CONSP (arg) && STRINGP (XCAR (arg)) && FONT_OBJECT_P (XCDR (arg)))
    {
      /* This is the case that the ASCII font of F's fontset XCAR
	 (arg) is changed to the font XCDR (arg) by
	 `set-fontset-font'.  */
      fontset = fs_query_fontset (XCAR (arg), 0);
      if (fontset < 0)
	error ("Unknown fontset: %s", SDATA (XCAR (arg)));
      font_object = XCDR (arg);
      arg = AREF (font_object, FONT_NAME_INDEX);
    }
  else if (FONT_OBJECT_P (arg))
    {
      font_object = arg;
      /* This is to store the XLFD font name in the frame parameter for
	 backward compatibility.  We should store the font-object
	 itself in the future.  */
      arg = AREF (font_object, FONT_NAME_INDEX);
      fontset = FRAME_FONTSET (f);
      /* Check if we can use the current fontset.  If not, set FONTSET
	 to -1 to generate a new fontset from FONT-OBJECT.  */
      if (fontset >= 0)
	{
	  Lisp_Object ascii_font = fontset_ascii (fontset);
	  Lisp_Object spec = font_spec_from_name (ascii_font);

	  /* SPEC might be nil because ASCII_FONT's name doesn't parse
	     according to stupid XLFD rules, which, for example,
	     disallow font names that include a dash followed by a
	     number.  So in those cases we simply call
	     set_new_font_hook below to generate a new fontset.  */
	  if (NILP (spec) || ! font_match_p (spec, font_object))
	    fontset = -1;
	}
    }
  else
    signal_error ("Invalid font", arg);

  if (! NILP (Fequal (font_object, oldval)))
    return;

  if (FRAME_TERMINAL (f)->set_new_font_hook)
    FRAME_TERMINAL (f)->set_new_font_hook (f, font_object, fontset);
  store_frame_param (f, Qfont, arg);

  /* Recalculate tabbar height.  */
  f->n_tab_bar_rows = 0;
  /* Recalculate toolbar height.  */
  f->n_tool_bar_rows = 0;

  /* Re-initialize F's image cache.  Since `set_new_font_hook' might
     have changed the frame's column width, by which images are scaled,
     it might likewise need to be assigned a different image cache, or
     have its existing cache adjusted, if by coincidence it is its sole
     user.  */

  iwidth = max (10, FRAME_COLUMN_WIDTH (f));
  if (FRAME_IMAGE_CACHE (f)
      && (iwidth != FRAME_IMAGE_CACHE (f)->scaling_col_width))
    {
      eassert (FRAME_IMAGE_CACHE (f)->refcount >= 1);
      if (FRAME_IMAGE_CACHE (f)->refcount == 1)
	{
	  /* This frame is the only user of this image cache.  */
	  FRAME_IMAGE_CACHE (f)->scaling_col_width = iwidth;
	  /* Clean F's image cache of images whose values are derived
	     from the font width.  */
	  clear_image_cache (f, Qauto);
	}
      else
	{
	  /* Release the current image cache, and reuse or allocate a
	     new image cache with IWIDTH.  */
	  FRAME_IMAGE_CACHE (f)->refcount--;
	  FRAME_IMAGE_CACHE (f) = share_image_cache (f);
	  FRAME_IMAGE_CACHE (f)->refcount++;
	}
    }

  /* Ensure we redraw it.  */
  clear_current_matrices (f);

  /* Attempt to hunt down bug#16028.  */
  SET_FRAME_GARBAGED (f);

  /* This is important if we are called by some Lisp as part of
     redisplaying the frame, see redisplay_internal.  */
  f->fonts_changed = true;

  recompute_basic_faces (f);

  do_pending_window_change (0);

  /* We used to call face-set-after-frame-default here, but it leads to
     recursive calls (since that function can set the `default' face's
     font which in turns changes the frame's `font' parameter).
     Also I don't know what this call is meant to do, but it seems the
     wrong way to do it anyway (it does a lot more work than what seems
     reasonable in response to a change to `font').  */
}


void
gui_set_font_backend (struct frame *f, Lisp_Object new_value, Lisp_Object old_value)
{
  if (! NILP (new_value)
      && !CONSP (new_value))
    {
      char *p0, *p1;

      CHECK_STRING (new_value);
      p0 = p1 = SSDATA (new_value);
      new_value = Qnil;
      while (*p0)
	{
	  while (*p1 && ! c_isspace (*p1) && *p1 != ',') p1++;
	  if (p0 < p1)
	    new_value = Fcons (Fintern (make_string (p0, p1 - p0), Qnil),
			       new_value);
	  if (*p1)
	    {
	      int c;

	      while ((c = *++p1) && c_isspace (c));
	    }
	  p0 = p1;
	}
      new_value = Fnreverse (new_value);
    }

  if (! NILP (old_value) && ! NILP (Fequal (old_value, new_value)))
    return;

  if (FRAME_FONT (f))
    {
      Lisp_Object frame;
      XSETFRAME (frame, f);
      free_all_realized_faces (frame);
    }

  new_value = font_update_drivers (f, NILP (new_value) ? Qt : new_value);
  if (NILP (new_value))
    {
      if (NILP (old_value))
	error ("No font backend available");
      font_update_drivers (f, old_value);
      error ("None of specified font backends are available");
    }
  store_frame_param (f, Qfont_backend, new_value);

  if (FRAME_FONT (f))
    {
      /* Reconsider default font after backend(s) change (Bug#23386).  */
      FRAME_RIF (f)->default_font_parameter (f, Qnil);
      face_change = true;
      windows_or_buffers_changed = 18;
    }
}

void
gui_set_left_fringe (struct frame *f, Lisp_Object new_value, Lisp_Object old_value)
{
  int unit = FRAME_COLUMN_WIDTH (f);
  int old_width = FRAME_LEFT_FRINGE_WIDTH (f);
  int new_width;

  new_width = (RANGED_FIXNUMP (-INT_MAX, new_value, INT_MAX)
	       ? eabs (XFIXNUM (new_value)) : 8);

  if (new_width != old_width)
    {
      f->left_fringe_width = new_width;
      f->fringe_cols /* Round up.  */
	= (new_width + FRAME_RIGHT_FRINGE_WIDTH (f) + unit - 1) / unit;

      if (FRAME_NATIVE_WINDOW (f) != 0)
	adjust_frame_size (f, -1, -1, 3, 0, Qleft_fringe);

      SET_FRAME_GARBAGED (f);
    }
}


void
gui_set_right_fringe (struct frame *f, Lisp_Object new_value, Lisp_Object old_value)
{
  int unit = FRAME_COLUMN_WIDTH (f);
  int old_width = FRAME_RIGHT_FRINGE_WIDTH (f);
  int new_width;

  new_width = (RANGED_FIXNUMP (-INT_MAX, new_value, INT_MAX)
	       ? eabs (XFIXNUM (new_value)) : 8);

  if (new_width != old_width)
    {
      f->right_fringe_width = new_width;
      f->fringe_cols /* Round up.  */
	= (new_width + FRAME_LEFT_FRINGE_WIDTH (f) + unit - 1) / unit;

      if (FRAME_NATIVE_WINDOW (f) != 0)
	adjust_frame_size (f, -1, -1, 3, 0, Qright_fringe);

      SET_FRAME_GARBAGED (f);
    }
}


void
gui_set_border_width (struct frame *f, Lisp_Object arg, Lisp_Object oldval)
{
  int border_width = check_integer_range (arg, INT_MIN, INT_MAX);

  if (border_width == f->border_width)
    return;

  if (FRAME_NATIVE_WINDOW (f) != 0)
    error ("Cannot change the border width of a frame");

  f->border_width = border_width;
}

void
gui_set_right_divider_width (struct frame *f, Lisp_Object arg, Lisp_Object oldval)
{
  int old = FRAME_RIGHT_DIVIDER_WIDTH (f);
  int new = check_int_nonnegative (arg);
  if (new != old)
    {
      f->right_divider_width = new;
      adjust_frame_size (f, -1, -1, 4, 0, Qright_divider_width);
      adjust_frame_glyphs (f);
      SET_FRAME_GARBAGED (f);
    }
}

void
gui_set_bottom_divider_width (struct frame *f, Lisp_Object arg, Lisp_Object oldval)
{
  int old = FRAME_BOTTOM_DIVIDER_WIDTH (f);
  int new = check_int_nonnegative (arg);
  if (new != old)
    {
      f->bottom_divider_width = new;
      adjust_frame_size (f, -1, -1, 4, 0, Qbottom_divider_width);
      adjust_frame_glyphs (f);
      SET_FRAME_GARBAGED (f);
    }
}

void
gui_set_visibility (struct frame *f, Lisp_Object value, Lisp_Object oldval)
{
  Lisp_Object frame;
  XSETFRAME (frame, f);

  if (NILP (value))
    Fmake_frame_invisible (frame, Qt);
  else if (EQ (value, Qicon))
    Ficonify_frame (frame);
  else
    Fmake_frame_visible (frame);
}

void
gui_set_autoraise (struct frame *f, Lisp_Object arg, Lisp_Object oldval)
{
  f->auto_raise = !NILP (arg);
}

void
gui_set_autolower (struct frame *f, Lisp_Object arg, Lisp_Object oldval)
{
  f->auto_lower = !NILP (arg);
}

void
gui_set_unsplittable (struct frame *f, Lisp_Object arg, Lisp_Object oldval)
{
  f->no_split = !NILP (arg);
}

void
gui_set_vertical_scroll_bars (struct frame *f, Lisp_Object arg, Lisp_Object oldval)
{
  if ((EQ (arg, Qleft) && FRAME_HAS_VERTICAL_SCROLL_BARS_ON_RIGHT (f))
      || (EQ (arg, Qright) && FRAME_HAS_VERTICAL_SCROLL_BARS_ON_LEFT (f))
      || (NILP (arg) && FRAME_HAS_VERTICAL_SCROLL_BARS (f))
      || (!NILP (arg) && !FRAME_HAS_VERTICAL_SCROLL_BARS (f)))
    {
      FRAME_VERTICAL_SCROLL_BAR_TYPE (f)
	= (NILP (arg)
	   ? vertical_scroll_bar_none
	   : EQ (Qleft, arg)
	   ? vertical_scroll_bar_left
	   : EQ (Qright, arg)
	   ? vertical_scroll_bar_right
	   : EQ (Qleft, Vdefault_frame_scroll_bars)
	   ? vertical_scroll_bar_left
	   : EQ (Qright, Vdefault_frame_scroll_bars)
	   ? vertical_scroll_bar_right
	   : vertical_scroll_bar_none);

      /* We set this parameter before creating the native window for
	 the frame, so we can get the geometry right from the start.
	 However, if the window hasn't been created yet, we shouldn't
	 call set_window_size_hook.  */
      if (FRAME_NATIVE_WINDOW (f))
	adjust_frame_size (f, -1, -1, 3, 0, Qvertical_scroll_bars);

      SET_FRAME_GARBAGED (f);
    }
}

void
gui_set_horizontal_scroll_bars (struct frame *f, Lisp_Object arg, Lisp_Object oldval)
{
#if USE_HORIZONTAL_SCROLL_BARS
  if ((NILP (arg) && FRAME_HAS_HORIZONTAL_SCROLL_BARS (f))
      || (!NILP (arg) && !FRAME_HAS_HORIZONTAL_SCROLL_BARS (f)))
    {
      f->horizontal_scroll_bars = NILP (arg) ? false : true;

      /* We set this parameter before creating the native window for
	 the frame, so we can get the geometry right from the start.
	 However, if the window hasn't been created yet, we shouldn't
	 call set_window_size_hook.  */
      if (FRAME_NATIVE_WINDOW (f))
	adjust_frame_size (f, -1, -1, 3, 0, Qhorizontal_scroll_bars);

      SET_FRAME_GARBAGED (f);
    }
#endif
}

void
gui_set_scroll_bar_width (struct frame *f, Lisp_Object arg, Lisp_Object oldval)
{
  int unit = FRAME_COLUMN_WIDTH (f);

  if (RANGED_FIXNUMP (1, arg, INT_MAX))
    {
      if (XFIXNAT (arg) == FRAME_CONFIG_SCROLL_BAR_WIDTH (f))
	return;
      else
	{
	  FRAME_CONFIG_SCROLL_BAR_WIDTH (f) = XFIXNAT (arg);
	  FRAME_CONFIG_SCROLL_BAR_COLS (f) = (XFIXNAT (arg) + unit - 1) / unit;
	  if (FRAME_NATIVE_WINDOW (f))
	    adjust_frame_size (f, -1, -1, 3, 0, Qscroll_bar_width);

	  SET_FRAME_GARBAGED (f);
	}
    }
  else
    {
      if (FRAME_TERMINAL (f)->set_scroll_bar_default_width_hook)
        FRAME_TERMINAL (f)->set_scroll_bar_default_width_hook (f);

      if (FRAME_NATIVE_WINDOW (f))
	adjust_frame_size (f, -1, -1, 3, 0, Qscroll_bar_width);

      SET_FRAME_GARBAGED (f);
    }

  XWINDOW (FRAME_SELECTED_WINDOW (f))->cursor.hpos = 0;
  XWINDOW (FRAME_SELECTED_WINDOW (f))->cursor.x = 0;
}

void
gui_set_scroll_bar_height (struct frame *f, Lisp_Object arg, Lisp_Object oldval)
{
#if USE_HORIZONTAL_SCROLL_BARS
  int unit = FRAME_LINE_HEIGHT (f);

  if (RANGED_FIXNUMP (1, arg, INT_MAX))
    {
      if (XFIXNAT (arg) == FRAME_CONFIG_SCROLL_BAR_HEIGHT (f))
	return;
      else
	{
	  FRAME_CONFIG_SCROLL_BAR_HEIGHT (f) = XFIXNAT (arg);
	  FRAME_CONFIG_SCROLL_BAR_LINES (f) = (XFIXNAT (arg) + unit - 1) / unit;
	  if (FRAME_NATIVE_WINDOW (f))
	    adjust_frame_size (f, -1, -1, 3, 0, Qscroll_bar_height);

	  SET_FRAME_GARBAGED (f);
	}
    }
  else
    {
      if (FRAME_TERMINAL (f)->set_scroll_bar_default_height_hook)
        FRAME_TERMINAL (f)->set_scroll_bar_default_height_hook (f);

      if (FRAME_NATIVE_WINDOW (f))
	adjust_frame_size (f, -1, -1, 3, 0, Qscroll_bar_height);

      SET_FRAME_GARBAGED (f);
    }

  XWINDOW (FRAME_SELECTED_WINDOW (f))->cursor.vpos = 0;
  XWINDOW (FRAME_SELECTED_WINDOW (f))->cursor.y = 0;
#endif
}

void
gui_set_alpha (struct frame *f, Lisp_Object arg, Lisp_Object oldval)
{
  double alpha = 1.0;
  double newval[2];
  int i;
  Lisp_Object item;

  for (i = 0; i < 2; i++)
    {
      newval[i] = 1.0;
      if (CONSP (arg))
        {
          item = CAR (arg);
          arg  = CDR (arg);
        }
      else
        item = arg;

      if (NILP (item))
	alpha = - 1.0;
      else if (FLOATP (item))
	{
	  alpha = XFLOAT_DATA (item);
	  if (! (0 <= alpha && alpha <= 1.0))
	    args_out_of_range (make_float (0.0), make_float (1.0));
	}
      else if (FIXNUMP (item))
	{
	  EMACS_INT ialpha = XFIXNUM (item);
	  if (! (0 <= ialpha && ialpha <= 100))
	    args_out_of_range (make_fixnum (0), make_fixnum (100));
	  alpha = ialpha / 100.0;
	}
      else
	wrong_type_argument (Qnumberp, item);
      newval[i] = alpha;
    }

  for (i = 0; i < 2; i++)
    f->alpha[i] = newval[i];

  if (FRAME_TERMINAL (f)->set_frame_alpha_hook)
    {
      block_input ();
      FRAME_TERMINAL (f)->set_frame_alpha_hook (f);
      unblock_input ();
    }
}

void
gui_set_alpha_background (struct frame *f, Lisp_Object arg, Lisp_Object oldval)
{
  double alpha = 1.0;

  if (NILP (arg))
    alpha = 1.0;
  else if (FLOATP (arg))
    {
      alpha = XFLOAT_DATA (arg);
      if (! (0 <= alpha && alpha <= 1.0))
	args_out_of_range (make_float (0.0), make_float (1.0));
    }
  else if (FIXNUMP (arg))
    {
      EMACS_INT ialpha = XFIXNUM (arg);
      if (! (0 <= ialpha && ialpha <= 100))
	args_out_of_range (make_fixnum (0), make_fixnum (100));
      alpha = ialpha / 100.0;
    }
  else
    wrong_type_argument (Qnumberp, arg);

  f->alpha_background = alpha;

  recompute_basic_faces (f);
  SET_FRAME_GARBAGED (f);
}

/**
 * gui_set_no_special_glyphs:
 *
 * Set frame F's `no-special-glyphs' parameter which, if non-nil,
 * suppresses the display of truncation and continuation glyphs
 * outside fringes.
 */
void
gui_set_no_special_glyphs (struct frame *f, Lisp_Object new_value, Lisp_Object old_value)
{
  if (!EQ (new_value, old_value))
    FRAME_NO_SPECIAL_GLYPHS (f) = !NILP (new_value);
}


/* Non-zero if mouse is grabbed on DPYINFO
   and we know the frame where it is.  */

bool
gui_mouse_grabbed (Display_Info *dpyinfo)
{
  return ((dpyinfo->grabbed
	   || (dpyinfo->terminal->any_grab_hook
	       && dpyinfo->terminal->any_grab_hook (dpyinfo)))
	  && dpyinfo->last_mouse_frame
	  && FRAME_LIVE_P (dpyinfo->last_mouse_frame));
}

#ifndef HAVE_MACGUI
/* Re-highlight something with mouse-face properties
   on DPYINFO using saved frame and mouse position.  */

void
gui_redo_mouse_highlight (Display_Info *dpyinfo)
{
  if (dpyinfo->last_mouse_motion_frame
      && FRAME_LIVE_P (dpyinfo->last_mouse_motion_frame))
    note_mouse_highlight (dpyinfo->last_mouse_motion_frame,
			  dpyinfo->last_mouse_motion_x,
			  dpyinfo->last_mouse_motion_y);
}

#endif /* !HAVE_MACGUI */

/* Subroutines of creating an X frame.  */

/* Make sure that Vx_resource_name is set to a reasonable value.
   Fix it up, or set it to `emacs' if it is too hopeless.  */

void
validate_x_resource_name (void)
{
  ptrdiff_t len = 0;
  /* Number of valid characters in the resource name.  */
  ptrdiff_t good_count = 0;
  /* Number of invalid characters in the resource name.  */
  ptrdiff_t bad_count = 0;
  Lisp_Object new;
  ptrdiff_t i;

  if (!STRINGP (Vx_resource_class))
    Vx_resource_class = build_string (EMACS_CLASS);

  if (STRINGP (Vx_resource_name))
    {
      unsigned char *p = SDATA (Vx_resource_name);

      len = SBYTES (Vx_resource_name);

      /* Only letters, digits, - and _ are valid in resource names.
	 Count the valid characters and count the invalid ones.  */
      for (i = 0; i < len; i++)
	{
	  int c = p[i];
	  if (! ((c >= 'a' && c <= 'z')
		 || (c >= 'A' && c <= 'Z')
		 || (c >= '0' && c <= '9')
		 || c == '-' || c == '_'))
	    bad_count++;
	  else
	    good_count++;
	}
    }
  else
    /* Not a string => completely invalid.  */
    bad_count = 5, good_count = 0;

  /* If name is valid already, return.  */
  if (bad_count == 0)
    return;

  /* If name is entirely invalid, or nearly so, or is so implausibly
     large that alloca might not work, use `emacs'.  */
  if (good_count < 2 || MAX_ALLOCA - sizeof ".customization" < len)
    {
      Vx_resource_name = build_string ("emacs");
      return;
    }

  /* Name is partly valid.  Copy it and replace the invalid characters
     with underscores.  */

  Vx_resource_name = new = Fcopy_sequence (Vx_resource_name);

  for (i = 0; i < len; i++)
    {
      int c = SREF (new, i);
      if (! ((c >= 'a' && c <= 'z')
	     || (c >= 'A' && c <= 'Z')
	     || (c >= '0' && c <= '9')
	     || c == '-' || c == '_'))
	SSET (new, i, '_');
    }
}

/* Get a GUI resource, like Fx_get_resource, but for display DPYINFO.
   See Fx_get_resource below for other parameters.  */

Lisp_Object
gui_display_get_resource (Display_Info *dpyinfo, Lisp_Object attribute,
                          Lisp_Object class, Lisp_Object component,
                          Lisp_Object subclass)
{
  CHECK_STRING (attribute);
  CHECK_STRING (class);

  if (!NILP (component))
    CHECK_STRING (component);
  if (!NILP (subclass))
    CHECK_STRING (subclass);
  if (NILP (component) != NILP (subclass))
    error ("x-get-resource: must specify both COMPONENT and SUBCLASS or neither");

  validate_x_resource_name ();

  /* Allocate space for the components, the dots which separate them,
     and the final '\0'.  Make them big enough for the worst case.  */
  ptrdiff_t name_keysize = (SBYTES (Vx_resource_name)
			    + (STRINGP (component)
			       ? SBYTES (component) : 0)
			    + SBYTES (attribute)
			    + 3);

  ptrdiff_t class_keysize = (SBYTES (Vx_resource_class)
			     + SBYTES (class)
			     + (STRINGP (subclass)
				? SBYTES (subclass) : 0)
			     + 3);
  USE_SAFE_ALLOCA;
  char *name_key = SAFE_ALLOCA (name_keysize + class_keysize);
  char *class_key = name_key + name_keysize;

  /* Start with emacs.FRAMENAME for the name (the specific one)
     and with `Emacs' for the class key (the general one).  */
  char *nz = lispstpcpy (name_key, Vx_resource_name);
  char *cz = lispstpcpy (class_key, Vx_resource_class);

  *cz++ = '.';
  cz = lispstpcpy (cz, class);

  if (!NILP (component))
    {
      *cz++ = '.';
      lispstpcpy (cz, subclass);

      *nz++ = '.';
      nz = lispstpcpy (nz, component);
    }

  *nz++ = '.';
  lispstpcpy (nz, attribute);

#ifndef HAVE_ANDROID
  const char *value
    = dpyinfo->terminal->get_string_resource_hook (&dpyinfo->rdb,
						   name_key,
						   class_key);

  SAFE_FREE ();

  if (value && *value)
    return build_string (value);
  else
    return Qnil;
#else

  SAFE_FREE ();
  return Qnil;
#endif
}


DEFUN ("x-get-resource", Fx_get_resource, Sx_get_resource, 2, 4, 0,
       doc: /* Return the value of ATTRIBUTE, of class CLASS, from the X defaults database.
This uses `INSTANCE.ATTRIBUTE' as the key and `Emacs.CLASS' as the
class, where INSTANCE is the name under which Emacs was invoked, or
the name specified by the `-name' or `-rn' command-line arguments.

The optional arguments COMPONENT and SUBCLASS add to the key and the
class, respectively.  You must specify both of them or neither.
If you specify them, the key is `INSTANCE.COMPONENT.ATTRIBUTE'
and the class is `Emacs.CLASS.SUBCLASS'.  */)
  (Lisp_Object attribute, Lisp_Object class, Lisp_Object component,
   Lisp_Object subclass)
{
  check_window_system (NULL);

  return gui_display_get_resource (check_x_display_info (Qnil),
                                   attribute, class, component, subclass);
}

#if defined HAVE_X_WINDOWS && !defined USE_X_TOOLKIT && !defined USE_GTK
/* Used when C code wants a resource value.  */
/* Called from oldXMenu/Create.c.  */
const char *
x_get_resource_string (const char *attribute, const char *class)
{
  const char *result;
  struct frame *sf = SELECTED_FRAME ();
  ptrdiff_t invocation_namelen = SBYTES (Vinvocation_name);
  USE_SAFE_ALLOCA;

  /* Allocate space for the components, the dots which separate them,
     and the final '\0'.  */
  ptrdiff_t name_keysize = invocation_namelen + strlen (attribute) + 2;
  ptrdiff_t class_keysize = sizeof (EMACS_CLASS) - 1 + strlen (class) + 2;
  char *name_key = SAFE_ALLOCA (name_keysize + class_keysize);
  char *class_key = name_key + name_keysize;
  esprintf (name_key, "%s.%s", SSDATA (Vinvocation_name), attribute);
  sprintf (class_key, "%s.%s", EMACS_CLASS, class);

  result = x_get_string_resource (&FRAME_DISPLAY_INFO (sf)->rdb,
				  name_key, class_key);
  SAFE_FREE ();
  return result;
}
#endif

/* Return the value of parameter PARAM.

   First search ALIST, then Vdefault_frame_alist, then the GUI
   resource database, using ATTRIBUTE as the attribute name and CLASS
   as its class.

   Convert the resource to the type specified by desired_type.

   If no default is specified, return Qunbound.  If you call
   gui_display_get_arg, make sure you deal with Qunbound in a
   reasonable way, and don't let it get stored in any Lisp-visible
   variables!  */

Lisp_Object
gui_display_get_arg (Display_Info *dpyinfo, Lisp_Object alist, Lisp_Object param,
                     const char *attribute, const char *class,
                     enum resource_types type)
{
  Lisp_Object tem;

  tem = Fassq (param, alist);

  if (!NILP (tem))
    {
      /* If we find this parm in ALIST, clear it out
	 so that it won't be "left over" at the end.  */
      Lisp_Object tail;
      XSETCAR (tem, Qnil);
      /* In case the parameter appears more than once in the alist,
	 clear it out.  */
      for (tail = alist; CONSP (tail); tail = XCDR (tail))
	if (CONSP (XCAR (tail))
	    && EQ (XCAR (XCAR (tail)), param))
	  XSETCAR (XCAR (tail), Qnil);
    }
  else
    tem = Fassq (param, Vdefault_frame_alist);

  /* If it wasn't specified in ALIST or the Lisp-level defaults,
     look in the X resources.  */
  if (NILP (tem))
    {
      if (attribute && dpyinfo)
	{
	  AUTO_STRING (at, attribute);
	  AUTO_STRING (cl, class);
	  tem = gui_display_get_resource (dpyinfo, at, cl, Qnil, Qnil);

	  if (NILP (tem))
	    return Qunbound;

	  switch (type)
	    {
	    case RES_TYPE_NUMBER:
	      return make_fixnum (atoi (SSDATA (tem)));

	    case RES_TYPE_BOOLEAN_NUMBER:
	      if (!strcmp (SSDATA (tem), "on")
		  || !strcmp (SSDATA (tem), "true"))
		return make_fixnum (1);
	      return make_fixnum (atoi (SSDATA (tem)));
              break;

	    case RES_TYPE_FLOAT:
	      return make_float (atof (SSDATA (tem)));

	    case RES_TYPE_BOOLEAN:
	      tem = Fdowncase (tem);
	      if (!strcmp (SSDATA (tem), "on")
#ifdef HAVE_NS
                  || !strcmp (SSDATA (tem), "yes")
#endif
		  || !strcmp (SSDATA (tem), "true"))
		return Qt;
	      else
		return Qnil;

	    case RES_TYPE_STRING:
	      return tem;

	    case RES_TYPE_SYMBOL:
	      /* As a special case, we map the values `true' and `on'
		 to Qt, and `false' and `off' to Qnil.  */
	      {
		Lisp_Object lower;
		lower = Fdowncase (tem);
		if (!strcmp (SSDATA (lower), "on")
#ifdef HAVE_NS
                    || !strcmp (SSDATA (lower), "yes")
#endif
		    || !strcmp (SSDATA (lower), "true"))
		  return Qt;
		else if (!strcmp (SSDATA (lower), "off")
#ifdef HAVE_NS
                      || !strcmp (SSDATA (lower), "no")
#endif
		      || !strcmp (SSDATA (lower), "false"))
		  return Qnil;
		else
		  return Fintern (tem, Qnil);
	      }

	    default:
	      emacs_abort ();
	    }
	}
      else
	return Qunbound;
    }
  return Fcdr (tem);
}

static Lisp_Object
gui_frame_get_arg (struct frame *f, Lisp_Object alist, Lisp_Object param,
                   const char *attribute, const char *class,
                   enum resource_types type)
{
  return gui_display_get_arg (FRAME_DISPLAY_INFO (f),
                              alist, param, attribute, class, type);
}

/* Like gui_frame_get_arg, but also record the value in f->param_alist.  */

Lisp_Object
gui_frame_get_and_record_arg (struct frame *f, Lisp_Object alist,
                              Lisp_Object param,
                              const char *attribute, const char *class,
                              enum resource_types type)
{
  Lisp_Object value;

  value = gui_display_get_arg (FRAME_DISPLAY_INFO (f), alist, param,
                               attribute, class, type);
  if (! NILP (value) && ! BASE_EQ (value, Qunbound))
    store_frame_param (f, param, value);

  return value;
}


/* Record in frame F the specified or default value according to ALIST
   of the parameter named PROP (a Lisp symbol).
   If no value is specified for PROP, look for an X default for XPROP
   on the frame named NAME.
   If that is not found either, use the value DEFLT.  */

Lisp_Object
gui_default_parameter (struct frame *f, Lisp_Object alist, Lisp_Object prop,
                       Lisp_Object deflt, const char *xprop, const char *xclass,
                       enum resource_types type)
{
  Lisp_Object tem;
  bool was_unbound;

  tem = gui_frame_get_arg (f, alist, prop, xprop, xclass, type);

  if (BASE_EQ (tem, Qunbound))
    {
      tem = deflt;
      was_unbound = true;
    }
  else
    was_unbound = false;

  AUTO_FRAME_ARG (arg, prop, tem);
  gui_set_frame_parameters_1 (f, arg, was_unbound);
  return tem;
}


#if !defined (HAVE_X_WINDOWS) && defined (NoValue)

/*
 *    XParseGeometry parses strings of the form
 *   "=<width>x<height>{+-}<xoffset>{+-}<yoffset>", where
 *   width, height, xoffset, and yoffset are unsigned integers.
 *   Example:  "=80x24+300-49"
 *   The equal sign is optional.
 *   It returns a bitmask that indicates which of the four values
 *   were actually found in the string.  For each value found,
 *   the corresponding argument is updated;  for each value
 *   not found, the corresponding argument is left unchanged.
 */

static int
XParseGeometry (char *string,
		int *x, int *y,
		unsigned int *width, unsigned int *height)
{
  int mask = NoValue;
  char *strind;
  unsigned long tempWidth UNINIT, tempHeight UNINIT;
  long int tempX UNINIT, tempY UNINIT;
  char *nextCharacter;

  if (string == NULL || *string == '\0')
    return mask;
  if (*string == '=')
    string++;  /* ignore possible '=' at beg of geometry spec */

  strind = string;
  if (*strind != '+' && *strind != '-' && *strind != 'x')
    {
      tempWidth = strtoul (strind, &nextCharacter, 10);
      if (strind == nextCharacter)
	return 0;
      strind = nextCharacter;
      mask |= WidthValue;
    }

  if (*strind == 'x' || *strind == 'X')
    {
      strind++;
      tempHeight = strtoul (strind, &nextCharacter, 10);
      if (strind == nextCharacter)
	return 0;
      strind = nextCharacter;
      mask |= HeightValue;
    }

  if (*strind == '+' || *strind == '-')
    {
      if (*strind == '-')
	mask |= XNegative;
      tempX = strtol (strind, &nextCharacter, 10);
      if (strind == nextCharacter)
	return 0;
      strind = nextCharacter;
      mask |= XValue;
      if (*strind == '+' || *strind == '-')
	{
	  if (*strind == '-')
	    mask |= YNegative;
	  tempY = strtol (strind, &nextCharacter, 10);
	  if (strind == nextCharacter)
	    return 0;
	  strind = nextCharacter;
	  mask |= YValue;
	}
    }

  /* If strind isn't at the end of the string then it's an invalid
     geometry specification. */

  if (*strind != '\0')
    return 0;

  if (mask & XValue)
    *x = clip_to_bounds (INT_MIN, tempX, INT_MAX);
  if (mask & YValue)
    *y = clip_to_bounds (INT_MIN, tempY, INT_MAX);
  if (mask & WidthValue)
    *width = min (tempWidth, UINT_MAX);
  if (mask & HeightValue)
    *height = min (tempHeight, UINT_MAX);
  return mask;
}

#endif /* !defined (HAVE_X_WINDOWS) && defined (NoValue) */


/* NS used to define x-parse-geometry in ns-win.el, but that confused
   make-docfile: the documentation string in ns-win.el was used for
   x-parse-geometry even in non-NS builds.

   With two definitions of x-parse-geometry in this file, various
   things still get confused (eg M-x apropos documentation), so that
   it is best if the two definitions just share the same doc-string.
*/
DEFUN ("x-parse-geometry", Fx_parse_geometry, Sx_parse_geometry, 1, 1, 0,
       doc: /* Parse a display geometry string STRING.
Returns an alist of the form ((top . TOP), (left . LEFT) ... ).
The properties returned may include `top', `left', `height', and `width'.
For X, the value of `left' or `top' may be an integer,
or a list (+ N) meaning N pixels relative to top/left corner,
or a list (- N) meaning -N pixels relative to bottom/right corner.
On Nextstep, this just calls `ns-parse-geometry'.  */)
  (Lisp_Object string)
{
  /* x and y don't need initialization, as they are not accessed
     unless XParseGeometry sets them, in which case it always returns
     a non-zero value.  */
  int x UNINIT, y UNINIT;
  unsigned int width, height;

  width = height = 0;

  CHECK_STRING (string);

#ifdef HAVE_NS
  if (strchr (SSDATA (string), ' ') != NULL)
    return calln (Qns_parse_geometry, string);
#endif
  int geometry = XParseGeometry (SSDATA (string),
				 &x, &y, &width, &height);
  Lisp_Object result = Qnil;
  if (geometry & XValue)
    {
      Lisp_Object element;

      if (x >= 0 && (geometry & XNegative))
	element = list3 (Qleft, Qminus, make_fixnum (-x));
      else if (x < 0 && ! (geometry & XNegative))
	element = list3 (Qleft, Qplus, make_fixnum (x));
      else
	element = Fcons (Qleft, make_fixnum (x));
      result = Fcons (element, result);
    }

  if (geometry & YValue)
    {
      Lisp_Object element;

      if (y >= 0 && (geometry & YNegative))
	element = list3 (Qtop, Qminus, make_fixnum (-y));
      else if (y < 0 && ! (geometry & YNegative))
	element = list3 (Qtop, Qplus, make_fixnum (y));
      else
	element = Fcons (Qtop, make_fixnum (y));
      result = Fcons (element, result);
    }

  if (geometry & WidthValue)
    result = Fcons (Fcons (Qwidth, make_fixnum (width)), result);
  if (geometry & HeightValue)
    result = Fcons (Fcons (Qheight, make_fixnum (height)), result);

  return result;
}


/* Calculate the desired size and position of frame F.
   Return the flags saying which aspects were specified.

   Also set the win_gravity and size_hint_flags of F.

   Adjust height for toolbar if TOOLBAR_P is 1.

   This function does not make the coordinates positive.  */

long
gui_figure_window_size (struct frame *f, Lisp_Object parms, bool tabbar_p,
                        bool toolbar_p)
{
  Lisp_Object height, width, user_size, top, left, user_position;
  long window_prompting = 0;
  Display_Info *dpyinfo = FRAME_DISPLAY_INFO (f);
  int parent_done = -1, outer_done = -1;
  int text_width = 80 * FRAME_COLUMN_WIDTH (f);
  int text_height = 36 * FRAME_LINE_HEIGHT (f);

  /* Window managers expect that if program-specified
     positions are not (0,0), they're intentional, not defaults.  */
  f->top_pos = 0;
  f->left_pos = 0;

  /* Calculate a tab bar height so that the user gets a text display
     area of the size he specified with -g or via .Xdefaults.  Later
     changes of the tab bar height don't change the frame size.  This
     is done so that users can create tall Emacs frames without having
     to guess how tall the tab bar will get.  */
  if (tabbar_p && FRAME_TAB_BAR_LINES (f))
    {
      if (frame_default_tab_bar_height)
	/* A default tab bar height was already set by the display code
	   for some other frame, use that.  */
	FRAME_TAB_BAR_HEIGHT (f) = frame_default_tab_bar_height;
      else
	/* Calculate the height from various other settings.  For some
	   reason, these are usually off by 2 hence of no use.  */
	{
	  int margin, relief;

	  relief = (tab_bar_button_relief < 0
		    ? DEFAULT_TAB_BAR_BUTTON_RELIEF
		    : min (tab_bar_button_relief, 1000000));

	  if (RANGED_FIXNUMP (1, Vtab_bar_button_margin, INT_MAX))
	    margin = XFIXNAT (Vtab_bar_button_margin);
	  else if (CONSP (Vtab_bar_button_margin)
		   && RANGED_FIXNUMP (1, XCDR (Vtab_bar_button_margin), INT_MAX))
	    margin = XFIXNAT (XCDR (Vtab_bar_button_margin));
	  else
	    margin = 0;

	  FRAME_TAB_BAR_HEIGHT (f)
	    = DEFAULT_TAB_BAR_IMAGE_HEIGHT + 2 * margin + 2 * relief;
	}
    }

  /* Calculate a tool bar height so that the user gets a text display
     area of the size he specified with -g or via .Xdefaults.  Later
     changes of the tool bar height don't change the frame size.  This
     is done so that users can create tall Emacs frames without having
     to guess how tall the tool bar will get.  */
  if (toolbar_p && FRAME_TOOL_BAR_LINES (f))
    {
      if (frame_default_tool_bar_height)
	FRAME_TOOL_BAR_HEIGHT (f) = frame_default_tool_bar_height;
      else
	{
	  int margin, relief;

	  relief = (tool_bar_button_relief < 0
		    ? DEFAULT_TOOL_BAR_BUTTON_RELIEF
		    : min (tool_bar_button_relief, 1000000));

	  if (RANGED_FIXNUMP (1, Vtool_bar_button_margin, INT_MAX))
	    margin = XFIXNAT (Vtool_bar_button_margin);
	  else if (CONSP (Vtool_bar_button_margin)
		   && RANGED_FIXNUMP (1, XCDR (Vtool_bar_button_margin), INT_MAX))
	    margin = XFIXNAT (XCDR (Vtool_bar_button_margin));
	  else
	    margin = 0;

	  FRAME_TOOL_BAR_HEIGHT (f)
	    = DEFAULT_TOOL_BAR_IMAGE_HEIGHT + 2 * margin + 2 * relief;
	}
    }

  /* Ensure that earlier new_width and new_height settings won't
     override what we specify below.  */
  f->new_width = f->new_height = -1;

  height = gui_display_get_arg (dpyinfo, parms, Qheight, 0, 0, RES_TYPE_NUMBER);
  width = gui_display_get_arg (dpyinfo, parms, Qwidth, 0, 0, RES_TYPE_NUMBER);
  if (!BASE_EQ (width, Qunbound) || !BASE_EQ (height, Qunbound))
    {
      if (!BASE_EQ (width, Qunbound))
	{
	  if (CONSP (width) && EQ (XCAR (width), Qtext_pixels))
	    {
	      CHECK_FIXNUM (XCDR (width));
	      if ((XFIXNUM (XCDR (width)) < 0 || XFIXNUM (XCDR (width)) > INT_MAX))
		xsignal1 (Qargs_out_of_range, XCDR (width));

	      text_width = XFIXNUM (XCDR (width));
	    }
	  else if (FLOATP (width))
	    {
	      double d_width = XFLOAT_DATA (width);

	      if (d_width < 0.0 || d_width > 1.0)
		xsignal1 (Qargs_out_of_range, width);
	      else
		{
		  int new_width = frame_float (f, width, FRAME_FLOAT_WIDTH,
					       &parent_done, &outer_done, -1);

		  if (new_width > -1)
		    text_width = new_width;
		}
	    }
	  else
	    {
	      CHECK_FIXNUM (width);
	      if ((XFIXNUM (width) < 0 || XFIXNUM (width) > INT_MAX))
		xsignal1 (Qargs_out_of_range, width);

	      text_width = XFIXNUM (width) * FRAME_COLUMN_WIDTH (f);
	    }
	}

      if (!BASE_EQ (height, Qunbound))
	{
	  if (CONSP (height) && EQ (XCAR (height), Qtext_pixels))
	    {
	      CHECK_FIXNUM (XCDR (height));
	      if ((XFIXNUM (XCDR (height)) < 0 || XFIXNUM (XCDR (height)) > INT_MAX))
		xsignal1 (Qargs_out_of_range, XCDR (height));

	      text_height = XFIXNUM (XCDR (height));
	    }
	  else if (FLOATP (height))
	    {
	      double d_height = XFLOAT_DATA (height);

	      if (d_height < 0.0 || d_height > 1.0)
		xsignal1 (Qargs_out_of_range, height);
	      else
		{
		  int new_height = frame_float (f, height, FRAME_FLOAT_HEIGHT,
						&parent_done, &outer_done, -1);

		  if (new_height > -1)
		    text_height = new_height;
		}
	    }
	  else
	    {
	      CHECK_FIXNUM (height);
	      if ((XFIXNUM (height) < 0) || (XFIXNUM (height) > INT_MAX))
		xsignal1 (Qargs_out_of_range, height);

	      text_height = XFIXNUM (height) * FRAME_LINE_HEIGHT (f);
	    }
	}

      user_size = gui_display_get_arg (dpyinfo, parms, Quser_size, 0, 0,
                                       RES_TYPE_NUMBER);
      if (!NILP (user_size) && !BASE_EQ (user_size, Qunbound))
	window_prompting |= USSize;
      else
	window_prompting |= PSize;
    }

  adjust_frame_size (f, text_width, text_height, 5, false,
		     Qgui_figure_window_size);

  top = gui_display_get_arg (dpyinfo, parms, Qtop, 0, 0, RES_TYPE_NUMBER);
  left = gui_display_get_arg (dpyinfo, parms, Qleft, 0, 0, RES_TYPE_NUMBER);
  user_position = gui_display_get_arg (dpyinfo, parms, Quser_position, 0, 0,
                                       RES_TYPE_NUMBER);
  if (! BASE_EQ (top, Qunbound) || ! BASE_EQ (left, Qunbound))
    {
      if (EQ (top, Qminus))
	{
	  f->top_pos = 0;
	  window_prompting |= YNegative;
	}
      else if (CONSP (top) && EQ (XCAR (top), Qminus)
	       && CONSP (XCDR (top))
	       && RANGED_FIXNUMP (-INT_MAX, XCAR (XCDR (top)), INT_MAX))
	{
	  f->top_pos = - XFIXNUM (XCAR (XCDR (top)));
	  window_prompting |= YNegative;
	}
      else if (CONSP (top) && EQ (XCAR (top), Qplus)
	       && CONSP (XCDR (top))
	       && TYPE_RANGED_FIXNUMP (int, XCAR (XCDR (top))))
	{
	  f->top_pos = XFIXNUM (XCAR (XCDR (top)));
	}
      else if (FLOATP (top))
	f->top_pos = frame_float (f, top, FRAME_FLOAT_TOP, &parent_done,
				  &outer_done, 0);
      else if (BASE_EQ (top, Qunbound))
	f->top_pos = 0;
      else
	{
	  f->top_pos = check_integer_range (top, INT_MIN, INT_MAX);
	  if (f->top_pos < 0)
	    window_prompting |= YNegative;
	}

      if (EQ (left, Qminus))
	{
	  f->left_pos = 0;
	  window_prompting |= XNegative;
	}
      else if (CONSP (left) && EQ (XCAR (left), Qminus)
	       && CONSP (XCDR (left))
	       && RANGED_FIXNUMP (-INT_MAX, XCAR (XCDR (left)), INT_MAX))
	{
	  f->left_pos = - XFIXNUM (XCAR (XCDR (left)));
	  window_prompting |= XNegative;
	}
      else if (CONSP (left) && EQ (XCAR (left), Qplus)
	       && CONSP (XCDR (left))
	       && TYPE_RANGED_FIXNUMP (int, XCAR (XCDR (left))))
	{
	  f->left_pos = XFIXNUM (XCAR (XCDR (left)));
	}
      else if (FLOATP (left))
	f->left_pos = frame_float (f, left, FRAME_FLOAT_LEFT, &parent_done,
				   &outer_done, 0);
      else if (BASE_EQ (left, Qunbound))
	f->left_pos = 0;
      else
	{
	  f->left_pos = check_integer_range (left, INT_MIN, INT_MAX);
	  if (f->left_pos < 0)
	    window_prompting |= XNegative;
	}

      if (!NILP (user_position) && ! BASE_EQ (user_position, Qunbound))
	window_prompting |= USPosition;
      else
	window_prompting |= PPosition;
    }

  if (window_prompting & XNegative)
    {
      if (window_prompting & YNegative)
	f->win_gravity = SouthEastGravity;
      else
	f->win_gravity = NorthEastGravity;
    }
  else
    {
      if (window_prompting & YNegative)
	f->win_gravity = SouthWestGravity;
      else
	f->win_gravity = NorthWestGravity;
    }

  f->size_hint_flags = window_prompting;

  return window_prompting;
}



#endif /* HAVE_WINDOW_SYSTEM */

void
frame_make_pointer_invisible (struct frame *f)
{
  if (! NILP (Vmake_pointer_invisible))
    {
      if (f && FRAME_LIVE_P (f) && !f->pointer_invisible
          && FRAME_TERMINAL (f)->toggle_invisible_pointer_hook)
        {
          f->mouse_moved = 0;
          FRAME_TERMINAL (f)->toggle_invisible_pointer_hook (f, 1);
          f->pointer_invisible = 1;
        }
    }
}

void
frame_make_pointer_visible (struct frame *f)
{
  /* We don't check Vmake_pointer_invisible here in case the
     pointer was invisible when Vmake_pointer_invisible was set to nil.  */
  if (f && FRAME_LIVE_P (f) && f->pointer_invisible && f->mouse_moved
      && FRAME_TERMINAL (f)->toggle_invisible_pointer_hook)
    {
      FRAME_TERMINAL (f)->toggle_invisible_pointer_hook (f, 0);
      f->pointer_invisible = 0;
    }
}

DEFUN ("frame-pointer-visible-p", Fframe_pointer_visible_p,
       Sframe_pointer_visible_p, 0, 1, 0,
       doc: /* Return t if the mouse pointer displayed on FRAME is visible.
Otherwise it returns nil.  FRAME omitted or nil means the
selected frame.  This is useful when `make-pointer-invisible' is set.  */)
  (Lisp_Object frame)
{
  return decode_any_frame (frame)->pointer_invisible ? Qnil : Qt;
}

DEFUN ("mouse-position-in-root-frame", Fmouse_position_in_root_frame,
       Smouse_position_in_root_frame, 0, 0, 0,
       doc: /* Return mouse position in selected frame's root frame.
Return the position of `mouse-position' in coordinates of the root frame
of the frame returned by 'mouse-position'.  */)
  (void)
{
  Lisp_Object pos = mouse_position (true);
  Lisp_Object frame = XCAR (pos);

  if (!FRAMEP (frame))
    return Qnil;
  else
    {
      struct frame *f = XFRAME (frame);
      int x = XFIXNUM (XCAR (XCDR (pos))) + f->left_pos;
      int y = XFIXNUM (XCDR (XCDR (pos))) + f->top_pos;

      f = FRAME_PARENT_FRAME (f);

      while (f)
	{
	  x = x + f->left_pos;
	  y = y + f->top_pos;
	  f = FRAME_PARENT_FRAME (f);
	}

      return Fcons (make_fixnum (x), make_fixnum (y));
    }
}

DEFUN ("frame--set-was-invisible", Fframe__set_was_invisible,
       Sframe__set_was_invisible, 2, 2, 0,
       doc: /* Set FRAME's was-invisible flag if WAS-INVISIBLE is non-nil.
This function is for internal use only.  */)
  (Lisp_Object frame, Lisp_Object was_invisible)
{
  struct frame *f = decode_live_frame (frame);

  f->was_invisible = !NILP (was_invisible);

  return f->was_invisible ? Qt : Qnil;
}

#ifdef HAVE_WINDOW_SYSTEM

DEFUN ("reconsider-frame-fonts", Freconsider_frame_fonts,
       Sreconsider_frame_fonts, 1, 1, 0,
       doc: /* Recreate FRAME's default font using updated font parameters.
Signal an error if FRAME is not a window system frame.  This should be
called after a `config-changed' event is received, signaling that the
parameters (such as pixel density) used by the system to open fonts
have changed.  */)
  (Lisp_Object frame)
{
  struct frame *f;
  Lisp_Object params, font_parameter;

  f = decode_window_system_frame (frame);

  /* Kludge: if a `font' parameter was already specified,
     create an alist containing just that parameter.  (bug#59371)

     This sounds so simple, right?  Well, read on below: */
  params = Qnil;

  /* The difference between Qfont and Qfont_parameter is that the
     latter is not set automatically by the likes of x_new_font, and
     implicitly as the default face is realized.  It is only set when
     the user specifically specifies a `font' frame parameter, and is
     cleared the moment the frame's font becomes defined by a face
     attribute, instead of through the `font' frame parameter.  */
  font_parameter = get_frame_param (f, Qfont_parameter);

  if (!NILP (font_parameter))
    params = list1 (Fcons (Qfont, font_parameter));

  /* First, call this to reinitialize any font backend specific
     stuff.  */

  if (FRAME_RIF (f)->default_font_parameter)
    FRAME_RIF (f)->default_font_parameter (f, params);

  /* For a mysterious reason, x_default_font_parameter sets Qfont to
     nil in the alist!  */

  if (!NILP (font_parameter))
    params = list1 (Fcons (Qfont, font_parameter));

  /* Now call this to apply the existing value(s) of the `default'
     face.  */
  calln (Qface_set_after_frame_default, frame, params);

  /* Restore the value of the `font-parameter' parameter, as
     `face-set-after-frame-default' will have changed it through its
     calls to `set-face-attribute'.  */
  if (!NILP (font_parameter))
    store_frame_param (f, Qfont_parameter, font_parameter);

  return Qnil;
}

#endif


/***********************************************************************
			Multimonitor data
 ***********************************************************************/

#ifdef HAVE_WINDOW_SYSTEM

# if (defined USE_GTK || defined HAVE_PGTK || defined HAVE_NS || defined HAVE_XINERAMA \
      || defined HAVE_XRANDR)
void
free_monitors (struct MonitorInfo *monitors, int n_monitors)
{
  int i;
  for (i = 0; i < n_monitors; ++i)
    xfree (monitors[i].name);
  xfree (monitors);
}
# endif

Lisp_Object
make_monitor_attribute_list (struct MonitorInfo *monitors,
                             int n_monitors,
                             int primary_monitor,
                             Lisp_Object monitor_frames,
                             const char *source)
{
  Lisp_Object attributes_list = Qnil;
  Lisp_Object primary_monitor_attributes = Qnil;
  int i;

  for (i = 0; i < n_monitors; ++i)
    {
      Lisp_Object geometry, workarea, attributes = Qnil;
      struct MonitorInfo *mi = &monitors[i];

      if (mi->geom.width == 0) continue;

      workarea = list4i (mi->work.x, mi->work.y,
			 mi->work.width, mi->work.height);
      geometry = list4i (mi->geom.x, mi->geom.y,
			 mi->geom.width, mi->geom.height);

      if (source)
	attributes = Fcons (Fcons (Qsource, build_string (source)),
			    attributes);

      attributes = Fcons (Fcons (Qframes, AREF (monitor_frames, i)),
			  attributes);
#ifdef HAVE_PGTK
      attributes = Fcons (Fcons (Qscale_factor, make_float (mi->scale_factor)),
			  attributes);
#endif
      attributes = Fcons (Fcons (Qmm_size,
                                 list2i (mi->mm_width, mi->mm_height)),
                          attributes);
      attributes = Fcons (Fcons (Qworkarea, workarea), attributes);
      attributes = Fcons (Fcons (Qgeometry, geometry), attributes);
      if (mi->name)
        attributes = Fcons (Fcons (Qname, make_string (mi->name,
                                                       strlen (mi->name))),
                            attributes);

      if (i == primary_monitor)
        primary_monitor_attributes = attributes;
      else
        attributes_list = Fcons (attributes, attributes_list);
    }

  if (!NILP (primary_monitor_attributes))
    attributes_list = Fcons (primary_monitor_attributes, attributes_list);
  return attributes_list;
}

#endif /* HAVE_WINDOW_SYSTEM */


/***********************************************************************
				Initialization
 ***********************************************************************/

static void init_frame_once_for_pdumper (void);

void
init_frame_once (void)
{
  staticpro (&Vframe_list);
  staticpro (&selected_frame);
  PDUMPER_IGNORE (last_nonminibuf_frame);
  Vframe_list = Qnil;
  selected_frame = Qnil;
  pdumper_do_now_and_after_load (init_frame_once_for_pdumper);
}

static void
init_frame_once_for_pdumper (void)
{
  PDUMPER_RESET_LV (Vframe_list, Qnil);
  PDUMPER_RESET_LV (selected_frame, Qnil);
}

void
syms_of_frame (void)
{
  DEFSYM (Qframep, "framep");
  DEFSYM (Qframe_live_p, "frame-live-p");
  DEFSYM (Qframe_windows_min_size, "frame-windows-min-size");
  DEFSYM (Qframe_monitor_attributes, "frame-monitor-attributes");
  DEFSYM (Qwindow__pixel_to_total, "window--pixel-to-total");
  DEFSYM (Qmake_initial_minibuffer_frame, "make-initial-minibuffer-frame");
  DEFSYM (Qexplicit_name, "explicit-name");
  DEFSYM (Qheight, "height");
  DEFSYM (Qicon, "icon");
  DEFSYM (Qminibuffer, "minibuffer");
  DEFSYM (Qundecorated, "undecorated");
  DEFSYM (Qno_special_glyphs, "no-special-glyphs");
  DEFSYM (Qparent_frame, "parent-frame");
  DEFSYM (Qskip_taskbar, "skip-taskbar");
  DEFSYM (Qno_focus_on_map, "no-focus-on-map");
  DEFSYM (Qno_accept_focus, "no-accept-focus");
  DEFSYM (Qz_group, "z-group");
  DEFSYM (Qoverride_redirect, "override-redirect");
  DEFSYM (Qdelete_before, "delete-before");
  DEFSYM (Qmodeline, "modeline");
  DEFSYM (Qonly, "only");
  DEFSYM (Qnone, "none");
  DEFSYM (Qwidth, "width");
  DEFSYM (Qtext_pixels, "text-pixels");
  DEFSYM (Qgeometry, "geometry");
  DEFSYM (Qicon_left, "icon-left");
  DEFSYM (Qicon_top, "icon-top");
  DEFSYM (Qtooltip, "tooltip");
  DEFSYM (Quser_position, "user-position");
  DEFSYM (Quser_size, "user-size");
  DEFSYM (Qwindow_id, "window-id");
#ifdef HAVE_X_WINDOWS
  DEFSYM (Qouter_window_id, "outer-window-id");
#endif
  DEFSYM (Qparent_id, "parent-id");
  DEFSYM (Qx, "x");
  DEFSYM (Qw32, "w32");
  DEFSYM (Qpc, "pc");
  DEFSYM (Qns, "ns");
  DEFSYM (Qpgtk, "pgtk");
  DEFSYM (Qhaiku, "haiku");
  DEFSYM (Qandroid, "android");
  DEFSYM (Qvisible, "visible");
  DEFSYM (Qbuffer_predicate, "buffer-predicate");
  DEFSYM (Qbuffer_list, "buffer-list");
  DEFSYM (Qburied_buffer_list, "buried-buffer-list");
  DEFSYM (Qdisplay_type, "display-type");
  DEFSYM (Qbackground_mode, "background-mode");
  DEFSYM (Qnoelisp, "noelisp");
  DEFSYM (Qtty_color_mode, "tty-color-mode");
  DEFSYM (Qtty, "tty");
  DEFSYM (Qtty_type, "tty-type");

  DEFSYM (Qface_set_after_frame_default, "face-set-after-frame-default");

  DEFSYM (Qfullwidth, "fullwidth");
  DEFSYM (Qfullheight, "fullheight");
  DEFSYM (Qfullboth, "fullboth");
  DEFSYM (Qmaximized, "maximized");
  DEFSYM (Qshaded, "shaded");
  DEFSYM (Qx_resource_name, "x-resource-name");
  DEFSYM (Qx_frame_parameter, "x-frame-parameter");

  DEFSYM (Qworkarea, "workarea");
  DEFSYM (Qmm_size, "mm-size");
#ifdef HAVE_PGTK
  DEFSYM (Qscale_factor, "scale-factor");
#endif
  DEFSYM (Qframes, "frames");
  DEFSYM (Qsource, "source");

  DEFSYM (Qframe_edges, "frame-edges");
  DEFSYM (Qouter_edges, "outer-edges");
  DEFSYM (Qouter_position, "outer-position");
  DEFSYM (Qouter_size, "outer-size");
  DEFSYM (Qnative_edges, "native-edges");
  DEFSYM (Qinner_edges, "inner-edges");
  DEFSYM (Qexternal_border_size, "external-border-size");
  DEFSYM (Qtitle_bar_size, "title-bar-size");
  DEFSYM (Qmenu_bar_external, "menu-bar-external");
  DEFSYM (Qmenu_bar_size, "menu-bar-size");
  DEFSYM (Qtab_bar_size, "tab-bar-size");
  DEFSYM (Qtool_bar_external, "tool-bar-external");
  DEFSYM (Qtool_bar_size, "tool-bar-size");
  /* The following are passed to adjust_frame_size.  */
  DEFSYM (Qx_set_menu_bar_lines, "x_set_menu_bar_lines");
  DEFSYM (Qchange_frame_size, "change_frame_size");
  DEFSYM (Qxg_frame_set_char_size, "xg_frame_set_char_size");
  DEFSYM (Qx_set_window_size_1, "x_set_window_size_1");
  DEFSYM (Qset_window_configuration, "set_window_configuration");
  DEFSYM (Qx_create_frame_1, "x_create_frame_1");
  DEFSYM (Qx_create_frame_2, "x_create_frame_2");
  DEFSYM (Qgui_figure_window_size, "gui_figure_window_size");
  DEFSYM (Qtip_frame, "tip_frame");
  DEFSYM (Qterminal_frame, "terminal_frame");

#ifdef HAVE_NS
  DEFSYM (Qns_parse_geometry, "ns-parse-geometry");
#endif
#ifdef NS_IMPL_COCOA
  DEFSYM (Qns_appearance, "ns-appearance");
  DEFSYM (Qns_transparent_titlebar, "ns-transparent-titlebar");
#endif

  DEFSYM (Qalpha, "alpha");
  DEFSYM (Qalpha_background, "alpha-background");
  DEFSYM (Qauto_lower, "auto-lower");
  DEFSYM (Qauto_raise, "auto-raise");
  DEFSYM (Qborder_color, "border-color");
  DEFSYM (Qborder_width, "border-width");
  DEFSYM (Qouter_border_width, "outer-border-width");
  DEFSYM (Qbottom_divider_width, "bottom-divider-width");
  DEFSYM (Qcursor_color, "cursor-color");
  DEFSYM (Qcursor_type, "cursor-type");
  DEFSYM (Qfont_backend, "font-backend");
  DEFSYM (Qfullscreen, "fullscreen");
  DEFSYM (Qhorizontal_scroll_bars, "horizontal-scroll-bars");
  DEFSYM (Qicon_name, "icon-name");
  DEFSYM (Qicon_type, "icon-type");
  DEFSYM (Qchild_frame_border_width, "child-frame-border-width");
  DEFSYM (Qinternal_border_width, "internal-border-width");
  DEFSYM (Qleft_fringe, "left-fringe");
  DEFSYM (Qleft_fringe_help, "left-fringe-help");
  DEFSYM (Qline_spacing, "line-spacing");
  DEFSYM (Qmenu_bar_lines, "menu-bar-lines");
  DEFSYM (Qtab_bar_lines, "tab-bar-lines");
  DEFSYM (Qmouse_color, "mouse-color");
  DEFSYM (Qname, "name");
  DEFSYM (Qright_divider_width, "right-divider-width");
  DEFSYM (Qright_fringe, "right-fringe");
  DEFSYM (Qright_fringe_help, "right-fringe-help");
  DEFSYM (Qscreen_gamma, "screen-gamma");
  DEFSYM (Qscroll_bar_background, "scroll-bar-background");
  DEFSYM (Qscroll_bar_foreground, "scroll-bar-foreground");
  DEFSYM (Qscroll_bar_height, "scroll-bar-height");
  DEFSYM (Qscroll_bar_width, "scroll-bar-width");
  DEFSYM (Qsticky, "sticky");
  DEFSYM (Qtitle, "title");
  DEFSYM (Qtool_bar_lines, "tool-bar-lines");
  DEFSYM (Qtool_bar_position, "tool-bar-position");
  DEFSYM (Qunsplittable, "unsplittable");
  DEFSYM (Qvertical_scroll_bars, "vertical-scroll-bars");
  DEFSYM (Qvisibility, "visibility");
  DEFSYM (Qwait_for_wm, "wait-for-wm");
  DEFSYM (Qinhibit_double_buffering, "inhibit-double-buffering");
  DEFSYM (Qno_other_frame, "no-other-frame");
  DEFSYM (Qbelow, "below");
  DEFSYM (Qabove_suspended, "above-suspended");
  DEFSYM (Qmin_width, "min-width");
  DEFSYM (Qmin_height, "min-height");
  DEFSYM (Qmouse_wheel_frame, "mouse-wheel-frame");
  DEFSYM (Qkeep_ratio, "keep-ratio");
  DEFSYM (Qwidth_only, "width-only");
  DEFSYM (Qheight_only, "height-only");
  DEFSYM (Qleft_only, "left-only");
  DEFSYM (Qtop_only, "top-only");
  DEFSYM (Qiconify_top_level, "iconify-top-level");
  DEFSYM (Qmake_invisible, "make-invisible");
  DEFSYM (Quse_frame_synchronization, "use-frame-synchronization");
  DEFSYM (Qfont_parameter, "font-parameter");
  DEFSYM (Qforce, "force");

  for (int i = 0; i < ARRAYELTS (frame_parms); i++)
    {
      int sym = frame_parms[i].sym;
      eassert (sym >= 0 && sym < ARRAYELTS (lispsym));
      Lisp_Object v = builtin_lisp_symbol (sym);
      Fput (v, Qx_frame_parameter, make_fixnum (i));
    }

#ifdef HAVE_WINDOW_SYSTEM
  DEFVAR_LISP ("x-resource-name", Vx_resource_name,
    doc: /* The name Emacs uses to look up X resources.
`x-get-resource' uses this as the first component of the instance name
when requesting resource values.
Emacs initially sets `x-resource-name' to the name under which Emacs
was invoked, or to the value specified with the `-name' or `-rn'
switches, if present.

It may be useful to bind this variable locally around a call
to `x-get-resource'.  See also the variable `x-resource-class'.  */);
  Vx_resource_name = Qnil;

  DEFVAR_LISP ("x-resource-class", Vx_resource_class,
    doc: /* The class Emacs uses to look up X resources.
`x-get-resource' uses this as the first component of the instance class
when requesting resource values.

Emacs initially sets `x-resource-class' to "Emacs".

Setting this variable permanently is not a reasonable thing to do,
but binding this variable locally around a call to `x-get-resource'
is a reasonable practice.  See also the variable `x-resource-name'.  */);
  Vx_resource_class = build_string (EMACS_CLASS);

  DEFVAR_LISP ("frame-alpha-lower-limit", Vframe_alpha_lower_limit,
    doc: /* The lower limit of the frame opacity (alpha transparency).
The value should range from 0 (invisible) to 100 (completely opaque).
You can also use a floating number between 0.0 and 1.0.  */);
  Vframe_alpha_lower_limit = make_fixnum (20);
#endif

  DEFVAR_LISP ("default-frame-alist", Vdefault_frame_alist,
    doc: /* Alist of default values of frame parameters for frame creation.
These may be set in your init file, like this:
  (setq default-frame-alist \\='((width . 80) (height . 55) (menu-bar-lines . 1)))

These override values given in window system configuration data,
including X Windows' defaults database.

Note that many display-related modes (like `scroll-bar-mode' or
`menu-bar-mode') alter `default-frame-alist', so if you set this
variable directly, you may be overriding other settings
unintentionally.  Instead it's often better to use
`modify-all-frames-parameters' or push new elements to the front of
this alist.

For values specific to the first Emacs frame, see `initial-frame-alist'.

For window-system specific values, see `window-system-default-frame-alist'.

For values specific to the separate minibuffer frame, see
`minibuffer-frame-alist'.

Setting this variable does not affect existing frames, only new ones.  */);
  Vdefault_frame_alist = Qnil;

  DEFVAR_LISP ("default-frame-scroll-bars", Vdefault_frame_scroll_bars,
	       doc: /* Default position of vertical scroll bars on this window-system.  */);
#if defined HAVE_WINDOW_SYSTEM && !defined HAVE_ANDROID
#if defined (HAVE_NTGUI) || defined (HAVE_MACGUI) || defined (NS_IMPL_COCOA) || (defined (USE_GTK) && defined (USE_TOOLKIT_SCROLL_BARS))
  /* MS-Windows, macOS, and GTK have scroll bars on the right by
     default.  */
  Vdefault_frame_scroll_bars = Qright;
#else
  Vdefault_frame_scroll_bars = Qleft;
#endif
#else /* !HAVE_WINDOW_SYSTEM || HAVE_ANDROID */
  Vdefault_frame_scroll_bars = Qnil;
#endif /* HAVE_WINDOW_SYSTEM && !HAVE_ANDROID */

  DEFVAR_BOOL ("scroll-bar-adjust-thumb-portion",
               scroll_bar_adjust_thumb_portion_p,
               doc: /* Adjust scroll bars for overscrolling for Gtk+, Motif and Haiku.
Non-nil means adjust the thumb in the scroll bar so it can be dragged downwards
even if the end of the buffer is shown (i.e. overscrolling).
Set to nil if you want the thumb to be at the bottom when the end of the buffer
is shown.  Also, the thumb fills the whole scroll bar when the entire buffer
is visible.  In this case you can not overscroll.  */);
  scroll_bar_adjust_thumb_portion_p = 1;

  DEFVAR_LISP ("terminal-frame", Vterminal_frame,
               doc: /* The initial frame-object, which represents Emacs's stdout.  */);

  DEFVAR_LISP ("mouse-position-function", Vmouse_position_function,
	       doc: /* If non-nil, function to transform normal value of `mouse-position'.
`mouse-position' and `mouse-pixel-position' call this function, passing their
usual return value as argument, and return whatever this function returns.
This abnormal hook exists for the benefit of packages like `xt-mouse.el'
which need to do mouse handling at the Lisp level.  */);
  Vmouse_position_function = Qnil;

  DEFVAR_LISP ("mouse-highlight", Vmouse_highlight,
	       doc: /* If non-nil, clickable text is highlighted when mouse is over it.
If the value is an integer, highlighting is shown only after moving the
mouse, while keyboard input turns off the highlight even when the mouse
is over the clickable text.  However, the mouse shape still indicates
when the mouse is over clickable text.  */);
  Vmouse_highlight = Qt;

  DEFVAR_LISP ("make-pointer-invisible", Vmake_pointer_invisible,
               doc: /* If non-nil, make mouse pointer invisible while typing.
The pointer becomes visible again when the mouse is moved.

When using this, you might also want to disable highlighting of
clickable text.  See `mouse-highlight'.  */);
  Vmake_pointer_invisible = Qt;

  DEFVAR_LISP ("move-frame-functions", Vmove_frame_functions,
               doc: /* Functions run after a frame was moved.
The functions are run with one arg, the frame that moved.  */);
  Vmove_frame_functions = Qnil;

  DEFVAR_LISP ("delete-frame-functions", Vdelete_frame_functions,
	       doc: /* Functions run before deleting a frame.
The functions are run with one arg, the frame to be deleted.
See `delete-frame'.

Note that functions in this list may be called just before the frame is
actually deleted, or some time later (or even both when an earlier function
in `delete-frame-functions' (indirectly) calls `delete-frame'
recursively).  */);
  Vdelete_frame_functions = Qnil;
  DEFSYM (Qdelete_frame_functions, "delete-frame-functions");

  DEFVAR_LISP ("after-delete-frame-functions",
               Vafter_delete_frame_functions,
               doc: /* Functions run after deleting a frame.
The functions are run with one arg, the frame that was deleted and
which is now dead.  */);
  Vafter_delete_frame_functions = Qnil;
  DEFSYM (Qafter_delete_frame_functions, "after-delete-frame-functions");

  DEFVAR_LISP ("menu-bar-mode", Vmenu_bar_mode,
               doc: /* Non-nil if Menu-Bar mode is enabled.
See the command `menu-bar-mode' for a description of this minor mode.
Setting this variable directly does not take effect;
either customize it (see the info node `Easy Customization')
or call the function `menu-bar-mode'.  */);
  Vmenu_bar_mode = Qt;

  DEFVAR_LISP ("tab-bar-mode", Vtab_bar_mode,
               doc: /* Non-nil if Tab-Bar mode is enabled.
See the command `tab-bar-mode' for a description of this minor mode.
Setting this variable directly does not take effect;
either customize it (see the info node `Easy Customization')
or call the function `tab-bar-mode'.  */);
  Vtab_bar_mode = Qnil;

  DEFVAR_LISP ("tool-bar-mode", Vtool_bar_mode,
               doc: /* Non-nil if Tool-Bar mode is enabled.
See the command `tool-bar-mode' for a description of this minor mode.
Setting this variable directly does not take effect;
either customize it (see the info node `Easy Customization')
or call the function `tool-bar-mode'.  */);
#ifdef HAVE_WINDOW_SYSTEM
  Vtool_bar_mode = Qt;
#else
  Vtool_bar_mode = Qnil;
#endif

  DEFVAR_KBOARD ("default-minibuffer-frame", Vdefault_minibuffer_frame,
		 doc: /* Minibuffer-less frames by default use this frame's minibuffer.
Emacs consults this variable only when creating a minibuffer-less frame
and no explicit minibuffer window has been specified for that frame via
the `minibuffer' frame parameter.  Once such a frame has been created,
setting this variable does not change that frame's previous association.

This variable is local to the current terminal and cannot be buffer-local.  */);

  DEFVAR_LISP ("resize-mini-frames", resize_mini_frames,
    doc: /* Non-nil means resize minibuffer-only frames automatically.
If this is nil, do not resize minibuffer-only frames automatically.

If this is a function, call that function with the minibuffer-only
frame that shall be resized as sole argument.  The buffer of the root
window of that frame is the buffer whose text will be eventually shown
in the minibuffer window.

Any other non-nil value means to resize minibuffer-only frames by
calling `fit-mini-frame-to-buffer'.  */);
  resize_mini_frames = Qnil;

  DEFVAR_LISP ("focus-follows-mouse", focus_follows_mouse,
	       doc: /* Non-nil if window system changes focus when you move the mouse.
You should set this variable to tell Emacs how your window manager
handles focus, since there is no way in general for Emacs to find out
automatically.

There are three meaningful values:

- The default nil should be used when your window manager follows a
  "click-to-focus" policy where you have to click the mouse inside of a
  frame in order for that frame to get focus.

- The value t should be used when your window manager has the focus
  automatically follow the position of the mouse pointer but a window
  that gains focus is not raised automatically.

- The value `auto-raise' should be used when your window manager has the
  focus automatically follow the position of the mouse pointer and a
  window that gains focus is raised automatically.

If this option is non-nil, Emacs moves the mouse pointer to the frame
selected by `select-frame-set-input-focus'.  This function is used by a
number of commands like, for example, `other-frame' and `pop-to-buffer'.
If this option is nil and your focus follows mouse window manager does
not autonomously move the mouse pointer to the newly selected frame, the
previously selected window manager window might get reselected instead
immediately.

The distinction between the values t and `auto-raise' is not needed for
"normal" frames because the window manager takes care of raising them.
Setting this to `auto-raise' will, however, override the standard
behavior of a window manager that does not automatically raise the frame
that gets focus.  Setting this to `auto-raise' is also necessary to
automatically raise child frames which are usually left alone by the
window manager.

Note that this option does not distinguish "sloppy" focus (where the
frame that previously had focus retains focus as long as the mouse
pointer does not move into another window manager window) from "strict"
focus (where a frame immediately loses focus when it's left by the mouse
pointer).

In order to extend a "focus follows mouse" policy to individual Emacs
windows, customize the variable `mouse-autoselect-window'.  */);
  focus_follows_mouse = Qnil;

  DEFVAR_BOOL ("frame-resize-pixelwise", frame_resize_pixelwise,
	       doc: /* Non-nil means resize frames pixelwise.
If this option is nil, resizing a frame rounds its sizes to the frame's
current values of `frame-char-height' and `frame-char-width'.  If this
is non-nil, no rounding occurs, hence frame sizes can increase/decrease
by one pixel.

With some window managers you may have to set this to non-nil in order
to set the size of a frame in pixels, to maximize frames or to make them
fullscreen.  To resize your initial frame pixelwise, set this option to
a non-nil value in your init file.  */);
  frame_resize_pixelwise = 0;

  DEFVAR_LISP ("frame-inhibit-implied-resize", frame_inhibit_implied_resize,
	       doc: /* Whether frames should be resized implicitly.
If this option is nil, setting font, menu bar, tool bar, tab bar,
internal borders, fringes or scroll bars of a specific frame may resize
the frame in order to preserve the number of columns or lines it
displays.

If this option is t, no such resizing happens once Emacs has agreed with
the window manager on the final initial size of a frame.  That size will
have taken into account the size of the text area requested by the user
and the size of all decorations initially present on the frame.

If this is the symbol `force', no implicit resizing happens even before
a frame has obtained its final initial size.  As a consequence, the
initial frame size may not necessarily be the one requested by the user.
This value can be useful with tiling window managers where the initial
size of a frame is determined by external means.

The value of this option can be also a list of frame parameters.  In
this case, resizing is inhibited once a frame has obtained its final
initial size when changing a parameter that appears in that list.  The
parameters currently handled by this option include `font',
`font-backend', `internal-border-width', `menu-bar-lines',
`tool-bar-lines' and `tab-bar-lines'.

Changing any of the parameters `scroll-bar-width', `scroll-bar-height',
`vertical-scroll-bars', `horizontal-scroll-bars', `left-fringe' and
`right-fringe' is handled as if the frame contained just one live
window.  This means, for example, that removing vertical scroll bars on
a frame containing several side by side windows will shrink the frame
width by the width of one scroll bar provided this option is nil and
keep it unchanged if this option is either t or a list containing
`vertical-scroll-bars'.

In GTK+ and NS that use the external tool bar, the default value is
\\='(tab-bar-lines) which means that adding/removing a tab bar does
not change the frame height.  On all other types of GUI frames, the
default value is \\='(tab-bar-lines tool-bar-lines) which means that
adding/removing a tool bar or tab bar does not change the frame
height.  Otherwise it's t which means the frame size never changes
implicitly when there's no window system support.

Note that the size of fullscreen and maximized frames, the height of
fullheight frames and the width of fullwidth frames never change
implicitly.  Note also that when a frame is not large enough to
accommodate a change of any of the parameters listed above, Emacs may
try to enlarge the frame even if this option is non-nil.  */);
#if defined (HAVE_WINDOW_SYSTEM) && !defined (HAVE_ANDROID)
#if defined (USE_GTK) || defined HAVE_MACGUI || defined (HAVE_NS)
  frame_inhibit_implied_resize = list1 (Qtab_bar_lines);
#else
  frame_inhibit_implied_resize = list2 (Qtab_bar_lines, Qtool_bar_lines);
#endif
#else
  frame_inhibit_implied_resize = Qt;
#endif

  DEFVAR_LISP ("frame-size-history", frame_size_history,
               doc: /* History of frame size adjustments.
If non-nil, list recording frame size adjustment.  Adjustments are
recorded only if the first element of this list is a positive number.
Adding an adjustment decrements that number by one.

The remaining elements are the adjustments.  Each adjustment is a list
of four elements `frame', `function', `sizes' and `more'.  `frame' is
the affected frame and `function' the invoking function.  `sizes' is
usually a list of four elements `old-width', `old-height', `new-width'
and `new-height' representing the old and new sizes recorded/requested
by `function'.  `more' is a list with additional information.

The function `frame--size-history' displays the value of this variable
in a more readable form.  */);
    frame_size_history = Qnil;

  DEFVAR_BOOL ("tooltip-reuse-hidden-frame", tooltip_reuse_hidden_frame,
	       doc: /* Non-nil means reuse hidden tooltip frames.
When this is nil, delete a tooltip frame when hiding the associated
tooltip.  When this is non-nil, make the tooltip frame invisible only,
so it can be reused when the next tooltip is shown.

Setting this to non-nil may drastically reduce the consing overhead
incurred by creating new tooltip frames.  However, a value of non-nil
means also that intermittent changes of faces or `default-frame-alist'
are not applied when showing a tooltip in a reused frame.

This variable is effective only with the X toolkit (and there only when
Gtk+ tooltips are not used) and on Windows.  */);
  tooltip_reuse_hidden_frame = false;

  DEFVAR_BOOL ("use-system-tooltips", use_system_tooltips,
	       doc: /* Whether to use the toolkit to display tooltips.
This option is only meaningful when Emacs is built with GTK+, NS or Haiku
windowing support, and, if it's non-nil (the default), it results in
tooltips that look like those displayed by other GTK+/NS/Haiku programs,
but will not be able to display text properties inside tooltip text.  */);
  use_system_tooltips = true;

  DEFVAR_LISP ("iconify-child-frame", iconify_child_frame,
	       doc: /* How to handle iconification of child frames.
This variable tells Emacs how to proceed when it is asked to iconify a
child frame.  If it is nil, `iconify-frame' will do nothing when invoked
on a child frame.  If it is `iconify-top-level' and the child frame is
on a graphical terminal, Emacs will try to iconify the root frame of
this child frame.  If it is `make-invisible', Emacs will try to make
this child frame invisible instead.

Any other value means to try iconifying the child frame on a graphical
terminal.  Since such an attempt is not honored by all window managers
and may even lead to making the child frame unresponsive to user
actions, the default is to iconify the root frame instead.  */);
  iconify_child_frame = Qiconify_top_level;

  DEFVAR_LISP ("expose-hidden-buffer", expose_hidden_buffer,
	       doc: /* Non-nil means to make a hidden buffer more visible.
A buffer is considered "hidden" if its name starts with a space.  By
default, many functions disregard hidden buffers.  In particular,
`make-frame' does not show the current buffer in the new frame's
selected window if that buffer is hidden.  Rather, `make-frame' will
show a buffer that is not hidden instead.

If this variable is non-nil, it will override the default behavior and
allow `make-frame' to show the current buffer even if its hidden.  */);
  expose_hidden_buffer = Qnil;
  DEFSYM (Qexpose_hidden_buffer, "expose-hidden-buffer");
  Fmake_variable_buffer_local (Qexpose_hidden_buffer);

  DEFVAR_LISP ("frame-internal-parameters", frame_internal_parameters,
	       doc: /* Frame parameters specific to every frame.  */);
#ifdef HAVE_X_WINDOWS
  frame_internal_parameters = list4 (Qname, Qparent_id, Qwindow_id, Qouter_window_id);
#else
  frame_internal_parameters = list3 (Qname, Qparent_id, Qwindow_id);
#endif

  defsubr (&Sframep);
  defsubr (&Sframe_live_p);
  defsubr (&Swindow_system);
  defsubr (&Sframe_windows_min_size);
  defsubr (&Smake_terminal_frame);
  defsubr (&Sselect_frame);
  defsubr (&Shandle_switch_frame);
  defsubr (&Sselected_frame);
  defsubr (&Sold_selected_frame);
  defsubr (&Sframe_list);
  defsubr (&Sframe_parent);
  defsubr (&Sframe_ancestor_p);
  defsubr (&Sframe_root_frame);
  defsubr (&Snext_frame);
  defsubr (&Sprevious_frame);
  defsubr (&Slast_nonminibuf_frame);
  defsubr (&Sdelete_frame);
  defsubr (&Smouse_position);
  defsubr (&Smouse_pixel_position);
  defsubr (&Sset_mouse_position);
  defsubr (&Sset_mouse_pixel_position);
#if 0
  defsubr (&Sframe_configuration);
  defsubr (&Srestore_frame_configuration);
#endif
  defsubr (&Smake_frame_visible);
  defsubr (&Smake_frame_invisible);
  defsubr (&Siconify_frame);
  defsubr (&Sframe_visible_p);
  defsubr (&Svisible_frame_list);
  defsubr (&Sraise_frame);
  defsubr (&Slower_frame);
  defsubr (&Sx_focus_frame);
  defsubr (&Sframe_after_make_frame);
  defsubr (&Sredirect_frame_focus);
  defsubr (&Sframe_focus);
  defsubr (&Sframe_parameters);
  defsubr (&Sframe_parameter);
  defsubr (&Smodify_frame_parameters);
  defsubr (&Sframe_char_height);
  defsubr (&Sframe_char_width);
  defsubr (&Sframe_native_height);
  defsubr (&Sframe_native_width);
  defsubr (&Sframe_text_cols);
  defsubr (&Sframe_text_lines);
  defsubr (&Sframe_total_cols);
  defsubr (&Sframe_total_lines);
  defsubr (&Sframe_text_width);
  defsubr (&Sframe_text_height);
  defsubr (&Sscroll_bar_width);
  defsubr (&Sscroll_bar_height);
  defsubr (&Sfringe_width);
  defsubr (&Sframe_child_frame_border_width);
  defsubr (&Sframe_internal_border_width);
  defsubr (&Sright_divider_width);
  defsubr (&Sbottom_divider_width);
  defsubr (&Stool_bar_pixel_width);
  defsubr (&Sset_frame_height);
  defsubr (&Sset_frame_width);
  defsubr (&Sset_frame_size);
  defsubr (&Sframe_position);
  defsubr (&Sset_frame_position);
  defsubr (&Sframe_pointer_visible_p);
  defsubr (&Smouse_position_in_root_frame);
  defsubr (&Sframe__set_was_invisible);
  defsubr (&Sframe_window_state_change);
  defsubr (&Sset_frame_window_state_change);
  defsubr (&Sframe_scale_factor);

#ifdef HAVE_WINDOW_SYSTEM
  defsubr (&Sx_get_resource);
  defsubr (&Sx_parse_geometry);
  defsubr (&Sreconsider_frame_fonts);
#endif

#ifdef HAVE_WINDOW_SYSTEM
  DEFSYM (Qmove_toolbar, "move-toolbar");

  /* The `tool-bar-position' frame parameter is supported on GTK and
     builds using the internal tool bar.  Providing this feature
     causes menu-bar.el to provide `tool-bar-position' as a user
     option.  */

#if !defined HAVE_EXT_TOOL_BAR || defined USE_GTK
  Fprovide (Qmove_toolbar, Qnil);
#endif /* !HAVE_EXT_TOOL_BAR || USE_GTK */
#endif /* HAVE_WINDOW_SYSTEM */
}<|MERGE_RESOLUTION|>--- conflicted
+++ resolved
@@ -369,13 +369,8 @@
 {
   if (is_tty_frame (f))
     {
-<<<<<<< HEAD
-      struct frame *p = FRAME_PARENT_FRAME (f);
-      struct frame *q = NULL;
-=======
       struct frame *p = f;
       struct frame *q = f;
->>>>>>> 48b3363a
 
       while (p)
 	{
@@ -397,11 +392,7 @@
 	 frame of its terminal.  Any other tty frame can be redisplayed
 	 iff it is the top frame of its terminal itself which must be
 	 always visible.  */
-<<<<<<< HEAD
-      return (q ? q == r : f == r);
-=======
       return q == r;
->>>>>>> 48b3363a
     }
   else
 #ifndef HAVE_X_WINDOWS
@@ -1368,7 +1359,6 @@
     error ("Terminal is not live, can't create new frames on it");
 
   struct frame *f;
-<<<<<<< HEAD
 
   if (NILP (parent))
     f = make_frame (true);
@@ -1440,79 +1430,6 @@
       f->z_order = 1 + max_child_z_order (XFRAME (parent));
     }
 
-=======
-
-  if (NILP (parent))
-    f = make_frame (true);
-  else
-    {
-      CHECK_LIVE_FRAME (parent);
-
-      f = NULL;
-      Lisp_Object mini = Fassq (Qminibuffer, params);
-
-      /* Handling the minibuffer parameter on a tty is different from
-	 its handling on a GUI.  On a GUI any "client frame" can have,
-	 in principle, its minibuffer window on any "minibuffer frame" -
-	 a frame that has a minibuffer window.  If necessary, Emacs
-	 tells the window manager to make the minibuffer frame visible,
-	 raise it and give it input focus.
-
-	 On a tty there's no window manager; so Emacs itself has to make
-	 such a minibuffer frame visible, raise and focus it.  Since a
-	 tty can show only one root frame (a frame that doesn't have a
-	 parent frame) at any time, any client frame shown on a tty must
-	 have a minibuffer frame whose root frame is the root frame of
-	 that client frame.  If that minibuffer frame is a child frame,
-	 Emacs will automatically make it visible, raise it and give it
-	 input focus, if necessary.
-
-	 Two trivial consequences of these observations for ttys are:
-
-	 - A root frame cannot be the minibuffer frame of another root
-	   frame.
-
-	 - Since a child frame cannot be created before its parent
-           frame, each root frame must have its own minibuffer window.
-
-         The situation may change as soon as we can delete and create
-         minibuffer windows on the fly.  */
-      if (CONSP (mini))
-	{
-	  mini = Fcdr (mini);
-
-	  if (EQ (mini, Qnone) || NILP (mini))
-	    {
-	      mini = root_frame (XFRAME (parent))->minibuffer_window;
-	      f = make_frame (false);
-	      fset_minibuffer_window (f, mini);
-	      store_frame_param (f, Qminibuffer, mini);
-	    }
-	  else if (EQ (mini, Qonly))
-	    f = make_minibuffer_frame ();
-	  else if (WINDOWP (mini))
-	    {
-	      if (!WINDOW_LIVE_P (mini)
-		  || !MINI_WINDOW_P (XWINDOW (mini))
-		  || (root_frame (WINDOW_XFRAME (XWINDOW (mini)))
-		      != root_frame (XFRAME (parent))))
-		error ("The `minibuffer' parameter does not specify a valid minibuffer window");
-	      else
-		{
-		  f = make_frame (false);
-		  fset_minibuffer_window (f, mini);
-		  store_frame_param (f, Qminibuffer, mini);
-		}
-	    }
-	}
-
-      if (f == NULL)
-	f = make_frame (true);
-      f->parent_frame = parent;
-      f->z_order = 1 + max_child_z_order (XFRAME (parent));
-    }
-
->>>>>>> 48b3363a
   Lisp_Object frame;
   XSETFRAME (frame, f);
   Vframe_list = Fcons (frame, Vframe_list);
