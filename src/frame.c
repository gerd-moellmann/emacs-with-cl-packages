/* Generic frame functions.

Copyright (C) 1993-1995, 1997, 1999-2025 Free Software Foundation, Inc.

This file is part of GNU Emacs.

GNU Emacs is free software: you can redistribute it and/or modify
it under the terms of the GNU General Public License as published by
the Free Software Foundation, either version 3 of the License, or (at
your option) any later version.

GNU Emacs is distributed in the hope that it will be useful,
but WITHOUT ANY WARRANTY; without even the implied warranty of
MERCHANTABILITY or FITNESS FOR A PARTICULAR PURPOSE.  See the
GNU General Public License for more details.

You should have received a copy of the GNU General Public License
along with GNU Emacs.  If not, see <https://www.gnu.org/licenses/>.  */

#include <config.h>

#include <stdio.h>
#include <stdlib.h>
#include <errno.h>
#include <limits.h>

#include <c-ctype.h>

#include "lisp.h"

#ifdef HAVE_WINDOW_SYSTEM
#include TERM_HEADER
#endif /* HAVE_WINDOW_SYSTEM */

#include "buffer.h"
/* These help us bind and responding to switch-frame events.  */
#include "keyboard.h"
#include "frame.h"
#include "blockinput.h"
#include "termchar.h"
#include "termhooks.h"
#include "dispextern.h"
#include "window.h"
#ifdef HAVE_WINDOW_SYSTEM
#include "fontset.h"
#endif
#include "cm.h"
#ifdef MSDOS
#include "msdos.h"
#include "dosfns.h"
#endif
#ifdef USE_X_TOOLKIT
#include "widget.h"
#endif
#include "pdumper.h"

/* The currently selected frame.  */
Lisp_Object selected_frame;

/* The selected frame the last time window change functions were run.  */
Lisp_Object old_selected_frame;

/* A frame which is not just a mini-buffer, or NULL if there are no such
   frames.  This is usually the most recent such frame that was selected.  */

static struct frame *last_nonminibuf_frame;

/* False means there are no visible garbaged frames.  */
bool frame_garbaged;

/* The default tab bar height for future frames.  */
int frame_default_tab_bar_height;

/* The default tool bar height for future frames.  */
#if defined HAVE_EXT_TOOL_BAR && !defined HAVE_INT_TOOL_BAR
enum { frame_default_tool_bar_height = 0 };
#else
int frame_default_tool_bar_height;
#endif

#ifdef HAVE_WINDOW_SYSTEM
static void gui_report_frame_params (struct frame *, Lisp_Object *);
#endif

/* These setters are used only in this file, so they can be private.  */
static void
fset_buffer_predicate (struct frame *f, Lisp_Object val)
{
  f->buffer_predicate = val;
}
static void
fset_minibuffer_window (struct frame *f, Lisp_Object val)
{
  f->minibuffer_window = val;
}

struct frame *
decode_live_frame (register Lisp_Object frame)
{
  if (NILP (frame))
    frame = selected_frame;
  CHECK_LIVE_FRAME (frame);
  return XFRAME (frame);
}

struct frame *
decode_any_frame (register Lisp_Object frame)
{
  if (NILP (frame))
    frame = selected_frame;
  CHECK_FRAME (frame);
  return XFRAME (frame);
}

#ifdef HAVE_WINDOW_SYSTEM
bool
display_available (void)
{
  return x_display_list != NULL;
}
#endif

struct frame *
decode_window_system_frame (Lisp_Object frame)
{
  struct frame *f = decode_live_frame (frame);
  check_window_system (f);
#ifdef HAVE_WINDOW_SYSTEM
  return f;
#endif
}

void
check_window_system (struct frame *f)
{
#ifdef HAVE_WINDOW_SYSTEM
  if (window_system_available (f))
    return;
#endif
  error (f ? "Window system frame should be used"
	 : "Window system is not in use or not initialized");
}

/* Return the value of frame parameter PROP in frame FRAME.  */

Lisp_Object
get_frame_param (struct frame *frame, Lisp_Object prop)
{
  return Fcdr (Fassq (prop, frame->param_alist));
}


/* Return 1 if `frame-inhibit-implied-resize' is non-nil or fullscreen
   state of frame F would be affected by a vertical (horizontal if
   HORIZONTAL is true) resize.  PARAMETER is the symbol of the frame
   parameter that is changed.  */
bool
frame_inhibit_resize (struct frame *f, bool horizontal, Lisp_Object parameter)
{
  Lisp_Object fullscreen = get_frame_param (f, Qfullscreen);
  bool inhibit
    = (f->after_make_frame
       ? (EQ (frame_inhibit_implied_resize, Qt)
	  || (CONSP (frame_inhibit_implied_resize)
	      && !NILP (Fmemq (parameter, frame_inhibit_implied_resize)))
	  || (horizontal
	      && !NILP (fullscreen) && !EQ (fullscreen, Qfullheight))
	  || (!horizontal
	      && !NILP (fullscreen) && !EQ (fullscreen, Qfullwidth))
	  || FRAME_TERMCAP_P (f) || FRAME_MSDOS_P (f))
       : ((horizontal && f->inhibit_horizontal_resize)
	  || (!horizontal && f->inhibit_vertical_resize)));

  return inhibit;
}


/** Set menu bar lines for a TTY frame.  */
static void
set_menu_bar_lines (struct frame *f, Lisp_Object value, Lisp_Object oldval)
{
  int olines = FRAME_MENU_BAR_LINES (f);
  int nlines = TYPE_RANGED_FIXNUMP (int, value) ? XFIXNUM (value) : 0;

  /* Right now, menu bars don't work properly in minibuf-only frames;
     most of the commands try to apply themselves to the minibuffer
     frame itself, and get an error because you can't switch buffers
     in or split the minibuffer window.  */
  if (!FRAME_MINIBUF_ONLY_P (f) && nlines != olines)
    {
      windows_or_buffers_changed = 14;
      FRAME_MENU_BAR_LINES (f) = FRAME_MENU_BAR_HEIGHT (f) = nlines;
      change_frame_size (f, FRAME_PIXEL_WIDTH (f), FRAME_PIXEL_HEIGHT (f),
			 false, true, false);
    }
}


/** Set tab bar lines for a TTY frame.  */
static void
set_tab_bar_lines (struct frame *f, Lisp_Object value, Lisp_Object oldval)
{
  int olines = FRAME_TAB_BAR_LINES (f);
  int nlines = TYPE_RANGED_FIXNUMP (int, value) ? XFIXNUM (value) : 0;

  /* Right now, tab bars don't work properly in minibuf-only frames;
     most of the commands try to apply themselves to the minibuffer
     frame itself, and get an error because you can't switch buffers
     in or split the minibuffer window.  */
  if (!FRAME_MINIBUF_ONLY_P (f) && nlines != olines)
    {
      windows_or_buffers_changed = 14;
      FRAME_TAB_BAR_LINES (f) = FRAME_TAB_BAR_HEIGHT (f) = nlines;
      change_frame_size (f, FRAME_PIXEL_WIDTH (f), FRAME_PIXEL_HEIGHT (f),
			 false, true, false);
    }
}

Lisp_Object Vframe_list;

DEFUN ("framep", Fframep, Sframep, 1, 1, 0,
       doc: /* Return non-nil if OBJECT is a frame.
Value is:
  t for a termcap frame (a character-only terminal),
 `x' for an Emacs frame that is really an X window,
 `w32' for an Emacs frame that is a window on MS-Windows display,
 `mac' for an Emacs frame on a Mac display,
 `ns' for an Emacs frame on a GNUstep or Macintosh Cocoa display,
 `pc' for a direct-write MS-DOS frame,
 `pgtk' for an Emacs frame running on pure GTK.
 `haiku' for an Emacs frame running in Haiku.
 `android' for an Emacs frame running in Android.
See also `frame-live-p'.  */)
  (Lisp_Object object)
{
  if (!FRAMEP (object))
    return Qnil;
  switch (XFRAME (object)->output_method)
    {
    case output_initial: /* The initial frame is like a termcap frame. */
    case output_termcap:
      return Qt;
    case output_x_window:
      return Qx;
    case output_w32:
      return Qw32;
    case output_msdos_raw:
      return Qpc;
    case output_mac:
      return Qmac;
    case output_ns:
      return Qns;
    case output_pgtk:
      return Qpgtk;
    case output_haiku:
      return Qhaiku;
    case output_android:
      return Qandroid;
    default:
      emacs_abort ();
    }
}

DEFUN ("frame-live-p", Fframe_live_p, Sframe_live_p, 1, 1, 0,
       doc: /* Return non-nil if OBJECT is a frame which has not been deleted.
Value is nil if OBJECT is not a live frame.  If object is a live
frame, the return value indicates what sort of terminal device it is
displayed on.  See the documentation of `framep' for possible
return values.  */)
  (Lisp_Object object)
{
  return ((FRAMEP (object)
	   && FRAME_LIVE_P (XFRAME (object)))
	  ? Fframep (object)
	  : Qnil);
}

DEFUN ("window-system", Fwindow_system, Swindow_system, 0, 1, 0,
       doc: /* The name of the window system that FRAME is displaying through.
The value is a symbol:
 nil for a termcap frame (a character-only terminal),
 `x' for an Emacs frame that is really an X window,
 `w32' for an Emacs frame that is a window on MS-Windows display,
 `mac' for an Emacs frame on a Mac display,
 `ns' for an Emacs frame on a GNUstep or Macintosh Cocoa display,
 `pc' for a direct-write MS-DOS frame.
 `pgtk' for an Emacs frame using pure GTK facilities.
 `haiku' for an Emacs frame running in Haiku.
 `android' for an Emacs frame running in Android.

FRAME defaults to the currently selected frame.

Use of this function as a predicate is deprecated.  Instead,
use `display-graphic-p' or any of the other `display-*-p'
predicates which report frame's specific UI-related capabilities.  */)
  (Lisp_Object frame)
{
  Lisp_Object type;
  if (NILP (frame))
    frame = selected_frame;

  type = Fframep (frame);

  if (NILP (type))
    wrong_type_argument (Qframep, frame);

  if (EQ (type, Qt))
    return Qnil;
  else
    return type;
}

/* Placeholder used by temacs -nw before window.el is loaded.  */
DEFUN ("frame-windows-min-size", Fframe_windows_min_size,
       Sframe_windows_min_size, 4, 4, 0,
       doc: /* SKIP: real doc in window.el.  */
       attributes: const)
     (Lisp_Object frame, Lisp_Object horizontal,
      Lisp_Object ignore, Lisp_Object pixelwise)
{
  return make_fixnum (0);
}

/**
 * frame_windows_min_size:
 *
 * Return the minimum number of lines (columns if HORIZONTAL is non-nil)
 * of FRAME.  If PIXELWISE is non-nil, return the minimum inner height
 * (width) of FRAME in pixels.
 *
 * This value is calculated by the function `frame-windows-min-size' in
 * window.el unless the `min-height' (`min-width' if HORIZONTAL is
 * non-nil) parameter of FRAME is non-nil thus explicitly specifying the
 * value to be returned.  In that latter case IGNORE is ignored.
 *
 * If `frame-windows-min-size' is called, it will make sure that the
 * return value accommodates all windows of FRAME respecting the values
 * of `window-min-height' (`window-min-width' if HORIZONTAL is
 * non-nil) and `window-safe-min-height' (`window-safe-min-width')
 * according to IGNORE (see `window-min-size').
 *
 * In either case, never return a value less than 1.  For TTY frames,
 * additionally limit the minimum frame height to a value large enough
 * to support menu bar, tab bar, mode line and echo area.
 */
static int
frame_windows_min_size (Lisp_Object frame, Lisp_Object horizontal,
			Lisp_Object ignore, Lisp_Object pixelwise)
{
  struct frame *f = XFRAME (frame);
  Lisp_Object par_size;
  int retval;

  if ((!NILP (horizontal)
       && RANGED_FIXNUMP (INT_MIN,
			  par_size = get_frame_param (f, Qmin_width),
			  INT_MAX))
      || (NILP (horizontal)
	  && RANGED_FIXNUMP (INT_MIN,
			     par_size = get_frame_param (f, Qmin_height),
			     INT_MAX)))
    {
      int min_size = XFIXNUM (par_size);

      /* Don't allow phantom frames.  */
      if (min_size < 1)
	min_size = 1;

      retval = (NILP (pixelwise)
		? min_size
		: min_size * (NILP (horizontal)
			      ? FRAME_LINE_HEIGHT (f)
			      : FRAME_COLUMN_WIDTH (f)));
    }
  else
    retval = XFIXNUM (call4 (Qframe_windows_min_size, frame, horizontal,
			  ignore, pixelwise));

  /* Don't allow too small height of text-mode frames, or else cm.c
     might abort in cmcheckmagic.  */
  if ((FRAME_TERMCAP_P (f) || FRAME_MSDOS_P (f)) && NILP (horizontal))
    {
      int min_height = (FRAME_MENU_BAR_LINES (f)
			+ FRAME_TAB_BAR_LINES (f)
			+ FRAME_WANTS_MODELINE_P (f)
			+ 2);	/* one text line and one echo-area line */

      if (retval < min_height)
	retval = min_height;
    }

  return retval;
}


#ifdef HAVE_WINDOW_SYSTEM
/**
 * keep_ratio:
 *
 * Preserve ratios of frame F which usually happens after its parent
 * frame P got resized.  OLD_WIDTH, OLD_HEIGHT specifies the old native
 * size of F's parent, NEW_WIDTH and NEW_HEIGHT its new size.
 *
 * Adjust F's width if F's 'keep_ratio' parameter is non-nil and, if
 * it is a cons, its car is not 'height-only'.  Adjust F's height if F's
 * 'keep_ratio' parameter is non-nil and, if it is a cons, its car
 * is not 'width-only'.
 *
 * Adjust F's left position if F's 'keep_ratio' parameter is non-nil
 * and, if its is a cons, its cdr is non-nil and not 'top-only'.  Adjust
 * F's top position if F's 'keep_ratio' parameter is non-nil and, if
 * its is a cons, its cdr is non-nil and not 'left-only'.
 *
 * Note that when positional adjustment is requested but the size of F
 * should remain unaltered in the corresponding direction, this routine
 * tries to constrain F to its parent frame - something which usually
 * happens when the parent frame shrinks.  This means, however, that
 * when the parent frame is re-enlarged later, the child's original
 * position will not get restored to its pre-shrinking value.
 *
 * This routine is currently useful for child frames only.  It might be
 * eventually useful when moving non-child frames between monitors with
 * different resolutions.
 */
static void
keep_ratio (struct frame *f, struct frame *p, int old_width, int old_height,
	    int new_width, int new_height)
{
  Lisp_Object keep_ratio = get_frame_param (f, Qkeep_ratio);


  if (!NILP (keep_ratio))
    {
      double width_factor = (double)new_width / (double)old_width;
      double height_factor = (double)new_height / (double)old_height;
      int pixel_width, pixel_height, pos_x, pos_y;

      if (!CONSP (keep_ratio) || !NILP (Fcdr (keep_ratio)))
	{
	  if (CONSP (keep_ratio) && EQ (Fcdr (keep_ratio), Qtop_only))
	    pos_x = f->left_pos;
	  else
	    {
	      pos_x = (int)(f->left_pos * width_factor + 0.5);

	      if (CONSP (keep_ratio)
		  && (NILP (Fcar (keep_ratio))
		      || EQ (Fcar (keep_ratio), Qheight_only))
		  && FRAME_PIXEL_WIDTH (p) - FRAME_PIXEL_WIDTH (f) < pos_x)
		{
		  int p_f_width
		    = FRAME_PIXEL_WIDTH (p) - FRAME_PIXEL_WIDTH (f);

		  if (p_f_width <= 0)
		    pos_x = 0;
		  else
		    pos_x = (int)(p_f_width * width_factor * 0.5 + 0.5);
		}

	      f->left_pos = pos_x;
	    }

	  if (CONSP (keep_ratio) && EQ (Fcdr (keep_ratio), Qleft_only))
	    pos_y = f->top_pos;
	  else
	    {
	      pos_y = (int)(f->top_pos * height_factor + 0.5);

	      if (CONSP (keep_ratio)
		  && (NILP (Fcar (keep_ratio))
		      || EQ (Fcar (keep_ratio), Qwidth_only))
		  && FRAME_PIXEL_HEIGHT (p) - FRAME_PIXEL_HEIGHT (f) < pos_y)
		/* When positional adjustment was requested and the
		   width of F should remain unaltered, try to constrain
		   F to its parent.  This means that when the parent
		   frame is enlarged later the child's original position
		   won't get restored.  */
		{
		  int p_f_height
		    = FRAME_PIXEL_HEIGHT (p) - FRAME_PIXEL_HEIGHT (f);

		  if (p_f_height <= 0)
		    pos_y = 0;
		  else
		    pos_y = (int)(p_f_height * height_factor * 0.5 + 0.5);
		}

	      f->top_pos = pos_y;
	    }

          if (FRAME_TERMINAL (f)->set_frame_offset_hook)
            FRAME_TERMINAL (f)->set_frame_offset_hook (f, pos_x, pos_y, -1);
	}

      if (!CONSP (keep_ratio) || !NILP (Fcar (keep_ratio)))
	{
	  if (CONSP (keep_ratio) && EQ (Fcar (keep_ratio), Qheight_only))
	    pixel_width = -1;
	  else
	    pixel_width
	      = (int)(FRAME_PIXEL_WIDTH (f) * width_factor + 0.5);

	  if (CONSP (keep_ratio) && EQ (Fcar (keep_ratio), Qwidth_only))
	    pixel_height = -1;
	  else
	    pixel_height
	      = (int)(FRAME_PIXEL_HEIGHT (f) * height_factor + 0.5);

	  adjust_frame_size (f, FRAME_PIXEL_TO_TEXT_WIDTH (f, pixel_width),
			     FRAME_PIXEL_TO_TEXT_HEIGHT (f, pixel_height), 1,
			     false, Qkeep_ratio);
	}
    }
}
#endif


static void
frame_size_history_adjust (struct frame *f, int inhibit, Lisp_Object parameter,
			   int old_text_width, int old_text_height,
			   int new_text_width, int new_text_height,
			   int old_text_cols, int old_text_lines,
			   int new_text_cols, int new_text_lines,
			   int old_native_width, int old_native_height,
			   int new_native_width, int new_native_height,
			   int old_inner_width, int old_inner_height,
			   int new_inner_width, int new_inner_height,
			   int min_inner_width, int min_inner_height,
			   bool inhibit_horizontal, bool inhibit_vertical)
{
  Lisp_Object frame;

  XSETFRAME (frame, f);
  if (CONSP (frame_size_history)
      && FIXNUMP (XCAR (frame_size_history))
      && 0 < XFIXNUM (XCAR (frame_size_history)))
    frame_size_history =
      Fcons (make_fixnum (XFIXNUM (XCAR (frame_size_history)) - 1),
	     Fcons (Fcons (list4 (frame, make_fixnum (5),
				  make_fixnum (inhibit), parameter),
			   list5 (list4i (old_text_width, old_text_height,
					  new_text_width, new_text_height),
				  list4i (old_text_cols, old_text_lines,
					  new_text_cols, new_text_lines),
				  list4i (old_native_width, old_native_height,
					  new_native_width, new_native_height),
				  list4i (old_inner_width, old_inner_height,
					  new_inner_width,  new_inner_height),
				  list4 (make_fixnum (min_inner_width),
					 make_fixnum (min_inner_height),
					 inhibit_horizontal ? Qt : Qnil,
					 inhibit_vertical ? Qt : Qnil))),
		    XCDR (frame_size_history)));
}


void
frame_size_history_plain (struct frame *f, Lisp_Object parameter)
{
  Lisp_Object frame;

  XSETFRAME (frame, f);
  if (CONSP (frame_size_history)
      && FIXNUMP (XCAR (frame_size_history))
      && 0 < XFIXNUM (XCAR (frame_size_history)))
    frame_size_history =
      Fcons (make_fixnum (XFIXNUM (XCAR (frame_size_history)) - 1),
	     Fcons (Fcons (list3 (frame, make_fixnum (1), parameter), Qt),
		    XCDR (frame_size_history)));
}


void
frame_size_history_extra (struct frame *f, Lisp_Object parameter,
			  int pixel_width, int pixel_height,
			  int extra_width, int extra_height,
			  int delayed_width, int delayed_height)
{
  Lisp_Object frame;

  XSETFRAME (frame, f);
  if (CONSP (frame_size_history)
      && FIXNUMP (XCAR (frame_size_history))
      && 0 < XFIXNUM (XCAR (frame_size_history)))
    frame_size_history =
      Fcons (make_fixnum (XFIXNUM (XCAR (frame_size_history)) - 1),
	     Fcons (Fcons (list3 (frame, make_fixnum (2), parameter),
			   list2 (list4i (pixel_width, pixel_height,
					  extra_width, extra_height),
				  list2i (delayed_width, delayed_height))),
		    XCDR (frame_size_history)));
}


/**
 * adjust_frame_size:
 *
 * Adjust size of frame F.  NEW_TEXT_WIDTH and NEW_TEXT_HEIGHT specify
 * the new text size of F in pixels.  When INHIBIT equals 2, 3 or 4, a
 * value of -1 means to leave the text size of F unchanged and adjust,
 * if necessary and possible, F's native size accordingly.  When INHIBIT
 * equals 0, 1 or 5, a negative value means that the frame has been (or
 * should be) made pathologically small which usually means that parts
 * of the frame's windows may not be entirely visible.
 *
 * The effect of calling this function can be to either issue a request
 * to resize the frame externally (via set_window_size_hook), to resize
 * the frame internally (via resize_frame_windows) or to do nothing.
 *
 * The argument INHIBIT controls whether set_window_size_hook may be
 * called and can assume the following values:
 *
 * 0 means to unconditionally call set_window_size_hook even if sizes
 *   apparently do not change.  Fx_create_frame uses this to pass the
 *   initial size to the window manager.
 *
 * 1 means to call set_window_size_hook if the native frame size should
 *   change.  Fset_frame_size and friends and width and height parameter
 *   changes use this.
 *
 * 2 means to call set_window_size_hook provided frame_inhibit_resize
 *   allows it.  The code updating external menu and tool bars uses this
 *   to keep the height of the native frame unaltered when one of these
 *   bars is added or removed.  This means that Emacs has to work
 *   against the window manager which usually tries to keep the combined
 *   height (native frame plus bar) unaltered.
 *
 * 3 means to call set_window_size_hook if window minimum sizes must be
 *   preserved or frame_inhibit_resize allows it.  This is the default
 *   for parameters accounted for in a frame's text size like fringes,
 *   scroll bars, internal border, tab bar, internal tool and menu bars.
 *   It's also used when the frame's default font changes.
 *
 * 4 means to call set_window_size_hook only if window minimum sizes
 *   must be preserved.  The code for setting up window dividers and
 *   that responsible for wrapping the (internal) tool bar use this.
 *
 * 5 means to never call set_window_size_hook.  Usually this means to
 *   call resize_frame_windows.  change_frame_size uses this.
 *
 * PRETEND is as for change_frame_size.  PARAMETER, if non-nil, is the
 * symbol of the parameter changed (like `menu-bar-lines', `font', ...).
 * This is passed on to frame_inhibit_resize to let the latter decide on
 * a case-by-case basis whether set_window_size_hook should be called.
 */
void
adjust_frame_size (struct frame *f, int new_text_width, int new_text_height,
		   int inhibit, bool pretend, Lisp_Object parameter)
{
  int unit_width = FRAME_COLUMN_WIDTH (f);
  int unit_height = FRAME_LINE_HEIGHT (f);
  int old_native_width = FRAME_PIXEL_WIDTH (f);
  int old_native_height = FRAME_PIXEL_HEIGHT (f);
  int new_native_width, new_native_height;
  /* The desired minimum inner width and height of the frame calculated
     via 'frame-windows-min-size'.  */
  int min_inner_width, min_inner_height;
  /* Get the "old" inner width, height and position of F via its root
     window and the minibuffer window.  We cannot use FRAME_INNER_WIDTH
     and FRAME_INNER_HEIGHT here since the internal border and the top
     margin may have been already set to new values.  */
  struct window *r = XWINDOW (FRAME_ROOT_WINDOW (f));
  int old_inner_width = WINDOW_PIXEL_WIDTH (r);
  int old_inner_height
    = (WINDOW_PIXEL_HEIGHT (r)
       + ((FRAME_HAS_MINIBUF_P (f) && !FRAME_MINIBUF_ONLY_P (f))
	  ? WINDOW_PIXEL_HEIGHT (XWINDOW (FRAME_MINIBUF_WINDOW (f)))
	  : 0));
  int new_inner_width, new_inner_height;
  int old_text_cols = FRAME_COLS (f);
  int old_text_lines = FRAME_LINES (f);
  int new_text_cols, new_text_lines;
  int old_text_width = FRAME_TEXT_WIDTH (f);
  int old_text_height = FRAME_TEXT_HEIGHT (f);
  bool inhibit_horizontal, inhibit_vertical;
  Lisp_Object frame;

  XSETFRAME (frame, f);

  min_inner_width
    = frame_windows_min_size (frame, Qt, (inhibit == 5) ? Qsafe : Qnil, Qt);
  min_inner_height
    = frame_windows_min_size (frame, Qnil, (inhibit == 5) ? Qsafe : Qnil, Qt);

  if (inhibit >= 2 && inhibit <= 4)
    /* When INHIBIT is in [2..4] inhibit if the "old" window sizes stay
       within the limits and either resizing is inhibited or INHIBIT
       equals 4.  */
    {
      if (new_text_width == -1)
	new_text_width = FRAME_TEXT_WIDTH (f);
      if (new_text_height == -1)
	new_text_height = FRAME_TEXT_HEIGHT (f);

      inhibit_horizontal = (FRAME_INNER_WIDTH (f) >= min_inner_width
                            && (inhibit == 4
                                || frame_inhibit_resize (f, true, parameter)));
      inhibit_vertical = (FRAME_INNER_HEIGHT (f) >= min_inner_height
                          && (inhibit == 4
                              || frame_inhibit_resize (f, false, parameter)));
    }
  else
    /* Otherwise inhibit if INHIBIT equals 5.  If we wanted to overrule
       the WM do that here (could lead to some sort of eternal fight
       with the WM).  */
    inhibit_horizontal = inhibit_vertical = inhibit == 5;

  new_native_width = ((inhibit_horizontal && inhibit < 5)
		      ? old_native_width
		      : max (FRAME_TEXT_TO_PIXEL_WIDTH (f, new_text_width),
			     min_inner_width
			     + 2 * FRAME_INTERNAL_BORDER_WIDTH (f)));
  new_inner_width = new_native_width - 2 * FRAME_INTERNAL_BORDER_WIDTH (f);
  new_text_width = FRAME_PIXEL_TO_TEXT_WIDTH (f, new_native_width);
  new_text_cols = new_text_width / unit_width;

  new_native_height = ((inhibit_vertical && inhibit < 5)
		       ? old_native_height
		       : max (FRAME_TEXT_TO_PIXEL_HEIGHT (f, new_text_height),
			      min_inner_height
			      + FRAME_MARGIN_HEIGHT (f)
			      + 2 * FRAME_INTERNAL_BORDER_WIDTH (f)));
  new_inner_height = (new_native_height
		      - FRAME_MARGIN_HEIGHT (f)
		      - 2 * FRAME_INTERNAL_BORDER_WIDTH (f));
  new_text_height = FRAME_PIXEL_TO_TEXT_HEIGHT (f, new_native_height);
  new_text_lines = new_text_height / unit_height;

  if (FRAME_WINDOW_P (f)
      && f->can_set_window_size
      /* For inhibit == 1 call the window_size_hook only if a native
	 size changes.  For inhibit == 0 or inhibit == 2 always call
	 it.  */
      && ((!inhibit_horizontal
	   && (new_native_width != old_native_width
	       || inhibit == 0 || inhibit == 2))
	  || (!inhibit_vertical
	      && (new_native_height != old_native_height
		  || inhibit == 0 || inhibit == 2))))
    {
      if (inhibit == 2
#ifdef USE_MOTIF
	  && !EQ (parameter, Qmenu_bar_lines)
#endif
	  && (f->new_width >= 0 || f->new_height >= 0))
	/* For implied resizes with inhibit 2 (external menu and tool
	   bar) pick up any new sizes the display engine has not
	   processed yet.  Otherwise, we would request the old sizes
	   which will make this request appear as a request to set new
	   sizes and have the WM react accordingly which is not TRT.

	   We don't that for the external menu bar on Motif.
	   Otherwise, switching off the menu bar will shrink the frame
	   and switching it on will not enlarge it.  */
	{
	  if (f->new_width >= 0)
	    new_native_width = f->new_width;
	  if (f->new_height >= 0)
	    new_native_height = f->new_height;
	}

      if (CONSP (frame_size_history))
	frame_size_history_adjust (f, inhibit, parameter,
				   old_text_width, old_text_height,
				   new_text_width, new_text_height,
				   old_text_cols, old_text_lines,
				   new_text_cols, new_text_lines,
				   old_native_width, old_native_height,
				   new_native_width, new_native_height,
				   old_inner_width, old_inner_height,
				   new_inner_width, new_inner_height,
				   min_inner_width, min_inner_height,
				   inhibit_horizontal, inhibit_vertical);

      if (inhibit == 0 || inhibit == 1)
	{
	  f->new_width = new_native_width;
	  f->new_height = new_native_height;
	  /* Resetting f->new_size_p is controversial: It might cause
	     do_pending_window_change drop a previous request and we are
	     in troubles when the window manager does not honor the
	     request we issue here.  */
	  f->new_size_p = false;
	}

      if (FRAME_TERMINAL (f)->set_window_size_hook)
        FRAME_TERMINAL (f)->set_window_size_hook
	  (f, 0, new_native_width, new_native_height);
      f->resized_p = true;

      return;
    }

  if (CONSP (frame_size_history))
    frame_size_history_adjust (f, inhibit, parameter,
			       old_text_width, old_text_height,
			       new_text_width, new_text_height,
			       old_text_cols, old_text_lines,
			       new_text_cols, new_text_lines,
			       old_native_width, old_native_height,
			       new_native_width, new_native_height,
			       old_inner_width, old_inner_height,
			       new_inner_width, new_inner_height,
			       min_inner_width, min_inner_height,
			       inhibit_horizontal, inhibit_vertical);

  if ((XWINDOW (FRAME_ROOT_WINDOW (f))->pixel_top
       == FRAME_TOP_MARGIN_HEIGHT (f))
      && new_text_width == old_text_width
      && new_text_height == old_text_height
      && new_inner_width == old_inner_width
      && new_inner_height == old_inner_height
      /* We might be able to drop these but some doubts remain.  */
      && new_native_width == old_native_width
      && new_native_height == old_native_height
      && new_text_cols == old_text_cols
      && new_text_lines == old_text_lines)
    /* No change.  */
    return;

  block_input ();

#ifdef MSDOS
  /* We only can set screen dimensions to certain values supported by
     our video hardware.  Try to find the smallest size greater or
     equal to the requested dimensions, while accounting for the fact
     that the menu-bar lines are not counted in the frame height.  */
  int dos_new_text_lines = new_text_lines + FRAME_TOP_MARGIN (f);

  dos_set_window_size (&dos_new_text_lines, &new_text_cols);
  new_text_lines = dos_new_text_lines - FRAME_TOP_MARGIN (f);
#endif

  if (new_inner_width != old_inner_width)
    {
      resize_frame_windows (f, new_inner_width, true);

      /* MSDOS frames cannot PRETEND, as they change frame size by
	 manipulating video hardware.  */
      if ((FRAME_TERMCAP_P (f) && !pretend) || FRAME_MSDOS_P (f))
	FrameCols (FRAME_TTY (f)) = new_text_cols;

#if defined (HAVE_WINDOW_SYSTEM)
      if (WINDOWP (f->tab_bar_window))
	{
	  XWINDOW (f->tab_bar_window)->pixel_width = new_inner_width;
	  XWINDOW (f->tab_bar_window)->total_cols
	    = new_inner_width / unit_width;
	}
#endif

#ifdef HAVE_INT_TOOL_BAR
      if (WINDOWP (f->tool_bar_window))
	{
	  XWINDOW (f->tool_bar_window)->pixel_width = new_inner_width;
	  XWINDOW (f->tool_bar_window)->total_cols
	    = new_inner_width / unit_width;
	}
#endif
    }
  else if (new_text_cols != old_text_cols)
    call2 (Qwindow__pixel_to_total, frame, Qt);

  if (new_inner_height != old_inner_height
      /* When the top margin has changed we have to recalculate the top
	 edges of all windows.  No such calculation is necessary for the
	 left edges.  */
      || WINDOW_TOP_PIXEL_EDGE (r) != FRAME_TOP_MARGIN_HEIGHT (f))
    {
      resize_frame_windows (f, new_inner_height, false);

      /* MSDOS frames cannot PRETEND, as they change frame size by
	 manipulating video hardware.  */
      if ((FRAME_TERMCAP_P (f) && !pretend) || FRAME_MSDOS_P (f))
	FrameRows (FRAME_TTY (f)) = new_text_lines + FRAME_TOP_MARGIN (f);
    }
  else if (new_text_lines != old_text_lines)
    call2 (Qwindow__pixel_to_total, frame, Qnil);

  /* Assign new sizes.  */
  FRAME_COLS (f) = new_text_cols;
  FRAME_LINES (f) = new_text_lines;
  FRAME_TEXT_WIDTH (f) = new_text_width;
  FRAME_TEXT_HEIGHT (f) = new_text_height;
  FRAME_PIXEL_WIDTH (f) = new_native_width;
  FRAME_PIXEL_HEIGHT (f) = new_native_height;
  FRAME_TOTAL_COLS (f) = FRAME_PIXEL_WIDTH (f) / FRAME_COLUMN_WIDTH (f);
  FRAME_TOTAL_LINES (f) = FRAME_PIXEL_HEIGHT (f) / FRAME_LINE_HEIGHT (f);

  {
    struct window *w = XWINDOW (FRAME_SELECTED_WINDOW (f));
    int text_area_x, text_area_y, text_area_width, text_area_height;

    window_box (w, TEXT_AREA, &text_area_x, &text_area_y, &text_area_width,
		&text_area_height);
    if (w->cursor.x >= text_area_x + text_area_width)
      w->cursor.hpos = w->cursor.x = 0;
    if (w->cursor.y >= text_area_y + text_area_height)
      w->cursor.vpos = w->cursor.y = 0;
  }

  adjust_frame_glyphs (f);
  calculate_costs (f);
  SET_FRAME_GARBAGED (f);
  /* We now say here that F was resized instead of using the old
     condition below.  Some resizing must have taken place and if it was
     only shifting the root window's position (paranoia?).  */
  f->resized_p = true;

/**   /\* A frame was "resized" if its native size changed, even if its X **/
/**      window wasn't resized at all.  *\/ **/
/**   f->resized_p = (new_native_width != old_native_width **/
/** 		  || new_native_height != old_native_height); **/

  unblock_input ();

#ifdef HAVE_WINDOW_SYSTEM
  {
    /* Adjust size of F's child frames.  */
    Lisp_Object frames, frame1;

    FOR_EACH_FRAME (frames, frame1)
      if (FRAME_PARENT_FRAME (XFRAME (frame1)) == f)
	keep_ratio (XFRAME (frame1), f, old_native_width, old_native_height,
		    new_native_width, new_native_height);
  }
#endif
}

/* Allocate basically initialized frame.  */

static struct frame *
allocate_frame (void)
{
  return ALLOCATE_ZEROED_PSEUDOVECTOR (struct frame, tool_bar_items,
				       PVEC_FRAME);
}

struct frame *
make_frame (bool mini_p)
{
  Lisp_Object frame;
  struct frame *f;
  struct window *rw, *mw UNINIT;
  Lisp_Object root_window;
  Lisp_Object mini_window;

  f = allocate_frame ();
  XSETFRAME (frame, f);

  /* Initialize Lisp data.  Note that allocate_frame initializes all
     Lisp data to nil, so do it only for slots which should not be nil.  */
  fset_tool_bar_position (f, Qtop);

  /* Initialize non-Lisp data.  Note that allocate_frame zeroes out all
     non-Lisp data, so do it only for slots which should not be zero.
     To avoid subtle bugs and for the sake of readability, it's better to
     initialize enum members explicitly even if their values are zero.  */
  f->wants_modeline = true;
  f->redisplay = true;
  f->garbaged = true;
  f->can_set_window_size = false;
  f->after_make_frame = false;
  f->inhibit_horizontal_resize = false;
  f->inhibit_vertical_resize = false;
  f->tab_bar_redisplayed = false;
  f->tab_bar_resized = false;
  f->tool_bar_redisplayed = false;
  f->tool_bar_resized = false;
  f->column_width = 1;  /* !FRAME_WINDOW_P value.  */
  f->line_height = 1;  /* !FRAME_WINDOW_P value.  */
  f->new_width = -1;
  f->new_height = -1;
#ifdef HAVE_WINDOW_SYSTEM
  f->vertical_scroll_bar_type = vertical_scroll_bar_none;
  f->horizontal_scroll_bars = false;
  f->want_fullscreen = FULLSCREEN_NONE;
  f->undecorated = false;
  f->no_special_glyphs = false;
#ifndef HAVE_NTGUI
  f->override_redirect = false;
#endif
  f->skip_taskbar = false;
  f->no_focus_on_map = false;
  f->no_accept_focus = false;
  f->z_group = z_group_none;
  f->tooltip = false;
  f->was_invisible = false;
  f->child_frame_border_width = -1;
  f->face_cache = NULL;
  f->image_cache = NULL;
  f->last_tab_bar_item = -1;
#ifdef HAVE_INT_TOOL_BAR
  f->last_tool_bar_item = -1;
  f->tool_bar_wraps_p = false;
#endif
#ifdef NS_IMPL_COCOA
  f->ns_appearance = ns_appearance_system_default;
  f->ns_transparent_titlebar = false;
#endif
#endif
  f->select_mini_window_flag = false;
  /* This one should never be zero.  */
  f->change_stamp = 1;

#ifdef HAVE_TEXT_CONVERSION
  f->conversion.compose_region_start = Qnil;
  f->conversion.compose_region_end = Qnil;
  f->conversion.compose_region_overlay = Qnil;
  f->conversion.field = Qnil;
  f->conversion.batch_edit_count = 0;
  f->conversion.batch_edit_flags = 0;
  f->conversion.actions = NULL;
#endif

  root_window = make_window ();
  rw = XWINDOW (root_window);
  if (mini_p)
    {
      mini_window = make_window ();
      mw = XWINDOW (mini_window);
      wset_next (rw, mini_window);
      wset_prev (mw, root_window);
      mw->mini = 1;
      wset_frame (mw, frame);
      fset_minibuffer_window (f, mini_window);
      store_frame_param (f, Qminibuffer, Qt);
    }
  else
    {
      mini_window = Qnil;
      wset_next (rw, Qnil);
      fset_minibuffer_window (f, Qnil);
    }

  wset_frame (rw, frame);

  /* 80/25 is arbitrary, just so that there is "something there."
     Correct size will be set up later with adjust_frame_size.  */
  FRAME_COLS (f) = FRAME_TOTAL_COLS (f) = rw->total_cols = 80;
  FRAME_TEXT_WIDTH (f) = FRAME_PIXEL_WIDTH (f) = rw->pixel_width
    = 80 * FRAME_COLUMN_WIDTH (f);
  FRAME_LINES (f) = FRAME_TOTAL_LINES (f) = 25;
  FRAME_TEXT_HEIGHT (f) = FRAME_PIXEL_HEIGHT (f) = 25 * FRAME_LINE_HEIGHT (f);

  rw->total_lines = FRAME_LINES (f) - (mini_p ? 1 : 0);
  rw->pixel_height = rw->total_lines * FRAME_LINE_HEIGHT (f);

  fset_face_hash_table
    (f, make_hash_table (&hashtest_eq, DEFAULT_HASH_SIZE, Weak_None, false));

  if (mini_p)
    {
      mw->top_line = rw->total_lines;
      mw->pixel_top = rw->pixel_height;
      mw->total_cols = rw->total_cols;
      mw->pixel_width = rw->pixel_width;
      mw->total_lines = 1;
      mw->pixel_height = FRAME_LINE_HEIGHT (f);
    }

  /* Choose a buffer for the frame's root window.  */
  {
    Lisp_Object buf = Fcurrent_buffer ();

    /* If current buffer is hidden, try to find another one.  */
    if (BUFFER_HIDDEN_P (XBUFFER (buf)))
      buf = other_buffer_safely (buf);

    /* Use set_window_buffer, not Fset_window_buffer, and don't let
       hooks be run by it.  The reason is that the whole frame/window
       arrangement is not yet fully initialized at this point.  Windows
       don't have the right size, glyph matrices aren't initialized
       etc.  Running Lisp functions at this point surely ends in a
       SEGV.  */
    set_window_buffer (root_window, buf, 0, 0);
    fset_buffer_list (f, list1 (buf));
  }

  if (mini_p)
    set_window_buffer (mini_window,
		       (NILP (Vminibuffer_list)
			? get_minibuffer (0)
			: Fcar (Vminibuffer_list)),
		       0, 0);

  fset_root_window (f, root_window);
  fset_selected_window (f, root_window);
  /* Make sure this window seems more recently used than
     a newly-created, never-selected window.  */
  XWINDOW (f->selected_window)->use_time = ++window_select_count;

  return f;
}

#ifdef HAVE_WINDOW_SYSTEM
/* Make a frame using a separate minibuffer window on another frame.
   MINI_WINDOW is the minibuffer window to use.  nil means use the
   default (the global minibuffer).  */

struct frame *
make_frame_without_minibuffer (Lisp_Object mini_window, KBOARD *kb,
			       Lisp_Object display)
{
  struct frame *f;

  if (!NILP (mini_window))
    CHECK_LIVE_WINDOW (mini_window);

  if (!NILP (mini_window)
      && FRAME_KBOARD (XFRAME (XWINDOW (mini_window)->frame)) != kb)
    error ("Frame and minibuffer must be on the same terminal");

  /* Make a frame containing just a root window.  */
  f = make_frame (0);

  if (NILP (mini_window))
    {
      /* Use default-minibuffer-frame if possible.  */
      if (!FRAMEP (KVAR (kb, Vdefault_minibuffer_frame))
	  || ! FRAME_LIVE_P (XFRAME (KVAR (kb, Vdefault_minibuffer_frame))))
	{
	  Lisp_Object initial_frame;

	  /* If there's no minibuffer frame to use, create one.  */
	  initial_frame = call1 (Qmake_initial_minibuffer_frame,
				 display);
	  kset_default_minibuffer_frame (kb, initial_frame);
	}

      mini_window
	= XFRAME (KVAR (kb, Vdefault_minibuffer_frame))->minibuffer_window;
    }

  fset_minibuffer_window (f, mini_window);
  store_frame_param (f, Qminibuffer, mini_window);

  /* Make the chosen minibuffer window display the proper minibuffer,
     unless it is already showing a minibuffer.  */
  if (NILP (Fmemq (XWINDOW (mini_window)->contents, Vminibuffer_list)))
    /* Use set_window_buffer instead of Fset_window_buffer (see
       discussion of bug#11984, bug#12025, bug#12026).  */
    set_window_buffer (mini_window,
		       (NILP (Vminibuffer_list)
			? get_minibuffer (0)
			: Fcar (Vminibuffer_list)), 0, 0);
  return f;
}

/* Make a frame containing only a minibuffer window.  */

struct frame *
make_minibuffer_frame (void)
{
  /* First make a frame containing just a root window, no minibuffer.  */

  register struct frame *f = make_frame (0);
  register Lisp_Object mini_window;
  register Lisp_Object frame;

  XSETFRAME (frame, f);

  f->auto_raise = 0;
  f->auto_lower = 0;
  f->no_split = 1;
  f->wants_modeline = 0;

  /* Now label the root window as also being the minibuffer.
     Avoid infinite looping on the window chain by marking next pointer
     as nil. */

  mini_window = f->root_window;
  fset_minibuffer_window (f, mini_window);
  store_frame_param (f, Qminibuffer, Qonly);
  XWINDOW (mini_window)->mini = 1;
  wset_next (XWINDOW (mini_window), Qnil);
  wset_prev (XWINDOW (mini_window), Qnil);
  wset_frame (XWINDOW (mini_window), frame);

  /* Put the proper buffer in that window.  */

  /* Use set_window_buffer instead of Fset_window_buffer (see
     discussion of bug#11984, bug#12025, bug#12026).  */
  set_window_buffer (mini_window,
		     (NILP (Vminibuffer_list)
		      ? get_minibuffer (0)
		      : Fcar (Vminibuffer_list)), 0, 0);
  return f;
}
#endif /* HAVE_WINDOW_SYSTEM */

/* Construct a frame that refers to a terminal.  */

static intmax_t tty_frame_count;

struct frame *
make_initial_frame (void)
{
  struct frame *f;
  struct terminal *terminal;
  Lisp_Object frame;

  eassert (initial_kboard);
  eassert (NILP (Vframe_list) || CONSP (Vframe_list));

  terminal = init_initial_terminal ();

  f = make_frame (true);
  XSETFRAME (frame, f);

  Vframe_list = Fcons (frame, Vframe_list);

  tty_frame_count = 1;
  fset_name (f, build_pure_c_string ("F1"));

  SET_FRAME_VISIBLE (f, 1);

  f->output_method = terminal->type;
  f->terminal = terminal;
  f->terminal->reference_count++;

  FRAME_FOREGROUND_PIXEL (f) = FACE_TTY_DEFAULT_FG_COLOR;
  FRAME_BACKGROUND_PIXEL (f) = FACE_TTY_DEFAULT_BG_COLOR;

#ifdef HAVE_WINDOW_SYSTEM
  f->vertical_scroll_bar_type = vertical_scroll_bar_none;
  f->horizontal_scroll_bars = false;
#endif

  /* The default value of menu-bar-mode is t.  */
  set_menu_bar_lines (f, make_fixnum (1), Qnil);

  /* The default value of tab-bar-mode is nil.  */
  set_tab_bar_lines (f, make_fixnum (0), Qnil);

  /* Allocate glyph matrices.  */
  adjust_frame_glyphs (f);

  if (!noninteractive)
    init_frame_faces (f);

  last_nonminibuf_frame = f;

  f->can_set_window_size = true;
  f->after_make_frame = true;

  return f;
}

#ifndef HAVE_ANDROID

static struct frame *
make_terminal_frame (struct terminal *terminal)
{
  register struct frame *f;
  Lisp_Object frame;
  char name[sizeof "F" + INT_STRLEN_BOUND (tty_frame_count)];

  if (!terminal->name)
    error ("Terminal is not live, can't create new frames on it");

  f = make_frame (1);

  XSETFRAME (frame, f);
  Vframe_list = Fcons (frame, Vframe_list);

  fset_name (f, make_formatted_string (name, "F%"PRIdMAX, ++tty_frame_count));

  SET_FRAME_VISIBLE (f, 1);

  f->terminal = terminal;
  f->terminal->reference_count++;
#ifdef MSDOS
  f->output_data.tty = &the_only_tty_output;
  f->output_data.tty->display_info = &the_only_display_info;
  if (!inhibit_window_system
      && (!FRAMEP (selected_frame) || !FRAME_LIVE_P (XFRAME (selected_frame))
	  || XFRAME (selected_frame)->output_method == output_msdos_raw))
    f->output_method = output_msdos_raw;
  else
    f->output_method = output_termcap;
#else /* not MSDOS */
  f->output_method = output_termcap;
  create_tty_output (f);
  FRAME_FOREGROUND_PIXEL (f) = FACE_TTY_DEFAULT_FG_COLOR;
  FRAME_BACKGROUND_PIXEL (f) = FACE_TTY_DEFAULT_BG_COLOR;
#endif /* not MSDOS */

#ifdef HAVE_WINDOW_SYSTEM
  f->vertical_scroll_bar_type = vertical_scroll_bar_none;
  f->horizontal_scroll_bars = false;
#endif

  FRAME_MENU_BAR_LINES (f) = NILP (Vmenu_bar_mode) ? 0 : 1;
  FRAME_TAB_BAR_LINES (f) = NILP (Vtab_bar_mode) ? 0 : 1;
  FRAME_LINES (f) = FRAME_LINES (f) - FRAME_MENU_BAR_LINES (f)
    - FRAME_TAB_BAR_LINES (f);
  FRAME_MENU_BAR_HEIGHT (f) = FRAME_MENU_BAR_LINES (f) * FRAME_LINE_HEIGHT (f);
  FRAME_TAB_BAR_HEIGHT (f) = FRAME_TAB_BAR_LINES (f) * FRAME_LINE_HEIGHT (f);
  FRAME_TEXT_HEIGHT (f) = FRAME_TEXT_HEIGHT (f) - FRAME_MENU_BAR_HEIGHT (f)
    - FRAME_TAB_BAR_HEIGHT (f);

  /* Set the top frame to the newly created frame.  */
  if (FRAMEP (FRAME_TTY (f)->top_frame)
      && FRAME_LIVE_P (XFRAME (FRAME_TTY (f)->top_frame)))
    SET_FRAME_VISIBLE (XFRAME (FRAME_TTY (f)->top_frame), 2); /* obscured */

  FRAME_TTY (f)->top_frame = frame;

  if (!noninteractive)
    init_frame_faces (f);

  return f;
}

/* Get a suitable value for frame parameter PARAMETER for a newly
   created frame, based on (1) the user-supplied frame parameter
   alist SUPPLIED_PARMS, and (2) CURRENT_VALUE.  */

static Lisp_Object
get_future_frame_param (Lisp_Object parameter,
                        Lisp_Object supplied_parms,
                        char *current_value)
{
  Lisp_Object result;

  result = Fassq (parameter, supplied_parms);
  if (NILP (result))
    result = Fassq (parameter, XFRAME (selected_frame)->param_alist);
  if (NILP (result) && current_value != NULL)
    result = build_string (current_value);
  if (!NILP (result) && !STRINGP (result))
    result = XCDR (result);
  if (NILP (result) || !STRINGP (result))
    result = Qnil;

  return result;
}

#endif

DEFUN ("make-terminal-frame", Fmake_terminal_frame, Smake_terminal_frame,
       1, 1, 0,
       doc: /* Create an additional terminal frame, possibly on another terminal.
This function takes one argument, an alist specifying frame parameters.

You can create multiple frames on a single text terminal, but only one
of them (the selected terminal frame) is actually displayed.

In practice, generally you don't need to specify any parameters,
except when you want to create a new frame on another terminal.
In that case, the `tty' parameter specifies the device file to open,
and the `tty-type' parameter specifies the terminal type.  Example:

   (make-terminal-frame \\='((tty . "/dev/pts/5") (tty-type . "xterm")))

Note that changing the size of one terminal frame automatically
affects all frames on the same terminal device.  */)
  (Lisp_Object parms)
{
#ifdef HAVE_ANDROID
  error ("Text terminals are not supported on this platform");
  return Qnil;
#else
  struct frame *f;
  struct terminal *t = NULL;
  Lisp_Object frame;
  struct frame *sf = SELECTED_FRAME ();

#ifdef MSDOS
  if (sf->output_method != output_msdos_raw
      && sf->output_method != output_termcap)
    emacs_abort ();
#else /* not MSDOS */

#if defined WINDOWSNT || defined HAVE_MACGUI /* This should work now! */
  if (sf->output_method != output_termcap
#ifdef HAVE_MACGUI
      && sf->output_method != output_initial
#endif
      )
    error ("Not using an ASCII terminal now; cannot make a new ASCII frame");
#endif
#endif /* not MSDOS */

  {
    Lisp_Object terminal;

    terminal = Fassq (Qterminal, parms);
    if (CONSP (terminal))
      {
        terminal = XCDR (terminal);
        t = decode_live_terminal (terminal);
      }
#ifdef MSDOS
    if (t && t != the_only_display_info.terminal)
      /* msdos.c assumes a single tty_display_info object.  */
      error ("Multiple terminals are not supported on this platform");
    if (!t)
      t = the_only_display_info.terminal;
#endif
  }

  if (!t)
    {
      char *name = 0, *type = 0;
      Lisp_Object tty, tty_type;
      USE_SAFE_ALLOCA;

      tty = get_future_frame_param
        (Qtty, parms, (FRAME_TERMCAP_P (XFRAME (selected_frame))
                       ? FRAME_TTY (XFRAME (selected_frame))->name
                       : NULL));
      if (!NILP (tty))
	SAFE_ALLOCA_STRING (name, tty);

      tty_type = get_future_frame_param
        (Qtty_type, parms, (FRAME_TERMCAP_P (XFRAME (selected_frame))
                            ? FRAME_TTY (XFRAME (selected_frame))->type
                            : NULL));
      if (!NILP (tty_type))
	SAFE_ALLOCA_STRING (type, tty_type);

      t = init_tty (name, type, 0); /* Errors are not fatal.  */
      SAFE_FREE ();
    }

  f = make_terminal_frame (t);

  {
    int width, height;
    get_tty_size (fileno (FRAME_TTY (f)->input), &width, &height);
    /* With INHIBIT 5 pass correct text height to adjust_frame_size.  */
    adjust_frame_size (f, width, height - FRAME_TOP_MARGIN (f),
		       5, 0, Qterminal_frame);
  }

  adjust_frame_glyphs (f);
  calculate_costs (f);
  XSETFRAME (frame, f);

  store_in_alist (&parms, Qtty_type, build_string (t->display_info.tty->type));
  store_in_alist (&parms, Qtty,
		  (t->display_info.tty->name
		   ? build_string (t->display_info.tty->name)
		   : Qnil));

  /* Make the frame face hash be frame-specific, so that each
     frame could change its face definitions independently.  */
  fset_face_hash_table (f, Fcopy_hash_table (sf->face_hash_table));
  /* Simple copy_hash_table isn't enough, because we need the contents of
     the vectors which are the values in face_hash_table to
     be copied as well.  */
  ptrdiff_t idx = 0;
  struct Lisp_Hash_Table *table = XHASH_TABLE (f->face_hash_table);
  for (idx = 0; idx < table->count; ++idx)
    set_hash_value_slot (table, idx, Fcopy_sequence (HASH_VALUE (table, idx)));

  /* On terminal frames the `minibuffer' frame parameter is always
     virtually t.  Avoid that a different value in parms causes
     complaints, see Bug#24758.  */
  store_in_alist (&parms, Qminibuffer, Qt);
  Fmodify_frame_parameters (frame, parms);

  f->can_set_window_size = true;
  f->after_make_frame = true;

  return frame;
#endif
}


/* Perform the switch to frame FRAME.

   If FRAME is a switch-frame event `(switch-frame FRAME1)', use
   FRAME1 as frame.

   If TRACK is non-zero and the frame that currently has the focus
   redirects its focus to the selected frame, redirect that focused
   frame's focus to FRAME instead.

   FOR_DELETION non-zero means that the selected frame is being
   deleted, which includes the possibility that the frame's terminal
   is dead.

   The value of NORECORD is passed as argument to Fselect_window.  */

Lisp_Object
do_switch_frame (Lisp_Object frame, int track, int for_deletion, Lisp_Object norecord)
{
  struct frame *sf = SELECTED_FRAME (), *f;

  /* If FRAME is a switch-frame event, extract the frame we should
     switch to.  */
  if (CONSP (frame)
      && EQ (XCAR (frame), Qswitch_frame)
      && CONSP (XCDR (frame)))
    frame = XCAR (XCDR (frame));

  /* This used to say CHECK_LIVE_FRAME, but apparently it's possible for
     a switch-frame event to arrive after a frame is no longer live,
     especially when deleting the initial frame during startup.  */
  CHECK_FRAME (frame);
  f = XFRAME (frame);
  /* Silently ignore dead and tooltip frames (Bug#47207).  */
  if (!FRAME_LIVE_P (f) || FRAME_TOOLTIP_P (f))
    return Qnil;
  else if (f == sf)
    return frame;

  /* If the frame with GUI focus has had it's Emacs focus redirected
     toward the currently selected frame, we should change the
     redirection to point to the newly selected frame.  This means
     that if the focus is redirected from a minibufferless frame to a
     surrogate minibuffer frame, we can use `other-window' to switch
     between all the frames using that minibuffer frame, and the focus
     redirection will follow us around.  This code is necessary when
     we have a minibufferless frame using the MB in another (normal)
     frame (bug#64152) (ACM, 2023-06-20).  */
#ifdef HAVE_WINDOW_SYSTEM
  if (track && FRAME_WINDOW_P (f) && FRAME_TERMINAL (f)->get_focus_frame)
    {
      Lisp_Object gfocus; /* The frame which still has focus on the
			     current terminal, according to the GUI
			     system. */
      Lisp_Object focus;  /* The frame to which Emacs has redirected
			     the focus from `gfocus'.  This might be a
			     frame with a minibuffer when `gfocus'
			     doesn't have a MB.  */

      gfocus = FRAME_TERMINAL (f)->get_focus_frame (f);
      if (FRAMEP (gfocus))
	{
	  focus = FRAME_FOCUS_FRAME (XFRAME (gfocus));
	  if (FRAMEP (focus) && XFRAME (focus) == SELECTED_FRAME ())
	      /* Redirect frame focus also when FRAME has its minibuffer
		 window on the selected frame (see Bug#24500).

		 Don't do that: It causes redirection problem with a
		 separate minibuffer frame (Bug#24803) and problems
		 when updating the cursor on such frames.
	      || (NILP (focus)
		  && EQ (FRAME_MINIBUF_WINDOW (f), sf->selected_window)))  */
	    Fredirect_frame_focus (gfocus, frame);
	}
    }
#endif /* HAVE_X_WINDOWS */

  if (!for_deletion && FRAME_HAS_MINIBUF_P (sf))
    resize_mini_window (XWINDOW (FRAME_MINIBUF_WINDOW (sf)), 1);

  if (FRAME_TERMCAP_P (f) || FRAME_MSDOS_P (f))
    {
      struct tty_display_info *tty = FRAME_TTY (f);
      Lisp_Object top_frame = tty->top_frame;

      /* Don't mark the frame garbaged and/or obscured if we are
	 switching to the frame that is already the top frame of that
	 TTY.  */
      if (!EQ (frame, top_frame))
	{
	  if (FRAMEP (top_frame))
	    /* Mark previously displayed frame as now obscured.  */
	    SET_FRAME_VISIBLE (XFRAME (top_frame), 2);
	  SET_FRAME_VISIBLE (f, 1);
	  /* If the new TTY frame changed dimensions, we need to
	     resync term.c's idea of the frame size with the new
	     frame's data.  */
	  if (FRAME_COLS (f) != FrameCols (tty))
	    FrameCols (tty) = FRAME_COLS (f);
	  if (FRAME_TOTAL_LINES (f) != FrameRows (tty))
	    FrameRows (tty) = FRAME_TOTAL_LINES (f);
	}
      tty->top_frame = frame;
    }

  sf->select_mini_window_flag = MINI_WINDOW_P (XWINDOW (sf->selected_window));

  move_minibuffers_onto_frame (sf, frame, for_deletion);

  /* If the selected window in the target frame is its mini-window, we move
     to a different window, the most recently used one, unless there is a
     valid active minibuffer in the mini-window.  */
  if (EQ (f->selected_window, f->minibuffer_window)
      /* The following test might fail if the mini-window contains a
	 non-active minibuffer.  */
      && NILP (Fminibufferp (XWINDOW (f->minibuffer_window)->contents, Qt)))
    {
      Lisp_Object w = call1 (Qget_mru_window, frame);
      if (WINDOW_LIVE_P (w)) /* W can be nil in minibuffer-only frames.  */
        Fset_frame_selected_window (frame, w, Qnil);
    }

  /* After setting `selected_frame`, we're temporarily in an inconsistent
     state where (selected-window) != (frame-selected-window).  Until this
     invariant is restored we should be very careful not to run ELisp code.
     (bug#58343)  */
  selected_frame = frame;

  if (f->select_mini_window_flag
      && !NILP (Fminibufferp (XWINDOW (f->minibuffer_window)->contents, Qt)))
    fset_selected_window (f, f->minibuffer_window);
  f->select_mini_window_flag = false;

  if (! FRAME_MINIBUF_ONLY_P (XFRAME (selected_frame)))
    last_nonminibuf_frame = XFRAME (selected_frame);

  Fselect_window (f->selected_window, norecord);

  /* We want to make sure that the next event generates a frame-switch
     event to the appropriate frame.  This seems kludgy to me, but
     before you take it out, make sure that evaluating something like
     (select-window (frame-root-window (make-frame))) doesn't end up
     with your typing being interpreted in the new frame instead of
     the one you're actually typing in.  */
#ifdef HAVE_WINDOW_SYSTEM
  if (!frame_ancestor_p (f, sf))
#endif
    internal_last_event_frame = Qnil;

  return frame;
}

DEFUN ("select-frame", Fselect_frame, Sselect_frame, 1, 2, "e",
       doc: /* Select FRAME.
Subsequent editing commands apply to its selected window.
Optional argument NORECORD means to neither change the order of
recently selected windows nor the buffer list.

The selection of FRAME lasts until the next time the user does
something to select a different frame, or until the next time
this function is called.  If you are using a window system, the
previously selected frame may be restored as the selected frame
when returning to the command loop, because it still may have
the window system's input focus.  On a text terminal, the next
redisplay will display FRAME.

This function returns FRAME, or nil if FRAME has been deleted.  */)
  (Lisp_Object frame, Lisp_Object norecord)
{
  struct frame *f;

  CHECK_LIVE_FRAME (frame);
  f = XFRAME (frame);

  if (FRAME_TOOLTIP_P (f))
    /* Do not select a tooltip frame (Bug#47207).  */
    error ("Cannot select a tooltip frame");
  else
    return do_switch_frame (frame, 1, 0, norecord);
}

DEFUN ("handle-switch-frame", Fhandle_switch_frame,
       Shandle_switch_frame, 1, 1, "^e",
       doc: /* Handle a switch-frame event EVENT.
Switch-frame events are usually bound to this function.
A switch-frame event is an event Emacs sends itself to
indicate that input is arriving in a new frame. It does not
necessarily represent user-visible input focus.  */)
  (Lisp_Object event)
{
  /* Preserve prefix arg that the command loop just cleared.  */
  kset_prefix_arg (current_kboard, Vcurrent_prefix_arg);
  run_hook (Qmouse_leave_buffer_hook);

  return do_switch_frame (event, 0, 0, Qnil);
}

DEFUN ("selected-frame", Fselected_frame, Sselected_frame, 0, 0, 0,
       doc: /* Return the frame that is now selected.  */)
  (void)
{
  return selected_frame;
}

DEFUN ("old-selected-frame", Fold_selected_frame,
       Sold_selected_frame, 0, 0, 0,
       doc: /* Return the old selected FRAME.
FRAME must be a live frame and defaults to the selected one.

The return value is the frame selected the last time window change
functions were run.  */)
  (void)
{
  return old_selected_frame;
}

DEFUN ("frame-list", Fframe_list, Sframe_list,
       0, 0, 0,
       doc: /* Return a list of all live frames.
The return value does not include any tooltip frame.  */)
  (void)
{
#ifdef HAVE_WINDOW_SYSTEM
  Lisp_Object list = Qnil, tail, frame;

  FOR_EACH_FRAME (tail, frame)
    if (!FRAME_TOOLTIP_P (XFRAME (frame)))
      list = Fcons (frame, list);
  /* Reverse list for consistency with the !HAVE_WINDOW_SYSTEM case.  */
  return Fnreverse (list);
#else /* !HAVE_WINDOW_SYSTEM */
  return Fcopy_sequence (Vframe_list);
#endif /* HAVE_WINDOW_SYSTEM */
}

DEFUN ("frame-parent", Fframe_parent, Sframe_parent,
       0, 1, 0,
       doc: /* Return the parent frame of FRAME.
The parent frame of FRAME is the Emacs frame whose window-system window
is the parent window of FRAME's window-system window.  When such a frame
exists, FRAME is considered a child frame of that frame.

Return nil if FRAME has no parent frame.  This means that FRAME's
window-system window is either a "top-level" window (a window whose
parent window is the window-system's root window) or an embedded window
\(a window whose parent window is owned by some other application).  */)
     (Lisp_Object frame)
{
  struct frame *f = decode_live_frame (frame);
  struct frame *p = FRAME_PARENT_FRAME (f);
  Lisp_Object parent;

  /* Can't return f->parent_frame directly since it might not be defined
     for this platform.  */
  if (p)
    {
      XSETFRAME (parent, p);

      return parent;
    }
  else
    return Qnil;
}

#ifdef HAVE_WINDOW_SYSTEM
bool
frame_ancestor_p (struct frame *af, struct frame *df)
{
  struct frame *pf = FRAME_PARENT_FRAME (df);

  while (pf)
    {
      if (pf == af)
	return true;
      else
	pf = FRAME_PARENT_FRAME (pf);
    }

  return false;
}
#endif

DEFUN ("frame-ancestor-p", Fframe_ancestor_p, Sframe_ancestor_p,
       2, 2, 0,
       doc: /* Return non-nil if ANCESTOR is an ancestor of DESCENDANT.
ANCESTOR is an ancestor of DESCENDANT when it is either DESCENDANT's
parent frame or it is an ancestor of DESCENDANT's parent frame.  Both,
ANCESTOR and DESCENDANT must be live frames and default to the selected
frame.  */)
     (Lisp_Object ancestor, Lisp_Object descendant)
{
#ifdef HAVE_WINDOW_SYSTEM
  struct frame *af = decode_live_frame (ancestor);
  struct frame *df = decode_live_frame (descendant);

  return frame_ancestor_p (af, df) ? Qt : Qnil;
#else
  return Qnil;
#endif
  }

/* Return CANDIDATE if it can be used as 'other-than-FRAME' frame on the
   same tty (for tty frames) or among frames which uses FRAME's keyboard.
   If MINIBUF is nil, do not consider minibuffer-only candidate.
   If MINIBUF is `visible', do not consider an invisible candidate.
   If MINIBUF is a window, consider only its own frame and candidate now
   using that window as the minibuffer.
   If MINIBUF is 0, consider candidate if it is visible or iconified.
   Otherwise consider any candidate and return nil if CANDIDATE is not
   acceptable.  */

static Lisp_Object
candidate_frame (Lisp_Object candidate, Lisp_Object frame, Lisp_Object minibuf)
{
  struct frame *c = XFRAME (candidate), *f = XFRAME (frame);

  if ((!FRAME_TERMCAP_P (c) && !FRAME_TERMCAP_P (f)
       && FRAME_KBOARD (c) == FRAME_KBOARD (f))
      || (FRAME_TERMCAP_P (c) && FRAME_TERMCAP_P (f)
	  && FRAME_TTY (c) == FRAME_TTY (f)))
    {
      if (!NILP (get_frame_param (c, Qno_other_frame)))
	return Qnil;
      else if (NILP (minibuf))
	{
	  if (!FRAME_MINIBUF_ONLY_P (c))
	    return candidate;
	}
      else if (EQ (minibuf, Qvisible))
	{
	  if (FRAME_VISIBLE_P (c))
	    return candidate;
	}
      else if (WINDOWP (minibuf))
	{
	  if (EQ (FRAME_MINIBUF_WINDOW (c), minibuf)
	      || EQ (WINDOW_FRAME (XWINDOW (minibuf)), candidate)
	      || EQ (WINDOW_FRAME (XWINDOW (minibuf)),
		     FRAME_FOCUS_FRAME (c)))
	    return candidate;
	}
      else if (FIXNUMP (minibuf) && XFIXNUM (minibuf) == 0)
	{
	  if (FRAME_VISIBLE_P (c) || FRAME_ICONIFIED_P (c))
	    return candidate;
	}
      else
	return candidate;
    }
  return Qnil;
}

/* Return the next frame in the frame list after FRAME.  */

static Lisp_Object
next_frame (Lisp_Object frame, Lisp_Object minibuf)
{
  Lisp_Object f, tail;
  int passed = 0;

  eassume (CONSP (Vframe_list));

  while (passed < 2)
    FOR_EACH_FRAME (tail, f)
      {
	if (passed)
	  {
	    f = candidate_frame (f, frame, minibuf);
	    if (!NILP (f))
	      return f;
	  }
	if (EQ (frame, f))
	  passed++;
      }
  return frame;
}

/* Return the previous frame in the frame list before FRAME.  */

static Lisp_Object
prev_frame (Lisp_Object frame, Lisp_Object minibuf)
{
  Lisp_Object f, tail, prev = Qnil;

  eassume (CONSP (Vframe_list));

  FOR_EACH_FRAME (tail, f)
    {
      if (EQ (frame, f) && !NILP (prev))
	return prev;
      f = candidate_frame (f, frame, minibuf);
      if (!NILP (f))
	prev = f;
    }

  /* We've scanned the entire list.  */
  if (NILP (prev))
    /* We went through the whole frame list without finding a single
       acceptable frame.  Return the original frame.  */
    return frame;
  else
    /* There were no acceptable frames in the list before FRAME; otherwise,
       we would have returned directly from the loop.  Since PREV is the last
       acceptable frame in the list, return it.  */
    return prev;
}


DEFUN ("next-frame", Fnext_frame, Snext_frame, 0, 2, 0,
       doc: /* Return the next frame in the frame list after FRAME.
Only frames on the same terminal as FRAME are included in the list
of candidate frames.  If omitted, FRAME defaults to the selected frame.

If MINIFRAME is nil (the default), include all frames except
minibuffer-only frames.

If MINIFRAME is a window, include only its own frame and any frame now
using that window as the minibuffer.

If MINIFRAME is `visible', include only visible frames.

If MINIFRAME is 0, include only visible and iconified frames.

If MINIFRAME is any other value, include all frames.  */)
  (Lisp_Object frame, Lisp_Object miniframe)
{
  if (NILP (frame))
    frame = selected_frame;
  CHECK_LIVE_FRAME (frame);
  return next_frame (frame, miniframe);
}

DEFUN ("previous-frame", Fprevious_frame, Sprevious_frame, 0, 2, 0,
       doc: /* Return the previous frame in the frame list before FRAME.
It considers only frames on the same terminal as FRAME.
By default, skip minibuffer-only frames.
If omitted, FRAME defaults to the selected frame.
If optional argument MINIFRAME is nil, exclude minibuffer-only frames.
If MINIFRAME is a window, include only its own frame
and any frame now using that window as the minibuffer.
If MINIFRAME is `visible', include all visible frames.
If MINIFRAME is 0, include all visible and iconified frames.
Otherwise, include all frames.  */)
  (Lisp_Object frame, Lisp_Object miniframe)
{
  if (NILP (frame))
    frame = selected_frame;
  CHECK_LIVE_FRAME (frame);
  return prev_frame (frame, miniframe);
}

DEFUN ("last-nonminibuffer-frame", Flast_nonminibuf_frame,
       Slast_nonminibuf_frame, 0, 0, 0,
       doc: /* Return last non-minibuffer frame selected. */)
  (void)
{
  Lisp_Object frame = Qnil;

  if (last_nonminibuf_frame)
    XSETFRAME (frame, last_nonminibuf_frame);

  return frame;
}

/**
 * other_frames:
 *
 * Return true if there exists at least one visible or iconified frame
 * but F.  Tooltip frames do not qualify as candidates.  Return false
 * if no such frame exists.
 *
 * INVISIBLE true means we are called from make_frame_invisible where
 * such a frame must be visible or iconified.  INVISIBLE nil means we
 * are called from delete_frame.  In that case FORCE true means that the
 * visibility status of such a frame can be ignored.
 *
 * If F is the terminal frame and we are using X, return true if at
 * least one X frame exists.
 */
static bool
other_frames (struct frame *f, bool invisible, bool force)
{
  Lisp_Object frames, frame, frame1;
  Lisp_Object minibuffer_window = FRAME_MINIBUF_WINDOW (f);

  XSETFRAME (frame, f);
  if (WINDOWP (minibuffer_window)
      && !EQ (frame, WINDOW_FRAME (XWINDOW (minibuffer_window))))
    minibuffer_window = Qnil;

  FOR_EACH_FRAME (frames, frame1)
    {
      struct frame *f1 = XFRAME (frame1);

      if (f != f1)
	{
	  /* The following code is defined out because it is
	     responsible for a performance drop under X connections
	     over a network, and its purpose is unclear.  XSync does
	     not handle events (or call any callbacks defined by
	     Emacs), and as such it should not note any "recent change
	     in visibility".

	     When writing new code, please try as hard as possible to
	     avoid calls that require a roundtrip to the X server.
	     When such calls are inevitable, use the XCB library to
	     handle multiple consecutive requests with a data reply in
	     a more asynchronous fashion.  The following code
	     demonstrates why:

	       rc = XGetWindowProperty (dpyinfo->display, window, ...
	       status = XGrabKeyboard (dpyinfo->display, ...

	     here, `XGetWindowProperty' will wait for a reply from the
	     X server before returning, and thus allowing Emacs to
	     make the XGrabKeyboard request, which in itself also
	     requires waiting a reply.  When XCB is available, this
	     code could be written:

#ifdef HAVE_XCB
	       xcb_get_property_cookie_t cookie1;
	       xcb_get_property_reply_t *reply1;
	       xcb_grab_keyboard_cookie_t cookie2;
	       xcb_grab_keyboard_reply_t *reply2;

	       cookie1 = xcb_get_property (dpyinfo->xcb_connection, window, ...
	       cookie2 = xcb_grab_keyboard (dpyinfo->xcb_connection, ...
	       reply1 = xcb_get_property_reply (dpyinfo->xcb_connection,
						cookie1);
	       reply2 = xcb_grab_keyboard_reply (dpyinfo->xcb_connection,
						cookie2);
#endif

	     In this code, the GetProperty and GrabKeyboard requests
	     are made simultaneously, and replies are then obtained
	     from the server at once, avoiding the extraneous
	     roundtrip to the X server after the call to
	     `XGetWindowProperty'.

	     However, please keep an alternative implementation
	     available for use when Emacs is built without XCB.  */

#if 0
	  /* Verify that we can still talk to the frame's X window, and
	     note any recent change in visibility.  */
#ifdef HAVE_X_WINDOWS
	  if (FRAME_WINDOW_P (f1))
	    x_sync (f1);
#endif
#endif

	  if (!FRAME_TOOLTIP_P (f1)
	      /* Tooltips and child frames count neither for
		 invisibility nor for deletions.  */
	      && !FRAME_PARENT_FRAME (f1)
	      /* Frames with a non-nil `delete-before' parameter don't
		 count for deletions.  */
	      && (invisible || NILP (get_frame_param (f1, Qdelete_before)))
	      /* For invisibility and normal deletions, at least one
		 visible or iconified frame must remain (Bug#26682).  */
	      && (FRAME_VISIBLE_P (f1) || FRAME_ICONIFIED_P (f1)
		  || (!invisible
		      && (force
			  /* Allow deleting the terminal frame when at
			     least one X frame exists.  */
			  || (FRAME_WINDOW_P (f1) && !FRAME_WINDOW_P (f))))))
	    return true;
	}
    }

  return false;
}

/**
 * delete_frame:
 *
 * Delete FRAME.  When FORCE equals Qnoelisp, delete FRAME
 * unconditionally.  x_connection_closed and delete_terminal use this.
 * Any other value of FORCE implements the semantics described for
 * Fdelete_frame.  */
Lisp_Object
delete_frame (Lisp_Object frame, Lisp_Object force)
{
  struct frame *f = decode_any_frame (frame);
  struct frame *sf;
  struct kboard *kb;
  Lisp_Object frames, frame1;
  int is_tooltip_frame;
  bool nochild = !FRAME_PARENT_FRAME (f);
  Lisp_Object minibuffer_child_frame = Qnil;
#ifdef HAVE_X_WINDOWS
  specpdl_ref ref;
#endif

  if (!FRAME_LIVE_P (f))
    return Qnil;
  else if (!EQ (force, Qnoelisp) && !other_frames (f, false, !NILP (force)))
    {
      if (NILP (force))
	error ("Attempt to delete the sole visible or iconified frame");
      else
	error ("Attempt to delete the only frame");
    }
#ifdef HAVE_X_WINDOWS
  else if ((x_dnd_in_progress && f == x_dnd_frame)
	   || (x_dnd_waiting_for_finish && f == x_dnd_finish_frame))
    error ("Attempt to delete the drop source frame");
#endif
#ifdef HAVE_HAIKU
  else if (f == haiku_dnd_frame)
    error ("Attempt to delete the drop source frame");
#endif

  XSETFRAME (frame, f);

  /* Softly delete all frames with this frame as their parent frame or
     as their `delete-before' frame parameter value.  */
  FOR_EACH_FRAME (frames, frame1)
    {
      struct frame *f1 = XFRAME (frame1);

      if (EQ (frame1, frame) || FRAME_TOOLTIP_P (f1))
	continue;
      else if (FRAME_PARENT_FRAME (f1) == f)
	{
	  if (FRAME_HAS_MINIBUF_P (f1) && !FRAME_HAS_MINIBUF_P (f)
	      && EQ (FRAME_MINIBUF_WINDOW (f), FRAME_MINIBUF_WINDOW (f1)))
	    /* frame1 owns frame's minibuffer window so we must not
	       delete it here to avoid a surrogate minibuffer error.
	       Unparent frame1 and make it a top-level frame.  */
	    {
	      Fmodify_frame_parameters
		(frame1, Fcons (Fcons (Qparent_frame, Qnil), Qnil));
	      minibuffer_child_frame = frame1;
	    }
	  else
	    delete_frame (frame1, Qnil);
	}
      else if (nochild
	       && EQ (get_frame_param (XFRAME (frame1), Qdelete_before), frame))
	/* Process `delete-before' parameter iff FRAME is not a child
	   frame.  This avoids that we enter an infinite chain of mixed
	   dependencies.  */
	delete_frame (frame1, Qnil);
    }

  /* Does this frame have a minibuffer, and is it the surrogate
     minibuffer for any other frame?  */
  if (FRAME_HAS_MINIBUF_P (f))
    {
      FOR_EACH_FRAME (frames, frame1)
	{
	  Lisp_Object fminiw;

	  if (EQ (frame1, frame))
	    continue;

	  fminiw = FRAME_MINIBUF_WINDOW (XFRAME (frame1));

	  if (WINDOWP (fminiw) && EQ (frame, WINDOW_FRAME (XWINDOW (fminiw))))
	    {
	      /* If we MUST delete this frame, delete the other first.
		 But do this only if FORCE equals `noelisp'.  */
	      if (EQ (force, Qnoelisp))
		delete_frame (frame1, Qnoelisp);
	      else
		error ("Attempt to delete a surrogate minibuffer frame");
	    }
	}
    }

  is_tooltip_frame = FRAME_TOOLTIP_P (f);

  /* Run `delete-frame-functions' unless FORCE is `noelisp' or
     frame is a tooltip.  FORCE is set to `noelisp' when handling
     a disconnect from the terminal, so we don't dare call Lisp
     code.  */
  if (NILP (Vrun_hooks) || is_tooltip_frame)
    ;
  else if (EQ (force, Qnoelisp))
    pending_funcalls
      = Fcons (list3 (Qrun_hook_with_args, Qdelete_frame_functions, frame),
	       pending_funcalls);
  else
    {
#ifdef HAVE_X_WINDOWS
      /* Also, save clipboard to the clipboard manager.  */
      x_clipboard_manager_save_frame (frame);
#endif

      safe_calln (Qrun_hook_with_args, Qdelete_frame_functions, frame);
    }

  /* delete_frame_functions may have deleted any frame, including this
     one.  */
  if (!FRAME_LIVE_P (f))
    return Qnil;
  else if (!EQ (force, Qnoelisp) && !other_frames (f, false, !NILP (force)))
    {
      if (NILP (force))
	error ("Attempt to delete the sole visible or iconified frame");
      else
	error ("Attempt to delete the only frame");
    }

  /* At this point, we are committed to deleting the frame.
     There is no more chance for errors to prevent it.  */
  sf = SELECTED_FRAME ();
  /* Don't let the frame remain selected.  */
  if (f == sf)
    {
      Lisp_Object tail;
      Lisp_Object frame1 UNINIT;  /* This line works around GCC bug 85563.  */
      eassume (CONSP (Vframe_list));

      /* Look for another visible frame on the same terminal.
	 Do not call next_frame here because it may loop forever.
	 See https://debbugs.gnu.org/cgi/bugreport.cgi?bug=15025.  */
      FOR_EACH_FRAME (tail, frame1)
	{
	  struct frame *f1 = XFRAME (frame1);

	  if (!EQ (frame, frame1)
	      && !FRAME_TOOLTIP_P (f1)
	      && FRAME_TERMINAL (f) == FRAME_TERMINAL (f1)
	      && FRAME_VISIBLE_P (f1))
	    break;
	}

      /* If there is none, find *some* other frame.  */
      if (NILP (frame1) || EQ (frame1, frame))
	{
	  FOR_EACH_FRAME (tail, frame1)
	    {
	      struct frame *f1 = XFRAME (frame1);

	      if (!EQ (frame, frame1)
		  && FRAME_LIVE_P (f1)
		  && !FRAME_TOOLTIP_P (f1))
		{
		  if (FRAME_TERMCAP_P (f1) || FRAME_MSDOS_P (f1))
		    {
		      Lisp_Object top_frame = FRAME_TTY (f1)->top_frame;

		      if (!EQ (top_frame, frame))
			frame1 = top_frame;
		    }
		  break;
		}
	    }
	}
#ifdef NS_IMPL_COCOA
      else
	{
	  /* Under NS, there is no system mechanism for choosing a new
	     window to get focus -- it is left to application code.
	     So the portion of THIS application interfacing with NS
	     needs to make the frame we switch to the key window.  */
	  struct frame *f1 = XFRAME (frame1);
	  if (FRAME_NS_P (f1))
	    ns_make_frame_key_window (f1);
	}
#endif

      do_switch_frame (frame1, 0, 1, Qnil);
      sf = SELECTED_FRAME ();
    }
  else
    /* Ensure any minibuffers on FRAME are moved onto the selected
       frame.  */
    move_minibuffers_onto_frame (f, selected_frame, true);

  /* Don't let echo_area_window to remain on a deleted frame.  */
  if (EQ (f->minibuffer_window, echo_area_window))
    echo_area_window = sf->minibuffer_window;

  /* Clear any X selections for this frame.  */
#ifdef HAVE_X_WINDOWS
  if (FRAME_X_P (f))
    {
      /* Don't preserve selections when a display is going away, since
	 that sends stuff down the wire.  */

      ref = SPECPDL_INDEX ();

      if (EQ (force, Qnoelisp))
	specbind (Qx_auto_preserve_selections, Qnil);

      x_clear_frame_selections (f);
      unbind_to (ref, Qnil);
    }
#endif

#ifdef HAVE_PGTK
  if (FRAME_PGTK_P (f))
    {
      /* Do special selection events now, in case the window gets
	 destroyed by this deletion.  Does this run Lisp code?  */
      swallow_events (false);

      pgtk_clear_frame_selections (f);
    }
#endif
#ifdef HAVE_MACGUI
  if (FRAME_MAC_P (f))
    mac_clear_frame_selections (f);
#endif

  /* Free glyphs.
     This function must be called before the window tree of the
     frame is deleted because windows contain dynamically allocated
     memory. */
  free_glyphs (f);

#ifdef HAVE_WINDOW_SYSTEM
  /* Give chance to each font driver to free a frame specific data.  */
  font_update_drivers (f, Qnil);
#endif

  /* Mark all the windows that used to be on FRAME as deleted, and then
     remove the reference to them.  */
  delete_all_child_windows (f->root_window);
  fset_root_window (f, Qnil);

  Vframe_list = Fdelq (frame, Vframe_list);
  SET_FRAME_VISIBLE (f, 0);

  /* Allow the vector of menu bar contents to be freed in the next
     garbage collection.  The frame object itself may not be garbage
     collected until much later, because recent_keys and other data
     structures can still refer to it.  */
  fset_menu_bar_vector (f, Qnil);

  /* If FRAME's buffer lists contains killed
     buffers, this helps GC to reclaim them.  */
  fset_buffer_list (f, Qnil);
  fset_buried_buffer_list (f, Qnil);

  free_font_driver_list (f);
#if defined (USE_X_TOOLKIT) || defined (HAVE_NTGUI)
  xfree (f->namebuf);
#endif
  xfree (f->decode_mode_spec_buffer);
  xfree (FRAME_INSERT_COST (f));
  xfree (FRAME_DELETEN_COST (f));
  xfree (FRAME_INSERTN_COST (f));
  xfree (FRAME_DELETE_COST (f));

  /* Since some events are handled at the interrupt level, we may get
     an event for f at any time; if we zero out the frame's terminal
     now, then we may trip up the event-handling code.  Instead, we'll
     promise that the terminal of the frame must be valid until we
     have called the window-system-dependent frame destruction
     routine.  */
  {
    struct terminal *terminal;
    block_input ();
    if (FRAME_TERMINAL (f)->delete_frame_hook)
      (*FRAME_TERMINAL (f)->delete_frame_hook) (f);
    terminal = FRAME_TERMINAL (f);
    f->terminal = 0;             /* Now the frame is dead.  */
    unblock_input ();

  /* Clear markers and overlays set by F on behalf of an input
     method.  */
#ifdef HAVE_TEXT_CONVERSION
  if (FRAME_WINDOW_P (f))
    reset_frame_state (f);
#endif

    /* If needed, delete the terminal that this frame was on.
       (This must be done after the frame is killed.)  */
    terminal->reference_count--;
#if defined (USE_X_TOOLKIT) || defined (USE_GTK)
    /* FIXME: Deleting the terminal crashes emacs because of a GTK
       bug.
       https://lists.gnu.org/r/emacs-devel/2011-10/msg00363.html */

    /* Since a similar behavior was observed on the Lucid and Motif
       builds (see Bug#5802, Bug#21509, Bug#23499, Bug#27816), we now
       don't delete the terminal for these builds either.  */
    if (terminal->reference_count == 0
	&& (terminal->type == output_x_window
	    || terminal->type == output_pgtk))
      terminal->reference_count = 1;
#endif /* USE_X_TOOLKIT || USE_GTK */

    if (terminal->reference_count == 0)
      {
	Lisp_Object tmp;
	XSETTERMINAL (tmp, terminal);

        kb = NULL;

	/* If force is noelisp, the terminal is going away inside
	   x_delete_terminal, and a recursive call to Fdelete_terminal
	   is unsafe!  */
	if (!EQ (force, Qnoelisp))
	  Fdelete_terminal (tmp, NILP (force) ? Qt : force);
      }
    else
      kb = terminal->kboard;
  }

  /* If we've deleted the last_nonminibuf_frame, then try to find
     another one.  */
  if (f == last_nonminibuf_frame)
    {
      last_nonminibuf_frame = 0;

      FOR_EACH_FRAME (frames, frame1)
	{
	  struct frame *f1 = XFRAME (frame1);

	  if (!FRAME_MINIBUF_ONLY_P (f1))
	    {
	      last_nonminibuf_frame = f1;
	      break;
	    }
	}
    }

  /* If there's no other frame on the same kboard, get out of
     single-kboard state if we're in it for this kboard.  */
  if (kb != NULL)
    {
      /* Some frame we found on the same kboard, or nil if there are none.  */
      Lisp_Object frame_on_same_kboard = Qnil;

      FOR_EACH_FRAME (frames, frame1)
	if (kb == FRAME_KBOARD (XFRAME (frame1)))
	  frame_on_same_kboard = frame1;

      if (NILP (frame_on_same_kboard))
	not_single_kboard_state (kb);
    }


  /* If we've deleted this keyboard's default_minibuffer_frame, try to
     find another one.  Prefer minibuffer-only frames, but also notice
     frames with other windows.  */
  if (kb != NULL && EQ (frame, KVAR (kb, Vdefault_minibuffer_frame)))
    {
      /* The last frame we saw with a minibuffer, minibuffer-only or not.  */
      Lisp_Object frame_with_minibuf = Qnil;
      /* Some frame we found on the same kboard, or nil if there are none.  */
      Lisp_Object frame_on_same_kboard = Qnil;

      FOR_EACH_FRAME (frames, frame1)
	{
	  struct frame *f1 = XFRAME (frame1);

	  /* Set frame_on_same_kboard to frame1 if it is on the same
	     keyboard.  Set frame_with_minibuf to frame1 if it also
	     has a minibuffer.  Leave the loop immediately if frame1
	     is also minibuffer-only.

	     Emacs 26 does _not_ set frame_on_same_kboard here when it
	     finds a minibuffer-only frame and subsequently fails to
	     set default_minibuffer_frame below.  Not a great deal and
	     never noticed since make_frame_without_minibuffer creates
	     a new minibuffer frame in that case (which can be a minor
	     annoyance though).  To consider for Emacs 26.3.  */
	  if (kb == FRAME_KBOARD (f1))
	    {
	      frame_on_same_kboard = frame1;
	      if (FRAME_HAS_MINIBUF_P (f1))
		{
		  frame_with_minibuf = frame1;
		  if (FRAME_MINIBUF_ONLY_P (f1))
		    break;
		}
	    }
	}

      if (!NILP (frame_on_same_kboard))
	{
	  /* We know that there must be some frame with a minibuffer out
	     there.  If this were not true, all of the frames present
	     would have to be minibufferless, which implies that at some
	     point their minibuffer frames must have been deleted, but
	     that is prohibited at the top; you can't delete surrogate
	     minibuffer frames.  */
	  if (NILP (frame_with_minibuf))
	    emacs_abort ();

	  kset_default_minibuffer_frame (kb, frame_with_minibuf);
	}
      else
	/* No frames left on this kboard--say no minibuffer either.  */
	kset_default_minibuffer_frame (kb, Qnil);
    }

  /* Cause frame titles to update--necessary if we now have just one
     frame.  */
  if (!is_tooltip_frame)
    update_mode_lines = 15;

  /* Now run the post-deletion hooks.  */
  if (NILP (Vrun_hooks) || is_tooltip_frame)
    ;
  else if (EQ (force, Qnoelisp))
    pending_funcalls
      = Fcons (list3 (Qrun_hook_with_args, Qafter_delete_frame_functions, frame),
	       pending_funcalls);
  else
    safe_calln (Qrun_hook_with_args, Qafter_delete_frame_functions, frame);

  if (!NILP (minibuffer_child_frame))
    /* If minibuffer_child_frame is non-nil, it was FRAME's minibuffer
       child frame.  Delete it unless it's also the minibuffer frame
       of another frame in which case we make sure it's visible.  */
    {
      struct frame *f1 = XFRAME (minibuffer_child_frame);

      if (FRAME_LIVE_P (f1))
	{
	  Lisp_Object window1 = FRAME_ROOT_WINDOW (f1);
	  Lisp_Object frame2;

	  FOR_EACH_FRAME (frames, frame2)
	    {
	      struct frame *f2 = XFRAME (frame2);

	      if (EQ (frame2, minibuffer_child_frame) || FRAME_TOOLTIP_P (f2))
		continue;
	      else if (EQ (FRAME_MINIBUF_WINDOW (f2), window1))
		{
		  /* minibuffer_child_frame serves as minibuffer frame
		     for at least one other frame - so make it visible
		     and quit.  */
		  if (!FRAME_VISIBLE_P (f1) && !FRAME_ICONIFIED_P (f1))
		    Fmake_frame_visible (minibuffer_child_frame);

		  return Qnil;
		}
	    }

	  /* No other frame found that uses minibuffer_child_frame as
	     minibuffer frame.  If FORCE is Qnoelisp or there are
	     other visible frames left, delete minibuffer_child_frame
	     since it presumably was used by FRAME only.  */
	  if (EQ (force, Qnoelisp) || other_frames (f1, false, !NILP (force)))
	    delete_frame (minibuffer_child_frame, Qnoelisp);
	}
    }

  return Qnil;
}

DEFUN ("delete-frame", Fdelete_frame, Sdelete_frame, 0, 2, "",
       doc: /* Delete FRAME, eliminating it from use.
FRAME must be a live frame and defaults to the selected one.

When `undelete-frame-mode' is enabled, the 16 most recently deleted
frames can be undeleted with `undelete-frame', which see.

A frame may not be deleted if its minibuffer serves as surrogate
minibuffer for another frame.  Normally, you may not delete a frame if
all other frames are invisible, but if the second optional argument
FORCE is non-nil, you may do so.

This function runs `delete-frame-functions' before actually
deleting the frame, unless the frame is a tooltip.
The functions are run with one argument, the frame to be deleted.  */)
  (Lisp_Object frame, Lisp_Object force)
{
  return delete_frame (frame, !NILP (force) ? Qt : Qnil);
}

#ifdef HAVE_WINDOW_SYSTEM
/**
 * frame_internal_border_part:
 *
 * Return part of internal border the coordinates X and Y relative to
 * frame F are on.  Return nil if the coordinates are not on the
 * internal border of F.
 *
 * Return one of INTERNAL_BORDER_LEFT_EDGE, INTERNAL_BORDER_TOP_EDGE,
 * INTERNAL_BORDER_RIGHT_EDGE or INTERNAL_BORDER_BOTTOM_EDGE when the
 * mouse cursor is on the corresponding border with an offset of at
 * least one canonical character height from that border's edges.
 *
 * If no border part could be found this way, return one of
 * INTERNAL_BORDER_TOP_LEFT_CORNER, INTERNAL_BORDER_TOP_RIGHT_CORNER,
 * INTERNAL_BORDER_BOTTOM_LEFT_CORNER or
 * INTERNAL_BORDER_BOTTOM_RIGHT_CORNER to indicate that the mouse is in
 * one of the corresponding corners.  This means that for very small
 * frames an `edge' return value is preferred.
 */
enum internal_border_part
frame_internal_border_part (struct frame *f, int x, int y)
{
  int border = FRAME_INTERNAL_BORDER_WIDTH (f);
  int offset = FRAME_LINE_HEIGHT (f);
  int width = FRAME_PIXEL_WIDTH (f);
  int height = FRAME_PIXEL_HEIGHT (f);
  enum internal_border_part part = INTERNAL_BORDER_NONE;

  if (offset < border)
    /* For very wide borders make offset at least as large as
       border.  */
    offset = border;

  if (offset < x && x < width - offset)
    /* Top or bottom border.  */
    {
      if (0 <= y && y <= border)
	part = INTERNAL_BORDER_TOP_EDGE;
      else if (height - border <= y && y <= height)
	part = INTERNAL_BORDER_BOTTOM_EDGE;
    }
  else if (offset < y && y < height - offset)
    /* Left or right border.  */
    {
      if (0 <= x && x <= border)
	part = INTERNAL_BORDER_LEFT_EDGE;
      else if (width - border <= x && x <= width)
	part = INTERNAL_BORDER_RIGHT_EDGE;
    }
  else
    {
      /* An edge.  */
      int half_width = width / 2;
      int half_height = height / 2;

      if (0 <= x && x <= border)
	{
	  /* A left edge.  */
	  if (0 <= y && y <= half_height)
	     part = INTERNAL_BORDER_TOP_LEFT_CORNER;
	  else if (half_height < y && y <= height)
	     part = INTERNAL_BORDER_BOTTOM_LEFT_CORNER;
	}
      else if (width - border <= x && x <= width)
	{
	  /* A right edge.  */
	  if (0 <= y && y <= half_height)
	     part = INTERNAL_BORDER_TOP_RIGHT_CORNER;
	  else if (half_height < y && y <= height)
	     part = INTERNAL_BORDER_BOTTOM_RIGHT_CORNER;
	}
      else if (0 <= y && y <= border)
	{
	  /* A top edge.  */
	  if (0 <= x && x <= half_width)
	     part = INTERNAL_BORDER_TOP_LEFT_CORNER;
	  else if (half_width < x && x <= width)
	    part = INTERNAL_BORDER_TOP_RIGHT_CORNER;
	}
      else if (height - border <= y && y <= height)
	{
	  /* A bottom edge.  */
	  if (0 <= x && x <= half_width)
	     part = INTERNAL_BORDER_BOTTOM_LEFT_CORNER;
	  else if (half_width < x && x <= width)
	    part = INTERNAL_BORDER_BOTTOM_RIGHT_CORNER;
	}
    }

  return part;
}
#endif

/* Return mouse position in character cell units.  */

DEFUN ("mouse-position", Fmouse_position, Smouse_position, 0, 0, 0,
       doc: /* Return a list (FRAME X . Y) giving the current mouse frame and position.
The position is given in canonical character cells, where (0, 0) is the
upper-left corner of the frame, X is the horizontal offset, and Y is the
vertical offset, measured in units of the frame's default character size.
If Emacs is running on a mouseless terminal or hasn't been programmed
to read the mouse position, it returns the selected frame for FRAME
and nil for X and Y.

FRAME might be nil if `track-mouse' is set to `drag-source'.  This
means there is no frame under the mouse.  If `mouse-position-function'
is non-nil, `mouse-position' calls it, passing the normal return value
to that function as an argument, and returns whatever that function
returns.  */)
  (void)
{
  return mouse_position (true);
}

Lisp_Object
mouse_position (bool call_mouse_position_function)
{
  struct frame *f;
  Lisp_Object lispy_dummy;
  Lisp_Object x, y, retval;

  f = SELECTED_FRAME ();
  x = y = Qnil;

  /* It's okay for the hook to refrain from storing anything.  */
  if (FRAME_TERMINAL (f)->mouse_position_hook)
    {
      enum scroll_bar_part party_dummy;
      Time time_dummy;
      (*FRAME_TERMINAL (f)->mouse_position_hook) (&f, -1,
						  &lispy_dummy, &party_dummy,
						  &x, &y,
						  &time_dummy);
    }

  if (! NILP (x) && f)
    {
      int col = XFIXNUM (x);
      int row = XFIXNUM (y);
      pixel_to_glyph_coords (f, col, row, &col, &row, NULL, 1);
      XSETINT (x, col);
      XSETINT (y, row);
    }
  if (f)
    XSETFRAME (lispy_dummy, f);
  else
    lispy_dummy = Qnil;
  retval = Fcons (lispy_dummy, Fcons (x, y));
  if (call_mouse_position_function && !NILP (Vmouse_position_function))
    retval = call1 (Vmouse_position_function, retval);
  return retval;
}

DEFUN ("mouse-pixel-position", Fmouse_pixel_position,
       Smouse_pixel_position, 0, 0, 0,
       doc: /* Return a list (FRAME X . Y) giving the current mouse frame and position.
The position is given in pixel units, where (0, 0) is the
upper-left corner of the frame, X is the horizontal offset, and Y is
the vertical offset.
FRAME might be nil if `track-mouse' is set to `drag-source'.  This
means there is no frame under the mouse.  If Emacs is running on a
mouseless terminal or hasn't been programmed to read the mouse
position, it returns the selected frame for FRAME and nil for X and
Y.  */)
  (void)
{
  struct frame *f;
  Lisp_Object lispy_dummy;
  Lisp_Object x, y, retval;

  f = SELECTED_FRAME ();
  x = y = Qnil;

  /* It's okay for the hook to refrain from storing anything.  */
  if (FRAME_TERMINAL (f)->mouse_position_hook)
    {
      enum scroll_bar_part party_dummy;
      Time time_dummy;
      (*FRAME_TERMINAL (f)->mouse_position_hook) (&f, -1,
						  &lispy_dummy, &party_dummy,
						  &x, &y,
						  &time_dummy);
    }

  if (f)
    XSETFRAME (lispy_dummy, f);
  else
    lispy_dummy = Qnil;

  retval = Fcons (lispy_dummy, Fcons (x, y));
  if (!NILP (Vmouse_position_function))
    retval = call1 (Vmouse_position_function, retval);
  return retval;
}

#ifdef HAVE_WINDOW_SYSTEM

/* On frame F, convert character coordinates X and Y to pixel
   coordinates *PIX_X and *PIX_Y.  */

static void
frame_char_to_pixel_position (struct frame *f, int x, int y,
			      int *pix_x, int *pix_y)
{
  *pix_x = FRAME_COL_TO_PIXEL_X (f, x) + FRAME_COLUMN_WIDTH (f) / 2;
  *pix_y = FRAME_LINE_TO_PIXEL_Y (f, y) + FRAME_LINE_HEIGHT (f) / 2;

  if (*pix_x < 0)
    *pix_x = 0;
  if (*pix_x > FRAME_PIXEL_WIDTH (f))
    *pix_x = FRAME_PIXEL_WIDTH (f);

  if (*pix_y < 0)
    *pix_y = 0;
  if (*pix_y > FRAME_PIXEL_HEIGHT (f))
    *pix_y = FRAME_PIXEL_HEIGHT (f);
}

/* On frame F, reposition mouse pointer to character coordinates X and Y.  */

static void
frame_set_mouse_position (struct frame *f, int x, int y)
{
  int pix_x, pix_y;

  frame_char_to_pixel_position (f, x, y, &pix_x, &pix_y);
  frame_set_mouse_pixel_position (f, pix_x, pix_y);
}

#endif /* HAVE_WINDOW_SYSTEM */

DEFUN ("set-mouse-position", Fset_mouse_position, Sset_mouse_position, 3, 3, 0,
       doc: /* Move the mouse pointer to the center of character cell (X,Y) in FRAME.
Coordinates are relative to the frame, not a window,
so the coordinates of the top left character in the frame
may be nonzero due to left-hand scroll bars or the menu bar.

The position is given in canonical character cells, where (0, 0) is
the upper-left corner of the frame, X is the horizontal offset, and
Y is the vertical offset, measured in units of the frame's default
character size.

This function is a no-op for an X frame that is not visible.
If you have just created a frame, you must wait for it to become visible
before calling this function on it, like this.
  (while (not (frame-visible-p frame)) (sleep-for .5))  */)
  (Lisp_Object frame, Lisp_Object x, Lisp_Object y)
{
  CHECK_LIVE_FRAME (frame);
  int xval = check_integer_range (x, INT_MIN, INT_MAX);
  int yval = check_integer_range (y, INT_MIN, INT_MAX);

  /* I think this should be done with a hook.  */
  if (FRAME_WINDOW_P (XFRAME (frame)))
    {
#ifdef HAVE_WINDOW_SYSTEM
      /* Warping the mouse will cause enternotify and focus events.  */
      frame_set_mouse_position (XFRAME (frame), xval, yval);
#endif /* HAVE_WINDOW_SYSTEM */
    }
#ifdef MSDOS
  else if (FRAME_MSDOS_P (XFRAME (frame)))
    {
      Fselect_frame (frame, Qnil);
      mouse_moveto (xval, yval);
    }
#endif /* MSDOS */
  else
    {
      Fselect_frame (frame, Qnil);
#ifdef HAVE_GPM
      term_mouse_moveto (xval, yval);
#else
      (void) xval;
      (void) yval;
#endif /* HAVE_GPM */
    }

  return Qnil;
}

DEFUN ("set-mouse-pixel-position", Fset_mouse_pixel_position,
       Sset_mouse_pixel_position, 3, 3, 0,
       doc: /* Move the mouse pointer to pixel position (X,Y) in FRAME.
The position is given in pixels, where (0, 0) is the upper-left corner
of the frame, X is the horizontal offset, and Y is the vertical offset.

Note, this is a no-op for an X frame that is not visible.
If you have just created a frame, you must wait for it to become visible
before calling this function on it, like this.
  (while (not (frame-visible-p frame)) (sleep-for .5))  */)
  (Lisp_Object frame, Lisp_Object x, Lisp_Object y)
{
  CHECK_LIVE_FRAME (frame);
  int xval = check_integer_range (x, INT_MIN, INT_MAX);
  int yval = check_integer_range (y, INT_MIN, INT_MAX);

  /* I think this should be done with a hook.  */
  if (FRAME_WINDOW_P (XFRAME (frame)))
    {
      /* Warping the mouse will cause enternotify and focus events.  */
#ifdef HAVE_WINDOW_SYSTEM
      frame_set_mouse_pixel_position (XFRAME (frame), xval, yval);
#endif /* HAVE_WINDOW_SYSTEM */
    }
#ifdef MSDOS
  else if (FRAME_MSDOS_P (XFRAME (frame)))
    {
      Fselect_frame (frame, Qnil);
      mouse_moveto (xval, yval);
    }
#endif /* MSDOS */
  else
    {
      Fselect_frame (frame, Qnil);
#ifdef HAVE_GPM
      term_mouse_moveto (xval, yval);
#else
      (void) xval;
      (void) yval;
#endif /* HAVE_GPM */

    }

  return Qnil;
}

static void make_frame_visible_1 (Lisp_Object);

DEFUN ("make-frame-visible", Fmake_frame_visible, Smake_frame_visible,
       0, 1, "",
       doc: /* Make the frame FRAME visible (assuming it is an X window).
If omitted, FRAME defaults to the currently selected frame.  */)
  (Lisp_Object frame)
{
  struct frame *f = decode_live_frame (frame);

  if (FRAME_WINDOW_P (f) && FRAME_TERMINAL (f)->frame_visible_invisible_hook)
    FRAME_TERMINAL (f)->frame_visible_invisible_hook (f, true);

  make_frame_visible_1 (f->root_window);

  /* Make menu bar update for the Buffers and Frames menus.  */
  /* windows_or_buffers_changed = 15; FIXME: Why?  */

  XSETFRAME (frame, f);
  return frame;
}

/* Update the display_time slot of the buffers shown in WINDOW
   and all its descendants.  */

static void
make_frame_visible_1 (Lisp_Object window)
{
  struct window *w;

  for (; !NILP (window); window = w->next)
    {
      w = XWINDOW (window);
      if (WINDOWP (w->contents))
	make_frame_visible_1 (w->contents);
      else
	bset_display_time (XBUFFER (w->contents), Fcurrent_time ());
    }
}

DEFUN ("make-frame-invisible", Fmake_frame_invisible, Smake_frame_invisible,
       0, 2, "",
       doc: /* Make the frame FRAME invisible.
If omitted, FRAME defaults to the currently selected frame.
On graphical displays, invisible frames are not updated and are
usually not displayed at all, even in a window system's \"taskbar\".

Normally you may not make FRAME invisible if all other frames are invisible,
but if the second optional argument FORCE is non-nil, you may do so.

This function has no effect on text terminal frames.  Such frames are
always considered visible, whether or not they are currently being
displayed in the terminal.  */)
  (Lisp_Object frame, Lisp_Object force)
{
  struct frame *f = decode_live_frame (frame);

  if (NILP (force) && !other_frames (f, true, false))
    error ("Attempt to make invisible the sole visible or iconified frame");

  if (FRAME_WINDOW_P (f) && FRAME_TERMINAL (f)->frame_visible_invisible_hook)
    FRAME_TERMINAL (f)->frame_visible_invisible_hook (f, false);

  /* Make menu bar update for the Buffers and Frames menus.  */
  windows_or_buffers_changed = 16;

  return Qnil;
}

DEFUN ("iconify-frame", Ficonify_frame, Siconify_frame,
       0, 1, "",
       doc: /* Make the frame FRAME into an icon.
If omitted, FRAME defaults to the currently selected frame.

If FRAME is a child frame, consult the variable `iconify-child-frame'
for how to proceed.  */)
  (Lisp_Object frame)
{
  struct frame *f = decode_live_frame (frame);
#ifdef HAVE_WINDOW_SYSTEM
  Lisp_Object parent = f->parent_frame;

  if (!NILP (parent))
    {
      if (NILP (iconify_child_frame))
	/* Do nothing.  */
	return Qnil;
      else if (EQ (iconify_child_frame, Qiconify_top_level))
	{
	  /* Iconify top level frame instead (the default).  */
	  Ficonify_frame (parent);
	  return Qnil;
	}
      else if (EQ (iconify_child_frame, Qmake_invisible))
	{
	  /* Make frame invisible instead.  */
	  Fmake_frame_invisible (frame, Qnil);
	  return Qnil;
	}
    }
#endif	/* HAVE_WINDOW_SYSTEM */

  if (FRAME_WINDOW_P (f) && FRAME_TERMINAL (f)->iconify_frame_hook)
    FRAME_TERMINAL (f)->iconify_frame_hook (f);

  return Qnil;
}

DEFUN ("frame-visible-p", Fframe_visible_p, Sframe_visible_p,
       1, 1, 0,
       doc: /* Return t if FRAME is \"visible\" (actually in use for display).
Return the symbol `icon' if FRAME is iconified or \"minimized\".
Return nil if FRAME was made invisible, via `make-frame-invisible'.
On graphical displays, invisible frames are not updated and are
usually not displayed at all, even in a window system's \"taskbar\".

If FRAME is a text terminal frame, this always returns t.
Such frames are always considered visible, whether or not they are
currently being displayed on the terminal.  */)
  (Lisp_Object frame)
{
  CHECK_LIVE_FRAME (frame);

  if (FRAME_VISIBLE_P (XFRAME (frame)))
    return Qt;
  if (FRAME_ICONIFIED_P (XFRAME (frame)))
    return Qicon;
  return Qnil;
}

DEFUN ("visible-frame-list", Fvisible_frame_list, Svisible_frame_list,
       0, 0, 0,
       doc: /* Return a list of all frames now \"visible\" (being updated).  */)
  (void)
{
  Lisp_Object tail, frame, value = Qnil;

  FOR_EACH_FRAME (tail, frame)
    if (FRAME_VISIBLE_P (XFRAME (frame)))
      value = Fcons (frame, value);

  return value;
}


DEFUN ("raise-frame", Fraise_frame, Sraise_frame, 0, 1, "",
       doc: /* Bring FRAME to the front, so it occludes any frames it overlaps.
If FRAME is invisible or iconified, make it visible.
If you don't specify a frame, the selected frame is used.
If Emacs is displaying on an ordinary terminal or some other device which
doesn't support multiple overlapping frames, this function selects FRAME.  */)
  (Lisp_Object frame)
{
  struct frame *f = decode_live_frame (frame);

  XSETFRAME (frame, f);

  if (FRAME_TERMCAP_P (f))
    /* On a text terminal select FRAME.  */
    Fselect_frame (frame, Qnil);
  else
    /* Do like the documentation says. */
    Fmake_frame_visible (frame);

  if (FRAME_TERMINAL (f)->frame_raise_lower_hook)
    (*FRAME_TERMINAL (f)->frame_raise_lower_hook) (f, true);

  return Qnil;
}

/* Should we have a corresponding function called Flower_Power?  */
DEFUN ("lower-frame", Flower_frame, Slower_frame, 0, 1, "",
       doc: /* Send FRAME to the back, so it is occluded by any frames that overlap it.
If you don't specify a frame, the selected frame is used.
If Emacs is displaying on an ordinary terminal or some other device which
doesn't support multiple overlapping frames, this function does nothing.  */)
  (Lisp_Object frame)
{
  struct frame *f = decode_live_frame (frame);

  if (FRAME_TERMINAL (f)->frame_raise_lower_hook)
    (*FRAME_TERMINAL (f)->frame_raise_lower_hook) (f, false);

  return Qnil;
}


DEFUN ("redirect-frame-focus", Fredirect_frame_focus, Sredirect_frame_focus,
       1, 2, 0,
       doc: /* Arrange for keystrokes typed at FRAME to be sent to FOCUS-FRAME.
In other words, switch-frame events caused by events in FRAME will
request a switch to FOCUS-FRAME, and `last-event-frame' will be
FOCUS-FRAME after reading an event typed at FRAME.

If FOCUS-FRAME is nil, any existing redirection is canceled, and the
frame again receives its own keystrokes.

Focus redirection is useful for temporarily redirecting keystrokes to
a surrogate minibuffer frame when a frame doesn't have its own
minibuffer window.

A frame's focus redirection can be changed by `select-frame'.  If frame
FOO is selected, and then a different frame BAR is selected, any
frames redirecting their focus to FOO are shifted to redirect their
focus to BAR.  This allows focus redirection to work properly when the
user switches from one frame to another using `select-window'.

This means that a frame whose focus is redirected to itself is treated
differently from a frame whose focus is redirected to nil; the former
is affected by `select-frame', while the latter is not.

The redirection lasts until `redirect-frame-focus' is called to change it.  */)
  (Lisp_Object frame, Lisp_Object focus_frame)
{
  /* Note that we don't check for a live frame here.  It's reasonable
     to redirect the focus of a frame you're about to delete, if you
     know what other frame should receive those keystrokes.  */
  struct frame *f = decode_any_frame (frame);

  if (! NILP (focus_frame))
    CHECK_LIVE_FRAME (focus_frame);

  fset_focus_frame (f, focus_frame);

  if (FRAME_TERMINAL (f)->frame_rehighlight_hook)
    (*FRAME_TERMINAL (f)->frame_rehighlight_hook) (f);

  return Qnil;
}


DEFUN ("frame-focus", Fframe_focus, Sframe_focus, 0, 1, 0,
       doc: /* Return the frame to which FRAME's keystrokes are currently being sent.
If FRAME is omitted or nil, the selected frame is used.
Return nil if FRAME's focus is not redirected.
See `redirect-frame-focus'.  */)
  (Lisp_Object frame)
{
  return FRAME_FOCUS_FRAME (decode_live_frame (frame));
}

DEFUN ("x-focus-frame", Fx_focus_frame, Sx_focus_frame, 1, 2, 0,
       doc: /* Set the input focus to FRAME.
FRAME nil means use the selected frame.  Optional argument NOACTIVATE
means do not activate FRAME.

If there is no window system support, this function does nothing.  */)
     (Lisp_Object frame, Lisp_Object noactivate)
{
#ifdef HAVE_WINDOW_SYSTEM
  struct frame *f = decode_window_system_frame (frame);
  if (f && FRAME_TERMINAL (f)->focus_frame_hook)
    FRAME_TERMINAL (f)->focus_frame_hook (f, !NILP (noactivate));
#endif
  return Qnil;
}

DEFUN ("frame-after-make-frame",
       Fframe_after_make_frame,
       Sframe_after_make_frame, 2, 2, 0,
       doc: /* Mark FRAME as made.
FRAME nil means use the selected frame.  Second argument MADE non-nil
means functions on `window-configuration-change-hook' are called
whenever the window configuration of FRAME changes.  MADE nil means
these functions are not called.

This function is currently called by `make-frame' only and should be
otherwise used with utter care to avoid that running functions on
`window-configuration-change-hook' is impeded forever.  */)
  (Lisp_Object frame, Lisp_Object made)
{
  struct frame *f = decode_live_frame (frame);
  f->after_make_frame = !NILP (made);
  f->inhibit_horizontal_resize = false;
  f->inhibit_vertical_resize = false;
  return made;
}


/* Discard BUFFER from the buffer-list and buried-buffer-list of each frame.  */

void
frames_discard_buffer (Lisp_Object buffer)
{
  Lisp_Object frame, tail;

  FOR_EACH_FRAME (tail, frame)
    {
      fset_buffer_list
	(XFRAME (frame), Fdelq (buffer, XFRAME (frame)->buffer_list));
      fset_buried_buffer_list
	(XFRAME (frame), Fdelq (buffer, XFRAME (frame)->buried_buffer_list));
    }
}

/* Modify the alist in *ALISTPTR to associate PROP with VAL.
   If the alist already has an element for PROP, we change it.  */

void
store_in_alist (Lisp_Object *alistptr, Lisp_Object prop, Lisp_Object val)
{
  Lisp_Object tem = Fassq (prop, *alistptr);
  if (NILP (tem))
    *alistptr = Fcons (Fcons (prop, val), *alistptr);
  else
    Fsetcdr (tem, val);
}

static int
frame_name_fnn_p (char *str, ptrdiff_t len)
{
  if (len > 1 && str[0] == 'F' && '0' <= str[1] && str[1] <= '9')
    {
      char *p = str + 2;
      while ('0' <= *p && *p <= '9')
	p++;
      if (p == str + len)
	return 1;
    }
  return 0;
}

/* Set the name of the terminal frame.  Also used by MSDOS frames.
   Modeled after *_set_name which is used for WINDOW frames.  */

static void
set_term_frame_name (struct frame *f, Lisp_Object name)
{
  f->explicit_name = ! NILP (name);

  /* If NAME is nil, set the name to F<num>.  */
  if (NILP (name))
    {
      char namebuf[sizeof "F" + INT_STRLEN_BOUND (tty_frame_count)];

      /* Check for no change needed in this very common case
	 before we do any consing.  */
      if (frame_name_fnn_p (SSDATA (f->name), SBYTES (f->name)))
	return;

      name = make_formatted_string (namebuf, "F%"PRIdMAX, ++tty_frame_count);
    }
  else
    {
      CHECK_STRING (name);

      /* Don't change the name if it's already NAME.  */
      if (! NILP (Fstring_equal (name, f->name)))
	return;

      /* Don't allow the user to set the frame name to F<num>, so it
	 doesn't clash with the names we generate for terminal frames.  */
      if (frame_name_fnn_p (SSDATA (name), SBYTES (name)))
	error ("Frame names of the form F<num> are usurped by Emacs");
    }

  fset_name (f, name);
  update_mode_lines = 16;
}

void
store_frame_param (struct frame *f, Lisp_Object prop, Lisp_Object val)
{
  register Lisp_Object old_alist_elt;

  if (EQ (prop, Qminibuffer))
    {
      if (WINDOWP (val))
	{
	  if (!MINI_WINDOW_P (XWINDOW (val)))
	    error ("The `minibuffer' parameter does not specify a valid minibuffer window");
	  else if (FRAME_MINIBUF_ONLY_P (f))
	    {
	      if (EQ (val, FRAME_MINIBUF_WINDOW (f)))
		val = Qonly;
	      else
		error ("Can't change the minibuffer window of a minibuffer-only frame");
	    }
	  else if (FRAME_HAS_MINIBUF_P (f))
	    {
	      if (EQ (val, FRAME_MINIBUF_WINDOW (f)))
		val = Qt;
	      else
		error ("Can't change the minibuffer window of a frame with its own minibuffer");
	    }
	  else
	    /* Store the chosen minibuffer window.  */
	    fset_minibuffer_window (f, val);
	}
      else
	{
	  Lisp_Object old_val = Fcdr (Fassq (Qminibuffer, f->param_alist));

	  if (!NILP (old_val))
	    {
	      if (WINDOWP (old_val) && NILP (val))
		/* Don't change the value for a minibuffer-less frame if
		   only nil was specified as new value.  */
		val = old_val;
	      else if (!EQ (old_val, val))
		error ("Can't change the `minibuffer' parameter of this frame");
	    }
	}
    }

  /* Check each parent-frame and delete-before parameter for a
     circular dependency.  Do not check between parameters, so you can
     still create circular dependencies with different properties, for
     example a chain of frames F1->F2->...Fn such that F1 is an ancestor
     frame of Fn and thus cannot be deleted before Fn and a second chain
     Fn->Fn-1->...F1 such that Fn cannot be deleted before F1.  */
  else if (EQ (prop, Qparent_frame) || EQ (prop, Qdelete_before))
    {
      Lisp_Object oldval = Fcdr (Fassq (prop, f->param_alist));

      if (!EQ (oldval, val) && !NILP (val))
	{
	  Lisp_Object frame;
	  Lisp_Object frame1 = val;

	  if (!FRAMEP (frame1) || !FRAME_LIVE_P (XFRAME (frame1)))
	    error ("Invalid `%s' frame parameter",
		   SSDATA (SYMBOL_NAME (prop)));

	  XSETFRAME (frame, f);

	  while (FRAMEP (frame1) && FRAME_LIVE_P (XFRAME (frame1)))
	    if (EQ (frame1, frame))
	      error ("Circular specification of `%s' frame parameter",
		     SSDATA (SYMBOL_NAME (prop)));
	    else
	      frame1 = get_frame_param (XFRAME (frame1), prop);
	}
    }

  /* The buffer-list parameters are stored in a special place and not
     in the alist.  All buffers must be live.  */
  else if (EQ (prop, Qbuffer_list))
    {
      Lisp_Object list = Qnil;
      for (; CONSP (val); val = XCDR (val))
	if (!NILP (Fbuffer_live_p (XCAR (val))))
	  list = Fcons (XCAR (val), list);
      fset_buffer_list (f, Fnreverse (list));
      return;
    }
  else if (EQ (prop, Qburied_buffer_list))
    {
      Lisp_Object list = Qnil;
      for (; CONSP (val); val = XCDR (val))
	if (!NILP (Fbuffer_live_p (XCAR (val))))
	  list = Fcons (XCAR (val), list);
      fset_buried_buffer_list (f, Fnreverse (list));
      return;
    }
  else if ((EQ (prop, Qscroll_bar_width) || EQ (prop, Qscroll_bar_height))
	   && !NILP (val) && !RANGED_FIXNUMP (1, val, INT_MAX))
    {
      Lisp_Object old_val = Fcdr (Fassq (prop, f->param_alist));

      val = old_val;
    }

  /* The tty color needed to be set before the frame's parameter
     alist was updated with the new value.  This is not true any more,
     but we still do this test early on.  */
  if (FRAME_TERMCAP_P (f) && EQ (prop, Qtty_color_mode)
      && f == FRAME_TTY (f)->previous_frame)
    /* Force redisplay of this tty.  */
    FRAME_TTY (f)->previous_frame = NULL;

  /* Update the frame parameter alist.  */
  old_alist_elt = Fassq (prop, f->param_alist);
  if (NILP (old_alist_elt))
    fset_param_alist (f, Fcons (Fcons (prop, val), f->param_alist));
  else
    Fsetcdr (old_alist_elt, val);

  /* Update some other special parameters in their special places
     in addition to the alist.  */

  if (EQ (prop, Qbuffer_predicate))
    fset_buffer_predicate (f, val);

  if (! FRAME_WINDOW_P (f))
    {
      if (EQ (prop, Qmenu_bar_lines))
	set_menu_bar_lines (f, val, make_fixnum (FRAME_MENU_BAR_LINES (f)));
      else if (EQ (prop, Qtab_bar_lines))
	set_tab_bar_lines (f, val, make_fixnum (FRAME_TAB_BAR_LINES (f)));
      else if (EQ (prop, Qname))
	set_term_frame_name (f, val);
    }
}

/* Return color matches UNSPEC on frame F or nil if UNSPEC
   is not an unspecified foreground or background color.  */

static Lisp_Object
frame_unspecified_color (struct frame *f, Lisp_Object unspec)
{
  return (!strncmp (SSDATA (unspec), unspecified_bg, SBYTES (unspec))
	  ? tty_color_name (f, FRAME_BACKGROUND_PIXEL (f))
	  : (!strncmp (SSDATA (unspec), unspecified_fg, SBYTES (unspec))
	     ? tty_color_name (f, FRAME_FOREGROUND_PIXEL (f)) : Qnil));
}

DEFUN ("frame-parameters", Fframe_parameters, Sframe_parameters, 0, 1, 0,
       doc: /* Return the parameters-alist of frame FRAME.
It is a list of elements of the form (PARM . VALUE), where PARM is a symbol.
The meaningful PARMs depend on the kind of frame.
If FRAME is omitted or nil, return information on the currently selected frame.  */)
  (Lisp_Object frame)
{
  Lisp_Object alist;
  struct frame *f = decode_any_frame (frame);
  int height, width;

  if (!FRAME_LIVE_P (f))
    return Qnil;

  alist = Fcopy_alist (f->param_alist);

  if (!FRAME_WINDOW_P (f))
    {
      Lisp_Object elt;

      /* If the frame's parameter alist says the colors are
	 unspecified and reversed, take the frame's background pixel
	 for foreground and vice versa.  */
      elt = Fassq (Qforeground_color, alist);
      if (CONSP (elt) && STRINGP (XCDR (elt)))
	{
	  elt = frame_unspecified_color (f, XCDR (elt));
	  if (!NILP (elt))
	    store_in_alist (&alist, Qforeground_color, elt);
	}
      else
	store_in_alist (&alist, Qforeground_color,
			tty_color_name (f, FRAME_FOREGROUND_PIXEL (f)));
      elt = Fassq (Qbackground_color, alist);
      if (CONSP (elt) && STRINGP (XCDR (elt)))
	{
	  elt = frame_unspecified_color (f, XCDR (elt));
	  if (!NILP (elt))
	    store_in_alist (&alist, Qbackground_color, elt);
	}
      else
	store_in_alist (&alist, Qbackground_color,
			tty_color_name (f, FRAME_BACKGROUND_PIXEL (f)));
      store_in_alist (&alist, Qfont,
		      build_string (FRAME_MSDOS_P (f)
				    ? "ms-dos"
				    : FRAME_W32_P (f) ? "w32term"
				    :"tty"));
    }

  store_in_alist (&alist, Qname, f->name);
  /* It's questionable whether here we should report the value of
     f->new_height (and f->new_width below) but we've done that in the
     past, so let's keep it.  Note that a value of -1 for either of
     these means that no new size was requested.

     But check f->new_size before to make sure that f->new_height and
     f->new_width are not ones requested by adjust_frame_size.  */
  height = ((f->new_size_p && f->new_height >= 0)
	    ? f->new_height / FRAME_LINE_HEIGHT (f)
	    : FRAME_LINES (f));
  store_in_alist (&alist, Qheight, make_fixnum (height));
  width = ((f->new_size_p && f->new_width >= 0)
	   ? f->new_width / FRAME_COLUMN_WIDTH (f)
	   : FRAME_COLS(f));
  store_in_alist (&alist, Qwidth, make_fixnum (width));

  store_in_alist (&alist, Qmodeline, FRAME_WANTS_MODELINE_P (f) ? Qt : Qnil);
  store_in_alist (&alist, Qunsplittable, FRAME_NO_SPLIT_P (f) ? Qt : Qnil);
  store_in_alist (&alist, Qbuffer_list, f->buffer_list);
  store_in_alist (&alist, Qburied_buffer_list, f->buried_buffer_list);

  /* I think this should be done with a hook.  */
#ifdef HAVE_WINDOW_SYSTEM
  if (FRAME_WINDOW_P (f))
    gui_report_frame_params (f, &alist);
  else
#endif
    {
      /* This ought to be correct in f->param_alist for an X frame.  */
      Lisp_Object lines;

      XSETFASTINT (lines, FRAME_MENU_BAR_LINES (f));
      store_in_alist (&alist, Qmenu_bar_lines, lines);
      XSETFASTINT (lines, FRAME_TAB_BAR_LINES (f));
      store_in_alist (&alist, Qtab_bar_lines, lines);
    }

  return alist;
}


DEFUN ("frame-parameter", Fframe_parameter, Sframe_parameter, 2, 2, 0,
       doc: /* Return FRAME's value for parameter PARAMETER.
If FRAME is nil, describe the currently selected frame.  */)
  (Lisp_Object frame, Lisp_Object parameter)
{
  struct frame *f = decode_any_frame (frame);
  Lisp_Object value = Qnil;

  CHECK_SYMBOL (parameter);

  XSETFRAME (frame, f);

  if (FRAME_LIVE_P (f))
    {
      /* Avoid consing in frequent cases.  */
      if (EQ (parameter, Qname))
	value = f->name;
#ifdef HAVE_WINDOW_SYSTEM
      /* These are used by vertical motion commands.  */
      else if (EQ (parameter, Qvertical_scroll_bars))
	value = (f->vertical_scroll_bar_type == vertical_scroll_bar_none
		 ? Qnil
		 : (f->vertical_scroll_bar_type == vertical_scroll_bar_left
		    ? Qleft : Qright));
      else if (EQ (parameter, Qhorizontal_scroll_bars))
	value = f->horizontal_scroll_bars ? Qt : Qnil;
      else if (EQ (parameter, Qline_spacing) && f->extra_line_spacing == 0)
	/* If this is non-zero, we can't determine whether the user specified
	   an integer or float value without looking through 'param_alist'.  */
	value = make_fixnum (0);
      else if (EQ (parameter, Qfont) && FRAME_X_P (f))
	value = FRAME_FONT (f)->props[FONT_NAME_INDEX];
#endif /* HAVE_WINDOW_SYSTEM */
#ifdef HAVE_X_WINDOWS
      else if (EQ (parameter, Qdisplay) && FRAME_X_P (f))
	value = XCAR (FRAME_DISPLAY_INFO (f)->name_list_element);
#endif /* HAVE_X_WINDOWS */
      else if (EQ (parameter, Qbackground_color)
	       || EQ (parameter, Qforeground_color))
	{
	  value = Fassq (parameter, f->param_alist);
	  if (CONSP (value))
	    {
	      value = XCDR (value);
	      /* Fframe_parameters puts the actual fg/bg color names,
		 even if f->param_alist says otherwise.  This is
		 important when param_alist's notion of colors is
		 "unspecified".  We need to do the same here.  */
	      if (STRINGP (value) && !FRAME_WINDOW_P (f))
		{
		  Lisp_Object tem = frame_unspecified_color (f, value);

		  if (!NILP (tem))
		    value = tem;
		}
	    }
	  else
	    value = Fcdr (Fassq (parameter, Fframe_parameters (frame)));
	}
      else if (EQ (parameter, Qdisplay_type)
	       || EQ (parameter, Qbackground_mode))
	value = Fcdr (Fassq (parameter, f->param_alist));
      else
	/* FIXME: Avoid this code path at all (as well as code duplication)
	   by sharing more code with Fframe_parameters.  */
	value = Fcdr (Fassq (parameter, Fframe_parameters (frame)));
    }

  return value;
}


DEFUN ("modify-frame-parameters", Fmodify_frame_parameters,
       Smodify_frame_parameters, 2, 2, 0,
       doc: /* Modify FRAME according to new values of its parameters in ALIST.
If FRAME is nil, it defaults to the selected frame.
ALIST is an alist of parameters to change and their new values.
Each element of ALIST has the form (PARM . VALUE), where PARM is a symbol.
Which PARMs are meaningful depends on the kind of frame.
The meaningful parameters are acted upon, i.e. the frame is changed
according to their new values, and are also stored in the frame's
parameter list so that `frame-parameters' will return them.
PARMs that are not meaningful are still stored in the frame's parameter
list, but are otherwise ignored.  */)
  (Lisp_Object frame, Lisp_Object alist)
{
  struct frame *f = decode_live_frame (frame);
  Lisp_Object prop, val;

  /* I think this should be done with a hook.  */
#ifdef HAVE_WINDOW_SYSTEM
  if (FRAME_WINDOW_P (f))
    gui_set_frame_parameters (f, alist);
  else
#endif
#ifdef MSDOS
  if (FRAME_MSDOS_P (f))
    IT_set_frame_parameters (f, alist);
  else
#endif

    {
      EMACS_INT length = list_length (alist);
      ptrdiff_t i;
      Lisp_Object *parms;
      Lisp_Object *values;
      USE_SAFE_ALLOCA;
      SAFE_ALLOCA_LISP (parms, 2 * length);
      values = parms + length;

      /* Extract parm names and values into those vectors.  */

      for (i = 0; CONSP (alist); alist = XCDR (alist))
	{
	  Lisp_Object elt;

	  elt = XCAR (alist);
	  parms[i] = Fcar (elt);
	  values[i] = Fcdr (elt);
	  i++;
	}

      /* Now process them in reverse of specified order.  */
      while (--i >= 0)
	{
	  prop = parms[i];
	  val = values[i];
	  store_frame_param (f, prop, val);

	  if (EQ (prop, Qforeground_color)
	      || EQ (prop, Qbackground_color))
	    update_face_from_frame_parameter (f, prop, val);
	}

      SAFE_FREE ();
    }
  return Qnil;
}

DEFUN ("frame-char-height", Fframe_char_height, Sframe_char_height,
       0, 1, 0,
       doc: /* Height in pixels of a line in the font in frame FRAME.
If FRAME is omitted or nil, the selected frame is used.
For a terminal frame, the value is always 1.  */)
  (Lisp_Object frame)
{
#ifdef HAVE_WINDOW_SYSTEM
  struct frame *f = decode_any_frame (frame);

  if (FRAME_WINDOW_P (f))
    return make_fixnum (FRAME_LINE_HEIGHT (f));
  else
#endif
    return make_fixnum (1);
}


DEFUN ("frame-char-width", Fframe_char_width, Sframe_char_width,
       0, 1, 0,
       doc: /* Width in pixels of characters in the font in frame FRAME.
If FRAME is omitted or nil, the selected frame is used.
On a graphical screen, the width is the standard width of the default font.
For a terminal screen, the value is always 1.  */)
  (Lisp_Object frame)
{
#ifdef HAVE_WINDOW_SYSTEM
  struct frame *f = decode_any_frame (frame);

  if (FRAME_WINDOW_P (f))
    return make_fixnum (FRAME_COLUMN_WIDTH (f));
  else
#endif
    return make_fixnum (1);
}

DEFUN ("frame-native-width", Fframe_native_width,
       Sframe_native_width, 0, 1, 0,
       doc: /* Return FRAME's native width in pixels.
For a terminal frame, the result really gives the width in characters.
If FRAME is omitted or nil, the selected frame is used.

If you're interested only in the width of the text portion of the
frame, see `frame-text-width' instead.  */)
  (Lisp_Object frame)
{
  struct frame *f = decode_any_frame (frame);

#ifdef HAVE_WINDOW_SYSTEM
  if (FRAME_WINDOW_P (f))
    return make_fixnum (FRAME_PIXEL_WIDTH (f));
  else
#endif
    return make_fixnum (FRAME_TOTAL_COLS (f));
}

DEFUN ("frame-native-height", Fframe_native_height,
       Sframe_native_height, 0, 1, 0,
       doc: /* Return FRAME's native height in pixels.
If FRAME is omitted or nil, the selected frame is used.  The exact value
of the result depends on the window-system and toolkit in use:

In the Gtk+ and NS versions, it includes only any window (including the
minibuffer or echo area), mode line, and header line.  It does not
include the tool bar or menu bar.  With other graphical versions, it may
also include the tool bar and the menu bar.

If you're interested only in the height of the text portion of the
frame, see `frame-text-height' instead.

For a text terminal, it includes the menu bar.  In this case, the
result is really in characters rather than pixels (i.e., is identical
to `frame-height'). */)
  (Lisp_Object frame)
{
  struct frame *f = decode_any_frame (frame);

#ifdef HAVE_WINDOW_SYSTEM
  if (FRAME_WINDOW_P (f))
    return make_fixnum (FRAME_PIXEL_HEIGHT (f));
  else
#endif
    return make_fixnum (FRAME_TOTAL_LINES (f));
}

DEFUN ("tool-bar-pixel-width", Ftool_bar_pixel_width,
       Stool_bar_pixel_width, 0, 1, 0,
       doc: /* Return width in pixels of FRAME's tool bar.
The result is greater than zero only when the tool bar is on the left
or right side of FRAME.  If FRAME is omitted or nil, the selected frame
is used.  */)
  (Lisp_Object frame)
{
#ifdef FRAME_TOOLBAR_WIDTH
  struct frame *f = decode_any_frame (frame);

  if (FRAME_WINDOW_P (f))
    return make_fixnum (FRAME_TOOLBAR_WIDTH (f));
#endif
  return make_fixnum (0);
}

DEFUN ("frame-text-cols", Fframe_text_cols, Sframe_text_cols, 0, 1, 0,
       doc: /* Return width in columns of FRAME's text area.  */)
  (Lisp_Object frame)
{
  return make_fixnum (FRAME_COLS (decode_any_frame (frame)));
}

DEFUN ("frame-text-lines", Fframe_text_lines, Sframe_text_lines, 0, 1, 0,
       doc: /* Return height in lines of FRAME's text area.  */)
  (Lisp_Object frame)
{
  return make_fixnum (FRAME_LINES (decode_any_frame (frame)));
}

DEFUN ("frame-total-cols", Fframe_total_cols, Sframe_total_cols, 0, 1, 0,
       doc: /* Return number of total columns of FRAME.  */)
  (Lisp_Object frame)
{
  return make_fixnum (FRAME_TOTAL_COLS (decode_any_frame (frame)));
}

DEFUN ("frame-total-lines", Fframe_total_lines, Sframe_total_lines, 0, 1, 0,
       doc: /* Return number of total lines of FRAME.  */)
  (Lisp_Object frame)
{
  return make_fixnum (FRAME_TOTAL_LINES (decode_any_frame (frame)));
}

DEFUN ("frame-text-width", Fframe_text_width, Sframe_text_width, 0, 1, 0,
       doc: /* Return text area width of FRAME in pixels.  */)
  (Lisp_Object frame)
{
  return make_fixnum (FRAME_TEXT_WIDTH (decode_any_frame (frame)));
}

DEFUN ("frame-text-height", Fframe_text_height, Sframe_text_height, 0, 1, 0,
       doc: /* Return text area height of FRAME in pixels.  */)
  (Lisp_Object frame)
{
  return make_fixnum (FRAME_TEXT_HEIGHT (decode_any_frame (frame)));
}

DEFUN ("frame-scroll-bar-width", Fscroll_bar_width, Sscroll_bar_width, 0, 1, 0,
       doc: /* Return scroll bar width of FRAME in pixels.  */)
  (Lisp_Object frame)
{
  return make_fixnum (FRAME_SCROLL_BAR_AREA_WIDTH (decode_any_frame (frame)));
}

DEFUN ("frame-scroll-bar-height", Fscroll_bar_height, Sscroll_bar_height, 0, 1, 0,
       doc: /* Return scroll bar height of FRAME in pixels.  */)
  (Lisp_Object frame)
{
  return make_fixnum (FRAME_SCROLL_BAR_AREA_HEIGHT (decode_any_frame (frame)));
}

DEFUN ("frame-fringe-width", Ffringe_width, Sfringe_width, 0, 1, 0,
       doc: /* Return fringe width of FRAME in pixels.  */)
  (Lisp_Object frame)
{
  return make_fixnum (FRAME_TOTAL_FRINGE_WIDTH (decode_any_frame (frame)));
}

DEFUN ("frame-child-frame-border-width", Fframe_child_frame_border_width, Sframe_child_frame_border_width, 0, 1, 0,
       doc: /* Return width of FRAME's child-frame border in pixels.
 If FRAME's `child-frame-border-width' parameter is nil, return FRAME's
 internal border width instead.  */)
  (Lisp_Object frame)
{
  int width = FRAME_CHILD_FRAME_BORDER_WIDTH (decode_any_frame (frame));

  if (width < 0)
    return make_fixnum (FRAME_INTERNAL_BORDER_WIDTH (decode_any_frame (frame)));
  else
    return make_fixnum (FRAME_CHILD_FRAME_BORDER_WIDTH (decode_any_frame (frame)));
}

DEFUN ("frame-internal-border-width", Fframe_internal_border_width, Sframe_internal_border_width, 0, 1, 0,
       doc: /* Return width of FRAME's internal border in pixels.  */)
  (Lisp_Object frame)
{
  return make_fixnum (FRAME_INTERNAL_BORDER_WIDTH (decode_any_frame (frame)));
}

DEFUN ("frame-right-divider-width", Fright_divider_width, Sright_divider_width, 0, 1, 0,
       doc: /* Return width (in pixels) of vertical window dividers on FRAME.  */)
  (Lisp_Object frame)
{
  return make_fixnum (FRAME_RIGHT_DIVIDER_WIDTH (decode_any_frame (frame)));
}

DEFUN ("frame-bottom-divider-width", Fbottom_divider_width, Sbottom_divider_width, 0, 1, 0,
       doc: /* Return width (in pixels) of horizontal window dividers on FRAME.  */)
  (Lisp_Object frame)
{
  return make_fixnum (FRAME_BOTTOM_DIVIDER_WIDTH (decode_any_frame (frame)));
}

static int
check_frame_pixels (Lisp_Object size, Lisp_Object pixelwise, int item_size)
{
  intmax_t sz;
  int pixel_size; /* size * item_size */

  CHECK_INTEGER (size);
  if (!NILP (pixelwise))
    item_size = 1;

  if (!integer_to_intmax (size, &sz)
      || ckd_mul (&pixel_size, sz, item_size))
    args_out_of_range_3 (size, make_int (INT_MIN / item_size),
			 make_int (INT_MAX / item_size));

  return pixel_size;
}

DEFUN ("set-frame-height", Fset_frame_height, Sset_frame_height, 2, 4,
       "(set-frame-property--interactive \"Frame height: \" (frame-height))",
       doc: /* Set text height of frame FRAME to HEIGHT lines.
Optional third arg PRETEND non-nil means that redisplay should use
HEIGHT lines but that the idea of the actual height of the frame should
not be changed.

Optional fourth argument PIXELWISE non-nil means that FRAME should be
HEIGHT pixels high.  Note: When `frame-resize-pixelwise' is nil, some
window managers may refuse to honor a HEIGHT that is not an integer
multiple of the default frame font height.

When called interactively, HEIGHT is the numeric prefix and the
currently selected frame will be set to this height.

If FRAME is nil, it defaults to the selected frame.  */)
  (Lisp_Object frame, Lisp_Object height, Lisp_Object pretend, Lisp_Object pixelwise)
{
  struct frame *f = decode_live_frame (frame);
  int text_height
    = check_frame_pixels (height, pixelwise, FRAME_LINE_HEIGHT (f));

  /* With INHIBIT 1 pass correct text width to adjust_frame_size.  */
  adjust_frame_size
    (f, FRAME_TEXT_WIDTH (f), text_height, 1, !NILP (pretend), Qheight);

  return Qnil;
}

DEFUN ("set-frame-width", Fset_frame_width, Sset_frame_width, 2, 4,
       "(set-frame-property--interactive \"Frame width: \" (frame-width))",
       doc: /* Set text width of frame FRAME to WIDTH columns.
Optional third arg PRETEND non-nil means that redisplay should use WIDTH
columns but that the idea of the actual width of the frame should not
be changed.

Optional fourth argument PIXELWISE non-nil means that FRAME should be
WIDTH pixels wide.  Note: When `frame-resize-pixelwise' is nil, some
window managers may refuse to honor a WIDTH that is not an integer
multiple of the default frame font width.

When called interactively, WIDTH is the numeric prefix and the
currently selected frame will be set to this width.

If FRAME is nil, it defaults to the selected frame.  */)
  (Lisp_Object frame, Lisp_Object width, Lisp_Object pretend, Lisp_Object pixelwise)
{
  struct frame *f = decode_live_frame (frame);
  int text_width
    = check_frame_pixels (width, pixelwise, FRAME_COLUMN_WIDTH (f));

  /* With INHIBIT 1 pass correct text height to adjust_frame_size.  */
  adjust_frame_size
    (f, text_width, FRAME_TEXT_HEIGHT (f), 1, !NILP (pretend), Qwidth);

  return Qnil;
}

DEFUN ("set-frame-size", Fset_frame_size, Sset_frame_size, 3, 4, 0,
       doc: /* Set text size of FRAME to WIDTH by HEIGHT, measured in characters.
Optional argument PIXELWISE non-nil means to measure in pixels.  Note:
When `frame-resize-pixelwise' is nil, some window managers may refuse to
honor a WIDTH that is not an integer multiple of the default frame font
width or a HEIGHT that is not an integer multiple of the default frame
font height.

If FRAME is nil, it defaults to the selected frame.  */)
  (Lisp_Object frame, Lisp_Object width, Lisp_Object height, Lisp_Object pixelwise)
{
  struct frame *f = decode_live_frame (frame);
  int text_width
    = check_frame_pixels (width, pixelwise, FRAME_COLUMN_WIDTH (f));
  int text_height
    = check_frame_pixels (height, pixelwise, FRAME_LINE_HEIGHT (f));

  /* PRETEND is always false here.  */
  adjust_frame_size (f, text_width, text_height, 1, false, Qsize);

  return Qnil;
}

DEFUN ("frame-position", Fframe_position,
       Sframe_position, 0, 1, 0,
       doc: /* Return top left corner of FRAME in pixels.
FRAME must be a live frame and defaults to the selected one.  The return
value is a cons (x, y) of the coordinates of the top left corner of
FRAME's outer frame, in pixels relative to an origin (0, 0) of FRAME's
display.

Note that the values returned are not guaranteed to be accurate: The
values depend on the underlying window system, and some systems add a
constant offset to the values.  */)
     (Lisp_Object frame)
{
  register struct frame *f = decode_live_frame (frame);

  return Fcons (make_fixnum (f->left_pos), make_fixnum (f->top_pos));
}

DEFUN ("set-frame-position", Fset_frame_position,
       Sset_frame_position, 3, 3, 0,
       doc: /* Set position of FRAME to (X, Y).
FRAME must be a live frame and defaults to the selected one.  X and Y,
if positive, specify the coordinate of the left and top edge of FRAME's
outer frame in pixels relative to an origin (0, 0) of FRAME's display.
If any of X or Y is negative, it specifies the coordinates of the right
or bottom edge of the outer frame of FRAME relative to the right or
bottom edge of FRAME's display.  */)
  (Lisp_Object frame, Lisp_Object x, Lisp_Object y)
{
  struct frame *f = decode_live_frame (frame);
  int xval = check_integer_range (x, INT_MIN, INT_MAX);
  int yval = check_integer_range (y, INT_MIN, INT_MAX);

  if (FRAME_WINDOW_P (f))
    {
#ifdef HAVE_WINDOW_SYSTEM
      if (FRAME_TERMINAL (f)->set_frame_offset_hook)
	FRAME_TERMINAL (f)->set_frame_offset_hook (f, xval, yval, 1);
#else
      (void) xval;
      (void) yval;
#endif
    }

  return Qt;
}

DEFUN ("frame-window-state-change", Fframe_window_state_change,
       Sframe_window_state_change, 0, 1, 0,
       doc: /* Return t if FRAME's window state change flag is set, nil otherwise.
FRAME must be a live frame and defaults to the selected one.

If FRAME's window state change flag is set, the default values of
`window-state-change-functions' and `window-state-change-hook' will be
run during next redisplay, regardless of whether a window state change
actually occurred on FRAME or not.  After that, the value of this flag
is reset.  */)
     (Lisp_Object frame)
{
  return FRAME_WINDOW_STATE_CHANGE (decode_live_frame (frame)) ? Qt : Qnil;
}

DEFUN ("set-frame-window-state-change", Fset_frame_window_state_change,
       Sset_frame_window_state_change, 0, 2, 0,
       doc: /* Set FRAME's window state change flag according to ARG.
Set FRAME's window state change flag if ARG is non-nil, reset it
otherwise.

If FRAME's window state change flag is set, the default values of
`window-state-change-functions' and `window-state-change-hook' will be
run during next redisplay, regardless of whether a window state change
actually occurred on FRAME or not.  After that, the value of FRAME's
window state change flag is reset.  */)
     (Lisp_Object frame, Lisp_Object arg)
{
  struct frame *f = decode_live_frame (frame);

  return (FRAME_WINDOW_STATE_CHANGE (f) = !NILP (arg)) ? Qt : Qnil;
}

DEFUN ("frame-scale-factor", Fframe_scale_factor, Sframe_scale_factor,
       0, 1, 0,
       doc: /* Return FRAMEs scale factor.
If FRAME is omitted or nil, the selected frame is used.
The scale factor is the amount by which a logical pixel size must be
multiplied to find the real number of pixels.  */)
     (Lisp_Object frame)
{
  struct frame *f = decode_live_frame (frame);

  return (make_float (f ? FRAME_SCALE_FACTOR (f) : 1));
}

/***********************************************************************
				Frame Parameters
 ***********************************************************************/

/* Connect the frame-parameter names for frames to the ways of passing
   the parameter values to the window system.

   The name of a parameter, as a Lisp symbol, has a
   `frame-parameter-pos' property which is an integer in Lisp that is
   an index in this table.  */

struct frame_parm_table {
  const char *name;
  int sym;
};

static const struct frame_parm_table frame_parms[] =
{
  {"auto-raise",		SYMBOL_INDEX (Qauto_raise)},
  {"auto-lower",		SYMBOL_INDEX (Qauto_lower)},
  {"background-color",		-1},
  {"border-color",		SYMBOL_INDEX (Qborder_color)},
  {"border-width",		SYMBOL_INDEX (Qborder_width)},
  {"cursor-color",		SYMBOL_INDEX (Qcursor_color)},
  {"cursor-type",		SYMBOL_INDEX (Qcursor_type)},
  {"font",			-1},
  {"foreground-color",		-1},
  {"icon-name",			SYMBOL_INDEX (Qicon_name)},
  {"icon-type",			SYMBOL_INDEX (Qicon_type)},
  {"child-frame-border-width",	SYMBOL_INDEX (Qchild_frame_border_width)},
  {"internal-border-width",	SYMBOL_INDEX (Qinternal_border_width)},
  {"right-divider-width",	SYMBOL_INDEX (Qright_divider_width)},
  {"bottom-divider-width",	SYMBOL_INDEX (Qbottom_divider_width)},
  {"menu-bar-lines",		SYMBOL_INDEX (Qmenu_bar_lines)},
  {"mouse-color",		SYMBOL_INDEX (Qmouse_color)},
  {"name",			SYMBOL_INDEX (Qname)},
  {"scroll-bar-width",		SYMBOL_INDEX (Qscroll_bar_width)},
  {"scroll-bar-height",		SYMBOL_INDEX (Qscroll_bar_height)},
  {"title",			SYMBOL_INDEX (Qtitle)},
  {"unsplittable",		SYMBOL_INDEX (Qunsplittable)},
  {"vertical-scroll-bars",	SYMBOL_INDEX (Qvertical_scroll_bars)},
  {"horizontal-scroll-bars",	SYMBOL_INDEX (Qhorizontal_scroll_bars)},
  {"visibility",		SYMBOL_INDEX (Qvisibility)},
  {"tab-bar-lines",		SYMBOL_INDEX (Qtab_bar_lines)},
  {"tool-bar-lines",		SYMBOL_INDEX (Qtool_bar_lines)},
  {"scroll-bar-foreground",	SYMBOL_INDEX (Qscroll_bar_foreground)},
  {"scroll-bar-background",	SYMBOL_INDEX (Qscroll_bar_background)},
  {"screen-gamma",		SYMBOL_INDEX (Qscreen_gamma)},
  {"line-spacing",		SYMBOL_INDEX (Qline_spacing)},
  {"left-fringe",		SYMBOL_INDEX (Qleft_fringe)},
  {"right-fringe",		SYMBOL_INDEX (Qright_fringe)},
  {"wait-for-wm",		SYMBOL_INDEX (Qwait_for_wm)},
  {"fullscreen",                SYMBOL_INDEX (Qfullscreen)},
  {"font-backend",		SYMBOL_INDEX (Qfont_backend)},
  {"alpha",			SYMBOL_INDEX (Qalpha)},
  {"sticky",			SYMBOL_INDEX (Qsticky)},
  {"tool-bar-position",		SYMBOL_INDEX (Qtool_bar_position)},
  {"inhibit-double-buffering",  SYMBOL_INDEX (Qinhibit_double_buffering)},
  {"undecorated",		SYMBOL_INDEX (Qundecorated)},
  {"parent-frame",		SYMBOL_INDEX (Qparent_frame)},
  {"skip-taskbar",		SYMBOL_INDEX (Qskip_taskbar)},
  {"no-focus-on-map",		SYMBOL_INDEX (Qno_focus_on_map)},
  {"no-accept-focus",		SYMBOL_INDEX (Qno_accept_focus)},
  {"z-group",			SYMBOL_INDEX (Qz_group)},
  {"override-redirect",		SYMBOL_INDEX (Qoverride_redirect)},
  {"no-special-glyphs",		SYMBOL_INDEX (Qno_special_glyphs)},
  {"alpha-background",		SYMBOL_INDEX (Qalpha_background)},
  {"use-frame-synchronization",	SYMBOL_INDEX (Quse_frame_synchronization)},
#ifdef HAVE_X_WINDOWS
  {"shaded",			SYMBOL_INDEX (Qshaded)},
#endif
#ifdef NS_IMPL_COCOA
  {"ns-appearance",		SYMBOL_INDEX (Qns_appearance)},
  {"ns-transparent-titlebar",	SYMBOL_INDEX (Qns_transparent_titlebar)},
#endif
};

#ifdef HAVE_WINDOW_SYSTEM

/* Enumeration type for switch in frame_float.  */
enum frame_float_type
{
 FRAME_FLOAT_WIDTH,
 FRAME_FLOAT_HEIGHT,
 FRAME_FLOAT_LEFT,
 FRAME_FLOAT_TOP
};

/**
 * frame_float:
 *
 * Process the value VAL of the float type frame parameter 'width',
 * 'height', 'left', or 'top' specified via a frame_float_type
 * enumeration type WHAT for frame F.  Such parameters relate the outer
 * size or position of F to the size of the F's display or parent frame
 * which have to be both available in some way.
 *
 * The return value is a size or position value in pixels.  VAL must be
 * in the range 0.0 to 1.0 where a width/height of 0.0 means to return 0
 * and 1.0 means to return the full width/height of the display/parent.
 * For positions, 0.0 means position in the left/top corner of the
 * display/parent while 1.0 means to position at the right/bottom corner
 * of the display/parent frame.
 *
 * Set PARENT_DONE and OUTER_DONE to avoid recalculation of the outer
 * size or parent or display attributes when more float parameters are
 * calculated in a row: -1 means not processed yet, 0 means processing
 * failed, 1 means processing succeeded.
 *
 * Return DEFAULT_VALUE when processing fails for whatever reason with
 * one exception: When calculating F's outer edges fails (probably
 * because F has not been created yet) return the difference between F's
 * native and text size.
 */
static int
frame_float (struct frame *f, Lisp_Object val, enum frame_float_type what,
	     int *parent_done, int *outer_done, int default_value)
{
  double d_val = XFLOAT_DATA (val);

  if (d_val < 0.0 || d_val > 1.0)
    /* Invalid VAL.  */
    return default_value;
  else
    {
      static unsigned parent_width, parent_height;
      static int parent_left, parent_top;
      static unsigned outer_minus_text_width, outer_minus_text_height;
      struct frame *p = FRAME_PARENT_FRAME (f);

      if (*parent_done == 1)
	;
      else if (p)
	{
	  parent_width = FRAME_PIXEL_WIDTH (p);
	  parent_height = FRAME_PIXEL_HEIGHT (p);
	  *parent_done = 1;
	}
      else
	{
	  if (*parent_done == 0)
	    /* No workarea available.  */
	    return default_value;
	  else if (*parent_done == -1)
	    {
	      Lisp_Object monitor_attributes;
	      Lisp_Object workarea;
	      Lisp_Object frame;

	      XSETFRAME (frame, f);
	      monitor_attributes = call1 (Qframe_monitor_attributes, frame);
	      if (NILP (monitor_attributes))
		{
		  /* No monitor attributes available.  */
		  *parent_done = 0;

		  return default_value;
		}

	      workarea = Fcdr (Fassq (Qworkarea, monitor_attributes));
	      if (NILP (workarea))
		{
		  /* No workarea available.  */
		  *parent_done = 0;

		  return default_value;
		}

	      /* Workarea available.  */
	      parent_left = XFIXNUM (Fnth (make_fixnum (0), workarea));
	      parent_top = XFIXNUM (Fnth (make_fixnum (1), workarea));
	      parent_width = XFIXNUM (Fnth (make_fixnum (2), workarea));
	      parent_height = XFIXNUM (Fnth (make_fixnum (3), workarea));
	      *parent_done = 1;
	    }
	}

      if (*outer_done == 1)
	;
      else if (FRAME_UNDECORATED (f))
	{
	  outer_minus_text_width
	    = FRAME_PIXEL_WIDTH (f) - FRAME_TEXT_WIDTH (f);
	  outer_minus_text_height
	    = FRAME_PIXEL_HEIGHT (f) - FRAME_TEXT_HEIGHT (f);
	  *outer_done = 1;
	}
      else if (*outer_done == 0)
	/* No outer size available.  */
	return default_value;
      else if (*outer_done == -1)
	{
	  Lisp_Object frame, outer_edges;

	  XSETFRAME (frame, f);
	  outer_edges = call2 (Qframe_edges, frame, Qouter_edges);

	  if (!NILP (outer_edges))
	    {
	      outer_minus_text_width
		= (XFIXNUM (Fnth (make_fixnum (2), outer_edges))
		   - XFIXNUM (Fnth (make_fixnum (0), outer_edges))
		   - FRAME_TEXT_WIDTH (f));
	      outer_minus_text_height
		= (XFIXNUM (Fnth (make_fixnum (3), outer_edges))
		   - XFIXNUM (Fnth (make_fixnum (1), outer_edges))
		   - FRAME_TEXT_HEIGHT (f));
	    }
	  else
	    {
	      /* If we can't get any outer edges, proceed as if the frame
		 were undecorated.  */
	      outer_minus_text_width
		= FRAME_PIXEL_WIDTH (f) - FRAME_TEXT_WIDTH (f);
	      outer_minus_text_height
		= FRAME_PIXEL_HEIGHT (f) - FRAME_TEXT_HEIGHT (f);
	    }

	  *outer_done = 1;
	}

      switch (what)
	{
	case FRAME_FLOAT_WIDTH:
	  return parent_width * d_val - outer_minus_text_width;

	case FRAME_FLOAT_HEIGHT:
	  return parent_height * d_val - outer_minus_text_height;

	case FRAME_FLOAT_LEFT:
	  {
	    int rest_width = (parent_width
			      - FRAME_TEXT_WIDTH (f)
			      - outer_minus_text_width);

	    if (p)
	      return (rest_width <= 0 ? 0 : d_val * rest_width);
	    else
	      return (rest_width <= 0
		      ? parent_left
		      : parent_left + d_val * rest_width);
	  }
	case FRAME_FLOAT_TOP:
	  {
	    int rest_height = (parent_height
			       - FRAME_TEXT_HEIGHT (f)
			       - outer_minus_text_height);

	    if (p)
	      return (rest_height <= 0 ? 0 : d_val * rest_height);
	    else
	      return (rest_height <= 0
		      ? parent_top
		      : parent_top + d_val * rest_height);
	  }
	default:
	  emacs_abort ();
	}
    }
}

/* Change the parameters of frame F as specified by ALIST.
   If a parameter is not specially recognized, do nothing special;
   otherwise call the `gui_set_...' function for that parameter.
   Except for certain geometry properties, always call store_frame_param
   to store the new value in the parameter alist.

   DEFAULT_PARAMETER should be set if the alist was not specified by
   the user, or by the face code to set the `font' parameter.  In that
   case, the `font-parameter' frame parameter should not be changed,
   so dynamic-setting.el can restore the user's selected font
   correctly.  */

void
gui_set_frame_parameters_1 (struct frame *f, Lisp_Object alist,
			    bool default_parameter)
{
  Lisp_Object tail, frame;

  /* Neither of these values should be used.  */
  int width = -1, height = -1;
  bool width_change = false, height_change = false;

  /* Same here.  */
  Lisp_Object left, top;

  /* Same with these.  */
  Lisp_Object icon_left, icon_top;

  /* And with this.  */
  Lisp_Object fullscreen UNINIT;
  bool fullscreen_change = false;

  /* Record in these vectors all the parms specified.  */
  Lisp_Object *parms;
  Lisp_Object *values;
  ptrdiff_t i, j, size;
  bool left_no_change = 0, top_no_change = 0;
#ifdef HAVE_X_WINDOWS
  bool icon_left_no_change = 0, icon_top_no_change = 0;
#endif
  int parent_done = -1, outer_done = -1;

  XSETFRAME (frame, f);
  for (size = 0, tail = alist; CONSP (tail); tail = XCDR (tail))
    size++;
  CHECK_LIST_END (tail, alist);

  USE_SAFE_ALLOCA;
  SAFE_ALLOCA_LISP (parms, 2 * size);
  values = parms + size;

  /* Extract parm names and values into those vectors.  */

  i = 0, j = size - 1;
  for (tail = alist; CONSP (tail); tail = XCDR (tail))
    {
      Lisp_Object elt = XCAR (tail), prop = Fcar (elt), val = Fcdr (elt);

      /* Some properties are independent of other properties, but other
	 properties are dependent upon them.  These special properties
	 are foreground_color, background_color (affects cursor_color)
	 and font (affects fringe widths); they're recorded starting
	 from the end of PARMS and VALUES to process them first by using
	 reverse iteration.  */

      if (EQ (prop, Qforeground_color)
	  || EQ (prop, Qbackground_color)
	  || EQ (prop, Qfont))
	{
	  parms[j] = prop;
	  values[j] = val;
	  j--;
	}
      else
	{
	  parms[i] = prop;
	  values[i] = val;
	  i++;
	}
    }

  /* TAIL and ALIST are not used again below here.  */
  alist = tail = Qnil;

  top = left = Qunbound;
  icon_left = icon_top = Qunbound;

  /* Reverse order is used to make sure that special
     properties noticed above are processed first.  */
  for (i = size - 1; i >= 0; i--)
    {
      Lisp_Object prop, val;

      prop = parms[i];
      val = values[i];

      if (EQ (prop, Qwidth))
        {
	  width_change = true;

	  if (RANGED_FIXNUMP (0, val, INT_MAX))
	    width = XFIXNAT (val) * FRAME_COLUMN_WIDTH (f) ;
	  else if (CONSP (val) && EQ (XCAR (val), Qtext_pixels)
		   && RANGED_FIXNUMP (0, XCDR (val), INT_MAX))
	    width = XFIXNAT (XCDR (val));
	  else if (FLOATP (val))
	    width = frame_float (f, val, FRAME_FLOAT_WIDTH, &parent_done,
				 &outer_done, -1);
	  else
	    width_change = false;
        }
      else if (EQ (prop, Qheight))
        {
	  height_change = true;

	  if (RANGED_FIXNUMP (0, val, INT_MAX))
	    height = XFIXNAT (val) * FRAME_LINE_HEIGHT (f);
	  else if (CONSP (val) && EQ (XCAR (val), Qtext_pixels)
		   && RANGED_FIXNUMP (0, XCDR (val), INT_MAX))
	    height = XFIXNAT (XCDR (val));
	  else if (FLOATP (val))
	    height = frame_float (f, val, FRAME_FLOAT_HEIGHT, &parent_done,
				 &outer_done, -1);
	  else
	    height_change = false;
        }
      else if (EQ (prop, Qtop))
	top = val;
      else if (EQ (prop, Qleft))
	left = val;
      else if (EQ (prop, Qicon_top))
	icon_top = val;
      else if (EQ (prop, Qicon_left))
	icon_left = val;
      else if (EQ (prop, Qfullscreen))
	{
	  fullscreen = val;
	  fullscreen_change = true;
	}
      else
	{
	  Lisp_Object param_index, old_value;

	  old_value = get_frame_param (f, prop);

	  store_frame_param (f, prop, val);

	  param_index = Fget (prop, Qx_frame_parameter);
	  if (FIXNATP (param_index)
	      && XFIXNAT (param_index) < ARRAYELTS (frame_parms)
	      && FRAME_RIF (f)->frame_parm_handlers[XFIXNUM (param_index)])
	    (*(FRAME_RIF (f)->frame_parm_handlers[XFIXNUM (param_index)])) (f, val, old_value);

	  if (!default_parameter && EQ (prop, Qfont))
	    /* The user manually specified the `font' frame parameter.
	       Save that parameter for future use by the
	       dynamic-setting code.  */
	    store_frame_param (f, Qfont_parameter, val);
	}
    }

  /* Don't die if just one of these was set.  */
  if (BASE_EQ (left, Qunbound))
    {
      left_no_change = 1;
      if (f->left_pos < 0)
	left = list2 (Qplus, make_fixnum (f->left_pos));
      else
	XSETINT (left, f->left_pos);
    }
  if (BASE_EQ (top, Qunbound))
    {
      top_no_change = 1;
      if (f->top_pos < 0)
	top = list2 (Qplus, make_fixnum (f->top_pos));
      else
	XSETINT (top, f->top_pos);
    }

  /* If one of the icon positions was not set, preserve or default it.  */
  if (! TYPE_RANGED_FIXNUMP (int, icon_left))
    {
#ifdef HAVE_X_WINDOWS
      icon_left_no_change = 1;
#endif
      icon_left = Fcdr (Fassq (Qicon_left, f->param_alist));
      if (NILP (icon_left))
	XSETINT (icon_left, 0);
    }
  if (! TYPE_RANGED_FIXNUMP (int, icon_top))
    {
#ifdef HAVE_X_WINDOWS
      icon_top_no_change = 1;
#endif
      icon_top = Fcdr (Fassq (Qicon_top, f->param_alist));
      if (NILP (icon_top))
	XSETINT (icon_top, 0);
    }

  if (width_change || height_change)
    {
      Lisp_Object parameter;

      if (width_change)
	{
	  if (height_change)
	    parameter = Qsize;
	  else
	    {
	      height = FRAME_TEXT_HEIGHT (f);
	      parameter = Qwidth;
	    }
	}
      else
	{
	  width = FRAME_TEXT_WIDTH (f);
	  parameter = Qheight;
	}

      adjust_frame_size (f, width, height, 1, 0, parameter);
    }

  if ((!NILP (left) || !NILP (top))
      && ! (left_no_change && top_no_change)
      && ! (FIXNUMP (left) && XFIXNUM (left) == f->left_pos
	    && FIXNUMP (top) && XFIXNUM (top) == f->top_pos))
    {
      int leftpos = 0;
      int toppos = 0;

      /* Record the signs.  */
      f->size_hint_flags &= ~ (XNegative | YNegative);
      if (EQ (left, Qminus))
	f->size_hint_flags |= XNegative;
      else if (TYPE_RANGED_FIXNUMP (int, left))
	{
	  leftpos = XFIXNUM (left);
	  if (leftpos < 0)
	    f->size_hint_flags |= XNegative;
	}
      else if (CONSP (left) && EQ (XCAR (left), Qminus)
	       && CONSP (XCDR (left))
	       && RANGED_FIXNUMP (-INT_MAX, XCAR (XCDR (left)), INT_MAX))
	{
	  leftpos = - XFIXNUM (XCAR (XCDR (left)));
	  f->size_hint_flags |= XNegative;
	}
      else if (CONSP (left) && EQ (XCAR (left), Qplus)
	       && CONSP (XCDR (left))
	       && TYPE_RANGED_FIXNUMP (int, XCAR (XCDR (left))))
	leftpos = XFIXNUM (XCAR (XCDR (left)));
      else if (FLOATP (left))
	leftpos = frame_float (f, left, FRAME_FLOAT_LEFT, &parent_done,
			       &outer_done, 0);

      if (EQ (top, Qminus))
	f->size_hint_flags |= YNegative;
      else if (TYPE_RANGED_FIXNUMP (int, top))
	{
	  toppos = XFIXNUM (top);
	  if (toppos < 0)
	    f->size_hint_flags |= YNegative;
	}
      else if (CONSP (top) && EQ (XCAR (top), Qminus)
	       && CONSP (XCDR (top))
	       && RANGED_FIXNUMP (-INT_MAX, XCAR (XCDR (top)), INT_MAX))
	{
	  toppos = - XFIXNUM (XCAR (XCDR (top)));
	  f->size_hint_flags |= YNegative;
	}
      else if (CONSP (top) && EQ (XCAR (top), Qplus)
	       && CONSP (XCDR (top))
	       && TYPE_RANGED_FIXNUMP (int, XCAR (XCDR (top))))
	toppos = XFIXNUM (XCAR (XCDR (top)));
      else if (FLOATP (top))
	toppos = frame_float (f, top, FRAME_FLOAT_TOP, &parent_done,
			      &outer_done, 0);

      /* Store the numeric value of the position.  */
      f->top_pos = toppos;
      f->left_pos = leftpos;

      f->win_gravity = NorthWestGravity;

      /* Actually set that position, and convert to absolute.  */
      if (FRAME_TERMINAL (f)->set_frame_offset_hook)
        FRAME_TERMINAL (f)->set_frame_offset_hook (f, leftpos, toppos, -1);
    }

  if (fullscreen_change)
    {
      Lisp_Object old_value = get_frame_param (f, Qfullscreen);

      store_frame_param (f, Qfullscreen, fullscreen);
      if (!EQ (fullscreen, old_value))
	gui_set_fullscreen (f, fullscreen, old_value);
    }


#ifdef HAVE_X_WINDOWS
  if ((!NILP (icon_left) || !NILP (icon_top))
      && ! (icon_left_no_change && icon_top_no_change))
    x_wm_set_icon_position (f, XFIXNUM (icon_left), XFIXNUM (icon_top));
#endif /* HAVE_X_WINDOWS */

  SAFE_FREE ();
}

void
gui_set_frame_parameters (struct frame *f, Lisp_Object alist)
{
  gui_set_frame_parameters_1 (f, alist, false);
}

/* Insert a description of internally-recorded parameters of frame F
   into the parameter alist *ALISTPTR that is to be given to the user.
   Only parameters that are specific to the X window system
   and whose values are not correctly recorded in the frame's
   param_alist need to be considered here.  */

void
gui_report_frame_params (struct frame *f, Lisp_Object *alistptr)
{
  Lisp_Object tem;
  uintmax_t w;
  char buf[INT_BUFSIZE_BOUND (w)];

  /* Represent negative positions (off the top or left screen edge)
     in a way that Fmodify_frame_parameters will understand correctly.  */
  XSETINT (tem, f->left_pos);
  if (f->left_pos >= 0)
    store_in_alist (alistptr, Qleft, tem);
  else
    store_in_alist (alistptr, Qleft, list2 (Qplus, tem));

  XSETINT (tem, f->top_pos);
  if (f->top_pos >= 0)
    store_in_alist (alistptr, Qtop, tem);
  else
    store_in_alist (alistptr, Qtop, list2 (Qplus, tem));

  store_in_alist (alistptr, Qborder_width,
		  make_fixnum (f->border_width));
  store_in_alist (alistptr, Qchild_frame_border_width,
		  FRAME_CHILD_FRAME_BORDER_WIDTH (f) >= 0
		  ? make_fixnum (FRAME_CHILD_FRAME_BORDER_WIDTH (f))
		  : Qnil);
  store_in_alist (alistptr, Qinternal_border_width,
		  make_fixnum (FRAME_INTERNAL_BORDER_WIDTH (f)));
  store_in_alist (alistptr, Qright_divider_width,
		  make_fixnum (FRAME_RIGHT_DIVIDER_WIDTH (f)));
  store_in_alist (alistptr, Qbottom_divider_width,
		  make_fixnum (FRAME_BOTTOM_DIVIDER_WIDTH (f)));
  store_in_alist (alistptr, Qleft_fringe,
		  make_fixnum (FRAME_LEFT_FRINGE_WIDTH (f)));
  store_in_alist (alistptr, Qright_fringe,
		  make_fixnum (FRAME_RIGHT_FRINGE_WIDTH (f)));
  store_in_alist (alistptr, Qscroll_bar_width,
		  (FRAME_CONFIG_SCROLL_BAR_WIDTH (f) > 0
		   ? make_fixnum (FRAME_CONFIG_SCROLL_BAR_WIDTH (f))
		   /* nil means "use default width"
		      for non-toolkit scroll bar.
		      ruler-mode.el depends on this.  */
		   : Qnil));
  store_in_alist (alistptr, Qscroll_bar_height,
		  (FRAME_CONFIG_SCROLL_BAR_HEIGHT (f) > 0
		   ? make_fixnum (FRAME_CONFIG_SCROLL_BAR_HEIGHT (f))
		   /* nil means "use default height"
		      for non-toolkit scroll bar.  */
		   : Qnil));
  /* FRAME_NATIVE_WINDOW is not guaranteed to return an integer.
     E.g., on MS-Windows it returns a value whose type is HANDLE,
     which is actually a pointer.  Explicit casting avoids compiler
     warnings.  */
  w = (uintptr_t) FRAME_NATIVE_WINDOW (f);
  store_in_alist (alistptr, Qwindow_id,
		  make_formatted_string (buf, "%"PRIuMAX, w));
#ifdef HAVE_X_WINDOWS
#ifdef USE_X_TOOLKIT
  /* Tooltip frame may not have this widget.  */
  if (FRAME_X_OUTPUT (f)->widget)
#endif
    w = (uintptr_t) FRAME_OUTER_WINDOW (f);
  store_in_alist (alistptr, Qouter_window_id,
		  make_formatted_string (buf, "%"PRIuMAX, w));
#endif
  store_in_alist (alistptr, Qicon_name, f->icon_name);
  store_in_alist (alistptr, Qvisibility,
		  (FRAME_VISIBLE_P (f) ? Qt
		   : FRAME_ICONIFIED_P (f) ? Qicon : Qnil));
  store_in_alist (alistptr, Qdisplay,
		  XCAR (FRAME_DISPLAY_INFO (f)->name_list_element));

  if (FRAME_OUTPUT_DATA (f)->parent_desc == FRAME_DISPLAY_INFO (f)->root_window)
    tem = Qnil;
  else
    tem = make_fixed_natnum ((uintptr_t) FRAME_OUTPUT_DATA (f)->parent_desc);
  store_in_alist (alistptr, Qexplicit_name, (f->explicit_name ? Qt : Qnil));
  store_in_alist (alistptr, Qparent_id, tem);
  store_in_alist (alistptr, Qtool_bar_position, FRAME_TOOL_BAR_POSITION (f));
}


/* Change the `fullscreen' frame parameter of frame F.  OLD_VALUE is
   the previous value of that parameter, NEW_VALUE is the new value. */

void
gui_set_fullscreen (struct frame *f, Lisp_Object new_value, Lisp_Object old_value)
{
  if (NILP (new_value))
    f->want_fullscreen = FULLSCREEN_NONE;
#ifdef HAVE_MACGUI
  else if (EQ (new_value, Qfullscreen))
    f->want_fullscreen = FULLSCREEN_DEDICATED_DESKTOP;
  else if (EQ (new_value, Qfullboth))
#else
  else if (EQ (new_value, Qfullboth) || EQ (new_value, Qfullscreen))
#endif
    f->want_fullscreen = FULLSCREEN_BOTH;
  else if (EQ (new_value, Qfullwidth))
    f->want_fullscreen = FULLSCREEN_WIDTH;
  else if (EQ (new_value, Qfullheight))
    f->want_fullscreen = FULLSCREEN_HEIGHT;
  else if (EQ (new_value, Qmaximized))
    f->want_fullscreen = FULLSCREEN_MAXIMIZED;

  if (FRAME_TERMINAL (f)->fullscreen_hook != NULL)
    FRAME_TERMINAL (f)->fullscreen_hook (f);
}


/* Change the `line-spacing' frame parameter of frame F.  OLD_VALUE is
   the previous value of that parameter, NEW_VALUE is the new value.  */

void
gui_set_line_spacing (struct frame *f, Lisp_Object new_value, Lisp_Object old_value)
{
  if (NILP (new_value))
    f->extra_line_spacing = 0;
  else if (RANGED_FIXNUMP (0, new_value, INT_MAX))
    f->extra_line_spacing = XFIXNAT (new_value);
  else if (FLOATP (new_value))
    {
      int new_spacing = XFLOAT_DATA (new_value) * FRAME_LINE_HEIGHT (f) + 0.5;

      if (new_spacing >= 0)
	f->extra_line_spacing = new_spacing;
      else
	signal_error ("Invalid line-spacing", new_value);
    }
  else
    signal_error ("Invalid line-spacing", new_value);
  if (FRAME_VISIBLE_P (f))
    redraw_frame (f);
}


/* Change the `screen-gamma' frame parameter of frame F.  OLD_VALUE is
   the previous value of that parameter, NEW_VALUE is the new value.  */

void
gui_set_screen_gamma (struct frame *f, Lisp_Object new_value, Lisp_Object old_value)
{
  Lisp_Object bgcolor;

  if (NILP (new_value))
    f->gamma = 0;
  else if (NUMBERP (new_value) && XFLOATINT (new_value) > 0)
    /* The value 0.4545 is the normal viewing gamma.  */
    f->gamma = 1.0 / (0.4545 * XFLOATINT (new_value));
  else
    signal_error ("Invalid screen-gamma", new_value);

  /* Apply the new gamma value to the frame background.  */
  bgcolor = Fassq (Qbackground_color, f->param_alist);
  if (CONSP (bgcolor) && (bgcolor = XCDR (bgcolor), STRINGP (bgcolor)))
    {
      Lisp_Object parm_index = Fget (Qbackground_color, Qx_frame_parameter);
      if (FIXNATP (parm_index)
	  && XFIXNAT (parm_index) < ARRAYELTS (frame_parms)
	  && FRAME_RIF (f)->frame_parm_handlers[XFIXNAT (parm_index)])
	  (*FRAME_RIF (f)->frame_parm_handlers[XFIXNAT (parm_index)])
	    (f, bgcolor, Qnil);
    }

  clear_face_cache (true);	/* FIXME: Why of all frames?  */
  fset_redisplay (f);
}


void
gui_set_font (struct frame *f, Lisp_Object arg, Lisp_Object oldval)
{
  Lisp_Object font_object;
  int fontset = -1, iwidth;

  /* Set the frame parameter back to the old value because we may
     fail to use ARG as the new parameter value.  */
  store_frame_param (f, Qfont, oldval);

  /* ARG is a fontset name, a font name, a cons of fontset name and a
     font object, or a font object.  In the last case, this function
     never fail.  */
  if (STRINGP (arg))
    {
      fontset = fs_query_fontset (arg, 0);
      if (fontset < 0)
	{
	  font_object = font_open_by_name (f, arg);
	  if (NILP (font_object))
	    error ("Font `%s' is not defined", SSDATA (arg));
	  arg = AREF (font_object, FONT_NAME_INDEX);
	}
      else if (fontset > 0)
	{
	  font_object = font_open_by_name (f, fontset_ascii (fontset));
	  if (NILP (font_object))
	    error ("Font `%s' is not defined", SDATA (arg));
	  arg = AREF (font_object, FONT_NAME_INDEX);
	}
      else
	error ("The default fontset can't be used for a frame font");
    }
  else if (CONSP (arg) && STRINGP (XCAR (arg)) && FONT_OBJECT_P (XCDR (arg)))
    {
      /* This is the case that the ASCII font of F's fontset XCAR
	 (arg) is changed to the font XCDR (arg) by
	 `set-fontset-font'.  */
      fontset = fs_query_fontset (XCAR (arg), 0);
      if (fontset < 0)
	error ("Unknown fontset: %s", SDATA (XCAR (arg)));
      font_object = XCDR (arg);
      arg = AREF (font_object, FONT_NAME_INDEX);
    }
  else if (FONT_OBJECT_P (arg))
    {
      font_object = arg;
      /* This is to store the XLFD font name in the frame parameter for
	 backward compatibility.  We should store the font-object
	 itself in the future.  */
      arg = AREF (font_object, FONT_NAME_INDEX);
      fontset = FRAME_FONTSET (f);
      /* Check if we can use the current fontset.  If not, set FONTSET
	 to -1 to generate a new fontset from FONT-OBJECT.  */
      if (fontset >= 0)
	{
	  Lisp_Object ascii_font = fontset_ascii (fontset);
	  Lisp_Object spec = font_spec_from_name (ascii_font);

	  /* SPEC might be nil because ASCII_FONT's name doesn't parse
	     according to stupid XLFD rules, which, for example,
	     disallow font names that include a dash followed by a
	     number.  So in those cases we simply call
	     set_new_font_hook below to generate a new fontset.  */
	  if (NILP (spec) || ! font_match_p (spec, font_object))
	    fontset = -1;
	}
    }
  else
    signal_error ("Invalid font", arg);

  if (! NILP (Fequal (font_object, oldval)))
    return;

  if (FRAME_TERMINAL (f)->set_new_font_hook)
    FRAME_TERMINAL (f)->set_new_font_hook (f, font_object, fontset);
  store_frame_param (f, Qfont, arg);

  /* Recalculate tabbar height.  */
  f->n_tab_bar_rows = 0;
  /* Recalculate toolbar height.  */
  f->n_tool_bar_rows = 0;

  /* Re-initialize F's image cache.  Since `set_new_font_hook' might
     have changed the frame's column width, by which images are scaled,
     it might likewise need to be assigned a different image cache, or
     have its existing cache adjusted, if by coincidence it is its sole
     user.  */

  iwidth = max (10, FRAME_COLUMN_WIDTH (f));
  if (FRAME_IMAGE_CACHE (f)
      && (iwidth != FRAME_IMAGE_CACHE (f)->scaling_col_width))
    {
      eassert (FRAME_IMAGE_CACHE (f)->refcount >= 1);
      if (FRAME_IMAGE_CACHE (f)->refcount == 1)
	{
	  /* This frame is the only user of this image cache.  */
	  FRAME_IMAGE_CACHE (f)->scaling_col_width = iwidth;
	  /* Clean F's image cache of images whose values are derived
	     from the font width.  */
	  clear_image_cache (f, Qauto);
	}
      else
	{
	  /* Release the current image cache, and reuse or allocate a
	     new image cache with IWIDTH.  */
	  FRAME_IMAGE_CACHE (f)->refcount--;
	  FRAME_IMAGE_CACHE (f) = share_image_cache (f);
	  FRAME_IMAGE_CACHE (f)->refcount++;
	}
    }

  /* Ensure we redraw it.  */
  clear_current_matrices (f);

  /* Attempt to hunt down bug#16028.  */
  SET_FRAME_GARBAGED (f);

  /* This is important if we are called by some Lisp as part of
     redisplaying the frame, see redisplay_internal.  */
  f->fonts_changed = true;

  recompute_basic_faces (f);

  do_pending_window_change (0);

  /* We used to call face-set-after-frame-default here, but it leads to
     recursive calls (since that function can set the `default' face's
     font which in turns changes the frame's `font' parameter).
     Also I don't know what this call is meant to do, but it seems the
     wrong way to do it anyway (it does a lot more work than what seems
     reasonable in response to a change to `font').  */
}


void
gui_set_font_backend (struct frame *f, Lisp_Object new_value, Lisp_Object old_value)
{
  if (! NILP (new_value)
      && !CONSP (new_value))
    {
      char *p0, *p1;

      CHECK_STRING (new_value);
      p0 = p1 = SSDATA (new_value);
      new_value = Qnil;
      while (*p0)
	{
	  while (*p1 && ! c_isspace (*p1) && *p1 != ',') p1++;
	  if (p0 < p1)
	    new_value = Fcons (Fintern (make_string (p0, p1 - p0), Qnil),
			       new_value);
	  if (*p1)
	    {
	      int c;

	      while ((c = *++p1) && c_isspace (c));
	    }
	  p0 = p1;
	}
      new_value = Fnreverse (new_value);
    }

  if (! NILP (old_value) && ! NILP (Fequal (old_value, new_value)))
    return;

  if (FRAME_FONT (f))
    {
      Lisp_Object frame;
      XSETFRAME (frame, f);
      free_all_realized_faces (frame);
    }

  new_value = font_update_drivers (f, NILP (new_value) ? Qt : new_value);
  if (NILP (new_value))
    {
      if (NILP (old_value))
	error ("No font backend available");
      font_update_drivers (f, old_value);
      error ("None of specified font backends are available");
    }
  store_frame_param (f, Qfont_backend, new_value);

  if (FRAME_FONT (f))
    {
      /* Reconsider default font after backend(s) change (Bug#23386).  */
      FRAME_RIF (f)->default_font_parameter (f, Qnil);
      face_change = true;
      windows_or_buffers_changed = 18;
    }
}

void
gui_set_left_fringe (struct frame *f, Lisp_Object new_value, Lisp_Object old_value)
{
  int unit = FRAME_COLUMN_WIDTH (f);
  int old_width = FRAME_LEFT_FRINGE_WIDTH (f);
  int new_width;

  new_width = (RANGED_FIXNUMP (-INT_MAX, new_value, INT_MAX)
	       ? eabs (XFIXNUM (new_value)) : 8);

  if (new_width != old_width)
    {
      f->left_fringe_width = new_width;
      f->fringe_cols /* Round up.  */
	= (new_width + FRAME_RIGHT_FRINGE_WIDTH (f) + unit - 1) / unit;

      if (FRAME_NATIVE_WINDOW (f) != 0)
	adjust_frame_size (f, -1, -1, 3, 0, Qleft_fringe);

      SET_FRAME_GARBAGED (f);
    }
}


void
gui_set_right_fringe (struct frame *f, Lisp_Object new_value, Lisp_Object old_value)
{
  int unit = FRAME_COLUMN_WIDTH (f);
  int old_width = FRAME_RIGHT_FRINGE_WIDTH (f);
  int new_width;

  new_width = (RANGED_FIXNUMP (-INT_MAX, new_value, INT_MAX)
	       ? eabs (XFIXNUM (new_value)) : 8);

  if (new_width != old_width)
    {
      f->right_fringe_width = new_width;
      f->fringe_cols /* Round up.  */
	= (new_width + FRAME_LEFT_FRINGE_WIDTH (f) + unit - 1) / unit;

      if (FRAME_NATIVE_WINDOW (f) != 0)
	adjust_frame_size (f, -1, -1, 3, 0, Qright_fringe);

      SET_FRAME_GARBAGED (f);
    }
}


void
gui_set_border_width (struct frame *f, Lisp_Object arg, Lisp_Object oldval)
{
  int border_width = check_integer_range (arg, INT_MIN, INT_MAX);

  if (border_width == f->border_width)
    return;

  if (FRAME_NATIVE_WINDOW (f) != 0)
    error ("Cannot change the border width of a frame");

  f->border_width = border_width;
}

void
gui_set_right_divider_width (struct frame *f, Lisp_Object arg, Lisp_Object oldval)
{
  int old = FRAME_RIGHT_DIVIDER_WIDTH (f);
  int new = check_int_nonnegative (arg);
  if (new != old)
    {
      f->right_divider_width = new;
      adjust_frame_size (f, -1, -1, 4, 0, Qright_divider_width);
      adjust_frame_glyphs (f);
      SET_FRAME_GARBAGED (f);
    }
}

void
gui_set_bottom_divider_width (struct frame *f, Lisp_Object arg, Lisp_Object oldval)
{
  int old = FRAME_BOTTOM_DIVIDER_WIDTH (f);
  int new = check_int_nonnegative (arg);
  if (new != old)
    {
      f->bottom_divider_width = new;
      adjust_frame_size (f, -1, -1, 4, 0, Qbottom_divider_width);
      adjust_frame_glyphs (f);
      SET_FRAME_GARBAGED (f);
    }
}

void
gui_set_visibility (struct frame *f, Lisp_Object value, Lisp_Object oldval)
{
  Lisp_Object frame;
  XSETFRAME (frame, f);

  if (NILP (value))
    Fmake_frame_invisible (frame, Qt);
  else if (EQ (value, Qicon))
    Ficonify_frame (frame);
  else
    Fmake_frame_visible (frame);
}

void
gui_set_autoraise (struct frame *f, Lisp_Object arg, Lisp_Object oldval)
{
  f->auto_raise = !NILP (arg);
}

void
gui_set_autolower (struct frame *f, Lisp_Object arg, Lisp_Object oldval)
{
  f->auto_lower = !NILP (arg);
}

void
gui_set_unsplittable (struct frame *f, Lisp_Object arg, Lisp_Object oldval)
{
  f->no_split = !NILP (arg);
}

void
gui_set_vertical_scroll_bars (struct frame *f, Lisp_Object arg, Lisp_Object oldval)
{
  if ((EQ (arg, Qleft) && FRAME_HAS_VERTICAL_SCROLL_BARS_ON_RIGHT (f))
      || (EQ (arg, Qright) && FRAME_HAS_VERTICAL_SCROLL_BARS_ON_LEFT (f))
      || (NILP (arg) && FRAME_HAS_VERTICAL_SCROLL_BARS (f))
      || (!NILP (arg) && !FRAME_HAS_VERTICAL_SCROLL_BARS (f)))
    {
      FRAME_VERTICAL_SCROLL_BAR_TYPE (f)
	= (NILP (arg)
	   ? vertical_scroll_bar_none
	   : EQ (Qleft, arg)
	   ? vertical_scroll_bar_left
	   : EQ (Qright, arg)
	   ? vertical_scroll_bar_right
	   : EQ (Qleft, Vdefault_frame_scroll_bars)
	   ? vertical_scroll_bar_left
	   : EQ (Qright, Vdefault_frame_scroll_bars)
	   ? vertical_scroll_bar_right
	   : vertical_scroll_bar_none);

      /* We set this parameter before creating the native window for
	 the frame, so we can get the geometry right from the start.
	 However, if the window hasn't been created yet, we shouldn't
	 call set_window_size_hook.  */
      if (FRAME_NATIVE_WINDOW (f))
	adjust_frame_size (f, -1, -1, 3, 0, Qvertical_scroll_bars);

      SET_FRAME_GARBAGED (f);
    }
}

void
gui_set_horizontal_scroll_bars (struct frame *f, Lisp_Object arg, Lisp_Object oldval)
{
#if USE_HORIZONTAL_SCROLL_BARS
  if ((NILP (arg) && FRAME_HAS_HORIZONTAL_SCROLL_BARS (f))
      || (!NILP (arg) && !FRAME_HAS_HORIZONTAL_SCROLL_BARS (f)))
    {
      f->horizontal_scroll_bars = NILP (arg) ? false : true;

      /* We set this parameter before creating the native window for
	 the frame, so we can get the geometry right from the start.
	 However, if the window hasn't been created yet, we shouldn't
	 call set_window_size_hook.  */
      if (FRAME_NATIVE_WINDOW (f))
	adjust_frame_size (f, -1, -1, 3, 0, Qhorizontal_scroll_bars);

      SET_FRAME_GARBAGED (f);
    }
#endif
}

void
gui_set_scroll_bar_width (struct frame *f, Lisp_Object arg, Lisp_Object oldval)
{
  int unit = FRAME_COLUMN_WIDTH (f);

  if (RANGED_FIXNUMP (1, arg, INT_MAX))
    {
      if (XFIXNAT (arg) == FRAME_CONFIG_SCROLL_BAR_WIDTH (f))
	return;
      else
	{
	  FRAME_CONFIG_SCROLL_BAR_WIDTH (f) = XFIXNAT (arg);
	  FRAME_CONFIG_SCROLL_BAR_COLS (f) = (XFIXNAT (arg) + unit - 1) / unit;
	  if (FRAME_NATIVE_WINDOW (f))
	    adjust_frame_size (f, -1, -1, 3, 0, Qscroll_bar_width);

	  SET_FRAME_GARBAGED (f);
	}
    }
  else
    {
      if (FRAME_TERMINAL (f)->set_scroll_bar_default_width_hook)
        FRAME_TERMINAL (f)->set_scroll_bar_default_width_hook (f);

      if (FRAME_NATIVE_WINDOW (f))
	adjust_frame_size (f, -1, -1, 3, 0, Qscroll_bar_width);

      SET_FRAME_GARBAGED (f);
    }

  XWINDOW (FRAME_SELECTED_WINDOW (f))->cursor.hpos = 0;
  XWINDOW (FRAME_SELECTED_WINDOW (f))->cursor.x = 0;
}

void
gui_set_scroll_bar_height (struct frame *f, Lisp_Object arg, Lisp_Object oldval)
{
#if USE_HORIZONTAL_SCROLL_BARS
  int unit = FRAME_LINE_HEIGHT (f);

  if (RANGED_FIXNUMP (1, arg, INT_MAX))
    {
      if (XFIXNAT (arg) == FRAME_CONFIG_SCROLL_BAR_HEIGHT (f))
	return;
      else
	{
	  FRAME_CONFIG_SCROLL_BAR_HEIGHT (f) = XFIXNAT (arg);
	  FRAME_CONFIG_SCROLL_BAR_LINES (f) = (XFIXNAT (arg) + unit - 1) / unit;
	  if (FRAME_NATIVE_WINDOW (f))
	    adjust_frame_size (f, -1, -1, 3, 0, Qscroll_bar_height);

	  SET_FRAME_GARBAGED (f);
	}
    }
  else
    {
      if (FRAME_TERMINAL (f)->set_scroll_bar_default_height_hook)
        FRAME_TERMINAL (f)->set_scroll_bar_default_height_hook (f);

      if (FRAME_NATIVE_WINDOW (f))
	adjust_frame_size (f, -1, -1, 3, 0, Qscroll_bar_height);

      SET_FRAME_GARBAGED (f);
    }

  XWINDOW (FRAME_SELECTED_WINDOW (f))->cursor.vpos = 0;
  XWINDOW (FRAME_SELECTED_WINDOW (f))->cursor.y = 0;
#endif
}

void
gui_set_alpha (struct frame *f, Lisp_Object arg, Lisp_Object oldval)
{
  double alpha = 1.0;
  double newval[2];
  int i;
  Lisp_Object item;

  for (i = 0; i < 2; i++)
    {
      newval[i] = 1.0;
      if (CONSP (arg))
        {
          item = CAR (arg);
          arg  = CDR (arg);
        }
      else
        item = arg;

      if (NILP (item))
	alpha = - 1.0;
      else if (FLOATP (item))
	{
	  alpha = XFLOAT_DATA (item);
	  if (! (0 <= alpha && alpha <= 1.0))
	    args_out_of_range (make_float (0.0), make_float (1.0));
	}
      else if (FIXNUMP (item))
	{
	  EMACS_INT ialpha = XFIXNUM (item);
	  if (! (0 <= ialpha && ialpha <= 100))
	    args_out_of_range (make_fixnum (0), make_fixnum (100));
	  alpha = ialpha / 100.0;
	}
      else
	wrong_type_argument (Qnumberp, item);
      newval[i] = alpha;
    }

  for (i = 0; i < 2; i++)
    f->alpha[i] = newval[i];

  if (FRAME_TERMINAL (f)->set_frame_alpha_hook)
    {
      block_input ();
      FRAME_TERMINAL (f)->set_frame_alpha_hook (f);
      unblock_input ();
    }
}

void
gui_set_alpha_background (struct frame *f, Lisp_Object arg, Lisp_Object oldval)
{
  double alpha = 1.0;

  if (NILP (arg))
    alpha = 1.0;
  else if (FLOATP (arg))
    {
      alpha = XFLOAT_DATA (arg);
      if (! (0 <= alpha && alpha <= 1.0))
	args_out_of_range (make_float (0.0), make_float (1.0));
    }
  else if (FIXNUMP (arg))
    {
      EMACS_INT ialpha = XFIXNUM (arg);
      if (! (0 <= ialpha && ialpha <= 100))
	args_out_of_range (make_fixnum (0), make_fixnum (100));
      alpha = ialpha / 100.0;
    }
  else
    wrong_type_argument (Qnumberp, arg);

  f->alpha_background = alpha;

  recompute_basic_faces (f);
  SET_FRAME_GARBAGED (f);
}

/**
 * gui_set_no_special_glyphs:
 *
 * Set frame F's `no-special-glyphs' parameter which, if non-nil,
 * suppresses the display of truncation and continuation glyphs
 * outside fringes.
 */
void
gui_set_no_special_glyphs (struct frame *f, Lisp_Object new_value, Lisp_Object old_value)
{
  if (!EQ (new_value, old_value))
    FRAME_NO_SPECIAL_GLYPHS (f) = !NILP (new_value);
}


/* Non-zero if mouse is grabbed on DPYINFO
   and we know the frame where it is.  */

bool
gui_mouse_grabbed (Display_Info *dpyinfo)
{
  return ((dpyinfo->grabbed
	   || (dpyinfo->terminal->any_grab_hook
	       && dpyinfo->terminal->any_grab_hook (dpyinfo)))
	  && dpyinfo->last_mouse_frame
	  && FRAME_LIVE_P (dpyinfo->last_mouse_frame));
}

#ifndef HAVE_MACGUI
/* Re-highlight something with mouse-face properties
   on DPYINFO using saved frame and mouse position.  */

void
gui_redo_mouse_highlight (Display_Info *dpyinfo)
{
  if (dpyinfo->last_mouse_motion_frame
      && FRAME_LIVE_P (dpyinfo->last_mouse_motion_frame))
    note_mouse_highlight (dpyinfo->last_mouse_motion_frame,
			  dpyinfo->last_mouse_motion_x,
			  dpyinfo->last_mouse_motion_y);
}

#endif /* !HAVE_MACGUI */

/* Subroutines of creating an X frame.  */

/* Make sure that Vx_resource_name is set to a reasonable value.
   Fix it up, or set it to `emacs' if it is too hopeless.  */

void
validate_x_resource_name (void)
{
  ptrdiff_t len = 0;
  /* Number of valid characters in the resource name.  */
  ptrdiff_t good_count = 0;
  /* Number of invalid characters in the resource name.  */
  ptrdiff_t bad_count = 0;
  Lisp_Object new;
  ptrdiff_t i;

  if (!STRINGP (Vx_resource_class))
    Vx_resource_class = build_string (EMACS_CLASS);

  if (STRINGP (Vx_resource_name))
    {
      unsigned char *p = SDATA (Vx_resource_name);

      len = SBYTES (Vx_resource_name);

      /* Only letters, digits, - and _ are valid in resource names.
	 Count the valid characters and count the invalid ones.  */
      for (i = 0; i < len; i++)
	{
	  int c = p[i];
	  if (! ((c >= 'a' && c <= 'z')
		 || (c >= 'A' && c <= 'Z')
		 || (c >= '0' && c <= '9')
		 || c == '-' || c == '_'))
	    bad_count++;
	  else
	    good_count++;
	}
    }
  else
    /* Not a string => completely invalid.  */
    bad_count = 5, good_count = 0;

  /* If name is valid already, return.  */
  if (bad_count == 0)
    return;

  /* If name is entirely invalid, or nearly so, or is so implausibly
     large that alloca might not work, use `emacs'.  */
  if (good_count < 2 || MAX_ALLOCA - sizeof ".customization" < len)
    {
      Vx_resource_name = build_string ("emacs");
      return;
    }

  /* Name is partly valid.  Copy it and replace the invalid characters
     with underscores.  */

  Vx_resource_name = new = Fcopy_sequence (Vx_resource_name);

  for (i = 0; i < len; i++)
    {
      int c = SREF (new, i);
      if (! ((c >= 'a' && c <= 'z')
	     || (c >= 'A' && c <= 'Z')
	     || (c >= '0' && c <= '9')
	     || c == '-' || c == '_'))
	SSET (new, i, '_');
    }
}

/* Get a GUI resource, like Fx_get_resource, but for display DPYINFO.
   See Fx_get_resource below for other parameters.  */

Lisp_Object
gui_display_get_resource (Display_Info *dpyinfo, Lisp_Object attribute,
                          Lisp_Object class, Lisp_Object component,
                          Lisp_Object subclass)
{
  CHECK_STRING (attribute);
  CHECK_STRING (class);

  if (!NILP (component))
    CHECK_STRING (component);
  if (!NILP (subclass))
    CHECK_STRING (subclass);
  if (NILP (component) != NILP (subclass))
    error ("x-get-resource: must specify both COMPONENT and SUBCLASS or neither");

  validate_x_resource_name ();

  /* Allocate space for the components, the dots which separate them,
     and the final '\0'.  Make them big enough for the worst case.  */
  ptrdiff_t name_keysize = (SBYTES (Vx_resource_name)
			    + (STRINGP (component)
			       ? SBYTES (component) : 0)
			    + SBYTES (attribute)
			    + 3);

  ptrdiff_t class_keysize = (SBYTES (Vx_resource_class)
			     + SBYTES (class)
			     + (STRINGP (subclass)
				? SBYTES (subclass) : 0)
			     + 3);
  USE_SAFE_ALLOCA;
  char *name_key = SAFE_ALLOCA (name_keysize + class_keysize);
  char *class_key = name_key + name_keysize;

  /* Start with emacs.FRAMENAME for the name (the specific one)
     and with `Emacs' for the class key (the general one).  */
  char *nz = lispstpcpy (name_key, Vx_resource_name);
  char *cz = lispstpcpy (class_key, Vx_resource_class);

  *cz++ = '.';
  cz = lispstpcpy (cz, class);

  if (!NILP (component))
    {
      *cz++ = '.';
      lispstpcpy (cz, subclass);

      *nz++ = '.';
      nz = lispstpcpy (nz, component);
    }

  *nz++ = '.';
  lispstpcpy (nz, attribute);

#ifndef HAVE_ANDROID
  const char *value
    = dpyinfo->terminal->get_string_resource_hook (&dpyinfo->rdb,
						   name_key,
						   class_key);

  SAFE_FREE ();

  if (value && *value)
    return build_string (value);
  else
    return Qnil;
#else

  SAFE_FREE ();
  return Qnil;
#endif
}


DEFUN ("x-get-resource", Fx_get_resource, Sx_get_resource, 2, 4, 0,
       doc: /* Return the value of ATTRIBUTE, of class CLASS, from the X defaults database.
This uses `INSTANCE.ATTRIBUTE' as the key and `Emacs.CLASS' as the
class, where INSTANCE is the name under which Emacs was invoked, or
the name specified by the `-name' or `-rn' command-line arguments.

The optional arguments COMPONENT and SUBCLASS add to the key and the
class, respectively.  You must specify both of them or neither.
If you specify them, the key is `INSTANCE.COMPONENT.ATTRIBUTE'
and the class is `Emacs.CLASS.SUBCLASS'.  */)
  (Lisp_Object attribute, Lisp_Object class, Lisp_Object component,
   Lisp_Object subclass)
{
  check_window_system (NULL);

  return gui_display_get_resource (check_x_display_info (Qnil),
                                   attribute, class, component, subclass);
}

#if defined HAVE_X_WINDOWS && !defined USE_X_TOOLKIT && !defined USE_GTK
/* Used when C code wants a resource value.  */
/* Called from oldXMenu/Create.c.  */
const char *
x_get_resource_string (const char *attribute, const char *class)
{
  const char *result;
  struct frame *sf = SELECTED_FRAME ();
  ptrdiff_t invocation_namelen = SBYTES (Vinvocation_name);
  USE_SAFE_ALLOCA;

  /* Allocate space for the components, the dots which separate them,
     and the final '\0'.  */
  ptrdiff_t name_keysize = invocation_namelen + strlen (attribute) + 2;
  ptrdiff_t class_keysize = sizeof (EMACS_CLASS) - 1 + strlen (class) + 2;
  char *name_key = SAFE_ALLOCA (name_keysize + class_keysize);
  char *class_key = name_key + name_keysize;
  esprintf (name_key, "%s.%s", SSDATA (Vinvocation_name), attribute);
  sprintf (class_key, "%s.%s", EMACS_CLASS, class);

  result = x_get_string_resource (&FRAME_DISPLAY_INFO (sf)->rdb,
				  name_key, class_key);
  SAFE_FREE ();
  return result;
}
#endif

/* Return the value of parameter PARAM.

   First search ALIST, then Vdefault_frame_alist, then the GUI
   resource database, using ATTRIBUTE as the attribute name and CLASS
   as its class.

   Convert the resource to the type specified by desired_type.

   If no default is specified, return Qunbound.  If you call
   gui_display_get_arg, make sure you deal with Qunbound in a
   reasonable way, and don't let it get stored in any Lisp-visible
   variables!  */

Lisp_Object
gui_display_get_arg (Display_Info *dpyinfo, Lisp_Object alist, Lisp_Object param,
                     const char *attribute, const char *class,
                     enum resource_types type)
{
  Lisp_Object tem;

  tem = Fassq (param, alist);

  if (!NILP (tem))
    {
      /* If we find this parm in ALIST, clear it out
	 so that it won't be "left over" at the end.  */
      Lisp_Object tail;
      XSETCAR (tem, Qnil);
      /* In case the parameter appears more than once in the alist,
	 clear it out.  */
      for (tail = alist; CONSP (tail); tail = XCDR (tail))
	if (CONSP (XCAR (tail))
	    && EQ (XCAR (XCAR (tail)), param))
	  XSETCAR (XCAR (tail), Qnil);
    }
  else
    tem = Fassq (param, Vdefault_frame_alist);

  /* If it wasn't specified in ALIST or the Lisp-level defaults,
     look in the X resources.  */
  if (NILP (tem))
    {
      if (attribute && dpyinfo)
	{
	  AUTO_STRING (at, attribute);
	  AUTO_STRING (cl, class);
	  tem = gui_display_get_resource (dpyinfo, at, cl, Qnil, Qnil);

	  if (NILP (tem))
	    return Qunbound;

	  switch (type)
	    {
	    case RES_TYPE_NUMBER:
	      return make_fixnum (atoi (SSDATA (tem)));

	    case RES_TYPE_BOOLEAN_NUMBER:
	      if (!strcmp (SSDATA (tem), "on")
		  || !strcmp (SSDATA (tem), "true"))
		return make_fixnum (1);
	      return make_fixnum (atoi (SSDATA (tem)));
              break;

	    case RES_TYPE_FLOAT:
	      return make_float (atof (SSDATA (tem)));

	    case RES_TYPE_BOOLEAN:
	      tem = Fdowncase (tem);
	      if (!strcmp (SSDATA (tem), "on")
#ifdef HAVE_NS
                  || !strcmp (SSDATA (tem), "yes")
#endif
		  || !strcmp (SSDATA (tem), "true"))
		return Qt;
	      else
		return Qnil;

	    case RES_TYPE_STRING:
	      return tem;

	    case RES_TYPE_SYMBOL:
	      /* As a special case, we map the values `true' and `on'
		 to Qt, and `false' and `off' to Qnil.  */
	      {
		Lisp_Object lower;
		lower = Fdowncase (tem);
		if (!strcmp (SSDATA (lower), "on")
#ifdef HAVE_NS
                    || !strcmp (SSDATA (lower), "yes")
#endif
		    || !strcmp (SSDATA (lower), "true"))
		  return Qt;
		else if (!strcmp (SSDATA (lower), "off")
#ifdef HAVE_NS
                      || !strcmp (SSDATA (lower), "no")
#endif
		      || !strcmp (SSDATA (lower), "false"))
		  return Qnil;
		else
		  return Fintern (tem, Qnil);
	      }

	    default:
	      emacs_abort ();
	    }
	}
      else
	return Qunbound;
    }
  return Fcdr (tem);
}

static Lisp_Object
gui_frame_get_arg (struct frame *f, Lisp_Object alist, Lisp_Object param,
                   const char *attribute, const char *class,
                   enum resource_types type)
{
  return gui_display_get_arg (FRAME_DISPLAY_INFO (f),
                              alist, param, attribute, class, type);
}

/* Like gui_frame_get_arg, but also record the value in f->param_alist.  */

Lisp_Object
gui_frame_get_and_record_arg (struct frame *f, Lisp_Object alist,
                              Lisp_Object param,
                              const char *attribute, const char *class,
                              enum resource_types type)
{
  Lisp_Object value;

  value = gui_display_get_arg (FRAME_DISPLAY_INFO (f), alist, param,
                               attribute, class, type);
  if (! NILP (value) && ! BASE_EQ (value, Qunbound))
    store_frame_param (f, param, value);

  return value;
}


/* Record in frame F the specified or default value according to ALIST
   of the parameter named PROP (a Lisp symbol).
   If no value is specified for PROP, look for an X default for XPROP
   on the frame named NAME.
   If that is not found either, use the value DEFLT.  */

Lisp_Object
gui_default_parameter (struct frame *f, Lisp_Object alist, Lisp_Object prop,
                       Lisp_Object deflt, const char *xprop, const char *xclass,
                       enum resource_types type)
{
  Lisp_Object tem;
  bool was_unbound;

  tem = gui_frame_get_arg (f, alist, prop, xprop, xclass, type);

  if (BASE_EQ (tem, Qunbound))
    {
      tem = deflt;
      was_unbound = true;
    }
  else
    was_unbound = false;

  AUTO_FRAME_ARG (arg, prop, tem);
  gui_set_frame_parameters_1 (f, arg, was_unbound);
  return tem;
}


#if !defined (HAVE_X_WINDOWS) && defined (NoValue)

/*
 *    XParseGeometry parses strings of the form
 *   "=<width>x<height>{+-}<xoffset>{+-}<yoffset>", where
 *   width, height, xoffset, and yoffset are unsigned integers.
 *   Example:  "=80x24+300-49"
 *   The equal sign is optional.
 *   It returns a bitmask that indicates which of the four values
 *   were actually found in the string.  For each value found,
 *   the corresponding argument is updated;  for each value
 *   not found, the corresponding argument is left unchanged.
 */

static int
XParseGeometry (char *string,
		int *x, int *y,
		unsigned int *width, unsigned int *height)
{
  int mask = NoValue;
  char *strind;
  unsigned long tempWidth UNINIT, tempHeight UNINIT;
  long int tempX UNINIT, tempY UNINIT;
  char *nextCharacter;

  if (string == NULL || *string == '\0')
    return mask;
  if (*string == '=')
    string++;  /* ignore possible '=' at beg of geometry spec */

  strind = string;
  if (*strind != '+' && *strind != '-' && *strind != 'x')
    {
      tempWidth = strtoul (strind, &nextCharacter, 10);
      if (strind == nextCharacter)
	return 0;
      strind = nextCharacter;
      mask |= WidthValue;
    }

  if (*strind == 'x' || *strind == 'X')
    {
      strind++;
      tempHeight = strtoul (strind, &nextCharacter, 10);
      if (strind == nextCharacter)
	return 0;
      strind = nextCharacter;
      mask |= HeightValue;
    }

  if (*strind == '+' || *strind == '-')
    {
      if (*strind == '-')
	mask |= XNegative;
      tempX = strtol (strind, &nextCharacter, 10);
      if (strind == nextCharacter)
	return 0;
      strind = nextCharacter;
      mask |= XValue;
      if (*strind == '+' || *strind == '-')
	{
	  if (*strind == '-')
	    mask |= YNegative;
	  tempY = strtol (strind, &nextCharacter, 10);
	  if (strind == nextCharacter)
	    return 0;
	  strind = nextCharacter;
	  mask |= YValue;
	}
    }

  /* If strind isn't at the end of the string then it's an invalid
     geometry specification. */

  if (*strind != '\0')
    return 0;

  if (mask & XValue)
    *x = clip_to_bounds (INT_MIN, tempX, INT_MAX);
  if (mask & YValue)
    *y = clip_to_bounds (INT_MIN, tempY, INT_MAX);
  if (mask & WidthValue)
    *width = min (tempWidth, UINT_MAX);
  if (mask & HeightValue)
    *height = min (tempHeight, UINT_MAX);
  return mask;
}

#endif /* !defined (HAVE_X_WINDOWS) && defined (NoValue) */


/* NS used to define x-parse-geometry in ns-win.el, but that confused
   make-docfile: the documentation string in ns-win.el was used for
   x-parse-geometry even in non-NS builds.

   With two definitions of x-parse-geometry in this file, various
   things still get confused (eg M-x apropos documentation), so that
   it is best if the two definitions just share the same doc-string.
*/
DEFUN ("x-parse-geometry", Fx_parse_geometry, Sx_parse_geometry, 1, 1, 0,
       doc: /* Parse a display geometry string STRING.
Returns an alist of the form ((top . TOP), (left . LEFT) ... ).
The properties returned may include `top', `left', `height', and `width'.
For X, the value of `left' or `top' may be an integer,
or a list (+ N) meaning N pixels relative to top/left corner,
or a list (- N) meaning -N pixels relative to bottom/right corner.
On Nextstep, this just calls `ns-parse-geometry'.  */)
  (Lisp_Object string)
{
  /* x and y don't need initialization, as they are not accessed
     unless XParseGeometry sets them, in which case it always returns
     a non-zero value.  */
  int x UNINIT, y UNINIT;
  unsigned int width, height;

  width = height = 0;

  CHECK_STRING (string);

#ifdef HAVE_NS
  if (strchr (SSDATA (string), ' ') != NULL)
    return call1 (Qns_parse_geometry, string);
#endif
  int geometry = XParseGeometry (SSDATA (string),
				 &x, &y, &width, &height);
  Lisp_Object result = Qnil;
  if (geometry & XValue)
    {
      Lisp_Object element;

      if (x >= 0 && (geometry & XNegative))
	element = list3 (Qleft, Qminus, make_fixnum (-x));
      else if (x < 0 && ! (geometry & XNegative))
	element = list3 (Qleft, Qplus, make_fixnum (x));
      else
	element = Fcons (Qleft, make_fixnum (x));
      result = Fcons (element, result);
    }

  if (geometry & YValue)
    {
      Lisp_Object element;

      if (y >= 0 && (geometry & YNegative))
	element = list3 (Qtop, Qminus, make_fixnum (-y));
      else if (y < 0 && ! (geometry & YNegative))
	element = list3 (Qtop, Qplus, make_fixnum (y));
      else
	element = Fcons (Qtop, make_fixnum (y));
      result = Fcons (element, result);
    }

  if (geometry & WidthValue)
    result = Fcons (Fcons (Qwidth, make_fixnum (width)), result);
  if (geometry & HeightValue)
    result = Fcons (Fcons (Qheight, make_fixnum (height)), result);

  return result;
}


/* Calculate the desired size and position of frame F.
   Return the flags saying which aspects were specified.

   Also set the win_gravity and size_hint_flags of F.

   Adjust height for toolbar if TOOLBAR_P is 1.

   This function does not make the coordinates positive.  */

long
gui_figure_window_size (struct frame *f, Lisp_Object parms, bool tabbar_p,
                        bool toolbar_p)
{
  Lisp_Object height, width, user_size, top, left, user_position;
  long window_prompting = 0;
  Display_Info *dpyinfo = FRAME_DISPLAY_INFO (f);
  int parent_done = -1, outer_done = -1;
  int text_width = 80 * FRAME_COLUMN_WIDTH (f);
  int text_height = 36 * FRAME_LINE_HEIGHT (f);

  /* Window managers expect that if program-specified
     positions are not (0,0), they're intentional, not defaults.  */
  f->top_pos = 0;
  f->left_pos = 0;

  /* Calculate a tab bar height so that the user gets a text display
     area of the size he specified with -g or via .Xdefaults.  Later
     changes of the tab bar height don't change the frame size.  This
     is done so that users can create tall Emacs frames without having
     to guess how tall the tab bar will get.  */
  if (tabbar_p && FRAME_TAB_BAR_LINES (f))
    {
      if (frame_default_tab_bar_height)
	/* A default tab bar height was already set by the display code
	   for some other frame, use that.  */
	FRAME_TAB_BAR_HEIGHT (f) = frame_default_tab_bar_height;
      else
	/* Calculate the height from various other settings.  For some
	   reason, these are usually off by 2 hence of no use.  */
	{
	  int margin, relief;

	  relief = (tab_bar_button_relief < 0
		    ? DEFAULT_TAB_BAR_BUTTON_RELIEF
		    : min (tab_bar_button_relief, 1000000));

	  if (RANGED_FIXNUMP (1, Vtab_bar_button_margin, INT_MAX))
	    margin = XFIXNAT (Vtab_bar_button_margin);
	  else if (CONSP (Vtab_bar_button_margin)
		   && RANGED_FIXNUMP (1, XCDR (Vtab_bar_button_margin), INT_MAX))
	    margin = XFIXNAT (XCDR (Vtab_bar_button_margin));
	  else
	    margin = 0;

	  FRAME_TAB_BAR_HEIGHT (f)
	    = DEFAULT_TAB_BAR_IMAGE_HEIGHT + 2 * margin + 2 * relief;
	}
    }

  /* Calculate a tool bar height so that the user gets a text display
     area of the size he specified with -g or via .Xdefaults.  Later
     changes of the tool bar height don't change the frame size.  This
     is done so that users can create tall Emacs frames without having
     to guess how tall the tool bar will get.  */
  if (toolbar_p && FRAME_TOOL_BAR_LINES (f))
    {
      if (frame_default_tool_bar_height)
	FRAME_TOOL_BAR_HEIGHT (f) = frame_default_tool_bar_height;
      else
	{
	  int margin, relief;

	  relief = (tool_bar_button_relief < 0
		    ? DEFAULT_TOOL_BAR_BUTTON_RELIEF
		    : min (tool_bar_button_relief, 1000000));

	  if (RANGED_FIXNUMP (1, Vtool_bar_button_margin, INT_MAX))
	    margin = XFIXNAT (Vtool_bar_button_margin);
	  else if (CONSP (Vtool_bar_button_margin)
		   && RANGED_FIXNUMP (1, XCDR (Vtool_bar_button_margin), INT_MAX))
	    margin = XFIXNAT (XCDR (Vtool_bar_button_margin));
	  else
	    margin = 0;

	  FRAME_TOOL_BAR_HEIGHT (f)
	    = DEFAULT_TOOL_BAR_IMAGE_HEIGHT + 2 * margin + 2 * relief;
	}
    }

  /* Ensure that earlier new_width and new_height settings won't
     override what we specify below.  */
  f->new_width = f->new_height = -1;

  height = gui_display_get_arg (dpyinfo, parms, Qheight, 0, 0, RES_TYPE_NUMBER);
  width = gui_display_get_arg (dpyinfo, parms, Qwidth, 0, 0, RES_TYPE_NUMBER);
  if (!BASE_EQ (width, Qunbound) || !BASE_EQ (height, Qunbound))
    {
      if (!BASE_EQ (width, Qunbound))
	{
	  if (CONSP (width) && EQ (XCAR (width), Qtext_pixels))
	    {
	      CHECK_FIXNUM (XCDR (width));
	      if ((XFIXNUM (XCDR (width)) < 0 || XFIXNUM (XCDR (width)) > INT_MAX))
		xsignal1 (Qargs_out_of_range, XCDR (width));

	      text_width = XFIXNUM (XCDR (width));
	      f->inhibit_horizontal_resize = true;
	    }
	  else if (FLOATP (width))
	    {
	      double d_width = XFLOAT_DATA (width);

	      if (d_width < 0.0 || d_width > 1.0)
		xsignal1 (Qargs_out_of_range, width);
	      else
		{
		  int new_width = frame_float (f, width, FRAME_FLOAT_WIDTH,
					       &parent_done, &outer_done, -1);

		  if (new_width > -1)
		    text_width = new_width;
		}
	    }
	  else
	    {
	      CHECK_FIXNUM (width);
	      if ((XFIXNUM (width) < 0 || XFIXNUM (width) > INT_MAX))
		xsignal1 (Qargs_out_of_range, width);

	      text_width = XFIXNUM (width) * FRAME_COLUMN_WIDTH (f);
	    }
	}

      if (!BASE_EQ (height, Qunbound))
	{
	  if (CONSP (height) && EQ (XCAR (height), Qtext_pixels))
	    {
	      CHECK_FIXNUM (XCDR (height));
	      if ((XFIXNUM (XCDR (height)) < 0 || XFIXNUM (XCDR (height)) > INT_MAX))
		xsignal1 (Qargs_out_of_range, XCDR (height));

	      text_height = XFIXNUM (XCDR (height));
	      f->inhibit_vertical_resize = true;
	    }
	  else if (FLOATP (height))
	    {
	      double d_height = XFLOAT_DATA (height);

	      if (d_height < 0.0 || d_height > 1.0)
		xsignal1 (Qargs_out_of_range, height);
	      else
		{
		  int new_height = frame_float (f, height, FRAME_FLOAT_HEIGHT,
						&parent_done, &outer_done, -1);

		  if (new_height > -1)
		    text_height = new_height;
		}
	    }
	  else
	    {
	      CHECK_FIXNUM (height);
	      if ((XFIXNUM (height) < 0) || (XFIXNUM (height) > INT_MAX))
		xsignal1 (Qargs_out_of_range, height);

	      text_height = XFIXNUM (height) * FRAME_LINE_HEIGHT (f);
	    }
	}

      user_size = gui_display_get_arg (dpyinfo, parms, Quser_size, 0, 0,
                                       RES_TYPE_NUMBER);
      if (!NILP (user_size) && !BASE_EQ (user_size, Qunbound))
	window_prompting |= USSize;
      else
	window_prompting |= PSize;
    }

  adjust_frame_size (f, text_width, text_height, 5, false,
		     Qgui_figure_window_size);

  top = gui_display_get_arg (dpyinfo, parms, Qtop, 0, 0, RES_TYPE_NUMBER);
  left = gui_display_get_arg (dpyinfo, parms, Qleft, 0, 0, RES_TYPE_NUMBER);
  user_position = gui_display_get_arg (dpyinfo, parms, Quser_position, 0, 0,
                                       RES_TYPE_NUMBER);
  if (! BASE_EQ (top, Qunbound) || ! BASE_EQ (left, Qunbound))
    {
      if (EQ (top, Qminus))
	{
	  f->top_pos = 0;
	  window_prompting |= YNegative;
	}
      else if (CONSP (top) && EQ (XCAR (top), Qminus)
	       && CONSP (XCDR (top))
	       && RANGED_FIXNUMP (-INT_MAX, XCAR (XCDR (top)), INT_MAX))
	{
	  f->top_pos = - XFIXNUM (XCAR (XCDR (top)));
	  window_prompting |= YNegative;
	}
      else if (CONSP (top) && EQ (XCAR (top), Qplus)
	       && CONSP (XCDR (top))
	       && TYPE_RANGED_FIXNUMP (int, XCAR (XCDR (top))))
	{
	  f->top_pos = XFIXNUM (XCAR (XCDR (top)));
	}
      else if (FLOATP (top))
	f->top_pos = frame_float (f, top, FRAME_FLOAT_TOP, &parent_done,
				  &outer_done, 0);
      else if (BASE_EQ (top, Qunbound))
	f->top_pos = 0;
      else
	{
	  f->top_pos = check_integer_range (top, INT_MIN, INT_MAX);
	  if (f->top_pos < 0)
	    window_prompting |= YNegative;
	}

      if (EQ (left, Qminus))
	{
	  f->left_pos = 0;
	  window_prompting |= XNegative;
	}
      else if (CONSP (left) && EQ (XCAR (left), Qminus)
	       && CONSP (XCDR (left))
	       && RANGED_FIXNUMP (-INT_MAX, XCAR (XCDR (left)), INT_MAX))
	{
	  f->left_pos = - XFIXNUM (XCAR (XCDR (left)));
	  window_prompting |= XNegative;
	}
      else if (CONSP (left) && EQ (XCAR (left), Qplus)
	       && CONSP (XCDR (left))
	       && TYPE_RANGED_FIXNUMP (int, XCAR (XCDR (left))))
	{
	  f->left_pos = XFIXNUM (XCAR (XCDR (left)));
	}
      else if (FLOATP (left))
	f->left_pos = frame_float (f, left, FRAME_FLOAT_LEFT, &parent_done,
				   &outer_done, 0);
      else if (BASE_EQ (left, Qunbound))
	f->left_pos = 0;
      else
	{
	  f->left_pos = check_integer_range (left, INT_MIN, INT_MAX);
	  if (f->left_pos < 0)
	    window_prompting |= XNegative;
	}

      if (!NILP (user_position) && ! BASE_EQ (user_position, Qunbound))
	window_prompting |= USPosition;
      else
	window_prompting |= PPosition;
    }

  if (window_prompting & XNegative)
    {
      if (window_prompting & YNegative)
	f->win_gravity = SouthEastGravity;
      else
	f->win_gravity = NorthEastGravity;
    }
  else
    {
      if (window_prompting & YNegative)
	f->win_gravity = SouthWestGravity;
      else
	f->win_gravity = NorthWestGravity;
    }

  f->size_hint_flags = window_prompting;

  return window_prompting;
}



#endif /* HAVE_WINDOW_SYSTEM */

void
frame_make_pointer_invisible (struct frame *f)
{
  if (! NILP (Vmake_pointer_invisible))
    {
      if (f && FRAME_LIVE_P (f) && !f->pointer_invisible
          && FRAME_TERMINAL (f)->toggle_invisible_pointer_hook)
        {
          f->mouse_moved = 0;
          FRAME_TERMINAL (f)->toggle_invisible_pointer_hook (f, 1);
          f->pointer_invisible = 1;
        }
    }
}

void
frame_make_pointer_visible (struct frame *f)
{
  /* We don't check Vmake_pointer_invisible here in case the
     pointer was invisible when Vmake_pointer_invisible was set to nil.  */
  if (f && FRAME_LIVE_P (f) && f->pointer_invisible && f->mouse_moved
      && FRAME_TERMINAL (f)->toggle_invisible_pointer_hook)
    {
      FRAME_TERMINAL (f)->toggle_invisible_pointer_hook (f, 0);
      f->pointer_invisible = 0;
    }
}

DEFUN ("frame-pointer-visible-p", Fframe_pointer_visible_p,
       Sframe_pointer_visible_p, 0, 1, 0,
       doc: /* Return t if the mouse pointer displayed on FRAME is visible.
Otherwise it returns nil.  FRAME omitted or nil means the
selected frame.  This is useful when `make-pointer-invisible' is set.  */)
  (Lisp_Object frame)
{
  return decode_any_frame (frame)->pointer_invisible ? Qnil : Qt;
}

DEFUN ("frame--set-was-invisible", Fframe__set_was_invisible,
       Sframe__set_was_invisible, 2, 2, 0,
       doc: /* Set FRAME's was-invisible flag if WAS-INVISIBLE is non-nil.
This function is for internal use only.  */)
  (Lisp_Object frame, Lisp_Object was_invisible)
{
  struct frame *f = decode_live_frame (frame);

  f->was_invisible = !NILP (was_invisible);

  return f->was_invisible ? Qt : Qnil;
}

#ifdef HAVE_WINDOW_SYSTEM

DEFUN ("reconsider-frame-fonts", Freconsider_frame_fonts,
       Sreconsider_frame_fonts, 1, 1, 0,
       doc: /* Recreate FRAME's default font using updated font parameters.
Signal an error if FRAME is not a window system frame.  This should be
called after a `config-changed' event is received, signaling that the
parameters (such as pixel density) used by the system to open fonts
have changed.  */)
  (Lisp_Object frame)
{
  struct frame *f;
  Lisp_Object params, font_parameter;

  f = decode_window_system_frame (frame);

  /* Kludge: if a `font' parameter was already specified,
     create an alist containing just that parameter.  (bug#59371)

     This sounds so simple, right?  Well, read on below: */
  params = Qnil;

  /* The difference between Qfont and Qfont_parameter is that the
     latter is not set automatically by the likes of x_new_font, and
     implicitly as the default face is realized.  It is only set when
     the user specifically specifies a `font' frame parameter, and is
     cleared the moment the frame's font becomes defined by a face
     attribute, instead of through the `font' frame parameter.  */
  font_parameter = get_frame_param (f, Qfont_parameter);

  if (!NILP (font_parameter))
    params = list1 (Fcons (Qfont, font_parameter));

  /* First, call this to reinitialize any font backend specific
     stuff.  */

  if (FRAME_RIF (f)->default_font_parameter)
    FRAME_RIF (f)->default_font_parameter (f, params);

  /* For a mysterious reason, x_default_font_parameter sets Qfont to
     nil in the alist!  */

  if (!NILP (font_parameter))
    params = list1 (Fcons (Qfont, font_parameter));

  /* Now call this to apply the existing value(s) of the `default'
     face.  */
  call2 (Qface_set_after_frame_default, frame, params);

  /* Restore the value of the `font-parameter' parameter, as
     `face-set-after-frame-default' will have changed it through its
     calls to `set-face-attribute'.  */
  if (!NILP (font_parameter))
    store_frame_param (f, Qfont_parameter, font_parameter);

  return Qnil;
}

#endif


/***********************************************************************
			Multimonitor data
 ***********************************************************************/

#ifdef HAVE_WINDOW_SYSTEM

# if (defined USE_GTK || defined HAVE_PGTK || defined HAVE_NS || defined HAVE_XINERAMA \
      || defined HAVE_XRANDR)
void
free_monitors (struct MonitorInfo *monitors, int n_monitors)
{
  int i;
  for (i = 0; i < n_monitors; ++i)
    xfree (monitors[i].name);
  xfree (monitors);
}
# endif

Lisp_Object
make_monitor_attribute_list (struct MonitorInfo *monitors,
                             int n_monitors,
                             int primary_monitor,
                             Lisp_Object monitor_frames,
                             const char *source)
{
  Lisp_Object attributes_list = Qnil;
  Lisp_Object primary_monitor_attributes = Qnil;
  int i;

  for (i = 0; i < n_monitors; ++i)
    {
      Lisp_Object geometry, workarea, attributes = Qnil;
      struct MonitorInfo *mi = &monitors[i];

      if (mi->geom.width == 0) continue;

      workarea = list4i (mi->work.x, mi->work.y,
			 mi->work.width, mi->work.height);
      geometry = list4i (mi->geom.x, mi->geom.y,
			 mi->geom.width, mi->geom.height);

      if (source)
	attributes = Fcons (Fcons (Qsource, build_string (source)),
			    attributes);

      attributes = Fcons (Fcons (Qframes, AREF (monitor_frames, i)),
			  attributes);
#ifdef HAVE_PGTK
      attributes = Fcons (Fcons (Qscale_factor, make_float (mi->scale_factor)),
			  attributes);
#endif
      attributes = Fcons (Fcons (Qmm_size,
                                 list2i (mi->mm_width, mi->mm_height)),
                          attributes);
      attributes = Fcons (Fcons (Qworkarea, workarea), attributes);
      attributes = Fcons (Fcons (Qgeometry, geometry), attributes);
      if (mi->name)
        attributes = Fcons (Fcons (Qname, make_string (mi->name,
                                                       strlen (mi->name))),
                            attributes);

      if (i == primary_monitor)
        primary_monitor_attributes = attributes;
      else
        attributes_list = Fcons (attributes, attributes_list);
    }

  if (!NILP (primary_monitor_attributes))
    attributes_list = Fcons (primary_monitor_attributes, attributes_list);
  return attributes_list;
}

#endif /* HAVE_WINDOW_SYSTEM */


/***********************************************************************
				Initialization
 ***********************************************************************/

static void init_frame_once_for_pdumper (void);

void
init_frame_once (void)
{
  staticpro (&Vframe_list);
  staticpro (&selected_frame);
  PDUMPER_IGNORE (last_nonminibuf_frame);
  Vframe_list = Qnil;
  selected_frame = Qnil;
  pdumper_do_now_and_after_load (init_frame_once_for_pdumper);
}

static void
init_frame_once_for_pdumper (void)
{
  PDUMPER_RESET_LV (Vframe_list, Qnil);
  PDUMPER_RESET_LV (selected_frame, Qnil);
}

void
syms_of_frame (void)
{
  DEFSYM (Qframep, "framep");
  DEFSYM (Qframe_live_p, "frame-live-p");
  DEFSYM (Qframe_windows_min_size, "frame-windows-min-size");
  DEFSYM (Qframe_monitor_attributes, "frame-monitor-attributes");
  DEFSYM (Qwindow__pixel_to_total, "window--pixel-to-total");
  DEFSYM (Qmake_initial_minibuffer_frame, "make-initial-minibuffer-frame");
  DEFSYM (Qexplicit_name, "explicit-name");
  DEFSYM (Qheight, "height");
  DEFSYM (Qicon, "icon");
  DEFSYM (Qminibuffer, "minibuffer");
  DEFSYM (Qundecorated, "undecorated");
  DEFSYM (Qno_special_glyphs, "no-special-glyphs");
  DEFSYM (Qparent_frame, "parent-frame");
  DEFSYM (Qskip_taskbar, "skip-taskbar");
  DEFSYM (Qno_focus_on_map, "no-focus-on-map");
  DEFSYM (Qno_accept_focus, "no-accept-focus");
  DEFSYM (Qz_group, "z-group");
  DEFSYM (Qoverride_redirect, "override-redirect");
  DEFSYM (Qdelete_before, "delete-before");
  DEFSYM (Qmodeline, "modeline");
  DEFSYM (Qonly, "only");
  DEFSYM (Qnone, "none");
  DEFSYM (Qwidth, "width");
  DEFSYM (Qtext_pixels, "text-pixels");
  DEFSYM (Qgeometry, "geometry");
  DEFSYM (Qicon_left, "icon-left");
  DEFSYM (Qicon_top, "icon-top");
  DEFSYM (Qtooltip, "tooltip");
  DEFSYM (Quser_position, "user-position");
  DEFSYM (Quser_size, "user-size");
  DEFSYM (Qwindow_id, "window-id");
#ifdef HAVE_X_WINDOWS
  DEFSYM (Qouter_window_id, "outer-window-id");
#endif
  DEFSYM (Qparent_id, "parent-id");
  DEFSYM (Qx, "x");
  DEFSYM (Qw32, "w32");
  DEFSYM (Qpc, "pc");
  DEFSYM (Qns, "ns");
  DEFSYM (Qpgtk, "pgtk");
  DEFSYM (Qhaiku, "haiku");
  DEFSYM (Qandroid, "android");
  DEFSYM (Qvisible, "visible");
  DEFSYM (Qbuffer_predicate, "buffer-predicate");
  DEFSYM (Qbuffer_list, "buffer-list");
  DEFSYM (Qburied_buffer_list, "buried-buffer-list");
  DEFSYM (Qdisplay_type, "display-type");
  DEFSYM (Qbackground_mode, "background-mode");
  DEFSYM (Qnoelisp, "noelisp");
  DEFSYM (Qtty_color_mode, "tty-color-mode");
  DEFSYM (Qtty, "tty");
  DEFSYM (Qtty_type, "tty-type");

  DEFSYM (Qface_set_after_frame_default, "face-set-after-frame-default");

  DEFSYM (Qfullwidth, "fullwidth");
  DEFSYM (Qfullheight, "fullheight");
  DEFSYM (Qfullboth, "fullboth");
  DEFSYM (Qmaximized, "maximized");
  DEFSYM (Qshaded, "shaded");
  DEFSYM (Qx_resource_name, "x-resource-name");
  DEFSYM (Qx_frame_parameter, "x-frame-parameter");

  DEFSYM (Qworkarea, "workarea");
  DEFSYM (Qmm_size, "mm-size");
#ifdef HAVE_PGTK
  DEFSYM (Qscale_factor, "scale-factor");
#endif
  DEFSYM (Qframes, "frames");
  DEFSYM (Qsource, "source");

  DEFSYM (Qframe_edges, "frame-edges");
  DEFSYM (Qouter_edges, "outer-edges");
  DEFSYM (Qouter_position, "outer-position");
  DEFSYM (Qouter_size, "outer-size");
  DEFSYM (Qnative_edges, "native-edges");
  DEFSYM (Qinner_edges, "inner-edges");
  DEFSYM (Qexternal_border_size, "external-border-size");
  DEFSYM (Qtitle_bar_size, "title-bar-size");
  DEFSYM (Qmenu_bar_external, "menu-bar-external");
  DEFSYM (Qmenu_bar_size, "menu-bar-size");
  DEFSYM (Qtab_bar_size, "tab-bar-size");
  DEFSYM (Qtool_bar_external, "tool-bar-external");
  DEFSYM (Qtool_bar_size, "tool-bar-size");
  /* The following are passed to adjust_frame_size.  */
  DEFSYM (Qx_set_menu_bar_lines, "x_set_menu_bar_lines");
  DEFSYM (Qchange_frame_size, "change_frame_size");
  DEFSYM (Qxg_frame_set_char_size, "xg_frame_set_char_size");
  DEFSYM (Qx_set_window_size_1, "x_set_window_size_1");
  DEFSYM (Qset_window_configuration, "set_window_configuration");
  DEFSYM (Qx_create_frame_1, "x_create_frame_1");
  DEFSYM (Qx_create_frame_2, "x_create_frame_2");
  DEFSYM (Qgui_figure_window_size, "gui_figure_window_size");
  DEFSYM (Qtip_frame, "tip_frame");
  DEFSYM (Qterminal_frame, "terminal_frame");

#ifdef HAVE_NS
  DEFSYM (Qns_parse_geometry, "ns-parse-geometry");
#endif
#ifdef NS_IMPL_COCOA
  DEFSYM (Qns_appearance, "ns-appearance");
  DEFSYM (Qns_transparent_titlebar, "ns-transparent-titlebar");
#endif

  DEFSYM (Qalpha, "alpha");
  DEFSYM (Qalpha_background, "alpha-background");
  DEFSYM (Qauto_lower, "auto-lower");
  DEFSYM (Qauto_raise, "auto-raise");
  DEFSYM (Qborder_color, "border-color");
  DEFSYM (Qborder_width, "border-width");
  DEFSYM (Qouter_border_width, "outer-border-width");
  DEFSYM (Qbottom_divider_width, "bottom-divider-width");
  DEFSYM (Qcursor_color, "cursor-color");
  DEFSYM (Qcursor_type, "cursor-type");
  DEFSYM (Qfont_backend, "font-backend");
  DEFSYM (Qfullscreen, "fullscreen");
  DEFSYM (Qhorizontal_scroll_bars, "horizontal-scroll-bars");
  DEFSYM (Qicon_name, "icon-name");
  DEFSYM (Qicon_type, "icon-type");
  DEFSYM (Qchild_frame_border_width, "child-frame-border-width");
  DEFSYM (Qinternal_border_width, "internal-border-width");
  DEFSYM (Qleft_fringe, "left-fringe");
  DEFSYM (Qleft_fringe_help, "left-fringe-help");
  DEFSYM (Qline_spacing, "line-spacing");
  DEFSYM (Qmenu_bar_lines, "menu-bar-lines");
  DEFSYM (Qtab_bar_lines, "tab-bar-lines");
  DEFSYM (Qmouse_color, "mouse-color");
  DEFSYM (Qname, "name");
  DEFSYM (Qright_divider_width, "right-divider-width");
  DEFSYM (Qright_fringe, "right-fringe");
  DEFSYM (Qright_fringe_help, "right-fringe-help");
  DEFSYM (Qscreen_gamma, "screen-gamma");
  DEFSYM (Qscroll_bar_background, "scroll-bar-background");
  DEFSYM (Qscroll_bar_foreground, "scroll-bar-foreground");
  DEFSYM (Qscroll_bar_height, "scroll-bar-height");
  DEFSYM (Qscroll_bar_width, "scroll-bar-width");
  DEFSYM (Qsticky, "sticky");
  DEFSYM (Qtitle, "title");
  DEFSYM (Qtool_bar_lines, "tool-bar-lines");
  DEFSYM (Qtool_bar_position, "tool-bar-position");
  DEFSYM (Qunsplittable, "unsplittable");
  DEFSYM (Qvertical_scroll_bars, "vertical-scroll-bars");
  DEFSYM (Qvisibility, "visibility");
  DEFSYM (Qwait_for_wm, "wait-for-wm");
  DEFSYM (Qinhibit_double_buffering, "inhibit-double-buffering");
  DEFSYM (Qno_other_frame, "no-other-frame");
  DEFSYM (Qbelow, "below");
  DEFSYM (Qabove_suspended, "above-suspended");
  DEFSYM (Qmin_width, "min-width");
  DEFSYM (Qmin_height, "min-height");
  DEFSYM (Qmouse_wheel_frame, "mouse-wheel-frame");
  DEFSYM (Qkeep_ratio, "keep-ratio");
  DEFSYM (Qwidth_only, "width-only");
  DEFSYM (Qheight_only, "height-only");
  DEFSYM (Qleft_only, "left-only");
  DEFSYM (Qtop_only, "top-only");
  DEFSYM (Qiconify_top_level, "iconify-top-level");
  DEFSYM (Qmake_invisible, "make-invisible");
  DEFSYM (Quse_frame_synchronization, "use-frame-synchronization");
  DEFSYM (Qfont_parameter, "font-parameter");

  {
    int i;

    for (i = 0; i < ARRAYELTS (frame_parms); i++)
      {
	Lisp_Object v = (frame_parms[i].sym < 0
			 ? intern_c_string (frame_parms[i].name)
			 : builtin_lisp_symbol (frame_parms[i].sym));
	Fput (v, Qx_frame_parameter, make_fixnum (i));
      }
  }

#ifdef HAVE_WINDOW_SYSTEM
  DEFVAR_LISP ("x-resource-name", Vx_resource_name,
    doc: /* The name Emacs uses to look up X resources.
`x-get-resource' uses this as the first component of the instance name
when requesting resource values.
Emacs initially sets `x-resource-name' to the name under which Emacs
was invoked, or to the value specified with the `-name' or `-rn'
switches, if present.

It may be useful to bind this variable locally around a call
to `x-get-resource'.  See also the variable `x-resource-class'.  */);
  Vx_resource_name = Qnil;

  DEFVAR_LISP ("x-resource-class", Vx_resource_class,
    doc: /* The class Emacs uses to look up X resources.
`x-get-resource' uses this as the first component of the instance class
when requesting resource values.

Emacs initially sets `x-resource-class' to "Emacs".

Setting this variable permanently is not a reasonable thing to do,
but binding this variable locally around a call to `x-get-resource'
is a reasonable practice.  See also the variable `x-resource-name'.  */);
  Vx_resource_class = build_string (EMACS_CLASS);

  DEFVAR_LISP ("frame-alpha-lower-limit", Vframe_alpha_lower_limit,
    doc: /* The lower limit of the frame opacity (alpha transparency).
The value should range from 0 (invisible) to 100 (completely opaque).
You can also use a floating number between 0.0 and 1.0.  */);
  Vframe_alpha_lower_limit = make_fixnum (20);
#endif

  DEFVAR_LISP ("default-frame-alist", Vdefault_frame_alist,
    doc: /* Alist of default values of frame parameters for frame creation.
These may be set in your init file, like this:
  (setq default-frame-alist \\='((width . 80) (height . 55) (menu-bar-lines . 1)))

These override values given in window system configuration data,
including X Windows' defaults database.

Note that many display-related modes (like `scroll-bar-mode' or
`menu-bar-mode') alter `default-frame-alist', so if you set this
variable directly, you may be overriding other settings
unintentionally.  Instead it's often better to use
`modify-all-frames-parameters' or push new elements to the front of
this alist.

For values specific to the first Emacs frame, see `initial-frame-alist'.

For window-system specific values, see `window-system-default-frame-alist'.

For values specific to the separate minibuffer frame, see
`minibuffer-frame-alist'.

Setting this variable does not affect existing frames, only new ones.  */);
  Vdefault_frame_alist = Qnil;

  DEFVAR_LISP ("default-frame-scroll-bars", Vdefault_frame_scroll_bars,
	       doc: /* Default position of vertical scroll bars on this window-system.  */);
<<<<<<< HEAD
#ifdef HAVE_WINDOW_SYSTEM
#if defined HAVE_NTGUI || defined HAVE_MACGUI || defined NS_IMPL_COCOA || (defined USE_GTK && defined USE_TOOLKIT_SCROLL_BARS)
=======
#if defined HAVE_WINDOW_SYSTEM && !defined HAVE_ANDROID
#if defined (HAVE_NTGUI) || defined (NS_IMPL_COCOA) || (defined (USE_GTK) && defined (USE_TOOLKIT_SCROLL_BARS))
>>>>>>> 73c646b7
  /* MS-Windows, macOS, and GTK have scroll bars on the right by
     default.  */
  Vdefault_frame_scroll_bars = Qright;
#else
  Vdefault_frame_scroll_bars = Qleft;
#endif
#else /* !HAVE_WINDOW_SYSTEM || HAVE_ANDROID */
  Vdefault_frame_scroll_bars = Qnil;
#endif /* HAVE_WINDOW_SYSTEM && !HAVE_ANDROID */

  DEFVAR_BOOL ("scroll-bar-adjust-thumb-portion",
               scroll_bar_adjust_thumb_portion_p,
               doc: /* Adjust scroll bars for overscrolling for Gtk+, Motif and Haiku.
Non-nil means adjust the thumb in the scroll bar so it can be dragged downwards
even if the end of the buffer is shown (i.e. overscrolling).
Set to nil if you want the thumb to be at the bottom when the end of the buffer
is shown.  Also, the thumb fills the whole scroll bar when the entire buffer
is visible.  In this case you can not overscroll.  */);
  scroll_bar_adjust_thumb_portion_p = 1;

  DEFVAR_LISP ("terminal-frame", Vterminal_frame,
               doc: /* The initial frame-object, which represents Emacs's stdout.  */);

  DEFVAR_LISP ("mouse-position-function", Vmouse_position_function,
	       doc: /* If non-nil, function to transform normal value of `mouse-position'.
`mouse-position' and `mouse-pixel-position' call this function, passing their
usual return value as argument, and return whatever this function returns.
This abnormal hook exists for the benefit of packages like `xt-mouse.el'
which need to do mouse handling at the Lisp level.  */);
  Vmouse_position_function = Qnil;

  DEFVAR_LISP ("mouse-highlight", Vmouse_highlight,
	       doc: /* If non-nil, clickable text is highlighted when mouse is over it.
If the value is an integer, highlighting is shown only after moving the
mouse, while keyboard input turns off the highlight even when the mouse
is over the clickable text.  However, the mouse shape still indicates
when the mouse is over clickable text.  */);
  Vmouse_highlight = Qt;

  DEFVAR_LISP ("make-pointer-invisible", Vmake_pointer_invisible,
               doc: /* If non-nil, make mouse pointer invisible while typing.
The pointer becomes visible again when the mouse is moved.

When using this, you might also want to disable highlighting of
clickable text.  See `mouse-highlight'.  */);
  Vmake_pointer_invisible = Qt;

  DEFVAR_LISP ("move-frame-functions", Vmove_frame_functions,
               doc: /* Functions run after a frame was moved.
The functions are run with one arg, the frame that moved.  */);
  Vmove_frame_functions = Qnil;

  DEFVAR_LISP ("delete-frame-functions", Vdelete_frame_functions,
	       doc: /* Functions run before deleting a frame.
The functions are run with one arg, the frame to be deleted.
See `delete-frame'.

Note that functions in this list may be called just before the frame is
actually deleted, or some time later (or even both when an earlier function
in `delete-frame-functions' (indirectly) calls `delete-frame'
recursively).  */);
  Vdelete_frame_functions = Qnil;
  DEFSYM (Qdelete_frame_functions, "delete-frame-functions");

  DEFVAR_LISP ("after-delete-frame-functions",
               Vafter_delete_frame_functions,
               doc: /* Functions run after deleting a frame.
The functions are run with one arg, the frame that was deleted and
which is now dead.  */);
  Vafter_delete_frame_functions = Qnil;
  DEFSYM (Qafter_delete_frame_functions, "after-delete-frame-functions");

  DEFVAR_LISP ("menu-bar-mode", Vmenu_bar_mode,
               doc: /* Non-nil if Menu-Bar mode is enabled.
See the command `menu-bar-mode' for a description of this minor mode.
Setting this variable directly does not take effect;
either customize it (see the info node `Easy Customization')
or call the function `menu-bar-mode'.  */);
  Vmenu_bar_mode = Qt;

  DEFVAR_LISP ("tab-bar-mode", Vtab_bar_mode,
               doc: /* Non-nil if Tab-Bar mode is enabled.
See the command `tab-bar-mode' for a description of this minor mode.
Setting this variable directly does not take effect;
either customize it (see the info node `Easy Customization')
or call the function `tab-bar-mode'.  */);
  Vtab_bar_mode = Qnil;

  DEFVAR_LISP ("tool-bar-mode", Vtool_bar_mode,
               doc: /* Non-nil if Tool-Bar mode is enabled.
See the command `tool-bar-mode' for a description of this minor mode.
Setting this variable directly does not take effect;
either customize it (see the info node `Easy Customization')
or call the function `tool-bar-mode'.  */);
#ifdef HAVE_WINDOW_SYSTEM
  Vtool_bar_mode = Qt;
#else
  Vtool_bar_mode = Qnil;
#endif

  DEFVAR_KBOARD ("default-minibuffer-frame", Vdefault_minibuffer_frame,
		 doc: /* Minibuffer-less frames by default use this frame's minibuffer.
Emacs consults this variable only when creating a minibuffer-less frame
and no explicit minibuffer window has been specified for that frame via
the `minibuffer' frame parameter.  Once such a frame has been created,
setting this variable does not change that frame's previous association.

This variable is local to the current terminal and cannot be buffer-local.  */);

  DEFVAR_LISP ("resize-mini-frames", resize_mini_frames,
    doc: /* Non-nil means resize minibuffer-only frames automatically.
If this is nil, do not resize minibuffer-only frames automatically.

If this is a function, call that function with the minibuffer-only
frame that shall be resized as sole argument.  The buffer of the root
window of that frame is the buffer whose text will be eventually shown
in the minibuffer window.

Any other non-nil value means to resize minibuffer-only frames by
calling `fit-mini-frame-to-buffer'.  */);
  resize_mini_frames = Qnil;

  DEFVAR_LISP ("focus-follows-mouse", focus_follows_mouse,
	       doc: /* Non-nil if window system changes focus when you move the mouse.
You should set this variable to tell Emacs how your window manager
handles focus, since there is no way in general for Emacs to find out
automatically.

There are three meaningful values:

- The default nil should be used when your window manager follows a
  "click-to-focus" policy where you have to click the mouse inside of a
  frame in order for that frame to get focus.

- The value t should be used when your window manager has the focus
  automatically follow the position of the mouse pointer but a window
  that gains focus is not raised automatically.

- The value `auto-raise' should be used when your window manager has the
  focus automatically follow the position of the mouse pointer and a
  window that gains focus is raised automatically.

If this option is non-nil, Emacs moves the mouse pointer to the frame
selected by `select-frame-set-input-focus'.  This function is used by a
number of commands like, for example, `other-frame' and `pop-to-buffer'.
If this option is nil and your focus follows mouse window manager does
not autonomously move the mouse pointer to the newly selected frame, the
previously selected window manager window might get reselected instead
immediately.

The distinction between the values t and `auto-raise' is not needed for
"normal" frames because the window manager takes care of raising them.
Setting this to `auto-raise' will, however, override the standard
behavior of a window manager that does not automatically raise the frame
that gets focus.  Setting this to `auto-raise' is also necessary to
automatically raise child frames which are usually left alone by the
window manager.

Note that this option does not distinguish "sloppy" focus (where the
frame that previously had focus retains focus as long as the mouse
pointer does not move into another window manager window) from "strict"
focus (where a frame immediately loses focus when it's left by the mouse
pointer).

In order to extend a "focus follows mouse" policy to individual Emacs
windows, customize the variable `mouse-autoselect-window'.  */);
  focus_follows_mouse = Qnil;

  DEFVAR_BOOL ("frame-resize-pixelwise", frame_resize_pixelwise,
	       doc: /* Non-nil means resize frames pixelwise.
If this option is nil, resizing a frame rounds its sizes to the frame's
current values of `frame-char-height' and `frame-char-width'.  If this
is non-nil, no rounding occurs, hence frame sizes can increase/decrease
by one pixel.

With some window managers you may have to set this to non-nil in order
to set the size of a frame in pixels, to maximize frames or to make them
fullscreen.  To resize your initial frame pixelwise, set this option to
a non-nil value in your init file.  */);
  frame_resize_pixelwise = 0;

  DEFVAR_LISP ("frame-inhibit-implied-resize", frame_inhibit_implied_resize,
	       doc: /* Whether frames should be resized implicitly.
If this option is nil, setting font, menu bar, tool bar, tab bar, internal
borders, fringes or scroll bars of a specific frame may resize the frame
in order to preserve the number of columns or lines it displays.  If
this option is t, no such resizing is done.  Note that the size of
fullscreen and maximized frames, the height of fullheight frames and the
width of fullwidth frames never change implicitly.

The value of this option can be also a list of frame parameters.  In
this case, resizing is inhibited when changing a parameter that
appears in that list.  The parameters currently handled by this option
include `font', `font-backend', `internal-border-width',
`menu-bar-lines', `tool-bar-lines' and `tab-bar-lines'.

Changing any of the parameters `scroll-bar-width', `scroll-bar-height',
`vertical-scroll-bars', `horizontal-scroll-bars', `left-fringe' and
`right-fringe' is handled as if the frame contained just one live
window.  This means, for example, that removing vertical scroll bars on
a frame containing several side by side windows will shrink the frame
width by the width of one scroll bar provided this option is nil and
keep it unchanged if this option is either t or a list containing
`vertical-scroll-bars'.

In GTK+ and NS that use the external tool bar, the default value is
\\='(tab-bar-lines) which means that adding/removing a tab bar does
not change the frame height.  On all other types of GUI frames, the
default value is \\='(tab-bar-lines tool-bar-lines) which means that
adding/removing a tool bar or tab bar does not change the frame
height.  Otherwise it's t which means the frame size never changes
implicitly when there's no window system support.

Note that when a frame is not large enough to accommodate a change of
any of the parameters listed above, Emacs may try to enlarge the frame
even if this option is non-nil.  */);
<<<<<<< HEAD
#if defined (HAVE_WINDOW_SYSTEM)
#if defined USE_GTK || defined HAVE_MACGUI || defined HAVE_NS
=======
#if defined (HAVE_WINDOW_SYSTEM) && !defined (HAVE_ANDROID)
#if defined (USE_GTK) || defined (HAVE_NS)
>>>>>>> 73c646b7
  frame_inhibit_implied_resize = list1 (Qtab_bar_lines);
#else
  frame_inhibit_implied_resize = list2 (Qtab_bar_lines, Qtool_bar_lines);
#endif
#else
  frame_inhibit_implied_resize = Qt;
#endif

  DEFVAR_LISP ("frame-size-history", frame_size_history,
               doc: /* History of frame size adjustments.
If non-nil, list recording frame size adjustment.  Adjustments are
recorded only if the first element of this list is a positive number.
Adding an adjustment decrements that number by one.

The remaining elements are the adjustments.  Each adjustment is a list
of four elements `frame', `function', `sizes' and `more'.  `frame' is
the affected frame and `function' the invoking function.  `sizes' is
usually a list of four elements `old-width', `old-height', `new-width'
and `new-height' representing the old and new sizes recorded/requested
by `function'.  `more' is a list with additional information.

The function `frame--size-history' displays the value of this variable
in a more readable form.  */);
    frame_size_history = Qnil;

  DEFVAR_BOOL ("tooltip-reuse-hidden-frame", tooltip_reuse_hidden_frame,
	       doc: /* Non-nil means reuse hidden tooltip frames.
When this is nil, delete a tooltip frame when hiding the associated
tooltip.  When this is non-nil, make the tooltip frame invisible only,
so it can be reused when the next tooltip is shown.

Setting this to non-nil may drastically reduce the consing overhead
incurred by creating new tooltip frames.  However, a value of non-nil
means also that intermittent changes of faces or `default-frame-alist'
are not applied when showing a tooltip in a reused frame.

This variable is effective only with the X toolkit (and there only when
Gtk+ tooltips are not used) and on Windows.  */);
  tooltip_reuse_hidden_frame = false;

  DEFVAR_BOOL ("use-system-tooltips", use_system_tooltips,
	       doc: /* Whether to use the toolkit to display tooltips.
This option is only meaningful when Emacs is built with GTK+, NS or Haiku
windowing support, and, if it's non-nil (the default), it results in
tooltips that look like those displayed by other GTK+/NS/Haiku programs,
but will not be able to display text properties inside tooltip text.  */);
  use_system_tooltips = true;

  DEFVAR_LISP ("iconify-child-frame", iconify_child_frame,
	       doc: /* How to handle iconification of child frames.
This variable tells Emacs how to proceed when it is asked to iconify a
child frame.  If it is nil, `iconify-frame' will do nothing when invoked
on a child frame.  If it is `iconify-top-level', Emacs will try to
iconify the top level frame associated with this child frame instead.
If it is `make-invisible', Emacs will try to make this child frame
invisible instead.

Any other value means to try iconifying the child frame.  Since such an
attempt is not honored by all window managers and may even lead to
making the child frame unresponsive to user actions, the default is to
iconify the top level frame instead.  */);
  iconify_child_frame = Qiconify_top_level;

  DEFVAR_LISP ("frame-internal-parameters", frame_internal_parameters,
	       doc: /* Frame parameters specific to every frame.  */);
#ifdef HAVE_X_WINDOWS
  frame_internal_parameters = list4 (Qname, Qparent_id, Qwindow_id, Qouter_window_id);
#else
  frame_internal_parameters = list3 (Qname, Qparent_id, Qwindow_id);
#endif

  defsubr (&Sframep);
  defsubr (&Sframe_live_p);
  defsubr (&Swindow_system);
  defsubr (&Sframe_windows_min_size);
  defsubr (&Smake_terminal_frame);
  defsubr (&Sselect_frame);
  defsubr (&Shandle_switch_frame);
  defsubr (&Sselected_frame);
  defsubr (&Sold_selected_frame);
  defsubr (&Sframe_list);
  defsubr (&Sframe_parent);
  defsubr (&Sframe_ancestor_p);
  defsubr (&Snext_frame);
  defsubr (&Sprevious_frame);
  defsubr (&Slast_nonminibuf_frame);
  defsubr (&Sdelete_frame);
  defsubr (&Smouse_position);
  defsubr (&Smouse_pixel_position);
  defsubr (&Sset_mouse_position);
  defsubr (&Sset_mouse_pixel_position);
#if 0
  defsubr (&Sframe_configuration);
  defsubr (&Srestore_frame_configuration);
#endif
  defsubr (&Smake_frame_visible);
  defsubr (&Smake_frame_invisible);
  defsubr (&Siconify_frame);
  defsubr (&Sframe_visible_p);
  defsubr (&Svisible_frame_list);
  defsubr (&Sraise_frame);
  defsubr (&Slower_frame);
  defsubr (&Sx_focus_frame);
  defsubr (&Sframe_after_make_frame);
  defsubr (&Sredirect_frame_focus);
  defsubr (&Sframe_focus);
  defsubr (&Sframe_parameters);
  defsubr (&Sframe_parameter);
  defsubr (&Smodify_frame_parameters);
  defsubr (&Sframe_char_height);
  defsubr (&Sframe_char_width);
  defsubr (&Sframe_native_height);
  defsubr (&Sframe_native_width);
  defsubr (&Sframe_text_cols);
  defsubr (&Sframe_text_lines);
  defsubr (&Sframe_total_cols);
  defsubr (&Sframe_total_lines);
  defsubr (&Sframe_text_width);
  defsubr (&Sframe_text_height);
  defsubr (&Sscroll_bar_width);
  defsubr (&Sscroll_bar_height);
  defsubr (&Sfringe_width);
  defsubr (&Sframe_child_frame_border_width);
  defsubr (&Sframe_internal_border_width);
  defsubr (&Sright_divider_width);
  defsubr (&Sbottom_divider_width);
  defsubr (&Stool_bar_pixel_width);
  defsubr (&Sset_frame_height);
  defsubr (&Sset_frame_width);
  defsubr (&Sset_frame_size);
  defsubr (&Sframe_position);
  defsubr (&Sset_frame_position);
  defsubr (&Sframe_pointer_visible_p);
  defsubr (&Sframe__set_was_invisible);
  defsubr (&Sframe_window_state_change);
  defsubr (&Sset_frame_window_state_change);
  defsubr (&Sframe_scale_factor);

#ifdef HAVE_WINDOW_SYSTEM
  defsubr (&Sx_get_resource);
  defsubr (&Sx_parse_geometry);
  defsubr (&Sreconsider_frame_fonts);
#endif

#ifdef HAVE_WINDOW_SYSTEM
  DEFSYM (Qmove_toolbar, "move-toolbar");

  /* The `tool-bar-position' frame parameter is supported on GTK and
     builds using the internal tool bar.  Providing this feature
     causes menu-bar.el to provide `tool-bar-position' as a user
     option.  */

#if !defined HAVE_EXT_TOOL_BAR || defined USE_GTK
  Fprovide (Qmove_toolbar, Qnil);
#endif /* !HAVE_EXT_TOOL_BAR || USE_GTK */
#endif /* HAVE_WINDOW_SYSTEM */
}<|MERGE_RESOLUTION|>--- conflicted
+++ resolved
@@ -6570,13 +6570,8 @@
 
   DEFVAR_LISP ("default-frame-scroll-bars", Vdefault_frame_scroll_bars,
 	       doc: /* Default position of vertical scroll bars on this window-system.  */);
-<<<<<<< HEAD
-#ifdef HAVE_WINDOW_SYSTEM
-#if defined HAVE_NTGUI || defined HAVE_MACGUI || defined NS_IMPL_COCOA || (defined USE_GTK && defined USE_TOOLKIT_SCROLL_BARS)
-=======
 #if defined HAVE_WINDOW_SYSTEM && !defined HAVE_ANDROID
-#if defined (HAVE_NTGUI) || defined (NS_IMPL_COCOA) || (defined (USE_GTK) && defined (USE_TOOLKIT_SCROLL_BARS))
->>>>>>> 73c646b7
+#if defined (HAVE_NTGUI) || defined (HAVE_MACGUI) || defined (NS_IMPL_COCOA) || (defined (USE_GTK) && defined (USE_TOOLKIT_SCROLL_BARS))
   /* MS-Windows, macOS, and GTK have scroll bars on the right by
      default.  */
   Vdefault_frame_scroll_bars = Qright;
@@ -6793,13 +6788,8 @@
 Note that when a frame is not large enough to accommodate a change of
 any of the parameters listed above, Emacs may try to enlarge the frame
 even if this option is non-nil.  */);
-<<<<<<< HEAD
-#if defined (HAVE_WINDOW_SYSTEM)
-#if defined USE_GTK || defined HAVE_MACGUI || defined HAVE_NS
-=======
 #if defined (HAVE_WINDOW_SYSTEM) && !defined (HAVE_ANDROID)
-#if defined (USE_GTK) || defined (HAVE_NS)
->>>>>>> 73c646b7
+#if defined (USE_GTK) || defined HAVE_MACGUI || defined (HAVE_NS)
   frame_inhibit_implied_resize = list1 (Qtab_bar_lines);
 #else
   frame_inhibit_implied_resize = list2 (Qtab_bar_lines, Qtool_bar_lines);
