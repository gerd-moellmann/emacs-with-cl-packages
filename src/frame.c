--- conflicted
+++ resolved
@@ -1582,10 +1582,6 @@
     tty_child_frame_rect (f, parms, &x, &y, &width, &height);
   else
     get_tty_size (fileno (FRAME_TTY (f)->input), &width, &height);
-<<<<<<< HEAD
-  f->can_set_window_size = true;
-=======
->>>>>>> 76c64dcc
   adjust_frame_size (f, width, height - FRAME_TOP_MARGIN (f), 5, 0,
 		     Qterminal_frame);
   adjust_frame_glyphs (f);
@@ -3202,15 +3198,9 @@
   struct frame *f = XFRAME (frame);
 
   if (FRAME_VISIBLE_P (f))
-<<<<<<< HEAD
     return Qt;
   else if (is_tty_root_frame (f))
     return Qt;
-=======
-    return Qt;
-  else if (is_tty_root_frame (f))
-    return Qt;
->>>>>>> 76c64dcc
   if (FRAME_ICONIFIED_P (f))
     return Qicon;
   return Qnil;
