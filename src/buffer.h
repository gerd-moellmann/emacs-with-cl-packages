/* Header file for the buffer manipulation primitives.

Copyright (C) 1985-2025 Free Software Foundation, Inc.

This file is part of GNU Emacs.

GNU Emacs is free software: you can redistribute it and/or modify
it under the terms of the GNU General Public License as published by
the Free Software Foundation, either version 3 of the License, or (at
your option) any later version.

GNU Emacs is distributed in the hope that it will be useful,
but WITHOUT ANY WARRANTY; without even the implied warranty of
MERCHANTABILITY or FITNESS FOR A PARTICULAR PURPOSE.  See the
GNU General Public License for more details.

You should have received a copy of the GNU General Public License
along with GNU Emacs.  If not, see <https://www.gnu.org/licenses/>.  */

#ifndef EMACS_BUFFER_H
#define EMACS_BUFFER_H

#include <sys/types.h>
#include <time.h>

#include "character.h"
#include "lisp.h"
#include "itree.h"

INLINE_HEADER_BEGIN

/* Accessing the parameters of the current buffer.  */

/* These constants and macros come in pairs, one for the char position
   and one for the byte position.  */

/* Position of beginning of buffer.  */
enum { BEG = 1, BEG_BYTE = BEG };

/* Position of beginning of accessible range of buffer.  */
#define BEGV (current_buffer->begv)
#define BEGV_BYTE (current_buffer->begv_byte)

/* Position of point in buffer.  The "+ 0" makes this
   not an l-value, so you can't assign to it.  Use SET_PT instead.  */
#define PT (current_buffer->pt + 0)
#define PT_BYTE (current_buffer->pt_byte + 0)

/* Position of gap in buffer.  */
#define GPT (current_buffer->text->gpt)
#define GPT_BYTE (current_buffer->text->gpt_byte)

/* Position of end of accessible range of buffer.  */
#define ZV (current_buffer->zv)
#define ZV_BYTE (current_buffer->zv_byte)

/* Position of end of buffer.  */
#define Z (current_buffer->text->z)
#define Z_BYTE (current_buffer->text->z_byte)

/* Macros for the addresses of places in the buffer.  */

/* WARNING: Use the 'char *' pointers to buffer text with care in code
   that could GC: GC can relocate buffer text, invalidating such
   pointers.  It is best to use character or byte position instead,
   delaying the access through BYTE_POS_ADDR etc. pointers to the
   latest possible moment.  If you must use the 'char *' pointers
   (e.g., for speed), be sure to adjust them after any call that could
   potentially GC.  */

/* Address of beginning of buffer.  */
#define BEG_ADDR (current_buffer->text->beg)

/* Address of beginning of accessible range of buffer.  */
#define BEGV_ADDR (BYTE_POS_ADDR (current_buffer->begv_byte))

/* Address of point in buffer.  */
#define PT_ADDR (BYTE_POS_ADDR (current_buffer->pt_byte))

/* Address of beginning of gap in buffer.  */
#define GPT_ADDR (current_buffer->text->beg + current_buffer->text->gpt_byte - BEG_BYTE)

/* Address of end of gap in buffer.  */
#define GAP_END_ADDR (current_buffer->text->beg + current_buffer->text->gpt_byte + current_buffer->text->gap_size - BEG_BYTE)

/* Address of end of accessible range of buffer.  */
#define ZV_ADDR (BYTE_POS_ADDR (current_buffer->zv_byte))

/* Address of end of buffer.  */
#define Z_ADDR (current_buffer->text->beg + current_buffer->text->gap_size + current_buffer->text->z_byte - BEG_BYTE)

/* Size of gap.  */
#define GAP_SIZE (current_buffer->text->gap_size)

/* Modification count.  */
#define MODIFF (current_buffer->text->modiff)

/* Character modification count.  */
#define CHARS_MODIFF (current_buffer->text->chars_modiff)

/* Overlay modification count.  */
#define OVERLAY_MODIFF (current_buffer->text->overlay_modiff)

/* Modification count as of last visit or save.  */
#define SAVE_MODIFF (current_buffer->text->save_modiff)


/* Position of gap in buffer.  */
#define BUF_GPT(buf) ((buf)->text->gpt)
#define BUF_GPT_BYTE(buf) ((buf)->text->gpt_byte)

/* Position of end of buffer.  */
#define BUF_Z(buf) ((buf)->text->z)
#define BUF_Z_BYTE(buf) ((buf)->text->z_byte)

/* Address of beginning of buffer.  */
#define BUF_BEG_ADDR(buf) ((buf)->text->beg)

/* Size of gap.  */
#define BUF_GAP_SIZE(buf) ((buf)->text->gap_size)

/* Modification count.  */
#define BUF_MODIFF(buf) ((buf)->text->modiff)

/* Character modification count.  */
#define BUF_CHARS_MODIFF(buf) ((buf)->text->chars_modiff)

/* Modification count as of last visit or save.  */
#define BUF_SAVE_MODIFF(buf) ((buf)->text->save_modiff)

/* Overlay modification count.  */
#define BUF_OVERLAY_MODIFF(buf) ((buf)->text->overlay_modiff)

/* Modification count as of last auto-save.  */
/* FIXME: should we move this into ->text->auto_save_modiff?  */
#define BUF_AUTOSAVE_MODIFF(buf) ((buf)->auto_save_modified)

/* Compaction count.  */
#define BUF_COMPACT(buf) ((buf)->text->compact)

/* Marker chain of buffer.  */
#define BUF_MARKERS(buf) ((buf)->text->markers)

#define BUF_UNCHANGED_MODIFIED(buf) \
  ((buf)->text->unchanged_modified)

#define BUF_OVERLAY_UNCHANGED_MODIFIED(buf) \
  ((buf)->text->overlay_unchanged_modified)
#define BUF_BEG_UNCHANGED(buf) ((buf)->text->beg_unchanged)
#define BUF_END_UNCHANGED(buf) ((buf)->text->end_unchanged)

#define UNCHANGED_MODIFIED \
  BUF_UNCHANGED_MODIFIED (current_buffer)
#define OVERLAY_UNCHANGED_MODIFIED \
  BUF_OVERLAY_UNCHANGED_MODIFIED (current_buffer)
#define BEG_UNCHANGED BUF_BEG_UNCHANGED (current_buffer)
#define END_UNCHANGED BUF_END_UNCHANGED (current_buffer)

/* Functions to set PT in the current buffer, or another buffer.  */

extern void set_point (ptrdiff_t);
extern void temp_set_point (struct buffer *, ptrdiff_t);
extern void set_point_both (ptrdiff_t, ptrdiff_t);
extern void temp_set_point_both (struct buffer *,
				 ptrdiff_t, ptrdiff_t);
extern void set_point_from_marker (Lisp_Object);
extern void enlarge_buffer_text (struct buffer *, ptrdiff_t);

INLINE void
SET_PT (ptrdiff_t position)
{
  set_point (position);
}
INLINE void
TEMP_SET_PT (ptrdiff_t position)
{
  temp_set_point (current_buffer, position);
}
INLINE void
SET_PT_BOTH (ptrdiff_t position, ptrdiff_t byte)
{
  set_point_both (position, byte);
}
INLINE void
TEMP_SET_PT_BOTH (ptrdiff_t position, ptrdiff_t byte)
{
  temp_set_point_both (current_buffer, position, byte);
}
INLINE void
BUF_TEMP_SET_PT (struct buffer *buffer, ptrdiff_t position)
{
  temp_set_point (buffer, position);
}

/* Maximum number of bytes in a buffer.
   A buffer cannot contain more bytes than a 1-origin fixnum can represent,
   nor can it be so large that C pointer arithmetic stops working.
   The ptrdiff_t cast ensures that this is signed, not unsigned.  */
#define BUF_BYTES_MAX \
  (ptrdiff_t) min (MOST_POSITIVE_FIXNUM - 1, min (SIZE_MAX, PTRDIFF_MAX))

/* Maximum gap size after compact_buffer, in bytes.  Also
   used in make_gap_larger to get some extra reserved space.  */

enum { GAP_BYTES_DFL = 2000 };

/* Minimum gap size after compact_buffer, in bytes.  Also
   used in make_gap_smaller to avoid too small gap size.  */

enum { GAP_BYTES_MIN = 20 };

/* For those very rare cases where you may have a "random" pointer into
   the middle of a multibyte char, this moves to the next boundary.  */
extern ptrdiff_t advance_to_char_boundary (ptrdiff_t byte_pos);

/* Return the byte at byte position N.
   Do not check that the position is in range.  */

#define FETCH_BYTE(n) (*BYTE_POS_ADDR (n))

/* Define the actual buffer data structures.  */

<<<<<<< HEAD
struct text_index;
=======
/* This data structure stores the cache of a position and its line and
   column number.  The column number is counted in bytes.  The line
   number and column number don't respect narrowing.  */
struct ts_linecol
{
  /* The byte position.  */
  ptrdiff_t bytepos;
  /* The line number of this position.  */
  ptrdiff_t line;
  /* The column number (in bytes) of this position (0-based).  Basically
     the byte offset from BOL (or BOB).  */
  ptrdiff_t col;
};
>>>>>>> 1590a2b3

/* This data structure describes the actual text contents of a buffer.
   It is shared between indirect buffers and their base buffer.  */

struct buffer_text
  {
    /* Actual address of buffer contents.  If REL_ALLOC is defined,
       this address might change when blocks are relocated which can
       e.g. happen when malloc is called.  So, don't pass a pointer
       into a buffer's text to functions that malloc.  */
    unsigned char *beg;

    ptrdiff_t gpt;		/* Char pos of gap in buffer.  */
    ptrdiff_t z;		/* Char pos of end of buffer.  */
    ptrdiff_t gpt_byte;		/* Byte pos of gap in buffer.  */
    ptrdiff_t z_byte;		/* Byte pos of end of buffer.  */
    ptrdiff_t gap_size;		/* Size of buffer's gap.  */
    modiff_count modiff;	/* This counts buffer-modification events
				   for this buffer.  It is increased
				   logarithmically to the extent of the
				   modification for each such event,
				   and never otherwise changed.  */
    modiff_count chars_modiff;	/* This is modified with character change
				   events for this buffer.  It is set to
				   modiff for each such event, and never
				   otherwise changed.  */
    modiff_count save_modiff;	/* Previous value of modiff, as of last
				   time buffer visited or saved a file.  */

    modiff_count overlay_modiff; /* Counts modifications to overlays.  */

    modiff_count compact;	/* Set to modiff each time when compact_buffer
				   is called for this buffer.  */

    /* Minimum value of GPT - BEG since last redisplay that finished.  */
    ptrdiff_t beg_unchanged;

    /* Minimum value of Z - GPT since last redisplay that finished.  */
    ptrdiff_t end_unchanged;

    /* MODIFF as of last redisplay that finished; if it matches MODIFF,
       beg_unchanged and end_unchanged contain no useful information.  */
    modiff_count unchanged_modified;

    /* BUF_OVERLAY_MODIFF of current buffer, as of last redisplay that
       finished; if it matches BUF_OVERLAY_MODIFF, beg_unchanged and
       end_unchanged contain no useful information.  */
    modiff_count overlay_unchanged_modified;

    /* Properties of this buffer's text.  */
    INTERVAL intervals;

    /* Marker vector.  */
    Lisp_Object markers;

    /* Usually false.  Temporarily true in decode_coding_gap to
       prevent Fgarbage_collect from shrinking the gap and losing
       not-yet-decoded bytes.  */
    bool_bf inhibit_shrinking : 1;

    /* True if it needs to be redisplayed.  */
    bool_bf redisplay : 1;

    /* Index supporting char <-> byte position mapping.  */
    struct text_index *index;
  };

/* Most code should use this macro to access Lisp fields in struct buffer.  */

#define BVAR(buf, field) ((buf)->field ## _)

/* Max number of builtin per-buffer variables.  */
enum { MAX_PER_BUFFER_VARS = 50 };

/* Special values for struct buffer.modtime.  */
enum { NONEXISTENT_MODTIME_NSECS = -1 };
enum { UNKNOWN_MODTIME_NSECS = -2 };

/* This is the structure that the buffer Lisp object points to.  */

struct buffer
{
  struct vectorlike_header header;

  /* The name of this buffer.  */
  Lisp_Object name_;

  /* The last name of this buffer before it was renamed or killed.  */
  Lisp_Object last_name_;

  /* The name of the file visited in this buffer, or nil.  */
  Lisp_Object filename_;

  /* Directory for expanding relative file names.  */
  Lisp_Object directory_;

  /* True if this buffer has been backed up (if you write to the visited
     file and it hasn't been backed up, then a backup will be made).  */
  Lisp_Object backed_up_;

  /* Length of file when last read or saved.
     -1 means auto saving turned off because buffer shrank a lot.
     -2 means don't turn off auto saving if buffer shrinks.
       (That value is used with buffer-swap-text.)
     This is not in the  struct buffer_text
     because it's not used in indirect buffers at all.  */
  Lisp_Object save_length_;

  /* File name used for auto-saving this buffer.
     This is not in the  struct buffer_text
     because it's not used in indirect buffers at all.  */
  Lisp_Object auto_save_file_name_;

  /* Non-nil if buffer read-only.  */
  Lisp_Object read_only_;

  /* "The mark".  This is a marker which may
     point into this buffer or may point nowhere.  */
  Lisp_Object mark_;

  /* Alist of elements (SYMBOL . VALUE-IN-THIS-BUFFER) for all
     per-buffer variables of this buffer.  For locally unbound
     symbols, just the symbol appears as the element.  */
  Lisp_Object local_var_alist_;

  /* Symbol naming major mode (e.g., lisp-mode).  */
  Lisp_Object major_mode_;

  /* Symbol listing all currently enabled minor modes.  */
  Lisp_Object local_minor_modes_;

  /* Pretty name of major mode (e.g., "Lisp"). */
  Lisp_Object mode_name_;

  /* Mode line element that controls format of mode line.  */
  Lisp_Object mode_line_format_;

  /* Analogous to mode_line_format for the line displayed at the top
     of windows.  Nil means don't display that line.  */
  Lisp_Object header_line_format_;

  /* Analogous to mode_line_format for the line displayed at the top
     of windows.  Nil means don't display that line.  */
  Lisp_Object tab_line_format_;

  /* Keys that are bound local to this buffer.  */
  Lisp_Object keymap_;

  /* This buffer's local abbrev table.  */
  Lisp_Object abbrev_table_;

  /* This buffer's syntax table.  */
  Lisp_Object syntax_table_;

  /* This buffer's category table.  */
  Lisp_Object category_table_;

  /* Values of several buffer-local variables.  */
  /* tab-width is buffer-local so that redisplay can find it
     in buffers that are not current.  */
  Lisp_Object tab_width_;
  Lisp_Object fill_column_;
  Lisp_Object left_margin_;

  /* Function to call when insert space past fill column.  */
  Lisp_Object auto_fill_function_;

  /* Case table for case-conversion in this buffer.
     This char-table maps each char into its lower-case version.  */
  Lisp_Object downcase_table_;

  /* Char-table mapping each char to its upper-case version.  */
  Lisp_Object upcase_table_;

  /* Char-table for conversion for case-folding search.  */
  Lisp_Object case_canon_table_;

  /* Char-table of equivalences for case-folding search.  */
  Lisp_Object case_eqv_table_;

  /* Non-nil means do not display continuation lines.  */
  Lisp_Object truncate_lines_;

  /* Non-nil means to use word wrapping when displaying continuation lines.  */
  Lisp_Object word_wrap_;

  /* Non-nil means display ctl chars with uparrow.  */
  Lisp_Object ctl_arrow_;

  /* Non-nil means reorder bidirectional text for display in the
     visual order.  */
  Lisp_Object bidi_display_reordering_;

  /* If non-nil, specifies which direction of text to force in all the
     paragraphs of the buffer.  Nil means determine paragraph
     direction dynamically for each paragraph.  */
  Lisp_Object bidi_paragraph_direction_;

  /* If non-nil, a regular expression for bidi paragraph separator.  */
  Lisp_Object bidi_paragraph_separate_re_;

  /* If non-nil, a regular expression for bidi paragraph start.  */
  Lisp_Object bidi_paragraph_start_re_;

  /* Non-nil means do selective display;
     see doc string in syms_of_buffer (buffer.c) for details.  */
  Lisp_Object selective_display_;

  /* Non-nil means show ... at end of line followed by invisible lines.  */
  Lisp_Object selective_display_ellipses_;

  /* t if "self-insertion" should overwrite; `binary' if it should also
     overwrite newlines and tabs - for editing executables and the like.  */
  Lisp_Object overwrite_mode_;

  /* Non-nil means abbrev mode is on.  Expand abbrevs automatically.  */
  Lisp_Object abbrev_mode_;

  /* Display table to use for text in this buffer.  */
  Lisp_Object display_table_;

  /* t means the mark and region are currently active.  */
  Lisp_Object mark_active_;

  /* Non-nil means the buffer contents are regarded as multi-byte
     form of characters, not a binary code.  */
  Lisp_Object enable_multibyte_characters_;

  /* Coding system to be used for encoding the buffer contents on
     saving.  */
  Lisp_Object buffer_file_coding_system_;

  /* List of symbols naming the file format used for visited file.  */
  Lisp_Object file_format_;

  /* List of symbols naming the file format used for auto-save file.  */
  Lisp_Object auto_save_file_format_;

  /* True if the newline position cache, width run cache and BIDI paragraph
     cache are enabled.  See search.c, indent.c and bidi.c for details.  */
  Lisp_Object cache_long_scans_;

  /* If the width run cache is enabled, this table contains the
     character widths width_run_cache (see above) assumes.  When we
     do a thorough redisplay, we compare this against the buffer's
     current display table to see whether the display table has
     affected the widths of any characters.  If it has, we
     invalidate the width run cache, and re-initialize width_table.  */
  Lisp_Object width_table_;

  /* In an indirect buffer, or a buffer that is the base of an
     indirect buffer, this holds a marker that records
     PT for this buffer when the buffer is not current.  */
  Lisp_Object pt_marker_;

  /* In an indirect buffer, or a buffer that is the base of an
     indirect buffer, this holds a marker that records
     BEGV for this buffer when the buffer is not current.  */
  Lisp_Object begv_marker_;

  /* In an indirect buffer, or a buffer that is the base of an
     indirect buffer, this holds a marker that records
     ZV for this buffer when the buffer is not current.  */
  Lisp_Object zv_marker_;

  /* This holds the point value before the last scroll operation.
     Explicitly setting point sets this to nil.  */
  Lisp_Object point_before_scroll_;

  /* Truename of the visited file, or nil.  */
  Lisp_Object file_truename_;

  /* Invisibility spec of this buffer.
     t => any non-nil `invisible' property means invisible.
     A list => `invisible' property means invisible
     if it is memq in that list.  */
  Lisp_Object invisibility_spec_;

  /* This is the last window that was selected with this buffer in it,
     or nil if that window no longer displays this buffer.  */
  Lisp_Object last_selected_window_;

  /* Incremented each time the buffer is displayed in a window.  */
  Lisp_Object display_count_;

  /* Widths of left and right marginal areas for windows displaying
     this buffer.  */
  Lisp_Object left_margin_cols_;
  Lisp_Object right_margin_cols_;

  /* Widths of left and right fringe areas for windows displaying
     this buffer.  */
  Lisp_Object left_fringe_width_;
  Lisp_Object right_fringe_width_;

  /* Non-nil means fringes are drawn outside display margins;
     othersize draw them between margin areas and text.  */
  Lisp_Object fringes_outside_margins_;

  /* Width, height and types of scroll bar areas for windows displaying
     this buffer.  */
  Lisp_Object scroll_bar_width_;
  Lisp_Object scroll_bar_height_;
  Lisp_Object vertical_scroll_bar_type_;
  Lisp_Object horizontal_scroll_bar_type_;

  /* Non-nil means indicate lines not displaying text (in a style
     like vi).  */
  Lisp_Object indicate_empty_lines_;

  /* Non-nil means indicate buffer boundaries and scrolling.  */
  Lisp_Object indicate_buffer_boundaries_;

  /* Logical to physical fringe bitmap mappings.  */
  Lisp_Object fringe_indicator_alist_;

  /* Logical to physical cursor bitmap mappings.  */
  Lisp_Object fringe_cursor_alist_;

  /* Time stamp updated each time this buffer is displayed in a window.  */
  Lisp_Object display_time_;

  /* If scrolling the display because point is below the bottom of a
     window showing this buffer, try to choose a window start so
     that point ends up this number of lines from the top of the
     window.  Nil means that scrolling method isn't used.  */
  Lisp_Object scroll_up_aggressively_;

  /* If scrolling the display because point is above the top of a
     window showing this buffer, try to choose a window start so
     that point ends up this number of lines from the bottom of the
     window.  Nil means that scrolling method isn't used.  */
  Lisp_Object scroll_down_aggressively_;

  /* Desired cursor type in this buffer.  See the doc string of
     per-buffer variable `cursor-type'.  */
  Lisp_Object cursor_type_;

  /* An integer > 0 means put that number of pixels below text lines
     in the display of this buffer.  */
  Lisp_Object extra_line_spacing_;

#ifdef HAVE_TREE_SITTER
  /* A list of tree-sitter parsers for this buffer.  */
  Lisp_Object ts_parser_list_;
#endif

  /* What type of text conversion the input method should apply to
     this buffer.  */
  Lisp_Object text_conversion_style_;

  /* Cursor type to display in non-selected windows.
     t means to use hollow box cursor.
     See `cursor-type' for other values.  */
  Lisp_Object cursor_in_non_selected_windows_;

  /* No more Lisp_Object beyond cursor_in_non_selected_windows_.
     Except undo_list, which is handled specially in Fgarbage_collect.  */

  /* This structure holds the coordinates of the buffer contents
     in ordinary buffers.  In indirect buffers, this is not used.  */
  struct buffer_text own_text;

  /* This points to the `struct buffer_text' that used for this buffer.
     In an ordinary buffer, this is the own_text field above.
     In an indirect buffer, this is the own_text field of another buffer.  */
  struct buffer_text *text;

  /* Char position of point in buffer.  */
  ptrdiff_t pt;

  /* Byte position of point in buffer.  */
  ptrdiff_t pt_byte;

  /* Char position of beginning of accessible range.  */
  ptrdiff_t begv;

  /* Byte position of beginning of accessible range.  */
  ptrdiff_t begv_byte;

  /* Char position of end of accessible range.  */
  ptrdiff_t zv;

  /* Byte position of end of accessible range.  */
  ptrdiff_t zv_byte;

  /* In an indirect buffer, this points to the base buffer.
     In an ordinary buffer, it is 0.  */
  struct buffer *base_buffer;

  /* In an indirect buffer, this is -1.  In an ordinary buffer,
     it's the number of indirect buffers that share our text;
     zero means that we're the only owner of this text.  */
  int indirections;

  /* Number of windows showing this buffer.  Always -1 for
     an indirect buffer since it counts as its base buffer.  */
  int window_count;

  /* A non-zero value in slot IDX means that per-buffer variable
     with index IDX has a local value in this buffer.  The index IDX
     for a buffer-local variable is stored in that variable's slot
     in buffer_local_flags as a Lisp integer.  If the index is -1,
     this means the variable is always local in all buffers.  */
  char local_flags[MAX_PER_BUFFER_VARS];

  /* Set to the modtime of the visited file when read or written.
     modtime.tv_nsec == NONEXISTENT_MODTIME_NSECS means
     visited file was nonexistent.  modtime.tv_nsec ==
     UNKNOWN_MODTIME_NSECS means visited file modtime unknown;
     in no case complain about any mismatch on next save attempt.  */
  struct timespec modtime;

  /* Size of the file when modtime was set.  This is used to detect the
     case where the file grew while we were reading it, so the modtime
     is still the same (since it's rounded up to seconds) but we're actually
     not up-to-date.  -1 means the size is unknown.  Only meaningful if
     modtime is actually set.  */
  off_t modtime_size;

  /* The value of text->modiff at the last auto-save.  */
  modiff_count auto_save_modified;

  /* The value of text->modiff at the last display error.
     Redisplay of this buffer is inhibited until it changes again.  */
  modiff_count display_error_modiff;

  /* The time at which we detected a failure to auto-save,
     Or 0 if we didn't have a failure.  */
  time_t auto_save_failure_time;

  /* Position in buffer at which display started
     the last time this buffer was displayed.  */
  ptrdiff_t last_window_start;

  /* If the long line scan cache is enabled (i.e. the buffer-local
     variable cache-long-scans is non-nil), newline_cache points to
     the newline cache, and width_run_cache points to the width run
     cache.

     The newline cache records which stretches of the buffer are
     known *not* to contain newlines, so that they can be skipped
     quickly when we search for newlines.

     The width run cache records which stretches of the buffer are
     known to contain characters whose widths are all the same.  If
     the width run cache maps a character to a value > 0, that value is
     the character's width; if it maps a character to zero, we don't
     know what its width is.  This allows compute_motion to process
     such regions very quickly, using algebra instead of inspecting
     each character.   See also width_table, below.

     The latter cache is used to speedup bidi_find_paragraph_start.  */
  struct region_cache *newline_cache;
  struct region_cache *width_run_cache;
  struct region_cache *bidi_paragraph_cache;

  /* Non-zero means disable redisplay optimizations when rebuilding the glyph
     matrices (but not when redrawing).  */
  bool_bf prevent_redisplay_optimizations_p : 1;

  /* Non-zero whenever the narrowing is changed in this buffer.  */
  bool_bf clip_changed : 1;

  /* Non-zero for internal or temporary buffers that don't need to
     run hooks kill-buffer-hook, kill-buffer-query-functions, and
     buffer-list-update-hook.  This is used in coding.c to avoid
     slowing down en/decoding when a lot of these hooks are
     defined, as well as by with-temp-buffer, for example.  */
  bool_bf inhibit_buffer_hooks : 1;

  /* Non-zero when the buffer contains long lines and specific
     display optimizations must be used.  */
  bool_bf long_line_optimizations_p : 1;

  /* The interval tree containing this buffer's overlays. */
  struct itree_tree *overlays;

  /* Right now only tree-sitter makes use of this, so I don't want
     non-tree-sitter build to pay for it.  If something else can make
     use of this, we can remove the gate.  */
#ifdef HAVE_TREE_SITTER
  /* Cache of line and column number of a position.  Tree-sitter uses
     this cache to calculate line and column of the beginning and end of
     buffer edits.  Stores three caches for BEGV, point, ZV,
     respectively.  All three are refreshed in buffer edit functions, so
     they're always up-to-date (in the sense that the bytepos and
     line/column number are in sync, not in the sense that the bytepos
     is at the actual position of point/BEGV/ZV, indeed, most of the
     time the bytepos is only near the actual position).  All caches are
     initialized to empty, meaning no linecol tracking for this
     buffer.  */
  struct ts_linecol ts_linecol_begv;
  struct ts_linecol ts_linecol_point;
  struct ts_linecol ts_linecol_zv;
#endif

  /* Changes in the buffer are recorded here for undo, and t means
     don't record anything.  This information belongs to the base
     buffer of an indirect buffer.  But we can't store it in the
     struct buffer_text because local variables have to be right in
     the struct buffer. So we copy it around in set_buffer_internal.  */
  Lisp_Object undo_list_;
};


struct sortvec
{
  Lisp_Object overlay;
  ptrdiff_t beg, end;
  EMACS_INT priority;
  EMACS_INT spriority;		/* Secondary priority.  */
};

INLINE bool
BUFFERP (Lisp_Object a)
{
  return PSEUDOVECTORP (a, PVEC_BUFFER);
}

INLINE void
CHECK_BUFFER (Lisp_Object x)
{
  CHECK_TYPE (BUFFERP (x), Qbufferp, x);
}

INLINE struct buffer *
XBUFFER (Lisp_Object a)
{
  eassert (BUFFERP (a));
  return XUNTAG (a, Lisp_Vectorlike, struct buffer);
}

/* Most code should use these functions to set Lisp fields in struct
   buffer.  (Some setters that are private to a single .c file are
   defined as static in those files.)  */
INLINE void
bset_bidi_paragraph_direction (struct buffer *b, Lisp_Object val)
{
  b->bidi_paragraph_direction_ = val;
}
INLINE void
bset_cache_long_scans (struct buffer *b, Lisp_Object val)
{
  b->cache_long_scans_ = val;
}
INLINE void
bset_case_canon_table (struct buffer *b, Lisp_Object val)
{
  b->case_canon_table_ = val;
}
INLINE void
bset_case_eqv_table (struct buffer *b, Lisp_Object val)
{
  b->case_eqv_table_ = val;
}
INLINE void
bset_directory (struct buffer *b, Lisp_Object val)
{
  b->directory_ = val;
}
INLINE void
bset_display_count (struct buffer *b, Lisp_Object val)
{
  b->display_count_ = val;
}
INLINE void
bset_left_margin_cols (struct buffer *b, Lisp_Object val)
{
  b->left_margin_cols_ = val;
}
INLINE void
bset_right_margin_cols (struct buffer *b, Lisp_Object val)
{
  b->right_margin_cols_ = val;
}
INLINE void
bset_display_time (struct buffer *b, Lisp_Object val)
{
  b->display_time_ = val;
}
INLINE void
bset_downcase_table (struct buffer *b, Lisp_Object val)
{
  b->downcase_table_ = val;
}
INLINE void
bset_enable_multibyte_characters (struct buffer *b, Lisp_Object val)
{
  b->enable_multibyte_characters_ = val;
}
INLINE void
bset_filename (struct buffer *b, Lisp_Object val)
{
  b->filename_ = val;
}
INLINE void
bset_keymap (struct buffer *b, Lisp_Object val)
{
  b->keymap_ = val;
}
INLINE void
bset_last_selected_window (struct buffer *b, Lisp_Object val)
{
  b->last_selected_window_ = val;
}
INLINE void
bset_local_var_alist (struct buffer *b, Lisp_Object val)
{
  b->local_var_alist_ = val;
}
INLINE void
bset_mark_active (struct buffer *b, Lisp_Object val)
{
  b->mark_active_ = val;
}
INLINE void
bset_point_before_scroll (struct buffer *b, Lisp_Object val)
{
  b->point_before_scroll_ = val;
}
INLINE void
bset_read_only (struct buffer *b, Lisp_Object val)
{
  b->read_only_ = val;
}
INLINE void
bset_truncate_lines (struct buffer *b, Lisp_Object val)
{
  b->truncate_lines_ = val;
}
INLINE void
bset_undo_list (struct buffer *b, Lisp_Object val)
{
  b->undo_list_ = val;
}
INLINE void
bset_upcase_table (struct buffer *b, Lisp_Object val)
{
  b->upcase_table_ = val;
}
INLINE void
bset_width_table (struct buffer *b, Lisp_Object val)
{
  b->width_table_ = val;
}

INLINE void
bset_text_conversion_style (struct buffer *b, Lisp_Object val)
{
  b->text_conversion_style_ = val;
}

/* BUFFER_CEILING_OF (resp. BUFFER_FLOOR_OF), when applied to n, return
   the max (resp. min) p such that

   BYTE_POS_ADDR (p) - BYTE_POS_ADDR (n) == p - n       */

INLINE ptrdiff_t
BUFFER_CEILING_OF (ptrdiff_t bytepos)
{
  return (bytepos < GPT_BYTE && GPT < ZV ? GPT_BYTE : ZV_BYTE) - 1;
}

INLINE ptrdiff_t
BUFFER_FLOOR_OF (ptrdiff_t bytepos)
{
  return BEGV <= GPT && GPT_BYTE <= bytepos ? GPT_BYTE : BEGV_BYTE;
}

/* The BUF_BEGV[_BYTE], BUF_ZV[_BYTE], and BUF_PT[_BYTE] functions cannot
   be used for assignment; use SET_BUF_* functions below for that.  */

/* Position of beginning of accessible range of buffer.  */
INLINE ptrdiff_t
BUF_BEGV (struct buffer *buf)
{
  return (buf == current_buffer ? BEGV
	  : NILP (BVAR (buf, begv_marker)) ? buf->begv
	  : marker_position (BVAR (buf, begv_marker)));
}

INLINE ptrdiff_t
BUF_BEGV_BYTE (struct buffer *buf)
{
  return (buf == current_buffer ? BEGV_BYTE
	  : NILP (BVAR (buf, begv_marker)) ? buf->begv_byte
	  : marker_byte_position (BVAR (buf, begv_marker)));
}

/* Position of point in buffer.  */
INLINE ptrdiff_t
BUF_PT (struct buffer *buf)
{
  return (buf == current_buffer ? PT
	  : NILP (BVAR (buf, pt_marker)) ? buf->pt
	  : marker_position (BVAR (buf, pt_marker)));
}

INLINE ptrdiff_t
BUF_PT_BYTE (struct buffer *buf)
{
  return (buf == current_buffer ? PT_BYTE
	  : NILP (BVAR (buf, pt_marker)) ? buf->pt_byte
	  : marker_byte_position (BVAR (buf, pt_marker)));
}

/* Position of end of accessible range of buffer.  */
INLINE ptrdiff_t
BUF_ZV (struct buffer *buf)
{
  return (buf == current_buffer ? ZV
	  : NILP (BVAR (buf, zv_marker)) ? buf->zv
	  : marker_position (BVAR (buf, zv_marker)));
}

INLINE ptrdiff_t
BUF_ZV_BYTE (struct buffer *buf)
{
  return (buf == current_buffer ? ZV_BYTE
	  : NILP (BVAR (buf, zv_marker)) ? buf->zv_byte
	  : marker_byte_position (BVAR (buf, zv_marker)));
}

/* Similar functions to operate on a specified buffer.  */

/* Position of beginning of buffer.  */
INLINE ptrdiff_t
BUF_BEG (struct buffer *buf)
{
  return BEG;
}

INLINE ptrdiff_t
BUF_BEG_BYTE (struct buffer *buf)
{
  return BEG_BYTE;
}

/* Address of beginning of gap of buffer.  */
INLINE unsigned char *
BUF_GPT_ADDR (struct buffer *buf)
{
  return buf->text->beg + buf->text->gpt_byte - BEG_BYTE;
}

/* Address of end of buffer.  */
INLINE unsigned char *
BUF_Z_ADDR (struct buffer *buf)
{
  return buf->text->beg + buf->text->gap_size + buf->text->z_byte - BEG_BYTE;
}

/* Address of end of gap in buffer.  */
INLINE unsigned char *
BUF_GAP_END_ADDR (struct buffer *buf)
{
  return buf->text->beg + buf->text->gpt_byte + buf->text->gap_size - BEG_BYTE;
}

/* Compute how many characters at the top and bottom of BUF are
   unchanged when the range START..END is modified.  This computation
   must be done each time BUF is modified.  */

INLINE void
BUF_COMPUTE_UNCHANGED (struct buffer *buf, ptrdiff_t start, ptrdiff_t end)
{
  if (BUF_UNCHANGED_MODIFIED (buf) == BUF_MODIFF (buf)
      && (BUF_OVERLAY_UNCHANGED_MODIFIED (buf)
	  == BUF_OVERLAY_MODIFF (buf)))
    {
      buf->text->beg_unchanged = start - BUF_BEG (buf);
      buf->text->end_unchanged = BUF_Z (buf) - (end);
    }
  else
    {
      if (BUF_Z (buf) - end < BUF_END_UNCHANGED (buf))
	buf->text->end_unchanged = BUF_Z (buf) - end;
      if (start - BUF_BEG (buf) < BUF_BEG_UNCHANGED (buf))
	buf->text->beg_unchanged = start - BUF_BEG (buf);
    }
}

/* Functions for setting the BEGV, ZV or PT of a given buffer.

   The ..._BOTH functions take both a charpos and a bytepos,
   which must correspond to each other.

   The functions without ..._BOTH take just a charpos,
   and compute the bytepos from it.  */

INLINE void
SET_BUF_BEGV (struct buffer *buf, ptrdiff_t charpos)
{
  buf->begv_byte = buf_charpos_to_bytepos (buf, charpos);
  buf->begv = charpos;
}

INLINE void
SET_BUF_ZV (struct buffer *buf, ptrdiff_t charpos)
{
  buf->zv_byte = buf_charpos_to_bytepos (buf, charpos);
  buf->zv = charpos;
}

INLINE void
SET_BUF_BEGV_BOTH (struct buffer *buf, ptrdiff_t charpos, ptrdiff_t byte)
{
  buf->begv = charpos;
  buf->begv_byte = byte;
}

INLINE void
SET_BUF_ZV_BOTH (struct buffer *buf, ptrdiff_t charpos, ptrdiff_t byte)
{
  buf->zv = charpos;
  buf->zv_byte = byte;
}

INLINE void
SET_BUF_PT_BOTH (struct buffer *buf, ptrdiff_t charpos, ptrdiff_t byte)
{
  buf->pt = charpos;
  buf->pt_byte = byte;
}

/* Functions to access a character or byte in the current buffer,
   or convert between a byte position and an address.
   These functions do not check that the position is in range.  */

/* See the important WARNING above about using the 'char *' pointers
   returned by these functions.  */

/* Return the address of byte position N in current buffer.  */

INLINE unsigned char *
BYTE_POS_ADDR (ptrdiff_t n)
{
  return (n < GPT_BYTE ? 0 : GAP_SIZE) + n + BEG_ADDR - BEG_BYTE;
}

/* Return the address of char position N.  */

INLINE unsigned char *
CHAR_POS_ADDR (ptrdiff_t n)
{
  return ((n < GPT ? 0 : GAP_SIZE)
	  + buf_charpos_to_bytepos (current_buffer, n)
	  + BEG_ADDR - BEG_BYTE);
}

/* Convert a character position to a byte position.  */

INLINE ptrdiff_t
CHAR_TO_BYTE (ptrdiff_t charpos)
{
  return buf_charpos_to_bytepos (current_buffer, charpos);
}

/* Convert a byte position to a character position.  */

INLINE ptrdiff_t
BYTE_TO_CHAR (ptrdiff_t bytepos)
{
  return buf_bytepos_to_charpos (current_buffer, bytepos);
}

/* Convert PTR, the address of a byte in the buffer, into a byte position.  */

INLINE ptrdiff_t
PTR_BYTE_POS (unsigned char const *ptr)
{
  ptrdiff_t byte = ptr - current_buffer->text->beg;
  return byte - (byte <= GPT_BYTE - BEG_BYTE ? 0 : GAP_SIZE) + BEG_BYTE;
}

/* Number of Lisp_Objects at the beginning of struct buffer.
   If you add, remove, or reorder Lisp_Objects within buffer
   structure, make sure that this is still correct.  */

enum { BUFFER_LISP_SIZE = PSEUDOVECSIZE (struct buffer,
					 cursor_in_non_selected_windows_) };

/* Allocated size of the struct buffer part beyond leading
   Lisp_Objects, in word_size units.  */

enum { BUFFER_REST_SIZE = VECSIZE (struct buffer) - BUFFER_LISP_SIZE };

/* Initialize the pseudovector header of buffer object.  BUFFER_LISP_SIZE
   is required for GC, but BUFFER_REST_SIZE is set up just to be consistent
   with other pseudovectors.  */

INLINE void
BUFFER_PVEC_INIT (struct buffer *b)
{
  XSETPVECTYPESIZE (b, PVEC_BUFFER, BUFFER_LISP_SIZE, BUFFER_REST_SIZE);
}

/* Convenient check whether buffer B is live.  */

INLINE bool
BUFFER_LIVE_P (struct buffer *b)
{
  return !NILP (BVAR (b, name));
}

/* Convenient check whether buffer B is hidden (i.e. its name
   starts with a space).  Caller must ensure that B is live.  */

INLINE bool
BUFFER_HIDDEN_P (struct buffer *b)
{
  return SREF (BVAR (b, name), 0) == ' ';
}

/* Verify indirection counters.  */

INLINE void
BUFFER_CHECK_INDIRECTION (struct buffer *b)
{
  if (BUFFER_LIVE_P (b))
    {
      if (b->base_buffer)
	{
	  eassert (b->indirections == -1);
	  eassert (b->base_buffer->indirections > 0);
	}
      else
	eassert (b->indirections >= 0);
    }
}

#ifdef HAVE_TREE_SITTER

INLINE struct ts_linecol
BUF_TS_LINECOL_BEGV (struct buffer *buf)
{
  return buf->ts_linecol_begv;
}
INLINE struct ts_linecol
BUF_TS_LINECOL_POINT (struct buffer *buf)
{
  return buf->ts_linecol_point;
}

INLINE struct ts_linecol
BUF_TS_LINECOL_ZV (struct buffer *buf)
{
  return buf->ts_linecol_zv;
}

INLINE void
SET_BUF_TS_LINECOL_BEGV (struct buffer *buf, struct ts_linecol linecol)
{
  buf->ts_linecol_begv = linecol;
}

INLINE void
SET_BUF_TS_LINECOL_POINT (struct buffer *buf, struct ts_linecol linecol)
{
  buf->ts_linecol_point = linecol;
}

INLINE void
SET_BUF_TS_LINECOL_ZV (struct buffer *buf, struct ts_linecol linecol)
{
  buf->ts_linecol_zv = linecol;
}

#endif

/* This structure holds the default values of the buffer-local variables
   that have special slots in each buffer.
   The default value occupies the same slot in this structure
   as an individual buffer's value occupies in that buffer.
   Setting the default value also goes through the alist of buffers
   and stores into each buffer that does not say it has a local value.  */

extern struct buffer buffer_defaults;

/* This structure marks which slots in a buffer have corresponding
   default values in buffer_defaults.
   Each such slot has a nonzero value in this structure.
   The value has only one nonzero bit.

   When a buffer has its own local value for a slot,
   the entry for that slot (found in the same slot in this structure)
   is turned on in the buffer's local_flags array.

   If a slot in this structure is zero, then even though there may
   be a Lisp-level local variable for the slot, it has no default value,
   and the corresponding slot in buffer_defaults is not used.  */


extern struct buffer buffer_local_flags;

/* For each buffer slot, this points to the Lisp symbol name
   for that slot in the current buffer.  It is 0 for slots
   that don't have such names.  */

extern struct buffer buffer_local_symbols;

/* verify_interval_modification saves insertion hooks here
   to be run later by report_interval_modification.  */
extern Lisp_Object interval_insert_behind_hooks;
extern Lisp_Object interval_insert_in_front_hooks;


extern EMACS_INT fix_position (Lisp_Object);
#define CHECK_FIXNUM_COERCE_MARKER(x) ((x) = make_fixnum (fix_position (x)))
extern void delete_all_overlays (struct buffer *);
extern void reset_buffer (struct buffer *);
extern void compact_buffer (struct buffer *);
extern ptrdiff_t overlays_at (ptrdiff_t, bool, Lisp_Object **, ptrdiff_t *, ptrdiff_t *);
extern ptrdiff_t previous_overlay_change (ptrdiff_t);
extern ptrdiff_t next_overlay_change (ptrdiff_t);
extern ptrdiff_t sort_overlays (Lisp_Object *, ptrdiff_t, struct window *);
extern void recenter_overlay_lists (struct buffer *, ptrdiff_t);
extern ptrdiff_t overlay_strings (ptrdiff_t, struct window *, unsigned char **);
extern void validate_region (Lisp_Object *, Lisp_Object *);
extern void set_buffer_internal_1 (struct buffer *);
extern void set_buffer_internal_2 (struct buffer *);
extern void set_buffer_temp (struct buffer *);
extern Lisp_Object buffer_local_value (Lisp_Object, Lisp_Object);
extern void record_buffer (Lisp_Object);
extern void fix_overlays_before (struct buffer *, ptrdiff_t, ptrdiff_t);
extern void mmap_set_vars (bool);
extern void restore_buffer (Lisp_Object);
extern void set_buffer_if_live (Lisp_Object);
extern Lisp_Object build_overlay (bool, bool, Lisp_Object);

/* Return B as a struct buffer pointer, defaulting to the current buffer.  */

INLINE struct buffer *
decode_buffer (Lisp_Object b)
{
  return NILP (b) ? current_buffer : (CHECK_BUFFER (b), XBUFFER (b));
}

/* Set the current buffer to B.

   We previously set windows_or_buffers_changed here to invalidate
   global unchanged information in beg_unchanged and end_unchanged.
   This is no longer necessary because we now compute unchanged
   information on a buffer-basis.  Every action affecting other
   windows than the selected one requires a select_window at some
   time, and that increments windows_or_buffers_changed.  */

INLINE void
set_buffer_internal (struct buffer *b)
{
  if (current_buffer != b)
    set_buffer_internal_1 (b);
}

/* Arrange to go back to the original buffer after the next
   call to unbind_to if the original buffer is still alive.  */

INLINE void
record_unwind_current_buffer (void)
{
  record_unwind_protect (set_buffer_if_live, Fcurrent_buffer ());
}

/* Get overlays at POSN into array OVERLAYS with NOVERLAYS elements.
   If NEXTP is non-NULL, return next overlay there.
   See overlay_at arg CHANGE_REQ for meaning of CHRQ arg.
   This macro might evaluate its args multiple times,
   and it treat some args as lvalues.  */

#define GET_OVERLAYS_AT(posn, overlays, noverlays, next)                \
  do {									\
    ptrdiff_t maxlen = 40;						\
    SAFE_NALLOCA (overlays, 1, maxlen);					\
    (noverlays) = overlays_at (posn, false, &(overlays), &maxlen, next); \
    if ((noverlays) > maxlen)						\
      {									\
	maxlen = noverlays;						\
	SAFE_NALLOCA (overlays, 1, maxlen);				\
	(noverlays) = overlays_at (posn, false, &(overlays), &maxlen, next); \
      }									\
  } while (false)

extern Lisp_Object Vbuffer_alist;

/* FOR_EACH_LIVE_BUFFER (LIST_VAR, BUF_VAR) followed by a statement is
   a `for' loop which iterates over the buffers from Vbuffer_alist.  */

#define FOR_EACH_LIVE_BUFFER(list_var, buf_var)			\
  FOR_EACH_ALIST_VALUE (Vbuffer_alist, list_var, buf_var)

/* Get text properties of B.  */

INLINE INTERVAL
buffer_intervals (struct buffer *b)
{
  eassert (b->text != NULL);
  return b->text->intervals;
}

/* Set text properties of B to I.  */

INLINE void
set_buffer_intervals (struct buffer *b, INTERVAL i)
{
  eassert (b->text != NULL);
  b->text->intervals = i;
}

/* Non-zero if current buffer has overlays.  */

INLINE bool
buffer_has_overlays (void)
{
  return !itree_empty_p (current_buffer->overlays);
}

/* Functions for accessing a character or byte,
   or converting between byte positions and addresses,
   in a specified buffer.  */

/* Return character code of multi-byte form at byte position POS.  If POS
   doesn't point the head of valid multi-byte form, only the byte at
   POS is returned.  No range checking.  */

INLINE int
FETCH_MULTIBYTE_CHAR (ptrdiff_t pos)
{
  unsigned char *p = BYTE_POS_ADDR (pos);
  return STRING_CHAR (p);
}

/* Return character code of multi-byte form at byte position POS in BUF.
   If POS doesn't point the head of valid multi-byte form, only the byte at
   POS is returned.  No range checking.  */

INLINE int
BUF_FETCH_MULTIBYTE_CHAR (struct buffer *buf, ptrdiff_t pos)
{
  unsigned char *p
    = ((pos >= BUF_GPT_BYTE (buf) ? BUF_GAP_SIZE (buf) : 0)
       + pos + BUF_BEG_ADDR (buf) - BEG_BYTE);
  return STRING_CHAR (p);
}

/* Return character at byte position POS.
   If the current buffer is unibyte and the character is not ASCII,
   make the returning character multibyte.  */

INLINE int
FETCH_CHAR_AS_MULTIBYTE (ptrdiff_t pos)
{
  return (!NILP (BVAR (current_buffer, enable_multibyte_characters))
	  ? FETCH_MULTIBYTE_CHAR (pos)
	  : UNIBYTE_TO_CHAR (FETCH_BYTE (pos)));
}

/* Return character at byte position POS.
   See the caveat WARNING for FETCH_MULTIBYTE_CHAR above.  */

INLINE int
FETCH_CHAR (ptrdiff_t pos)
{
  return (!NILP (BVAR (current_buffer, enable_multibyte_characters))
	  ? FETCH_MULTIBYTE_CHAR (pos)
	  : FETCH_BYTE (pos));
}

/* Return the address of character at byte position POS in buffer BUF.
   Note that both arguments can be computed more than once.  */

INLINE unsigned char *
BUF_BYTE_ADDRESS (struct buffer *buf, ptrdiff_t pos)
{
  return (buf->text->beg + pos - BEG_BYTE
	  + (pos < buf->text->gpt_byte ? 0 : buf->text->gap_size));
}

/* Return the address of character at char position POS in buffer BUF.
   Note that both arguments can be computed more than once.  */

INLINE unsigned char *
BUF_CHAR_ADDRESS (struct buffer *buf, ptrdiff_t pos)
{
  return (buf->text->beg + buf_charpos_to_bytepos (buf, pos) - BEG_BYTE
	  + (pos < buf->text->gpt ? 0 : buf->text->gap_size));
}

/* Convert PTR, the address of a char in buffer BUF, into a byte
   position.  */

INLINE ptrdiff_t
BUF_PTR_BYTE_POS (struct buffer *buf, unsigned char *ptr)
{
  ptrdiff_t byte = ptr - buf->text->beg;
  return (byte - (byte <= BUF_GPT_BYTE (buf) - BEG_BYTE ? 0 : BUF_GAP_SIZE (buf))
	  + BEG_BYTE);
}

/* Return the byte at byte position N in buffer BUF.   */

INLINE unsigned char
BUF_FETCH_BYTE (struct buffer *buf, ptrdiff_t n)
{
  return *BUF_BYTE_ADDRESS (buf, n);
}

/* Return character at byte position POS in buffer BUF.  If BUF is
   unibyte and the character is not ASCII, make the returning
   character multibyte.  */

INLINE int
BUF_FETCH_CHAR_AS_MULTIBYTE (struct buffer *buf, ptrdiff_t pos)
{
  return (! NILP (BVAR (buf, enable_multibyte_characters))
	  ? BUF_FETCH_MULTIBYTE_CHAR (buf, pos)
	  : UNIBYTE_TO_CHAR (BUF_FETCH_BYTE (buf, pos)));
}

/* Return number of windows showing B.  */

INLINE int
buffer_window_count (struct buffer *b)
{
  if (b->base_buffer)
    b = b->base_buffer;
  eassert (b->window_count >= 0);
  return b->window_count;
}

/* Overlays */

INLINE ptrdiff_t
overlay_start (struct Lisp_Overlay *ov)
{
  if (! ov->buffer)
    return -1;
  return itree_node_begin (ov->buffer->overlays, ov->interval);
}

INLINE ptrdiff_t
overlay_end (struct Lisp_Overlay *ov)
{
  if (! ov->buffer)
    return -1;
  return itree_node_end (ov->buffer->overlays, ov->interval);
}

/* Return the start of OV in its buffer, or -1 if OV is not associated
   with any buffer.  */

INLINE ptrdiff_t
OVERLAY_START (Lisp_Object ov)
{
  return overlay_start (XOVERLAY (ov));
}

/* Return the end of OV in its buffer, or -1. */

INLINE ptrdiff_t
OVERLAY_END (Lisp_Object ov)
{
  return overlay_end (XOVERLAY (ov));
}

/* Return the plist of overlay OV.  */

INLINE Lisp_Object
OVERLAY_PLIST (Lisp_Object ov)
{
  return XOVERLAY (ov)->plist;
}

/* Return the buffer of overlay OV. */

INLINE struct buffer *
OVERLAY_BUFFER (Lisp_Object ov)
{
  return XOVERLAY (ov)->buffer;
}

/* Return true, if OV's rear-advance is set. */

INLINE bool
OVERLAY_REAR_ADVANCE_P (Lisp_Object ov)
{
  return XOVERLAY (ov)->interval->rear_advance;
}

/* Return true, if OV's front-advance is set. */

INLINE bool
OVERLAY_FRONT_ADVANCE_P (Lisp_Object ov)
{
  return XOVERLAY (ov)->interval->front_advance;
}


/***********************************************************************
			Buffer-local Variables
 ***********************************************************************/

/* Return the offset in bytes of member VAR of struct buffer
   from the start of a buffer structure.  */

#define PER_BUFFER_VAR_OFFSET(VAR) \
  offsetof (struct buffer, VAR ## _)

/* Used to iterate over normal Lisp_Object fields of struct buffer (all
   Lisp_Objects except undo_list).  If you add, remove, or reorder
   Lisp_Objects in a struct buffer, make sure that this is still correct.  */

#define FOR_EACH_PER_BUFFER_OBJECT_AT(offset)				 \
  for (offset = PER_BUFFER_VAR_OFFSET (name);				 \
       offset <= PER_BUFFER_VAR_OFFSET (cursor_in_non_selected_windows); \
       offset += word_size)

/* Return the index of buffer-local variable VAR.  Each per-buffer
   variable has an index > 0 associated with it, except when it always
   has buffer-local values, in which case the index is -1.  If this is
   0, this is a bug and means that the slot of VAR in
   buffer_local_flags wasn't initialized.  */

#define PER_BUFFER_VAR_IDX(VAR) \
    PER_BUFFER_IDX (PER_BUFFER_VAR_OFFSET (VAR))

extern bool valid_per_buffer_idx (int);

/* Value is true if the variable with index IDX has a local value
   in buffer B.  */

INLINE bool
PER_BUFFER_VALUE_P (struct buffer *b, int idx)
{
  eassert (valid_per_buffer_idx (idx));
  return b->local_flags[idx];
}

/* Set whether per-buffer variable with index IDX has a buffer-local
   value in buffer B.  VAL zero means it hasn't.  */

INLINE void
SET_PER_BUFFER_VALUE_P (struct buffer *b, int idx, bool val)
{
  eassert (valid_per_buffer_idx (idx));
  b->local_flags[idx] = val;
}

/* Return the index value of the per-buffer variable at offset OFFSET
   in the buffer structure.

   If the slot OFFSET has a corresponding default value in
   buffer_defaults, the index value is positive and has only one
   nonzero bit.  When a buffer has its own local value for a slot, the
   bit for that slot (found in the same slot in this structure) is
   turned on in the buffer's local_flags array.

   If the index value is -1, even though there may be a
   DEFVAR_PER_BUFFER for the slot, there is no default value for it;
   and the corresponding slot in buffer_defaults is not used.

   If the index value is -2, then there is no DEFVAR_PER_BUFFER for
   the slot, but there is a default value which is copied into each
   new buffer.

   If a slot in this structure corresponding to a DEFVAR_PER_BUFFER is
   zero, that is a bug.  */

INLINE int
PER_BUFFER_IDX (ptrdiff_t offset)
{
  return XFIXNUM (*(Lisp_Object *) (offset + (char *) &buffer_local_flags));
}

/* Functions to get and set default value of the per-buffer
   variable at offset OFFSET in the buffer structure.  */

INLINE Lisp_Object
per_buffer_default (int offset)
{
  return *(Lisp_Object *)(offset + (char *) &buffer_defaults);
}

INLINE void
set_per_buffer_default (int offset, Lisp_Object value)
{
  *(Lisp_Object *)(offset + (char *) &buffer_defaults) = value;
}

/* Functions to get and set buffer-local value of the per-buffer
   variable at offset OFFSET in the buffer structure.  */

INLINE Lisp_Object
per_buffer_value (struct buffer *b, int offset)
{
  return *(Lisp_Object *)(offset + (char *) b);
}

INLINE void
set_per_buffer_value (struct buffer *b, int offset, Lisp_Object value)
{
  *(Lisp_Object *)(offset + (char *) b) = value;
}

/* Downcase a character C, or make no change if that cannot be done.  */
INLINE int
downcase (int c)
{
  Lisp_Object downcase_table = BVAR (current_buffer, downcase_table);
  Lisp_Object down = CHAR_TABLE_REF (downcase_table, c);
  return FIXNATP (down) ? XFIXNAT (down) : c;
}

/* Upcase a character C, or make no change if that cannot be done. */
INLINE int
upcase (int c)
{
  Lisp_Object upcase_table = BVAR (current_buffer, upcase_table);
  Lisp_Object up = CHAR_TABLE_REF (upcase_table, c);
  return FIXNATP (up) ? XFIXNAT (up) : c;
}

/* True if C is upper case.  */
INLINE bool
uppercasep (int c)
{
  return downcase (c) != c;
}

/* True if C is lower case.  */
INLINE bool
lowercasep (int c)
{
  return !uppercasep (c) && upcase (c) != c;
}

/* Return a non-outlandish value for the tab width.  */

INLINE int
sanitize_tab_width (Lisp_Object width)
{
  return (FIXNUMP (width) && 0 < XFIXNUM (width) && XFIXNUM (width) <= 1000
	  ? XFIXNUM (width) : 8);
}

INLINE int
SANE_TAB_WIDTH (struct buffer *buf)
{
  return sanitize_tab_width (BVAR (buf, tab_width));
}

/* Return a non-outlandish value for a character width.  */

INLINE int
sanitize_char_width (EMACS_INT width)
{
  return 0 <= width && width <= 1000 ? width : 1000;
}

/* Return the width of character C.  The width is measured by how many
   columns C will occupy on the screen when displayed in the current
   buffer.  The name CHARACTER_WIDTH avoids a collision with <limits.h>
   CHAR_WIDTH.  */

INLINE int
CHARACTER_WIDTH (int c)
{
  return (0x20 <= c && c < 0x7f ? 1
	  : 0x7f < c ? (sanitize_char_width
			(XFIXNUM (CHAR_TABLE_REF (Vchar_width_table, c))))
	  : c == '\t' ? SANE_TAB_WIDTH (current_buffer)
	  : c == '\n' ? 0
	  : !NILP (BVAR (current_buffer, ctl_arrow)) ? 2 : 4);
}


/* Like fetch_string_char_advance, but fetch character from the current
   buffer.  */

INLINE int
fetch_char_advance (ptrdiff_t *charidx, ptrdiff_t *byteidx)
{
  int output;
  ptrdiff_t c = *charidx, b = *byteidx;
  c++;
  unsigned char *chp = BYTE_POS_ADDR (b);
  if (!NILP (BVAR (current_buffer, enable_multibyte_characters)))
    {
      int chlen;
      output = string_char_and_length (chp, &chlen);
      b += chlen;
    }
  else
    {
      output = *chp;
      b++;
    }
  *charidx = c;
  *byteidx = b;
  return output;
}


/* Like fetch_char_advance, but assumes the current buffer is multibyte.  */

INLINE int
fetch_char_advance_no_check (ptrdiff_t *charidx, ptrdiff_t *byteidx)
{
  int output;
  ptrdiff_t c = *charidx, b = *byteidx;
  c++;
  unsigned char *chp = BYTE_POS_ADDR (b);
  int chlen;
  output = string_char_and_length (chp, &chlen);
  b += chlen;
  *charidx = c;
  *byteidx = b;
  return output;
}

/* Return the number of bytes in the multibyte character in BUF
   that starts at position POS_BYTE.  This relies on the fact that
   *GPT_ADDR and *Z_ADDR are always accessible and the values are
   '\0'.  No range checking of POS_BYTE.  */

INLINE int
buf_next_char_len (struct buffer *buf, ptrdiff_t pos_byte)
{
  unsigned char *chp = BUF_BYTE_ADDRESS (buf, pos_byte);
  return BYTES_BY_CHAR_HEAD (*chp);
}

INLINE int
next_char_len (ptrdiff_t pos_byte)
{
  return buf_next_char_len (current_buffer, pos_byte);
}

/* Return the number of bytes in the multibyte character in BUF just
   before POS_BYTE.  No range checking of POS_BYTE.  */

INLINE int
buf_prev_char_len (struct buffer *buf, ptrdiff_t pos_byte)
{
  unsigned char *chp
    = (BUF_BEG_ADDR (buf) + pos_byte - BEG_BYTE
       + (pos_byte <= BUF_GPT_BYTE (buf) ? 0 : BUF_GAP_SIZE (buf)));
  return raw_prev_char_len (chp);
}

INLINE int
prev_char_len (ptrdiff_t pos_byte)
{
  return buf_prev_char_len (current_buffer, pos_byte);
}

/* Increment both *CHARPOS and *BYTEPOS, each in the appropriate way.  */

INLINE void
inc_both (ptrdiff_t *charpos, ptrdiff_t *bytepos)
{
  (*charpos)++;
  (*bytepos) += (!NILP (BVAR (current_buffer, enable_multibyte_characters))
		 ? next_char_len (*bytepos) : 1);
}

/* Decrement both *CHARPOS and *BYTEPOS, each in the appropriate way.  */

INLINE void
dec_both (ptrdiff_t *charpos, ptrdiff_t *bytepos)
{
  (*charpos)--;
  (*bytepos) -= (!NILP (BVAR (current_buffer, enable_multibyte_characters))
		 ? prev_char_len (*bytepos) : 1);
}

INLINE_HEADER_END

int compare_overlays (const void *v1, const void *v2);
void make_sortvec_item (struct sortvec *item, Lisp_Object overlay);

#include "marker-vector.h"

#endif /* EMACS_BUFFER_H */<|MERGE_RESOLUTION|>--- conflicted
+++ resolved
@@ -223,9 +223,8 @@
 
 /* Define the actual buffer data structures.  */
 
-<<<<<<< HEAD
 struct text_index;
-=======
+
 /* This data structure stores the cache of a position and its line and
    column number.  The column number is counted in bytes.  The line
    number and column number don't respect narrowing.  */
@@ -239,7 +238,6 @@
      the byte offset from BOL (or BOB).  */
   ptrdiff_t col;
 };
->>>>>>> 1590a2b3
 
 /* This data structure describes the actual text contents of a buffer.
    It is shared between indirect buffers and their base buffer.  */
