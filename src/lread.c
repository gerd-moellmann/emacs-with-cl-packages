--- conflicted
+++ resolved
@@ -5011,15 +5011,9 @@
 
  
-<<<<<<< HEAD
 /* Intern symbol with name given by STR and LEN.  ALLOW_PURE_P means
    that the symbol name may be allocated from pure space if necessary.
    If STR starts with a colon, consider it a keyword.  */
-=======
-static Lisp_Object initial_obarray;
-
-static Lisp_Object make_obarray (unsigned bits);
->>>>>>> 852009b4
 
 /* Slow path obarray check: return the obarray to use or signal an error.  */
 Lisp_Object
@@ -5109,14 +5103,6 @@
 }
  
-/* Bucket index of the string STR of length SIZE_BYTE bytes in obarray OA.  */
-static ptrdiff_t
-obarray_index (struct Lisp_Obarray *oa, const char *str, ptrdiff_t size_byte)
-{
-  EMACS_UINT hash = hash_char_array (str, size_byte);
-  return knuth_hash (reduce_emacs_uint_to_hash_hash (hash), oa->size_bits);
-}
-
 DEFUN ("unintern", Funintern, Sunintern, 2, 2, 0,
        doc: /* Delete the symbol named NAME, if any, from OBARRAY.
 The value is t if a symbol was found and deleted, nil otherwise.
@@ -5125,306 +5111,11 @@
 OBARRAY, if nil, defaults to the value of the variable `obarray'.  */)
   (Lisp_Object name, Lisp_Object obarray)
 {
-<<<<<<< HEAD
   return pkg_emacs_unintern (name, obarray);
 }
  
 
-=======
-  if (NILP (obarray)) obarray = Vobarray;
-  obarray = check_obarray (obarray);
-
-  Lisp_Object sym;
-  if (SYMBOLP (name))
-    sym = BARE_SYMBOL_P (name) ? name : XSYMBOL_WITH_POS (name)->sym;
-  else
-    {
-      CHECK_STRING (name);
-      char *longhand = NULL;
-      ptrdiff_t longhand_chars = 0;
-      ptrdiff_t longhand_bytes = 0;
-      sym = oblookup_considering_shorthand (obarray, SSDATA (name),
-					    SCHARS (name), SBYTES (name),
-					    &longhand, &longhand_chars,
-					    &longhand_bytes);
-      xfree(longhand);
-      if (FIXNUMP (sym))
-	return Qnil;
-    }
-
-  /* There are plenty of symbols which will screw up the Emacs
-     session if we unintern them, as well as even more ways to use
-     `setq' or `fset' or whatnot to make the Emacs session
-     unusable.  We don't try to prevent such mistakes here.  */
-
-  struct Lisp_Obarray *o = XOBARRAY (obarray);
-  Lisp_Object symname = SYMBOL_NAME (sym);
-  ptrdiff_t idx = obarray_index (o, SSDATA (symname), SBYTES (symname));
-  Lisp_Object *loc = &o->buckets[idx];
-  if (BASE_EQ (*loc, make_fixnum (0)))
-    return Qnil;
-
-  struct Lisp_Symbol *s = XBARE_SYMBOL (sym);
-  struct Lisp_Symbol *prev = XBARE_SYMBOL (*loc);
-  if (prev == s)
-    *loc = s->u.s.next ? make_lisp_symbol (s->u.s.next) : make_fixnum (0);
-  else
-    {
-      do
-	{
-	  struct Lisp_Symbol *next = prev->u.s.next;
-	  if (next == s)
-	    {
-	      prev->u.s.next = next->u.s.next;
-	      goto removed;
-	    }
-	  prev = next;
-	}
-      while (prev);
-      return Qnil;
-    }
-
- removed:
-  s->u.s.interned = SYMBOL_UNINTERNED;
-  o->count--;
-  return Qt;
-}
--
-
-/* Return the symbol in OBARRAY whose name matches the string
-   of SIZE characters (SIZE_BYTE bytes) at PTR.
-   If there is no such symbol, return the integer bucket number of
-   where the symbol would be if it were present.  */
-
-Lisp_Object
-oblookup (Lisp_Object obarray, register const char *ptr, ptrdiff_t size, ptrdiff_t size_byte)
-{
-  struct Lisp_Obarray *o = XOBARRAY (obarray);
-  ptrdiff_t idx = obarray_index (o, ptr, size_byte);
-  Lisp_Object bucket = o->buckets[idx];
-
-  if (!BASE_EQ (bucket, make_fixnum (0)))
-    {
-      Lisp_Object sym = bucket;
-      while (1)
-	{
-	  struct Lisp_Symbol *s = XBARE_SYMBOL (sym);
-	  Lisp_Object name = s->u.s.name;
-	  if (SBYTES (name) == size_byte && SCHARS (name) == size
-	      && memcmp (SDATA (name), ptr, size_byte) == 0)
-	    return sym;
-	  if (s->u.s.next == NULL)
-	    break;
-	  sym = make_lisp_symbol(s->u.s.next);
-	}
-    }
-  return make_fixnum (idx);
-}
-
-/* Like 'oblookup', but considers 'Vread_symbol_shorthands',
-   potentially recognizing that IN is shorthand for some other
-   longhand name, which is then placed in OUT.  In that case,
-   memory is malloc'ed for OUT (which the caller must free) while
-   SIZE_OUT and SIZE_BYTE_OUT respectively hold the character and byte
-   sizes of the transformed symbol name.  If IN is not recognized
-   shorthand for any other symbol, OUT is set to point to NULL and
-   'oblookup' is called.  */
-
-Lisp_Object
-oblookup_considering_shorthand (Lisp_Object obarray, const char *in,
-				ptrdiff_t size, ptrdiff_t size_byte, char **out,
-				ptrdiff_t *size_out, ptrdiff_t *size_byte_out)
-{
-  Lisp_Object tail = Vread_symbol_shorthands;
-
-  /* First, assume no transformation will take place.  */
-  *out = NULL;
-  /* Then, iterate each pair in Vread_symbol_shorthands.  */
-  FOR_EACH_TAIL_SAFE (tail)
-    {
-      Lisp_Object pair = XCAR (tail);
-      /* Be lenient to 'read-symbol-shorthands': if some element isn't a
-	 cons, or some member of that cons isn't a string, just skip
-	 to the next element.  */
-      if (!CONSP (pair))
-	continue;
-      Lisp_Object sh_prefix = XCAR (pair);
-      Lisp_Object lh_prefix = XCDR (pair);
-      if (!STRINGP (sh_prefix) || !STRINGP (lh_prefix))
-	continue;
-      ptrdiff_t sh_prefix_size = SBYTES (sh_prefix);
-
-      /* Compare the prefix of the transformation pair to the symbol
-	 name.  If a match occurs, do the renaming and exit the loop.
-	 In other words, only one such transformation may take place.
-	 Calculate the amount of memory to allocate for the longhand
-	 version of the symbol name with xrealloc.  This isn't
-	 strictly needed, but it could later be used as a way for
-	 multiple transformations on a single symbol name.  */
-      if (sh_prefix_size <= size_byte
-	  && memcmp (SSDATA (sh_prefix), in, sh_prefix_size) == 0)
-	{
-	  ptrdiff_t lh_prefix_size = SBYTES (lh_prefix);
-	  ptrdiff_t suffix_size = size_byte - sh_prefix_size;
-	  *out = xrealloc (*out, lh_prefix_size + suffix_size);
-	  memcpy (*out, SSDATA(lh_prefix), lh_prefix_size);
-	  memcpy (*out + lh_prefix_size, in + sh_prefix_size, suffix_size);
-	  *size_out = SCHARS (lh_prefix) - SCHARS (sh_prefix) + size;
-	  *size_byte_out = lh_prefix_size + suffix_size;
-	  break;
-	}
-    }
-  /* Now, as promised, call oblookup with the "final" symbol name to
-     lookup.  That function remains oblivious to whether a
-     transformation happened here or not, but the caller of this
-     function can tell by inspecting the OUT parameter.  */
-  if (*out)
-    return oblookup (obarray, *out, *size_out, *size_byte_out);
-  else
-    return oblookup (obarray, in, size, size_byte);
-}
-
--
-static struct Lisp_Obarray *
-allocate_obarray (void)
-{
-  return ALLOCATE_PLAIN_PSEUDOVECTOR (struct Lisp_Obarray, PVEC_OBARRAY);
-}
-
-static Lisp_Object
-make_obarray (unsigned bits)
-{
-  struct Lisp_Obarray *o = allocate_obarray ();
-  o->count = 0;
-  o->size_bits = bits;
-  ptrdiff_t size = (ptrdiff_t)1 << bits;
-  o->buckets = hash_table_alloc_bytes (size * sizeof *o->buckets);
-  for (ptrdiff_t i = 0; i < size; i++)
-    o->buckets[i] = make_fixnum (0);
-  return make_lisp_obarray (o);
-}
-
-enum {
-  obarray_default_bits = 3,
-  word_size_log2 = word_size < 8 ? 5 : 6,  /* good enough */
-  obarray_max_bits = min (8 * sizeof (int),
-			  8 * sizeof (ptrdiff_t) - word_size_log2) - 1,
-};
-
-static void
-grow_obarray (struct Lisp_Obarray *o)
-{
-  ptrdiff_t old_size = obarray_size (o);
-  eassert (o->count > old_size);
-  Lisp_Object *old_buckets = o->buckets;
-
-  int new_bits = o->size_bits + 1;
-  if (new_bits > obarray_max_bits)
-    error ("Obarray too big");
-  ptrdiff_t new_size = (ptrdiff_t)1 << new_bits;
-  o->buckets = hash_table_alloc_bytes (new_size * sizeof *o->buckets);
-  for (ptrdiff_t i = 0; i < new_size; i++)
-    o->buckets[i] = make_fixnum (0);
-  o->size_bits = new_bits;
-
-  /* Rehash symbols.
-     FIXME: this is expensive since we need to recompute the hash for every
-     symbol name.  Would it be reasonable to store it in the symbol?  */
-  for (ptrdiff_t i = 0; i < old_size; i++)
-    {
-      Lisp_Object obj = old_buckets[i];
-      if (BARE_SYMBOL_P (obj))
-	{
-	  struct Lisp_Symbol *s = XBARE_SYMBOL (obj);
-	  while (1)
-	    {
-	      Lisp_Object name = s->u.s.name;
-	      ptrdiff_t idx = obarray_index (o, SSDATA (name), SBYTES (name));
-	      Lisp_Object *loc = o->buckets + idx;
-	      struct Lisp_Symbol *next = s->u.s.next;
-	      s->u.s.next = BARE_SYMBOL_P (*loc) ? XBARE_SYMBOL (*loc) : NULL;
-	      *loc = make_lisp_symbol (s);
-	      if (next == NULL)
-		break;
-	      s = next;
-	    }
-	}
-    }
-
-  hash_table_free_bytes (old_buckets, old_size * sizeof *old_buckets);
-}
-
-DEFUN ("obarray-make", Fobarray_make, Sobarray_make, 0, 1, 0,
-       doc: /* Return a new obarray of size SIZE.
-The obarray will grow to accommodate any number of symbols; the size, if
-given, is only a hint for the expected number.  */)
-  (Lisp_Object size)
-{
-  int bits;
-  if (NILP (size))
-    bits = obarray_default_bits;
-  else
-    {
-      CHECK_FIXNAT (size);
-      EMACS_UINT n = XFIXNUM (size);
-      bits = elogb (n) + 1;
-      if (bits > obarray_max_bits)
-	xsignal (Qargs_out_of_range, size);
-    }
-  return make_obarray (bits);
-}
-
-DEFUN ("obarrayp", Fobarrayp, Sobarrayp, 1, 1, 0,
-       doc: /* Return t iff OBJECT is an obarray.  */)
-  (Lisp_Object object)
-{
-  return OBARRAYP (object) ? Qt : Qnil;
-}
-
-DEFUN ("obarray-clear", Fobarray_clear, Sobarray_clear, 1, 1, 0,
-       doc: /* Remove all symbols from OBARRAY.  */)
-  (Lisp_Object obarray)
-{
-  CHECK_OBARRAY (obarray);
-  struct Lisp_Obarray *o = XOBARRAY (obarray);
-
-  /* This function does not bother setting the status of its contained symbols
-     to uninterned.  It doesn't matter very much.  */
-  int new_bits = obarray_default_bits;
-  int new_size = (ptrdiff_t)1 << new_bits;
-  Lisp_Object *new_buckets
-    = hash_table_alloc_bytes (new_size * sizeof *new_buckets);
-  for (ptrdiff_t i = 0; i < new_size; i++)
-    new_buckets[i] = make_fixnum (0);
-
-  int old_size = obarray_size (o);
-  hash_table_free_bytes (o->buckets, old_size * sizeof *o->buckets);
-  o->buckets = new_buckets;
-  o->size_bits = new_bits;
-  o->count = 0;
-
-  return Qnil;
-}
-
-void
-map_obarray (Lisp_Object obarray,
-	     void (*fn) (Lisp_Object, Lisp_Object), Lisp_Object arg)
-{
-  CHECK_OBARRAY (obarray);
-  DOOBARRAY (XOBARRAY (obarray), it)
-    (*fn) (obarray_iter_symbol (&it), arg);
-}
-
-static void
-mapatoms_1 (Lisp_Object sym, Lisp_Object function)
-{
-  calln (function, sym);
-}
-
->>>>>>> 852009b4
 DEFUN ("mapatoms", Fmapatoms, Smapatoms, 1, 2, 0,
        doc: /* Call FUNCTION on every symbol in OBARRAY.
 OBARRAY defaults to the value of `obarray'.  */)
