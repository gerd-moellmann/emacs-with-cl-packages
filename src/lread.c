--- conflicted
+++ resolved
@@ -5059,14 +5059,9 @@
 {
   return pkg_emacs_intern_soft (name, obarray);
 }
-<<<<<<< HEAD
-
-DEFUN ("unintern", Funintern, Sunintern, 1, 2, 0,
-=======
  
 DEFUN ("unintern", Funintern, Sunintern, 2, 2, 0,
->>>>>>> 39a438d6
        doc: /* Delete the symbol named NAME, if any, from OBARRAY.
 The value is t if a symbol was found and deleted, nil otherwise.
 NAME may be a string or a symbol.  If it is a symbol, that symbol
