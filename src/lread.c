--- conflicted
+++ resolved
@@ -5017,82 +5017,11 @@
 
  
-<<<<<<< HEAD
 /* Intern symbol with name given by STR and LEN.  ALLOW_PURE_P means
    that the symbol name may be allocated from pure space if necessary.
    If STR starts with a colon, consider it a keyword.  */
-=======
-static Lisp_Object initial_obarray;
-
-/* `oblookup' stores the bucket number here, for the sake of Funintern.  */
-
-static size_t oblookup_last_bucket_number;
-
-static Lisp_Object make_obarray (unsigned bits);
 
 /* Slow path obarray check: return the obarray to use or signal an error.  */
-Lisp_Object
-check_obarray_slow (Lisp_Object obarray)
-{
-  /* For compatibility, we accept vectors whose first element is 0,
-     and store an obarray object there.  */
-  if (VECTORP (obarray) && ASIZE (obarray) > 0)
-    {
-      Lisp_Object obj = AREF (obarray, 0);
-      if (OBARRAYP (obj))
-	return obj;
-      if (BASE_EQ (obj, make_fixnum (0)))
-	{
-	  /* Put an actual obarray object in the first slot.
-	     The rest of the vector remains unused.  */
-	  obj = make_obarray (0);
-	  ASET (obarray, 0, obj);
-	  return obj;
-	}
-    }
-  /* Reset Vobarray to the standard obarray for nicer error handling. */
-  if (BASE_EQ (Vobarray, obarray)) Vobarray = initial_obarray;
-
-  wrong_type_argument (Qobarrayp, obarray);
-}
-
-static void grow_obarray (struct Lisp_Obarray *o);
-
-/* Intern symbol SYM in OBARRAY using bucket INDEX.  */
-
-/* FIXME: retype arguments as pure C types */
-static Lisp_Object
-intern_sym (Lisp_Object sym, Lisp_Object obarray, Lisp_Object index)
-{
-  eassert (BARE_SYMBOL_P (sym) && OBARRAYP (obarray) && FIXNUMP (index));
-  struct Lisp_Symbol *s = XBARE_SYMBOL (sym);
-  s->u.s.interned = (BASE_EQ (obarray, initial_obarray)
-		     ? SYMBOL_INTERNED_IN_INITIAL_OBARRAY
-		     : SYMBOL_INTERNED);
-
-  if (SREF (s->u.s.name, 0) == ':' && BASE_EQ (obarray, initial_obarray))
-    {
-      s->u.s.trapped_write = SYMBOL_NOWRITE;
-      s->u.s.redirect = SYMBOL_PLAINVAL;
-      /* Mark keywords as special.  This makes (let ((:key 'foo)) ...)
-	 in lexically bound elisp signal an error, as documented.  */
-      s->u.s.declared_special = true;
-      SET_SYMBOL_VAL (s, sym);
-    }
-
-  struct Lisp_Obarray *o = XOBARRAY (obarray);
-  Lisp_Object *ptr = o->buckets + XFIXNUM (index);
-  s->u.s.next = BARE_SYMBOL_P (*ptr) ? XBARE_SYMBOL (*ptr) : NULL;
-  *ptr = sym;
-  o->count++;
-  if (o->count > obarray_size (o))
-    grow_obarray (o);
-  return sym;
-}
-
-/* Intern a symbol with name STRING in OBARRAY using bucket INDEX.  */
->>>>>>> a8f16754
-
 Lisp_Object
 intern_c_string_1 (const char *str, ptrdiff_t len, bool allow_pure_p)
 {
@@ -5171,382 +5100,24 @@
 usage: (unintern NAME OBARRAY)  */)
   (Lisp_Object name, Lisp_Object obarray)
 {
-<<<<<<< HEAD
   return pkg_emacs_unintern (name, obarray);
 }
  
-=======
-  register Lisp_Object tem;
-  Lisp_Object string;
-
-  if (NILP (obarray)) obarray = Vobarray;
-  obarray = check_obarray (obarray);
-
-  if (SYMBOLP (name))
-    {
-      if (!BARE_SYMBOL_P (name))
-	name = XSYMBOL_WITH_POS (name)->sym;
-      string = SYMBOL_NAME (name);
-    }
-  else
-    {
-      CHECK_STRING (name);
-      string = name;
-    }
-
-  char *longhand = NULL;
-  ptrdiff_t longhand_chars = 0;
-  ptrdiff_t longhand_bytes = 0;
-  tem = oblookup_considering_shorthand (obarray, SSDATA (string),
-					SCHARS (string), SBYTES (string),
-					&longhand, &longhand_chars,
-					&longhand_bytes);
-  if (longhand)
-    xfree(longhand);
-
-  if (FIXNUMP (tem))
-    return Qnil;
-  /* If arg was a symbol, don't delete anything but that symbol itself.  */
-  if (BARE_SYMBOL_P (name) && !BASE_EQ (name, tem))
-    return Qnil;
-
-  /* There are plenty of other symbols which will screw up the Emacs
-     session if we unintern them, as well as even more ways to use
-     `setq' or `fset' or whatnot to make the Emacs session
-     unusable.  Let's not go down this silly road.  --Stef  */
-  /* if (NILP (tem) || EQ (tem, Qt))
-       error ("Attempt to unintern t or nil"); */
-
-  struct Lisp_Symbol *sym = XBARE_SYMBOL (tem);
-  sym->u.s.interned = SYMBOL_UNINTERNED;
-
-  ptrdiff_t idx = oblookup_last_bucket_number;
-  Lisp_Object *loc = &XOBARRAY (obarray)->buckets[idx];
-
-  eassert (BARE_SYMBOL_P (*loc));
-  struct Lisp_Symbol *prev = XBARE_SYMBOL (*loc);
-  if (sym == prev)
-    *loc = sym->u.s.next ? make_lisp_symbol (sym->u.s.next) : make_fixnum (0);
-  else
-    while (1)
-      {
-	struct Lisp_Symbol *next = prev->u.s.next;
-	if (next == sym)
-	  {
-	    prev->u.s.next = next->u.s.next;
-	    break;
-	  }
-	prev = next;
-      }
-
-  XOBARRAY (obarray)->count--;
-
-  return Qt;
-}
--
-
-/* Bucket index of the string STR of length SIZE_BYTE bytes in obarray OA.  */
-static ptrdiff_t
-obarray_index (struct Lisp_Obarray *oa, const char *str, ptrdiff_t size_byte)
-{
-  EMACS_UINT hash = hash_string (str, size_byte);
-  return knuth_hash (reduce_emacs_uint_to_hash_hash (hash), oa->size_bits);
-}
-
-/* Return the symbol in OBARRAY whose names matches the string
-   of SIZE characters (SIZE_BYTE bytes) at PTR.
-   If there is no such symbol, return the integer bucket number of
-   where the symbol would be if it were present.
-
-   Also store the bucket number in oblookup_last_bucket_number.  */
-
-Lisp_Object
-oblookup (Lisp_Object obarray, register const char *ptr, ptrdiff_t size, ptrdiff_t size_byte)
-{
-  struct Lisp_Obarray *o = XOBARRAY (obarray);
-  ptrdiff_t idx = obarray_index (o, ptr, size_byte);
-  Lisp_Object bucket = o->buckets[idx];
-
-  oblookup_last_bucket_number = idx;
-  if (!BASE_EQ (bucket, make_fixnum (0)))
-    {
-      Lisp_Object sym = bucket;
-      while (1)
-	{
-	  struct Lisp_Symbol *s = XBARE_SYMBOL (sym);
-	  Lisp_Object name = s->u.s.name;
-	  if (SBYTES (name) == size_byte && SCHARS (name) == size
-	      && memcmp (SDATA (name), ptr, size_byte) == 0)
-	    return sym;
-	  if (s->u.s.next == NULL)
-	    break;
-	  sym = make_lisp_symbol(s->u.s.next);
-	}
-    }
-  return make_fixnum (idx);
-}
-
-/* Like 'oblookup', but considers 'Vread_symbol_shorthands',
-   potentially recognizing that IN is shorthand for some other
-   longhand name, which is then placed in OUT.  In that case,
-   memory is malloc'ed for OUT (which the caller must free) while
-   SIZE_OUT and SIZE_BYTE_OUT respectively hold the character and byte
-   sizes of the transformed symbol name.  If IN is not recognized
-   shorthand for any other symbol, OUT is set to point to NULL and
-   'oblookup' is called.  */
-
-Lisp_Object
-oblookup_considering_shorthand (Lisp_Object obarray, const char *in,
-				ptrdiff_t size, ptrdiff_t size_byte, char **out,
-				ptrdiff_t *size_out, ptrdiff_t *size_byte_out)
-{
-  Lisp_Object tail = Vread_symbol_shorthands;
-
-  /* First, assume no transformation will take place.  */
-  *out = NULL;
-  /* Then, iterate each pair in Vread_symbol_shorthands.  */
-  FOR_EACH_TAIL_SAFE (tail)
-    {
-      Lisp_Object pair = XCAR (tail);
-      /* Be lenient to 'read-symbol-shorthands': if some element isn't a
-	 cons, or some member of that cons isn't a string, just skip
-	 to the next element.  */
-      if (!CONSP (pair))
-	continue;
-      Lisp_Object sh_prefix = XCAR (pair);
-      Lisp_Object lh_prefix = XCDR (pair);
-      if (!STRINGP (sh_prefix) || !STRINGP (lh_prefix))
-	continue;
-      ptrdiff_t sh_prefix_size = SBYTES (sh_prefix);
-
-      /* Compare the prefix of the transformation pair to the symbol
-	 name.  If a match occurs, do the renaming and exit the loop.
-	 In other words, only one such transformation may take place.
-	 Calculate the amount of memory to allocate for the longhand
-	 version of the symbol name with xrealloc.  This isn't
-	 strictly needed, but it could later be used as a way for
-	 multiple transformations on a single symbol name.  */
-      if (sh_prefix_size <= size_byte
-	  && memcmp (SSDATA (sh_prefix), in, sh_prefix_size) == 0)
-	{
-	  ptrdiff_t lh_prefix_size = SBYTES (lh_prefix);
-	  ptrdiff_t suffix_size = size_byte - sh_prefix_size;
-	  *out = xrealloc (*out, lh_prefix_size + suffix_size);
-	  memcpy (*out, SSDATA(lh_prefix), lh_prefix_size);
-	  memcpy (*out + lh_prefix_size, in + sh_prefix_size, suffix_size);
-	  *size_out = SCHARS (lh_prefix) - SCHARS (sh_prefix) + size;
-	  *size_byte_out = lh_prefix_size + suffix_size;
-	  break;
-	}
-    }
-  /* Now, as promised, call oblookup with the "final" symbol name to
-     lookup.  That function remains oblivious to whether a
-     transformation happened here or not, but the caller of this
-     function can tell by inspecting the OUT parameter.  */
-  if (*out)
-    return oblookup (obarray, *out, *size_out, *size_byte_out);
-  else
-    return oblookup (obarray, in, size, size_byte);
-}
-
--
-static struct Lisp_Obarray *
-allocate_obarray (void)
-{
-  return ALLOCATE_PLAIN_PSEUDOVECTOR (struct Lisp_Obarray, PVEC_OBARRAY);
-}
-
-static Lisp_Object
-make_obarray (unsigned bits)
-{
-  struct Lisp_Obarray *o = allocate_obarray ();
-  o->count = 0;
-  o->size_bits = bits;
-  ptrdiff_t size = (ptrdiff_t)1 << bits;
-  o->buckets = hash_table_alloc_bytes (size * sizeof *o->buckets);
-  for (ptrdiff_t i = 0; i < size; i++)
-    o->buckets[i] = make_fixnum (0);
-  return make_lisp_obarray (o);
-}
-
-enum {
-  obarray_default_bits = 3,
-  word_size_log2 = word_size < 8 ? 5 : 6,  /* good enough */
-  obarray_max_bits = min (8 * sizeof (int),
-			  8 * sizeof (ptrdiff_t) - word_size_log2) - 1,
-};
-
-static void
-grow_obarray (struct Lisp_Obarray *o)
-{
-  ptrdiff_t old_size = obarray_size (o);
-  eassert (o->count > old_size);
-  Lisp_Object *old_buckets = o->buckets;
-
-  int new_bits = o->size_bits + 1;
-  if (new_bits > obarray_max_bits)
-    error ("Obarray too big");
-  ptrdiff_t new_size = (ptrdiff_t)1 << new_bits;
-  o->buckets = hash_table_alloc_bytes (new_size * sizeof *o->buckets);
-  for (ptrdiff_t i = 0; i < new_size; i++)
-    o->buckets[i] = make_fixnum (0);
-  o->size_bits = new_bits;
-
-  /* Rehash symbols.
-     FIXME: this is expensive since we need to recompute the hash for every
-     symbol name.  Would it be reasonable to store it in the symbol?  */
-  for (ptrdiff_t i = 0; i < old_size; i++)
-    {
-      Lisp_Object obj = old_buckets[i];
-      if (BARE_SYMBOL_P (obj))
-	{
-	  struct Lisp_Symbol *s = XBARE_SYMBOL (obj);
-	  while (1)
-	    {
-	      Lisp_Object name = s->u.s.name;
-	      ptrdiff_t idx = obarray_index (o, SSDATA (name), SBYTES (name));
-	      Lisp_Object *loc = o->buckets + idx;
-	      struct Lisp_Symbol *next = s->u.s.next;
-	      s->u.s.next = BARE_SYMBOL_P (*loc) ? XBARE_SYMBOL (*loc) : NULL;
-	      *loc = make_lisp_symbol (s);
-	      if (next == NULL)
-		break;
-	      s = next;
-	    }
-	}
-    }
-
-  hash_table_free_bytes (old_buckets, old_size * sizeof *old_buckets);
-}
-
-DEFUN ("obarray-make", Fobarray_make, Sobarray_make, 0, 1, 0,
-       doc: /* Return a new obarray of size SIZE.
-The obarray will grow to accommodate any number of symbols; the size, if
-given, is only a hint for the expected number.  */)
-  (Lisp_Object size)
-{
-  int bits;
-  if (NILP (size))
-    bits = obarray_default_bits;
-  else
-    {
-      CHECK_FIXNAT (size);
-      EMACS_UINT n = XFIXNUM (size);
-      bits = elogb (n) + 1;
-      if (bits > obarray_max_bits)
-	xsignal (Qargs_out_of_range, size);
-    }
-  return make_obarray (bits);
-}
-
-DEFUN ("obarrayp", Fobarrayp, Sobarrayp, 1, 1, 0,
-       doc: /* Return t iff OBJECT is an obarray.  */)
-  (Lisp_Object object)
-{
-  return OBARRAYP (object) ? Qt : Qnil;
-}
-
-DEFUN ("obarray-clear", Fobarray_clear, Sobarray_clear, 1, 1, 0,
-       doc: /* Remove all symbols from OBARRAY.  */)
-  (Lisp_Object obarray)
-{
-  CHECK_OBARRAY (obarray);
-  struct Lisp_Obarray *o = XOBARRAY (obarray);
-
-  /* This function does not bother setting the status of its contained symbols
-     to uninterned.  It doesn't matter very much.  */
-  int new_bits = obarray_default_bits;
-  int new_size = (ptrdiff_t)1 << new_bits;
-  Lisp_Object *new_buckets
-    = hash_table_alloc_bytes (new_size * sizeof *new_buckets);
-  for (ptrdiff_t i = 0; i < new_size; i++)
-    new_buckets[i] = make_fixnum (0);
-
-  int old_size = obarray_size (o);
-  hash_table_free_bytes (o->buckets, old_size * sizeof *o->buckets);
-  o->buckets = new_buckets;
-  o->size_bits = new_bits;
-  o->count = 0;
-
-  return Qnil;
-}
-
-void
-map_obarray (Lisp_Object obarray,
-	     void (*fn) (Lisp_Object, Lisp_Object), Lisp_Object arg)
-{
-  CHECK_OBARRAY (obarray);
-  DOOBARRAY (XOBARRAY (obarray), it)
-    (*fn) (obarray_iter_symbol (&it), arg);
-}
-
-static void
-mapatoms_1 (Lisp_Object sym, Lisp_Object function)
-{
-  call1 (function, sym);
-}
->>>>>>> a8f16754
 
 DEFUN ("mapatoms", Fmapatoms, Smapatoms, 1, 2, 0,
        doc: /* Call FUNCTION on every symbol in OBARRAY.
 OBARRAY defaults to the value of `obarray'.  */)
   (Lisp_Object function, Lisp_Object obarray)
 {
-<<<<<<< HEAD
   return pkg_emacs_mapatoms (function, obarray);
-=======
-  if (NILP (obarray)) obarray = Vobarray;
-  obarray = check_obarray (obarray);
-
-  map_obarray (obarray, mapatoms_1, function);
-  return Qnil;
-}
-
-DEFUN ("internal--obarray-buckets",
-       Finternal__obarray_buckets, Sinternal__obarray_buckets, 1, 1, 0,
-       doc: /* Symbols in each bucket of OBARRAY.  Internal use only.  */)
-    (Lisp_Object obarray)
-{
-  obarray = check_obarray (obarray);
-  ptrdiff_t size = obarray_size (XOBARRAY (obarray));
-
-  Lisp_Object ret = Qnil;
-  for (ptrdiff_t i = 0; i < size; i++)
-    {
-      Lisp_Object bucket = Qnil;
-      Lisp_Object sym = XOBARRAY (obarray)->buckets[i];
-      if (BARE_SYMBOL_P (sym))
-	while (1)
-	  {
-	    bucket = Fcons (sym, bucket);
-	    struct Lisp_Symbol *s = XBARE_SYMBOL (sym)->u.s.next;
-	    if (!s)
-	      break;
-	    sym = make_lisp_symbol (s);
-	  }
-      ret = Fcons (Fnreverse (bucket), ret);
-    }
-  return Fnreverse (ret);
->>>>>>> a8f16754
 }
 
 void
 init_obarray_once (void)
 {
-<<<<<<< HEAD
   Vobarray = make_vector (1, make_fixnum (0));
   Faset (Vobarray, make_fixnum (0), Vemacs_package);
-=======
-  Vobarray = make_obarray (15);
-  initial_obarray = Vobarray;
-  staticpro (&initial_obarray);
-
-  for (int i = 0; i < ARRAYELTS (lispsym); i++)
-    define_symbol (builtin_lisp_symbol (i), defsym_name[i]);
->>>>>>> a8f16754
 
   DEFSYM (Qunbound, "unbound");
 
@@ -5925,13 +5496,6 @@
   defsubr (&Sget_file_char);
   defsubr (&Smapatoms);
   defsubr (&Slocate_file_internal);
-<<<<<<< HEAD
-=======
-  defsubr (&Sinternal__obarray_buckets);
-  defsubr (&Sobarray_make);
-  defsubr (&Sobarrayp);
-  defsubr (&Sobarray_clear);
->>>>>>> a8f16754
 
   DEFVAR_LISP ("obarray", Vobarray,
 	       doc: /* Symbol table for use by `intern' and `read'.
