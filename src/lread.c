--- conflicted
+++ resolved
@@ -5071,144 +5071,6 @@
 }
  
-<<<<<<< HEAD
-=======
-static struct Lisp_Obarray *
-allocate_obarray (void)
-{
-  return ALLOCATE_PLAIN_PSEUDOVECTOR (struct Lisp_Obarray, PVEC_OBARRAY);
-}
-
-static Lisp_Object
-make_obarray (unsigned bits)
-{
-  struct Lisp_Obarray *o = allocate_obarray ();
-  o->count = 0;
-  o->size_bits = bits;
-  ptrdiff_t size = (ptrdiff_t)1 << bits;
-  o->buckets = hash_table_alloc_bytes (size * sizeof *o->buckets);
-  for (ptrdiff_t i = 0; i < size; i++)
-    o->buckets[i] = make_fixnum (0);
-  return make_lisp_obarray (o);
-}
-
-enum {
-  obarray_default_bits = 3,
-  word_size_log2 = word_size < 8 ? 5 : 6,  /* good enough */
-  obarray_max_bits = min (8 * sizeof (int),
-			  8 * sizeof (ptrdiff_t) - word_size_log2) - 1,
-};
-
-static void
-grow_obarray (struct Lisp_Obarray *o)
-{
-  ptrdiff_t old_size = obarray_size (o);
-  eassert (o->count > old_size);
-  Lisp_Object *old_buckets = o->buckets;
-
-  int new_bits = o->size_bits + 1;
-  if (new_bits > obarray_max_bits)
-    error ("Obarray too big");
-  ptrdiff_t new_size = (ptrdiff_t)1 << new_bits;
-  o->buckets = hash_table_alloc_bytes (new_size * sizeof *o->buckets);
-  for (ptrdiff_t i = 0; i < new_size; i++)
-    o->buckets[i] = make_fixnum (0);
-  o->size_bits = new_bits;
-
-  /* Rehash symbols.
-     FIXME: this is expensive since we need to recompute the hash for every
-     symbol name.  Would it be reasonable to store it in the symbol?  */
-  for (ptrdiff_t i = 0; i < old_size; i++)
-    {
-      Lisp_Object obj = old_buckets[i];
-      if (BARE_SYMBOL_P (obj))
-	{
-	  struct Lisp_Symbol *s = XBARE_SYMBOL (obj);
-	  while (1)
-	    {
-	      Lisp_Object name = s->u.s.name;
-	      ptrdiff_t idx = obarray_index (o, SSDATA (name), SBYTES (name));
-	      Lisp_Object *loc = o->buckets + idx;
-	      struct Lisp_Symbol *next = s->u.s.next;
-	      s->u.s.next = BARE_SYMBOL_P (*loc) ? XBARE_SYMBOL (*loc) : NULL;
-	      *loc = make_lisp_symbol (s);
-	      if (next == NULL)
-		break;
-	      s = next;
-	    }
-	}
-    }
-
-  hash_table_free_bytes (old_buckets, old_size * sizeof *old_buckets);
-}
-
-DEFUN ("obarray-make", Fobarray_make, Sobarray_make, 0, 1, 0,
-       doc: /* Return a new obarray of size SIZE.
-The obarray will grow to accommodate any number of symbols; the size, if
-given, is only a hint for the expected number.  */)
-  (Lisp_Object size)
-{
-  int bits;
-  if (NILP (size))
-    bits = obarray_default_bits;
-  else
-    {
-      CHECK_FIXNAT (size);
-      EMACS_UINT n = XFIXNUM (size);
-      bits = elogb (n) + 1;
-      if (bits > obarray_max_bits)
-	xsignal (Qargs_out_of_range, size);
-    }
-  return make_obarray (bits);
-}
-
-DEFUN ("obarrayp", Fobarrayp, Sobarrayp, 1, 1, 0,
-       doc: /* Return t iff OBJECT is an obarray.  */)
-  (Lisp_Object object)
-{
-  return OBARRAYP (object) ? Qt : Qnil;
-}
-
-DEFUN ("obarray-clear", Fobarray_clear, Sobarray_clear, 1, 1, 0,
-       doc: /* Remove all symbols from OBARRAY.  */)
-  (Lisp_Object obarray)
-{
-  CHECK_OBARRAY (obarray);
-  struct Lisp_Obarray *o = XOBARRAY (obarray);
-
-  /* This function does not bother setting the status of its contained symbols
-     to uninterned.  It doesn't matter very much.  */
-  int new_bits = obarray_default_bits;
-  int new_size = (ptrdiff_t)1 << new_bits;
-  Lisp_Object *new_buckets
-    = hash_table_alloc_bytes (new_size * sizeof *new_buckets);
-  for (ptrdiff_t i = 0; i < new_size; i++)
-    new_buckets[i] = make_fixnum (0);
-
-  int old_size = obarray_size (o);
-  hash_table_free_bytes (o->buckets, old_size * sizeof *o->buckets);
-  o->buckets = new_buckets;
-  o->size_bits = new_bits;
-  o->count = 0;
-
-  return Qnil;
-}
-
-void
-map_obarray (Lisp_Object obarray,
-	     void (*fn) (Lisp_Object, Lisp_Object), Lisp_Object arg)
-{
-  CHECK_OBARRAY (obarray);
-  DOOBARRAY (XOBARRAY (obarray), it)
-    (*fn) (obarray_iter_symbol (&it), arg);
-}
-
-static void
-mapatoms_1 (Lisp_Object sym, Lisp_Object function)
-{
-  calln (function, sym);
-}
->>>>>>> 6a0db0d8
 
 DEFUN ("mapatoms", Fmapatoms, Smapatoms, 1, 2, 0,
        doc: /* Call FUNCTION on every symbol in OBARRAY.
