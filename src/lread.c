--- conflicted
+++ resolved
@@ -2628,15 +2628,11 @@
   specbind (Qstandard_output, tem);
   record_unwind_protect_excursion ();
   BUF_TEMP_SET_PT (XBUFFER (buf), BUF_BEGV (XBUFFER (buf)));
-<<<<<<< HEAD
   bool prefixes;
-  specbind (Qlexical_binding, get_lexical_binding (buf, buf, &prefixes));
-=======
   /* Don't emit a warning about 'lexical-binding' if it already has a
      local binding in the buffer.  */
   if (NILP (Flocal_variable_p (Qlexical_binding, buf)))
-    specbind (Qlexical_binding, get_lexical_binding (buf, buf));
->>>>>>> 1590a2b3
+    specbind (Qlexical_binding, get_lexical_binding (buf, buf, &prefixes));
   BUF_TEMP_SET_PT (XBUFFER (buf), BUF_BEGV (XBUFFER (buf)));
   readevalloop (buf, 0, filename,
 		!NILP (printflag), unibyte, Qnil, Qnil, Qnil);
