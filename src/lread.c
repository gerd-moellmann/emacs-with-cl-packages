/* Lisp parsing and input streams.

Copyright (C) 1985-1989, 1993-1995, 1997-2025 Free Software Foundation,
Inc.

This file is part of GNU Emacs.

GNU Emacs is free software: you can redistribute it and/or modify
it under the terms of the GNU General Public License as published by
the Free Software Foundation, either version 3 of the License, or (at
your option) any later version.

GNU Emacs is distributed in the hope that it will be useful,
but WITHOUT ANY WARRANTY; without even the implied warranty of
MERCHANTABILITY or FITNESS FOR A PARTICULAR PURPOSE.  See the
GNU General Public License for more details.

You should have received a copy of the GNU General Public License
along with GNU Emacs.  If not, see <https://www.gnu.org/licenses/>.  */

/* Tell globals.h to define tables needed by init_obarray.  */
#define DEFINE_SYMBOLS

#include <config.h>
#include "sysstdio.h"
#include <stdlib.h>
#include <sys/types.h>
#include <sys/stat.h>
#include <sys/file.h>
#include <errno.h>
#include <locale.h>
#include <math.h>
#include <stat-time.h>
#include "lisp.h"
#include "igc.h"
#include "dispextern.h"
#include "intervals.h"
#include "character.h"
#include "buffer.h"
#include "charset.h"
#include <epaths.h>
#include "commands.h"
#include "keyboard.h"
#include "systime.h"
#include "termhooks.h"
#include "blockinput.h"
#include "pdumper.h"
#include <c-ctype.h>
#include <vla.h>

#ifdef MSDOS
#include "msdos.h"
#endif

#ifdef HAVE_NS
#include "nsterm.h"
#endif

#include <unistd.h>
#include <fcntl.h>

#if !defined HAVE_ANDROID || defined ANDROID_STUBIFY	\
  || (__ANDROID_API__ < 9)

#define lread_fd	int
#define lread_fd_cmp(n) (fd == (n))
#define lread_fd_p	(fd >= 0)
#define lread_close	emacs_close
#define lread_fstat	sys_fstat
#define lread_read_quit	emacs_read_quit
#define lread_lseek	lseek

#define file_stream		FILE *
#define file_seek		fseek
#define file_stream_valid_p(p)	(p)
#define file_stream_close	emacs_fclose
#define file_stream_invalid	NULL
#define file_get_char		getc

#ifdef HAVE_FSEEKO
#define file_offset off_t
#define file_tell ftello
#else
#define file_offset long
#define file_tell ftell
#endif

#else

#include "android.h"

/* Use an Android file descriptor under Android instead, as this
   allows loading directly from asset files without loading each asset
   into memory and creating a separate file descriptor every time.

   Note that `struct android_fd_or_asset' as used here is different
   from that returned from `android_open_asset'; if fd.asset is NULL,
   then fd.fd is either a valid file descriptor or -1, meaning that
   the file descriptor is invalid.

   However, lread requires the ability to seek inside asset files,
   which is not provided under Android 2.2.  So when building for that
   particular system, fall back to the usual file descriptor-based
   code.  */

#define lread_fd	struct android_fd_or_asset
#define lread_fd_cmp(n)	(!fd.asset && fd.fd == (n))
#define lread_fd_p	(fd.asset || fd.fd >= 0)
#define lread_close	android_close_asset
#define lread_fstat	android_asset_fstat
#define lread_read_quit	android_asset_read_quit
#define lread_lseek	android_asset_lseek

/* The invalid file stream.  */

static struct android_fd_or_asset invalid_file_stream =
  {
    -1,
    NULL,
  };

#define file_stream		struct android_fd_or_asset
#define file_offset		off_t
#define file_tell(n)		android_asset_lseek (n, 0, SEEK_CUR)
#define file_seek		android_asset_lseek
#define file_stream_valid_p(p)	((p).asset || (p).fd >= 0)
#define file_stream_close	android_close_asset
#define file_stream_invalid	invalid_file_stream

/* Return a single character from the file input stream STREAM.
   Value and errors are the same as getc.  */

static int
file_get_char (file_stream stream)
{
  int c;
  char byte;
  ssize_t rc;

 retry:
  rc = android_asset_read (stream, &byte, 1);

  if (rc == 0)
    c = EOF;
  else if (rc == -1)
    {
      if (errno == EINTR)
	goto retry;
      else
	c = EOF;
    }
  else
    c = (unsigned char) byte;

  return c;
}

#define USE_ANDROID_ASSETS
#endif

#if IEEE_FLOATING_POINT
# include <ieee754.h>
# ifndef INFINITY
#  define INFINITY ((union ieee754_double) {.ieee = {.exponent = -1}}.d)
# endif
#else
# ifndef INFINITY
#  define INFINITY HUGE_VAL
# endif
#endif

/* The objects or placeholders read with the #n=object form.

   A hash table maps a number to either a placeholder (while the
   object is still being parsed, in case it's referenced within its
   own definition) or to the completed object.  With small integers
   for keys, it's effectively little more than a vector, but it'll
   manage any needed resizing for us.

   The variable must be reset to an empty hash table before all
   top-level calls to read0.  In between calls, it may be an empty
   hash table left unused from the previous call (to reduce
   allocations), or nil.  */
static Lisp_Object read_objects_map;

/* The recursive objects read with the #n=object form.

   Objects that might have circular references are stored here, so
   that recursive substitution knows not to keep processing them
   multiple times.

   Only objects that are completely processed, including substituting
   references to themselves (but not necessarily replacing
   placeholders for other objects still being read), are stored.

   A hash table is used for efficient lookups of keys.  We don't care
   what the value slots hold.  The variable must be set to an empty
   hash table before all top-level calls to read0.  In between calls,
   it may be an empty hash table left unused from the previous call
   (to reduce allocations), or nil.  */
static Lisp_Object read_objects_completed;

/* File and lookahead for get-file-char and get-emacs-mule-file-char
   to read from.  Used by Fload.  */
static struct infile
{
  /* The input stream.  */
  file_stream stream;

  /* Lookahead byte count.  */
  signed char lookahead;

  /* Lookahead bytes, in reverse order.  Keep these here because it is
     not portable to ungetc more than one byte at a time.  */
  unsigned char buf[MAX_MULTIBYTE_LENGTH - 1];
} *infile;

/* For use within read-from-string (this reader is non-reentrant!!)  */
static ptrdiff_t read_from_string_index;
static ptrdiff_t read_from_string_index_byte;
static ptrdiff_t read_from_string_limit;

/* Position in object from which characters are being read by `readchar'.  */
static EMACS_INT readchar_offset;

struct saved_string {
  char *string;		        /* string in allocated buffer */
  ptrdiff_t size;		/* allocated size of buffer */
  ptrdiff_t length;		/* length of string in buffer */
  file_offset position;		/* position in file the string came from */
};

/* The last two strings skipped with #@ (most recent first).  */
static struct saved_string saved_strings[2];

/* A list of file names for files being loaded in Fload.  Used to
   check for recursive loads.  */

static Lisp_Object Vloads_in_progress;

static void readevalloop (Lisp_Object, struct infile *, Lisp_Object, bool,
                          Lisp_Object,
                          Lisp_Object, Lisp_Object);

static void build_load_history (Lisp_Object, bool);


/* When READCHARFUN is Qget_file_char or Qget_emacs_mule_file_char,
   we use this to keep an unread character because
   a file stream can't handle multibyte-char unreading.  The value -1
   means that there's no unread character.  */
static int unread_char = -1;

/* Representation of a source stream.
   FIXME: This is not nearly enough; there is a lot of static state that
   is not included.  */
typedef struct source {
  /* Read a character, -1 if at end of stream.  */
  int (*get) (struct source *src);
  /* Unread character C.  Only a single char can be unread at a given time.  */
  void (*unget) (struct source *src, int c);

  /* Object read from: buffer, marker, string, or function.  */
  Lisp_Object object;

  bool multibyte;	  /* whether `get' returns multibyte chars */

  /* For file sources, whether the encoding is the old emacs-mule.  */
  bool emacs_mule_encoding;
} source_t;

static int source_buffer_get (source_t *src);
static void source_buffer_unget (source_t *src, int c);
static int source_marker_get (source_t *src);
static void source_marker_unget (source_t *src, int c);
static int source_string_get (source_t *src);
static void source_string_unget (source_t *src, int c);
static int source_function_get (source_t *src);
static void source_function_unget (source_t *src, int c);
static int source_file_get (source_t *src);
static void source_file_unget (source_t *src, int c);

static Lisp_Object
find_shorthand (const char *name, ptrdiff_t nbytes)
{
  static char *buf = NULL;
  static ptrdiff_t bufsize = 0;

  Lisp_Object tail = Vread_symbol_shorthands;
  FOR_EACH_TAIL_SAFE (tail)
    {
      Lisp_Object pair = XCAR (tail);
      /* Be lenient to 'read-symbol-shorthands': if some element isn't a
	 cons, or some member of that cons isn't a string, just skip
	 to the next element.  */
      if (!CONSP (pair))
	continue;

      Lisp_Object sh_prefix = XCAR (pair);
      Lisp_Object lh_prefix = XCDR (pair);
      if (!STRINGP (sh_prefix) || !STRINGP (lh_prefix))
	continue;

      /* Compare the prefix of the transformation pair to the symbol
	 name.  If a match occurs, do the renaming and exit the loop.
	 In other words, only one such transformation may take place.
	 Calculate the amount of memory to allocate for the longhand
	 version of the symbol name with xrealloc.  This isn't
	 strictly needed, but it could later be used as a way for
	 multiple transformations on a single symbol name.  */
      ptrdiff_t sh_prefix_size = SBYTES (sh_prefix);
      if (sh_prefix_size <= nbytes
	  && memcmp (SSDATA (sh_prefix), name, sh_prefix_size) == 0)
	{
	  const ptrdiff_t lh_prefix_size = SBYTES (lh_prefix);
	  const ptrdiff_t suffix_size = nbytes - sh_prefix_size;
	  const ptrdiff_t needed = 1 + lh_prefix_size + suffix_size;
	  if (bufsize < needed)
	    {
	      buf = xrealloc (buf, needed);
	      bufsize = needed;
	    }
	  memcpy (buf, SSDATA(lh_prefix), lh_prefix_size);
	  memcpy (buf + lh_prefix_size, name + sh_prefix_size, suffix_size);
	  buf[lh_prefix_size + suffix_size] = '\0';
	  return build_string (buf);
	}
    }

  return Qnil;
}

static Lisp_Object
translate_shorthand (Lisp_Object name)
{
  if (NILP (Vread_symbol_shorthands) || !STRINGP (name))
    return name;
  Lisp_Object found = find_shorthand ((char *) SDATA (name), SBYTES (name));
  return STRINGP (found) ? found : name;
}

static void
init_source (source_t *src, Lisp_Object readcharfun)
{
  src->object = readcharfun;
  if (BUFFERP (readcharfun))
    {
      src->get = source_buffer_get;
      src->unget = source_buffer_unget;
      struct buffer *buf = XBUFFER (readcharfun);
      src->multibyte = (BUFFER_LIVE_P (buf)
			&& !NILP (BVAR (buf, enable_multibyte_characters)));
    }
  else if (MARKERP (readcharfun))
    {
      src->get = source_marker_get;
      src->unget = source_marker_unget;
      struct buffer *buf = XMARKER (readcharfun)->buffer;
      src->multibyte = (BUFFER_LIVE_P (buf)
			&& !NILP (BVAR (buf, enable_multibyte_characters)));
    }
  else if (STRINGP (readcharfun))
    {
      src->get = source_string_get;
      src->unget = source_string_unget;
      src->multibyte = STRING_MULTIBYTE (readcharfun);
    }
  else if (BASE_EQ (readcharfun, Qget_file_char)
	   || BASE_EQ (readcharfun, Qget_emacs_mule_file_char))
    {
      src->get = source_file_get;
      src->unget = source_file_unget;
      src->multibyte = true;
      src->emacs_mule_encoding = BASE_EQ (readcharfun,
					  Qget_emacs_mule_file_char);
      eassert (infile != NULL);
    }
  else
    {
      /* Assume callable (will signal error later if not).  */
      src->get = source_function_get;
      src->unget = source_function_unget;
      src->multibyte = true;
    }
}

static int
source_buffer_get (source_t *src)
{
  struct buffer *b = XBUFFER (src->object);
  if (!BUFFER_LIVE_P (b))
    return -1;

  ptrdiff_t pt_byte = BUF_PT_BYTE (b);
  if (pt_byte >= BUF_ZV_BYTE (b))
    return -1;

  int c;
  if (src->multibyte)
    {
      unsigned char *p = BUF_BYTE_ADDRESS (b, pt_byte);
      int clen;
      c = string_char_and_length (p, &clen);
      pt_byte += clen;
    }
  else
    {
      c = BUF_FETCH_BYTE (b, pt_byte);
      if (!ASCII_CHAR_P (c))
	c = BYTE8_TO_CHAR (c);
      pt_byte++;
    }
  SET_BUF_PT_BOTH (b, BUF_PT (b) + 1, pt_byte);
  return c;
}

static void
source_buffer_unget (source_t *src, int c)
{
  struct buffer *b = XBUFFER (src->object);
  ptrdiff_t charpos = BUF_PT (b);
  ptrdiff_t bytepos = BUF_PT_BYTE (b);
  bytepos -= src->multibyte ? buf_prev_char_len (b, bytepos) : 1;
  SET_BUF_PT_BOTH (b, charpos - 1, bytepos);
}

static int
source_marker_get (source_t *src)
{
  Lisp_Object m = src->object;
  struct buffer *b = XMARKER (m)->buffer;
  ptrdiff_t bytepos = marker_byte_position (m);
  if (bytepos >= BUF_ZV_BYTE (b))
    return -1;

  int c;
  if (src->multibyte)
    {
      unsigned char *p = BUF_BYTE_ADDRESS (b, bytepos);
      int clen;
      c = string_char_and_length (p, &clen);
    }
  else
    {
      c = BUF_FETCH_BYTE (b, bytepos);
      if (!ASCII_CHAR_P (c))
	c = BYTE8_TO_CHAR (c);
    }

  const ptrdiff_t charpos = marker_vector_charpos (XMARKER (m));
  marker_vector_set_charpos (XMARKER (m), charpos + 1);
  return c;
}

static void
source_marker_unget (source_t *src, int c)
{
  Lisp_Object m = src->object;
  const ptrdiff_t charpos = marker_vector_charpos (XMARKER (m));
  marker_vector_set_charpos (XMARKER (m), charpos - 1);
}

static int
source_string_get (source_t *src)
{
  if (read_from_string_index >= read_from_string_limit)
    return -1;
  Lisp_Object s = src->object;
  int c;
  if (src->multibyte)
    c = fetch_string_char_advance_no_check
      (s, &read_from_string_index, &read_from_string_index_byte);
  else
    {
      c = SREF (s, read_from_string_index_byte);
      if (!ASCII_CHAR_P (c))
	c = BYTE8_TO_CHAR (c);
      read_from_string_index++;
      read_from_string_index_byte++;
    }
  return c;
}

static void
source_string_unget (source_t *src, int c)
{
  read_from_string_index--;
  read_from_string_index_byte = string_char_to_byte (src->object,
						     read_from_string_index);
}

static int readbyte_from_file (void);
static void unreadbyte_from_file (unsigned char);

static int read_emacs_mule_char (source_t *src, int c);

static int
source_file_get (source_t *src)
{
  if (unread_char >= 0)
    {
      int c = unread_char;
      unread_char = -1;
      return c;
    }

  int c = readbyte_from_file ();
  if (c < 0)
    return c;
  if (ASCII_CHAR_P (c))
    return c;
  if (src->emacs_mule_encoding)
    return read_emacs_mule_char (src, c);
  int i = 0;
  unsigned char buf[MAX_MULTIBYTE_LENGTH];
  buf[i++] = c;
  int len = BYTES_BY_CHAR_HEAD (c);
  while (i < len)
    {
      buf[i++] = c = readbyte_from_file ();
      if (c < 0 || ! TRAILING_CODE_P (c))
	{
	  for (i -= c < 0; 0 < --i; )
	    unreadbyte_from_file (buf[i]);
	  return BYTE8_TO_CHAR (buf[0]);
	}
    }
  return STRING_CHAR (buf);
}

static void
source_file_unget (source_t *src, int c)
{
  unread_char = c;
}

static int
source_function_get (source_t *src)
{
  Lisp_Object x = call0 (src->object);
  return CHARACTERP (x) ? XFIXNUM (x) : -1;
}

static void
source_function_unget (source_t *src, int c)
{
  calln (src->object, make_fixnum (c));
}

/* Read a character from SRC.  */
static inline int
readchar (source_t *src)
{
  readchar_offset++;
  return src->get (src);
}

/* Unread C from (to?) SRC.  Only a single char can be unread at a time.  */
static inline void
unreadchar (source_t *src, int c)
{
  readchar_offset--;
  /* Don't back up the pointer if we're unreading the end-of-input mark,
     since readchar didn't advance it when we read it.  */
  if (c == -1)
    return;
  src->unget (src, c);
}

static bool
from_file_p (source_t *source)
{
  return source->get == source_file_get;
}

static void
skip_dyn_bytes (source_t *source, ptrdiff_t n)
{
  if (from_file_p (source))
    {
      block_input ();		/* FIXME: Not sure if it's needed.  */
      file_seek (infile->stream, n - infile->lookahead, SEEK_CUR);
      unblock_input ();
      infile->lookahead = 0;
    }
  else
    { /* We're not reading directly from a file.  In that case, it's difficult
	 to reliably count bytes, since these are usually meant for the file's
	 encoding, whereas we're now typically in the internal encoding.
	 But luckily, skip_dyn_bytes is used to skip over a single
	 dynamic-docstring (or dynamic byte-code) which is always quoted such
	 that \037 is the final char.  */
      int c;
      do {
	c = readchar (source);
      } while (c >= 0 && c != '\037');
    }
}

static void
skip_dyn_eof (source_t *source)
{
  if (from_file_p (source))
    {
      block_input ();		/* FIXME: Not sure if it's needed.  */
      file_seek (infile->stream, 0, SEEK_END);
      unblock_input ();
      infile->lookahead = 0;
    }
  else
    while (readchar (source) >= 0);
}

/* Read a byte from the current input file.  Return -1 at end of file.  */
static int
readbyte_from_file (void)
{
  if (infile->lookahead)
    return infile->buf[--infile->lookahead];

  int c;
  file_stream instream = infile->stream;

  block_input ();

#if !defined USE_ANDROID_ASSETS

  /* Interrupted reads have been observed while reading over the network.  */
  while ((c = getc (instream)) == EOF && errno == EINTR && ferror (instream))
    {
      unblock_input ();
      maybe_quit ();
      block_input ();
      clearerr (instream);
    }

#else

  {
    char byte;
    ssize_t rc;

  retry:
    rc = android_asset_read (instream, &byte, 1);

    if (rc == 0)
      c = EOF;
    else if (rc == -1)
      {
	if (errno == EINTR)
	  {
	    unblock_input ();
	    maybe_quit ();
	    block_input ();
	    goto retry;
	  }
	else
	  c = EOF;
      }
    else
      c = (unsigned char) byte;
  }

#endif

  unblock_input ();

  return (c == EOF ? -1 : c);
}

static void
unreadbyte_from_file (unsigned char c)
{
  eassert (infile->lookahead < sizeof infile->buf);
  infile->buf[infile->lookahead++] = c;
}

/* Signal Qinvalid_read_syntax error.
   S is error string of length N (if > 0)  */

static AVOID
invalid_syntax_lisp (Lisp_Object s, source_t *source)
{
  if (source->get == source_buffer_get)
    {
      Lisp_Object buffer = source->object;
      /* Get the line/column in the buffer.  */
      specpdl_ref count = SPECPDL_INDEX ();
      record_unwind_protect_excursion ();
      set_buffer_internal (XBUFFER (buffer));
      ptrdiff_t line = count_lines (BEGV_BYTE, PT_BYTE) + 1;
      ptrdiff_t column = current_column ();
      unbind_to (count, Qnil);

      xsignal (Qinvalid_read_syntax,
	       list3 (s, make_fixnum (line), make_fixnum (column)));
    }
  else
    xsignal1 (Qinvalid_read_syntax, s);
}

static AVOID
invalid_syntax (const char *s, source_t *source)
{
  invalid_syntax_lisp (build_string (s), source);
}


/* Read one non-ASCII character from INFILE.  The character is
   encoded in `emacs-mule' and the first byte is already read in
   C.  */

static int
read_emacs_mule_char (source_t *src, int c)
{
  /* Emacs-mule coding uses at most 4-byte for one character.  */
  unsigned char buf[4];
  int len = emacs_mule_bytes[c];
  struct charset *charset;
  int i;
  unsigned code;

  if (len == 1)
    /* C is not a valid leading-code of `emacs-mule'.  */
    return BYTE8_TO_CHAR (c);

  i = 0;
  buf[i++] = c;
  while (i < len)
    {
      buf[i++] = c = readbyte_from_file ();
      if (c < 0xA0)
	{
	  for (i -= c < 0; 0 < --i; )
	    unreadbyte_from_file (buf[i]);
	  return BYTE8_TO_CHAR (buf[0]);
	}
    }

  if (len == 2)
    {
      charset = CHARSET_FROM_ID (emacs_mule_charset[buf[0]]);
      code = buf[1] & 0x7F;
    }
  else if (len == 3)
    {
      if (buf[0] == EMACS_MULE_LEADING_CODE_PRIVATE_11
	  || buf[0] == EMACS_MULE_LEADING_CODE_PRIVATE_12)
	{
	  charset = CHARSET_FROM_ID (emacs_mule_charset[buf[1]]);
	  code = buf[2] & 0x7F;
	}
      else
	{
	  charset = CHARSET_FROM_ID (emacs_mule_charset[buf[0]]);
	  code = ((buf[1] << 8) | buf[2]) & 0x7F7F;
	}
    }
  else
    {
      charset = CHARSET_FROM_ID (emacs_mule_charset[buf[1]]);
      code = ((buf[2] << 8) | buf[3]) & 0x7F7F;
    }
  c = DECODE_CHAR (charset, code);
  if (c < 0)
    invalid_syntax ("invalid multibyte form", src);
  return c;
}


/* An in-progress substitution of OBJECT for PLACEHOLDER.  */
struct subst
{
  Lisp_Object object;
  Lisp_Object placeholder;

  /* Hash table of subobjects of OBJECT that might be circular.  If
     Qt, all such objects might be circular.  */
  Lisp_Object completed;

  /* List of subobjects of OBJECT that have already been visited.  */
  Lisp_Object seen;
};

static Lisp_Object read_internal_start (Lisp_Object, Lisp_Object,
                                        Lisp_Object, bool);
static Lisp_Object read0 (source_t *source, bool locate_syms);

static Lisp_Object substitute_object_recurse (struct subst *, Lisp_Object);
static void substitute_in_interval (INTERVAL, void *);


typedef enum {
  Cookie_None,			/* no cookie */
  Cookie_Dyn,			/* explicit dynamic binding */
  Cookie_Lex			/* explicit lexical binding */
} lexical_cookie_t;

/* Determine if the lisp code read using READCHARFUN defines a
   `lexical-binding' file variable return its value.
   After returning, the stream is positioned following the first line,
   if it is a comment or #! line, otherwise nothing is read.  */

static lexical_cookie_t
lisp_file_lexical_cookie (Lisp_Object readcharfun, bool *prefixes)
{
  source_t source;
  init_source (&source, readcharfun);

  int ch = readchar (&source);

  /* We don't read package names as part of symbol_names by default.  */
  *prefixes = false;

  if (ch == '#')
    {
      ch = readchar (&source);
      if (ch != '!')
        {
          unreadchar (&source, ch);
          unreadchar (&source, '#');
          return Cookie_None;
        }
      while (ch != '\n' && ch != EOF)
        ch = readchar (&source);
      if (ch == '\n') ch = readchar (&source);
      /* It is OK to leave the position after a #! line, since
	 that is what read0 does.  */
    }

  if (ch != ';')
    /* The first line isn't a comment, just give up.  */
    {
      unreadchar (&source, ch);
      return Cookie_None;
    }
  else
    /* Look for an appropriate file-variable in the first line.  */
    {
      lexical_cookie_t rv = Cookie_None;
      enum {
	NOMINAL, AFTER_FIRST_DASH, AFTER_ASTERIX
      } beg_end_state = NOMINAL;
      bool in_file_vars = 0;

#define UPDATE_BEG_END_STATE(ch)				\
  if (beg_end_state == NOMINAL)					\
    beg_end_state = (ch == '-' ? AFTER_FIRST_DASH : NOMINAL);	\
  else if (beg_end_state == AFTER_FIRST_DASH)			\
    beg_end_state = (ch == '*' ? AFTER_ASTERIX : NOMINAL);	\
  else if (beg_end_state == AFTER_ASTERIX)			\
    {								\
      if (ch == '-')						\
	in_file_vars = !in_file_vars;				\
      beg_end_state = NOMINAL;					\
    }

      /* Skip until we get to the file vars, if any.  */
      do
	{
	  ch = readchar (&source);
	  UPDATE_BEG_END_STATE (ch);
	}
      while (!in_file_vars && ch != '\n' && ch != EOF);

      while (in_file_vars)
	{
	  char var[100], val[100];
	  unsigned i;

	  ch = readchar (&source);

	  /* Read a variable name.  */
	  while (ch == ' ' || ch == '\t')
	    ch = readchar (&source);

	  i = 0;
	  beg_end_state = NOMINAL;
	  while (ch != ':' && ch != '\n' && ch != EOF && in_file_vars)
	    {
	      if (i < sizeof var - 1)
		var[i++] = ch;
	      UPDATE_BEG_END_STATE (ch);
	      ch = readchar (&source);
	    }

	  /* Stop scanning if no colon was found before end marker.  */
	  if (!in_file_vars || ch == '\n' || ch == EOF)
	    break;

	  while (i > 0 && (var[i - 1] == ' ' || var[i - 1] == '\t'))
	    i--;
	  var[i] = '\0';

	  if (ch == ':')
	    {
	      /* Read a variable value.  */
	      ch = readchar (&source);

	      while (ch == ' ' || ch == '\t')
		ch = readchar (&source);

	      i = 0;
	      beg_end_state = NOMINAL;
	      while (ch != ';' && ch != '\n' && ch != EOF && in_file_vars)
		{
		  if (i < sizeof val - 1)
		    val[i++] = ch;
		  UPDATE_BEG_END_STATE (ch);
		  ch = readchar (&source);
		}
	      if (! in_file_vars)
		/* The value was terminated by an end-marker, which remove.  */
		i -= 3;
	      while (i > 0 && (val[i - 1] == ' ' || val[i - 1] == '\t'))
		i--;
	      val[i] = '\0';

	      if (strcmp (var, "symbol-packages") == 0)
		*prefixes = strcmp (val, "nil") == 0 ? false : true;
	      if (strcmp (var, "lexical-binding") == 0)
		/* This is it...  */
		{
		  rv = strcmp (val, "nil") != 0 ? Cookie_Lex : Cookie_Dyn;
		  break;
		}
	    }
	}

      while (ch != '\n' && ch != EOF)
	ch = readchar (&source);

      return rv;
    }
}

/* Value is a version number of byte compiled code if the file
   associated with file descriptor FD is a compiled Lisp file that's
   safe to load.  Only files compiled with Emacs can be loaded.  */

static int
safe_to_load_version (Lisp_Object file, lread_fd fd)
{
  struct stat st;
  char buf[512];
  int nbytes, i;
  int version = 1;

  /* If the file is not regular, then we cannot safely seek it.
     Assume that it is not safe to load as a compiled file.  */
  if (lread_fstat (fd, &st) == 0 && !S_ISREG (st.st_mode))
    return 0;

  /* Read the first few bytes from the file, and look for a line
     specifying the byte compiler version used.  */
  nbytes = lread_read_quit (fd, buf, sizeof buf);
  if (nbytes > 0)
    {
      /* Skip to the next newline, skipping over the initial `ELC'
	 with NUL bytes following it, but note the version.  */
      for (i = 0; i < nbytes && buf[i] != '\n'; ++i)
	if (i == 4)
	  version = buf[i];

      if (i >= nbytes
	  || fast_c_string_match_ignore_case (Vbytecomp_version_regexp,
					      buf + i, nbytes - i) < 0)
	version = 0;
    }

  if (lread_lseek (fd, 0, SEEK_SET) < 0)
    report_file_error ("Seeking to start of file", file);

  return version;
}


/* Callback for record_unwind_protect.  Restore the old load list OLD,
   after loading a file successfully.  */

static void
record_load_unwind (Lisp_Object old)
{
  Vloads_in_progress = old;
}

/* This handler function is used via internal_condition_case_1.  */

static Lisp_Object
load_error_handler (Lisp_Object data)
{
  return Qnil;
}

static void
load_warn_unescaped_character_literals (Lisp_Object file)
{
  Lisp_Object function
    = Fsymbol_function (Qbyte_run_unescaped_character_literals_warning);
  /* If byte-run.el is being loaded,
     `byte-run--unescaped-character-literals-warning' isn't yet
     defined.  Since it'll be byte-compiled later, ignore potential
     unescaped character literals. */
  Lisp_Object warning = NILP (function) ? Qnil : call0 (function);
  if (!NILP (warning))
    {
      AUTO_STRING (format, "Loading `%s': %s");
      CALLN (Fmessage, format, file, warning);
    }
}

DEFUN ("get-load-suffixes", Fget_load_suffixes, Sget_load_suffixes, 0, 0, 0,
       doc: /* Return the suffixes that `load' should try if a suffix is \
required.
This uses the variables `load-suffixes' and `load-file-rep-suffixes'.  */)
  (void)
{
  Lisp_Object lst = Qnil, suffixes = Vload_suffixes;
  FOR_EACH_TAIL (suffixes)
    {
      Lisp_Object exts = Vload_file_rep_suffixes;
      Lisp_Object suffix = XCAR (suffixes);
      FOR_EACH_TAIL (exts)
	{
	  Lisp_Object ext = XCAR (exts);
#ifdef HAVE_MODULES
	  if (SCHARS (ext) > 0
	      && (suffix_p (suffix, MODULES_SUFFIX)
# ifdef MODULES_SECONDARY_SUFFIX
		  || suffix_p (suffix, MODULES_SECONDARY_SUFFIX)
# endif
		 )
	      && !NILP (Fmember (ext, Fsymbol_value (
					Qjka_compr_load_suffixes))))
	    continue;
#endif
	  lst = Fcons (concat2 (suffix, ext), lst);
	}
    }
  return Fnreverse (lst);
}

/* Return true if STRING ends with SUFFIX.  */
bool
suffix_p (Lisp_Object string, const char *suffix)
{
  ptrdiff_t suffix_len = strlen (suffix);
  ptrdiff_t string_len = SBYTES (string);

  return (suffix_len <= string_len
	  && strcmp (SSDATA (string) + string_len - suffix_len, suffix) == 0);
}

static void
close_infile_unwind (void *arg)
{
  struct infile *prev_infile = arg;
  eassert (infile && infile != prev_infile);
  file_stream_close (infile->stream);
  infile = prev_infile;
}

/* Compute the filename we want in `load-history' and `load-file-name'.  */

static Lisp_Object
compute_found_effective (Lisp_Object found)
{
  /* Reconstruct the .elc filename.  */
  Lisp_Object src_name =
    Fgethash (Ffile_name_nondirectory (found), Vcomp_eln_to_el_h, Qnil);

  if (NILP (src_name))
    /* Manual eln load.  */
    return found;

  if (suffix_p (src_name, "el.gz"))
    src_name = Fsubstring (src_name, make_fixnum (0), make_fixnum (-3));
  return concat2 (src_name, build_string ("c"));
}

static void
loadhist_initialize (Lisp_Object filename)
{
  eassert (STRINGP (filename) || NILP (filename));
  specbind (Qcurrent_load_list, Fcons (filename, Qnil));
}

#ifdef USE_ANDROID_ASSETS

/* Like `close_file_unwind'.  However, PTR is a pointer to an Android
   file descriptor instead of a system file descriptor.  */

static void
close_file_unwind_android_fd (void *ptr)
{
  struct android_fd_or_asset *fd;

  fd = ptr;
  android_close_asset (*fd);
}

#endif

static Lisp_Object
get_lexical_binding (Lisp_Object stream, Lisp_Object from, bool *prefixes)
{
  lexical_cookie_t lexc = lisp_file_lexical_cookie (stream, prefixes);
  return ((lexc == Cookie_Lex
	   ? Qt
	   : (lexc == Cookie_Dyn
	      ? Qnil
	      : ((NILP (from)	/* Loading a byte-compiled file.  */
		  || NILP (Vinternal__get_default_lexical_binding_function))
		 ? Fdefault_toplevel_value (Qlexical_binding)
		 : calln (Vinternal__get_default_lexical_binding_function,
			  from)))));
}

DEFUN ("load", Fload, Sload, 1, 5, 0,
       doc: /* Execute a file of Lisp code named FILE.
First try FILE with `.elc' appended, then try with `.el', then try
with a system-dependent suffix of dynamic modules (see `load-suffixes'),
then try FILE unmodified (the exact suffixes in the exact order are
determined by `load-suffixes').  Environment variable references in
FILE are replaced with their values by calling `substitute-in-file-name'.
This function searches the directories in `load-path'.

If optional second arg NOERROR is non-nil,
report no error if FILE doesn't exist.
Print messages at start and end of loading unless
optional third arg NOMESSAGE is non-nil (but `force-load-messages'
overrides that).
If optional fourth arg NOSUFFIX is non-nil, don't try adding
suffixes to the specified name FILE.
If optional fifth arg MUST-SUFFIX is non-nil, insist on
the suffix `.elc' or `.el' or the module suffix; don't accept just
FILE unless it ends in one of those suffixes or includes a directory name.

If NOSUFFIX is nil, then if a file could not be found, try looking for
a different representation of the file by adding non-empty suffixes to
its name, before trying another file.  Emacs uses this feature to find
compressed versions of files when Auto Compression mode is enabled.
If NOSUFFIX is non-nil, disable this feature.

The suffixes that this function tries out, when NOSUFFIX is nil, are
given by the return value of `get-load-suffixes' and the values listed
in `load-file-rep-suffixes'.  If MUST-SUFFIX is non-nil, only the
return value of `get-load-suffixes' is used, i.e. the file name is
required to have a non-empty suffix.

When searching suffixes, this function normally stops at the first
one that exists.  If the option `load-prefer-newer' is non-nil,
however, it tries all suffixes, and uses whichever file is the newest.

Loading a file records its definitions, and its `provide' and
`require' calls, in an element of `load-history' whose
car is the file name loaded.  See `load-history'.

While the file is in the process of being loaded, the variable
`load-in-progress' is non-nil and the variable `load-file-name'
is bound to the file's name.

Return t if the file exists and loads successfully.  */)
  (Lisp_Object file, Lisp_Object noerror, Lisp_Object nomessage,
   Lisp_Object nosuffix, Lisp_Object must_suffix)
{
  file_stream stream UNINIT;
  lread_fd fd;
#ifdef USE_ANDROID_ASSETS
  int rc;
  void *asset;
#endif
  specpdl_ref fd_index UNINIT;
  specpdl_ref count = SPECPDL_INDEX ();
  Lisp_Object found, efound, hist_file_name;
  /* True means we printed the ".el is newer" message.  */
  bool newer = 0;
  /* True means we are loading a compiled file.  */
  bool compiled = 0;
  Lisp_Object handler;
  const char *fmode = "r" FOPEN_TEXT;
  int version;

  CHECK_STRING (file);

  /* If file name is magic, call the handler.  */
  handler = Ffind_file_name_handler (file, Qload);
  if (!NILP (handler))
    return
      calln (handler, Qload, file, noerror, nomessage, nosuffix, must_suffix);

  /* The presence of this call is the result of a historical accident:
     it used to be in every file-operation and when it got removed
     everywhere, it accidentally stayed here.  Since then, enough people
     supposedly have things like (load "$PROJECT/foo.el") in their .emacs
     that it seemed risky to remove.  */
  if (! NILP (noerror))
    {
      file = internal_condition_case_1 (Fsubstitute_in_file_name, file,
					Qt, load_error_handler);
      if (NILP (file))
	return Qnil;
    }
  else
    file = Fsubstitute_in_file_name (file);

  bool no_native = suffix_p (file, ".elc");

  /* Avoid weird lossage with null string as arg,
     since it would try to load a directory as a Lisp file.  */
  if (SCHARS (file) == 0)
    {
#if !defined USE_ANDROID_ASSETS
      fd = -1;
#else
      fd.asset = NULL;
      fd.fd = -1;
#endif
      errno = ENOENT;
    }
  else
    {
      Lisp_Object suffixes;
      found = Qnil;

      if (! NILP (must_suffix))
	{
	  /* Don't insist on adding a suffix if FILE already ends with one.  */
	  if (suffix_p (file, ".el")
	      || suffix_p (file, ".elc")
#ifdef HAVE_MODULES
	      || suffix_p (file, MODULES_SUFFIX)
#ifdef MODULES_SECONDARY_SUFFIX
              || suffix_p (file, MODULES_SECONDARY_SUFFIX)
#endif
#endif
#ifdef HAVE_NATIVE_COMP
              || suffix_p (file, NATIVE_ELISP_SUFFIX)
#endif
	      )
	    must_suffix = Qnil;
	  /* Don't insist on adding a suffix
	     if the argument includes a directory name.  */
	  else if (! NILP (Ffile_name_directory (file)))
	    must_suffix = Qnil;
	}

      if (!NILP (nosuffix))
	suffixes = Qnil;
      else
	{
	  suffixes = Fget_load_suffixes ();
	  if (NILP (must_suffix))
	    suffixes = CALLN (Fappend, suffixes, Vload_file_rep_suffixes);
	}

      Lisp_Object load_path = Vload_path;
      if (FUNCTIONP (Vload_path_filter_function))
	load_path = calln (Vload_path_filter_function, load_path, file, suffixes);

#if !defined USE_ANDROID_ASSETS
      fd = openp (load_path, file, suffixes, &found, Qnil,
		  load_prefer_newer, no_native, NULL);
#else
      asset = NULL;
      rc = openp (load_path, file, suffixes, &found, Qnil,
		  load_prefer_newer, no_native, &asset);
      fd.fd = rc;
      fd.asset = asset;

      /* fd.asset will be non-NULL if this is actually an asset
	 file.  */
#endif
    }

  if (lread_fd_cmp (-1))
    {
      if (NILP (noerror))
	report_file_error ("Cannot open load file", file);
      return Qnil;
    }

  /* Tell startup.el whether or not we found the user's init file.  */
  if (EQ (Qt, Vuser_init_file))
    Vuser_init_file = found;

  /* If FD is -2, that means openp found a magic file.  */
  if (lread_fd_cmp (-2))
    {
      if (NILP (Fequal (found, file)))
	/* If FOUND is a different file name from FILE,
	   find its handler even if we have already inhibited
	   the `load' operation on FILE.  */
	handler = Ffind_file_name_handler (found, Qt);
      else
	handler = Ffind_file_name_handler (found, Qload);
      if (! NILP (handler))
	return calln (handler, Qload, found, noerror, nomessage, Qt);
#ifdef DOS_NT
      /* Tramp has to deal with semi-broken packages that prepend
	 drive letters to remote files.  For that reason, Tramp
	 catches file operations that test for file existence, which
	 makes openp think X:/foo.elc files are remote.  However,
	 Tramp does not catch `load' operations for such files, so we
	 end up with a nil as the `load' handler above.  If we would
	 continue with fd = -2, we will behave wrongly, and in
	 particular try reading a .elc file in the "rt" mode instead
	 of "rb".  See bug #9311 for the results.  To work around
	 this, we try to open the file locally, and go with that if it
	 succeeds.  */
      fd = emacs_open (SSDATA (ENCODE_FILE (found)), O_RDONLY, 0);
      if (fd == -1)
	fd = -2;
#endif
    }

#if !defined USE_ANDROID_ASSETS
  if (0 <= fd)
    {
      fd_index = SPECPDL_INDEX ();
      record_unwind_protect_int (close_file_unwind, fd);
    }
#else
  if (fd.asset || fd.fd >= 0)
    {
      /* Use a different kind of unwind_protect here.  */
      fd_index = SPECPDL_INDEX ();
      record_unwind_protect_ptr (close_file_unwind_android_fd,
				 &fd);
    }
#endif

#ifdef HAVE_MODULES
  bool is_module =
    suffix_p (found, MODULES_SUFFIX)
#ifdef MODULES_SECONDARY_SUFFIX
    || suffix_p (found, MODULES_SECONDARY_SUFFIX)
#endif
    ;
#else
  bool is_module = false;
#endif

#ifdef HAVE_NATIVE_COMP
  bool is_native_elisp = suffix_p (found, NATIVE_ELISP_SUFFIX);
#else
  bool is_native_elisp = false;
#endif

  /* Check if we're stuck in a recursive load cycle.

     2000-09-21: It's not possible to just check for the file loaded
     being a member of Vloads_in_progress.  This fails because of the
     way the byte compiler currently works; `provide's are not
     evaluated, see font-lock.el/jit-lock.el as an example.  This
     leads to a certain amount of ``normal'' recursion.

     Also, just loading a file recursively is not always an error in
     the general case; the second load may do something different.  */
  {
    int load_count = 0;
    Lisp_Object tem = Vloads_in_progress;
    FOR_EACH_TAIL_SAFE (tem)
      if (!NILP (Fequal (found, XCAR (tem))) && (++load_count > 3))
	signal_error ("Recursive load", Fcons (found, Vloads_in_progress));
    record_unwind_protect (record_load_unwind, Vloads_in_progress);
    Vloads_in_progress = Fcons (found, Vloads_in_progress);
  }

  /* All loads are by default dynamic, unless the file itself specifies
     otherwise using a file-variable in the first line.  This is bound here
     so that it takes effect whether or not we use
     Vload_source_file_function.  */
  specbind (Qlexical_binding, Qnil);
  specbind (Qsymbol_packages, Qnil);
  pkg_in_emacs_package ();

  Lisp_Object found_eff =
    is_native_elisp
    ? compute_found_effective (found)
    : found;

  hist_file_name = (! NILP (Vpurify_flag)
                    ? concat2 (Ffile_name_directory (file),
                               Ffile_name_nondirectory (found_eff))
                    : found_eff);

  version = -1;

  /* Check for the presence of unescaped character literals and warn
     about them. */
  specbind (Qlread_unescaped_character_literals, Qnil);
  record_unwind_protect (load_warn_unescaped_character_literals, file);

  bool is_elc = suffix_p (found, ".elc");
  if (is_elc
      /* version = 1 means the file is empty, in which case we can
	 treat it as not byte-compiled.  */
      || (lread_fd_p
	  && (version = safe_to_load_version (file, fd)) > 1))
    /* Load .elc files directly, but not when they are
       remote and have no handler!  */
    {
      if (!lread_fd_cmp (-2))
	{
	  struct stat s1, s2;
	  int result;

	  struct timespec epoch_timespec = {(time_t)0, 0}; /* 1970-01-01T00:00 UTC */
	  if (version < 0 && !(version = safe_to_load_version (file, fd)))
	    error ("File `%s' was not compiled in Emacs", SDATA (found));

	  compiled = 1;

	  efound = ENCODE_FILE (found);
	  fmode = "r" FOPEN_BINARY;

          /* openp already checked for newness, no point doing it again.
             FIXME would be nice to get a message when openp
             ignores suffix order due to load_prefer_newer.  */
          if (!load_prefer_newer && is_elc)
            {
	      result = emacs_fstatat (AT_FDCWD, SSDATA (efound), &s1, 0);
              if (result == 0)
                {
                  SSET (efound, SBYTES (efound) - 1, 0);
		  result = emacs_fstatat (AT_FDCWD, SSDATA (efound), &s2, 0);
                  SSET (efound, SBYTES (efound) - 1, 'c');
                }

              if (result == 0
                  && timespec_cmp (get_stat_mtime (&s1), get_stat_mtime (&s2)) < 0)
                {
                  /* Make the progress messages mention that source is newer.  */
                  newer = 1;

                  /* If we won't print another message, mention this anyway.  */
                  if (!NILP (nomessage) && !force_load_messages
		      /* We don't want this message during
			 bootstrapping for the "compile-first" .elc
			 files, which have had their timestamps set to
			 the epoch.  See bug #58224.  */
		      && timespec_cmp (get_stat_mtime (&s1), epoch_timespec))
                    {
                      Lisp_Object msg_file;
                      msg_file = Fsubstring (found, make_fixnum (0), make_fixnum (-1));
                      message_with_string ("Source file `%s' newer than byte-compiled file; using older file",
                                           msg_file, 1);
                    }
                }
            } /* !load_prefer_newer */
	}
    }
  else if (!is_module && !is_native_elisp)
    {
      /* We are loading a source file (*.el).  */
      if (!NILP (Vload_source_file_function))
	{
	  Lisp_Object val;

	  if (lread_fd_p)
	    {
	      lread_close (fd);
	      clear_unwind_protect (fd_index);
	    }
	  val = calln (Vload_source_file_function, found, hist_file_name,
		       NILP (noerror) ? Qnil : Qt,
		       (NILP (nomessage) || force_load_messages) ? Qnil : Qt);
	  return unbind_to (count, val);
	}
    }

  if (!lread_fd_p)
    {
      /* We somehow got here with fd == -2, meaning the file is deemed
	 to be remote.  Don't even try to reopen the file locally;
	 just force a failure.  */
      stream = file_stream_invalid;
      errno = EINVAL;
    }
  else if (!is_module && !is_native_elisp)
    {
#ifdef WINDOWSNT
      emacs_close (fd);
      clear_unwind_protect (fd_index);
      efound = ENCODE_FILE (found);
      stream = emacs_fopen (SSDATA (efound), fmode);
#else
#if !defined USE_ANDROID_ASSETS
      stream = emacs_fdopen (fd, fmode);
#else
      /* Android systems use special file descriptors which can point
	 into compressed data and double as file streams.  FMODE is
	 unused.  */
      ((void) fmode);
      stream = fd;
#endif
#endif
    }

  /* Declare here rather than inside the else-part because the storage
     might be accessed by the unbind_to call below.  */
  struct infile input;

  if (is_module || is_native_elisp)
    {
      /* `module-load' uses the file name, so we can close the stream
         now.  */
      if (lread_fd_p)
        {
          lread_close (fd);
          clear_unwind_protect (fd_index);
        }
    }
  else
    {
      if (!file_stream_valid_p (stream))
        report_file_error ("Opening stdio stream", file);
      set_unwind_protect_ptr (fd_index, close_infile_unwind, infile);
      input.stream = stream;
      input.lookahead = 0;
      infile = &input;
      unread_char = -1;
    }

  if (! NILP (Vpurify_flag))
    Vpreloaded_file_list = Fcons (file, Vpreloaded_file_list);

  if (NILP (nomessage) || force_load_messages)
    {
      if (is_module)
        message_with_string ("Loading %s (module)...", file, 1);
      else if (is_native_elisp)
        message_with_string ("Loading %s (native-compiled elisp)...", file, 1);
      else if (!compiled)
	message_with_string ("Loading %s (source)...", file, 1);
      else if (newer)
	message_with_string ("Loading %s (compiled; note, source file is newer)...",
		 file, 1);
      else /* The typical case; compiled file newer than source file.  */
	message_with_string ("Loading %s...", file, 1);
    }

  specbind (Qload_file_name, hist_file_name);
  specbind (Qload_true_file_name, found);
  specbind (Qinhibit_file_name_operation, Qnil);
  specbind (Qload_in_progress, Qt);

  if (is_module)
    {
#ifdef HAVE_MODULES
      loadhist_initialize (found);
      Fmodule_load (found);
      build_load_history (found, true);
#else
      /* This cannot happen.  */
      emacs_abort ();
#endif
    }
  else if (is_native_elisp)
    {
#ifdef HAVE_NATIVE_COMP
      loadhist_initialize (hist_file_name);
      Fnative_elisp_load (found, Qnil);
      build_load_history (hist_file_name, true);
#else
      /* This cannot happen.  */
      emacs_abort ();
#endif

    }
  else
    {
      bool prefixes;
      Fset (Qlexical_binding,
	    get_lexical_binding (Qget_file_char, compiled ? Qnil : file, &prefixes));

      if (prefixes)
        Fset (Qsymbol_packages, Qt);

      if (! version || version >= 22)
        readevalloop (Qget_file_char, &input, hist_file_name,
                      0, Qnil, Qnil, Qnil);
      else
        {
          /* We can't handle a file which was compiled with
             byte-compile-dynamic by older version of Emacs.  */
          specbind (Qload_force_doc_strings, Qt);
          readevalloop (Qget_emacs_mule_file_char, &input, hist_file_name,
                        0, Qnil, Qnil, Qnil);
        }
    }
  unbind_to (count, Qnil);

  /* Run any eval-after-load forms for this file.  */
  if (!NILP (Ffboundp (Qdo_after_load_evaluation)))
    calln (Qdo_after_load_evaluation, hist_file_name);

  for (int i = 0; i < ARRAYELTS (saved_strings); i++)
    {
      xfree (saved_strings[i].string);
      saved_strings[i].string = NULL;
      saved_strings[i].size = 0;
    }

  /* The "...done" messages are shown only in interactive mode, because
     the echo-area can display only the last message, and we want to
     avoid the impression that the load is still in progress.  */
  if (!noninteractive && (NILP (nomessage) || force_load_messages))
    {
      if (is_module)
        message_with_string ("Loading %s (module)...done", file, 1);
      else if (is_native_elisp)
	message_with_string ("Loading %s (native-compiled elisp)...done", file, 1);
      else if (!compiled)
	message_with_string ("Loading %s (source)...done", file, 1);
      else if (newer)
	message_with_string ("Loading %s (compiled; note, source file is newer)...done",
		 file, 1);
      else /* The typical case; compiled file newer than source file.  */
	message_with_string ("Loading %s...done", file, 1);
    }

  return Qt;
}

Lisp_Object
save_match_data_load (Lisp_Object file, Lisp_Object noerror,
		      Lisp_Object nomessage, Lisp_Object nosuffix,
		      Lisp_Object must_suffix)
{
  specpdl_ref count = SPECPDL_INDEX ();
  record_unwind_save_match_data ();
  Lisp_Object result = Fload (file, noerror, nomessage, nosuffix, must_suffix);
  return unbind_to (count, result);
}

static bool
complete_filename_p (Lisp_Object pathname)
{
  const unsigned char *s = SDATA (pathname);
  return (IS_DIRECTORY_SEP (s[0])
	  || (SCHARS (pathname) > 2
	      && IS_DEVICE_SEP (s[1]) && IS_DIRECTORY_SEP (s[2])));
}

DEFUN ("locate-file-internal", Flocate_file_internal, Slocate_file_internal, 2, 4, 0,
       doc: /* Search for FILENAME through PATH.
Returns the file's name in absolute form, or nil if not found.
If SUFFIXES is non-nil, it should be a list of suffixes to append to
file name when searching.
If non-nil, PREDICATE is used instead of `file-readable-p'.
PREDICATE can also be an integer to pass to the faccessat(2) function,
in which case file-name-handlers are ignored.
This function will normally skip directories, so if you want it to find
directories, make sure the PREDICATE function returns `dir-ok' for them.  */)
  (Lisp_Object filename, Lisp_Object path, Lisp_Object suffixes, Lisp_Object predicate)
{
  Lisp_Object file;
  int fd = openp (path, filename, suffixes, &file, predicate, false, true,
		  NULL);
  if (NILP (predicate) && fd >= 0)
    emacs_close (fd);
  return file;
}

#ifdef HAVE_NATIVE_COMP
static bool
maybe_swap_for_eln1 (Lisp_Object src_name, Lisp_Object eln_name,
		     Lisp_Object *filename, int *fd, struct timespec mtime)
{
  struct stat eln_st;
  int eln_fd = emacs_open (SSDATA (ENCODE_FILE (eln_name)), O_RDONLY, 0);

  if (eln_fd > 0)
    {
      if (sys_fstat (eln_fd, &eln_st) || S_ISDIR (eln_st.st_mode))
	emacs_close (eln_fd);
      else
	{
	  struct timespec eln_mtime = get_stat_mtime (&eln_st);
	  if (timespec_cmp (eln_mtime, mtime) >= 0)
	    {
	      emacs_close (*fd);
	      *fd = eln_fd;
	      *filename = eln_name;
	      /* Store the eln -> el relation.  */
	      Fputhash (Ffile_name_nondirectory (eln_name),
			src_name, Vcomp_eln_to_el_h);
	      return true;
	    }
	  else
	    emacs_close (eln_fd);
	}
    }

  return false;
}
#endif

/* Look for a suitable .eln file to be loaded in place of FILENAME.
   If found replace the content of FILENAME and FD. */

static void
maybe_swap_for_eln (bool no_native, Lisp_Object *filename, int *fd,
		    struct timespec mtime)
{
#ifdef HAVE_NATIVE_COMP

  if (no_native
      || load_no_native)
    Fputhash (*filename, Qt, V_comp_no_native_file_h);
  else
    Fremhash (*filename, V_comp_no_native_file_h);

  if (no_native
      || load_no_native
      || !suffix_p (*filename, ".elc"))
    return;

  /* Search eln in the eln-cache directories.  */
  Lisp_Object eln_path_tail = Vnative_comp_eln_load_path;
  Lisp_Object src_name =
    Fsubstring (*filename, Qnil, make_fixnum (-1));
  if (NILP (Ffile_exists_p (src_name)))
    {
      src_name = concat2 (src_name, build_string (".gz"));
      if (NILP (Ffile_exists_p (src_name)))
	{
	  if (!NILP (find_symbol_value (
		       Qnative_comp_warning_on_missing_source)))
	    {
	      /* If we have an installation without any .el files,
		 there's really no point in giving a warning here,
		 because that will trigger a cascade of warnings.  So
		 just do a sanity check and refuse to do anything if we
		 can't find even central .el files.  */
	      if (NILP (Flocate_file_internal (build_string ("simple.el"),
					       Vload_path,
					       Qnil, Qnil)))
		return;
	      Vdelayed_warnings_list
		= Fcons (list2
			 (Qnative_compiler,
			  CALLN (Fformat,
				 build_string ("Cannot look up .eln file "
					       "for %s because no source "
					       "file was found for it"),
				 *filename)),
			 Vdelayed_warnings_list);
	      return;
	    }
	}
    }
  Lisp_Object eln_rel_name = Fcomp_el_to_eln_rel_filename (src_name);

  Lisp_Object dir = Qnil;
  FOR_EACH_TAIL_SAFE (eln_path_tail)
    {
      dir = XCAR (eln_path_tail);
      Lisp_Object eln_name =
	Fexpand_file_name (eln_rel_name,
			   Fexpand_file_name (Vcomp_native_version_dir, dir));
      if (maybe_swap_for_eln1 (src_name, eln_name, filename, fd, mtime))
	return;
    }

  /* Look also in preloaded subfolder of the last entry in
     `comp-eln-load-path'.  */
  dir = Fexpand_file_name (build_string ("preloaded"),
			   Fexpand_file_name (Vcomp_native_version_dir,
					      dir));
  maybe_swap_for_eln1 (src_name, Fexpand_file_name (eln_rel_name, dir),
		       filename, fd, mtime);
#endif
}

/* Search for a file whose name is STR, looking in directories
   in the Lisp list PATH, and trying suffixes from SUFFIX.
   On success, return a file descriptor (or 1 or -2 as described below).
   On failure, return -1 and set errno.

   SUFFIXES is a list of strings containing possible suffixes.
   The empty suffix is automatically added if the list is empty.

   PREDICATE t means the files are binary.
   PREDICATE non-nil and non-t means don't open the files,
   just look for one that satisfies the predicate.  In this case,
   return -2 on success.  The predicate can be a lisp function or
   an integer to pass to `access' (in which case file-name-handlers
   are ignored).

   If STOREPTR is nonzero, it points to a slot where the name of
   the file actually found should be stored as a Lisp string.
   nil is stored there on failure.

   If the file we find is remote, return -2
   but store the found remote file name in *STOREPTR.

   If NEWER is true, try all SUFFIXes and return the result for the
   newest file that exists.  Does not apply to remote files,
   platform-specific files, or if a non-nil and non-t PREDICATE is
   specified.

   If NO_NATIVE is true do not try to load native code.

   If PLATFORM is non-NULL and the file being loaded lies in a special
   directory, such as the Android `/assets' directory, return a handle
   to that directory in *PLATFORM instead of a file descriptor; in
   that case, value is -3.  */

int
openp (Lisp_Object path, Lisp_Object str, Lisp_Object suffixes,
       Lisp_Object *storeptr, Lisp_Object predicate, bool newer,
       bool no_native, void **platform)
{
  ptrdiff_t fn_size = 100;
  char buf[100];
  char *fn = buf;
  bool absolute;
  ptrdiff_t want_length;
  Lisp_Object filename;
  Lisp_Object string, tail, encoded_fn, save_string;
  ptrdiff_t max_suffix_len = 0;
  int last_errno = ENOENT;
  int save_fd = -1;
#ifdef USE_ANDROID_ASSETS
  struct android_fd_or_asset platform_fd;
#endif
  USE_SAFE_ALLOCA;

  /* The last-modified time of the newest matching file found.
     Initialize it to something less than all valid timestamps.  */
  struct timespec save_mtime = make_timespec (TYPE_MINIMUM (time_t), -1);

  CHECK_STRING (str);

  tail = suffixes;
  FOR_EACH_TAIL_SAFE (tail)
    {
      CHECK_STRING_CAR (tail);
      max_suffix_len = max (max_suffix_len,
			    SBYTES (XCAR (tail)));
    }

  string = filename = encoded_fn = save_string = Qnil;

  if (storeptr)
    *storeptr = Qnil;

  absolute = complete_filename_p (str);

  AUTO_LIST1 (just_use_str, Qnil);
  if (NILP (path))
    path = just_use_str;

  /* Go through all entries in the path and see whether we find the
     executable. */
  FOR_EACH_TAIL_SAFE (path)
   {
    ptrdiff_t baselen, prefixlen;

    if (EQ (path, just_use_str))
      filename = str;
    else
      filename = Fexpand_file_name (str, XCAR (path));
    if (!complete_filename_p (filename))
      /* If there are non-absolute elts in PATH (eg ".").  */
      /* Of course, this could conceivably lose if luser sets
	 default-directory to be something non-absolute...  */
      {
	filename = Fexpand_file_name (filename, BVAR (current_buffer, directory));
	if (!complete_filename_p (filename))
	  /* Give up on this path element!  */
	  continue;
      }

    /* Calculate maximum length of any filename made from
       this path element/specified file name and any possible suffix.  */
    want_length = max_suffix_len + SBYTES (filename);
    if (fn_size <= want_length)
      {
	fn_size = 100 + want_length;
	fn = SAFE_ALLOCA (fn_size);
      }

    /* Copy FILENAME's data to FN but remove starting /: if any.  */
    prefixlen = ((SCHARS (filename) > 2
		  && SREF (filename, 0) == '/'
		  && SREF (filename, 1) == ':')
		 ? 2 : 0);
    baselen = SBYTES (filename) - prefixlen;
    memcpy (fn, SDATA (filename) + prefixlen, baselen);

    /* Loop over suffixes.  */
    AUTO_LIST1 (empty_string_only, empty_unibyte_string);
    tail = NILP (suffixes) ? empty_string_only : suffixes;
    FOR_EACH_TAIL_SAFE (tail)
      {
	Lisp_Object suffix = XCAR (tail);
	ptrdiff_t fnlen, lsuffix = SBYTES (suffix);
	Lisp_Object handler;

	/* Make complete filename by appending SUFFIX.  */
	memcpy (fn + baselen, SDATA (suffix), lsuffix + 1);
	fnlen = baselen + lsuffix;

	/* Check that the file exists and is not a directory.  */
	/* We used to only check for handlers on non-absolute file names:
	   if (absolute)
	   handler = Qnil;
	   else
	   handler = Ffind_file_name_handler (filename, Qfile_exists_p);
	   It's not clear why that was the case and it breaks things like
	   (load "/bar.el") where the file is actually "/bar.el.gz".  */
	/* make_string has its own ideas on when to return a unibyte
	   string and when a multibyte string, but we know better.
	   We must have a unibyte string when dumping, since
	   file-name encoding is shaky at best at that time, and in
	   particular default-file-name-coding-system is reset
	   several times during loadup.  We therefore don't want to
	   encode the file before passing it to file I/O library
	   functions.  */
	if (!STRING_MULTIBYTE (filename) && !STRING_MULTIBYTE (suffix))
	  string = make_unibyte_string (fn, fnlen);
	else
	  string = make_string (fn, fnlen);
	handler = Ffind_file_name_handler (string, Qfile_exists_p);
	if ((!NILP (handler) || (!NILP (predicate) && !EQ (predicate, Qt)))
	    && !FIXNATP (predicate))
	  {
	    bool exists;
	    if (NILP (predicate) || EQ (predicate, Qt))
	      exists = !NILP (Ffile_readable_p (string));
	    else
	      {
		Lisp_Object tmp = calln (predicate, string);
		if (NILP (tmp))
		  exists = false;
		else if (EQ (tmp, Qdir_ok)
			 || NILP (Ffile_directory_p (string)))
		  exists = true;
		else
		  {
		    exists = false;
		    last_errno = EISDIR;
		  }
	      }

	    if (exists)
	      {
		/* We succeeded; return this descriptor and filename.  */
		if (storeptr)
		  *storeptr = string;
		SAFE_FREE ();
		return -2;
	      }
	  }
	else
	  {
	    int fd;
	    const char *pfn;
	    struct stat st;

	    encoded_fn = ENCODE_FILE (string);
	    pfn = SSDATA (encoded_fn);

	    /* Check that we can access or open it.  */
	    if (FIXNATP (predicate))
	      {
		fd = -1;
		if (INT_MAX < XFIXNAT (predicate))
		  last_errno = EINVAL;
		else if (sys_faccessat (AT_FDCWD, pfn, XFIXNAT (predicate),
					AT_EACCESS)
			 == 0)
		  {
		    if (file_directory_p (encoded_fn))
		      last_errno = EISDIR;
		    else if (errno == ENOENT || errno == ENOTDIR)
		      fd = 1;
		    else
		      last_errno = errno;
		  }
		else if (! (errno == ENOENT || errno == ENOTDIR))
		  last_errno = errno;
	      }
	    else
	      {
                /*  In some systems (like Windows) finding out if a
                    file exists is cheaper to do than actually opening
                    it.  Only open the file when we are sure that it
                    exists.  */
#ifdef WINDOWSNT
                if (sys_faccessat (AT_FDCWD, pfn, R_OK, AT_EACCESS))
                  fd = -1;
                else
#endif
		  {
#if !defined USE_ANDROID_ASSETS
		    fd = emacs_open (pfn, O_RDONLY, 0);
#else
		    if (platform)
		      {
			platform_fd = android_open_asset (pfn, O_RDONLY, 0);

			if (platform_fd.asset
			    && platform_fd.asset != (void *) -1)
			  {
			    *storeptr = string;
			    goto handle_platform_fd;
			  }

			if (platform_fd.asset == (void *) -1)
			  fd = -1;
			else
			  fd = platform_fd.fd;
		      }
		    else
		      fd = emacs_open (pfn, O_RDONLY, 0);
#endif
		  }

		if (fd < 0)
		  {
		    if (! (errno == ENOENT || errno == ENOTDIR))
		      last_errno = errno;
		  }
		else
		  {
		    int err = (sys_fstat (fd, &st) != 0 ? errno
			       : S_ISDIR (st.st_mode) ? EISDIR : 0);
		    if (err)
		      {
			last_errno = err;
			emacs_close (fd);
			fd = -1;
		      }
		  }
	      }

	    if (fd >= 0)
	      {
		if (newer && !FIXNATP (predicate))
		  {
		    struct timespec mtime = get_stat_mtime (&st);

		    if (timespec_cmp (mtime, save_mtime) <= 0)
		      emacs_close (fd);
		    else
		      {
			if (0 <= save_fd)
			  emacs_close (save_fd);
			save_fd = fd;
			save_mtime = mtime;
			save_string = string;
		      }
		  }
		else
		  {
		    maybe_swap_for_eln (no_native, &string, &fd,
					get_stat_mtime (&st));
		    /* We succeeded; return this descriptor and filename.  */
		    if (storeptr)
		      *storeptr = string;
		    SAFE_FREE ();
		    return fd;
		  }
	      }

	    /* No more suffixes.  Return the newest.  */
	    if (0 <= save_fd && ! CONSP (XCDR (tail)))
	      {
		maybe_swap_for_eln (no_native, &save_string, &save_fd,
				    save_mtime);
		if (storeptr)
		  *storeptr = save_string;
		SAFE_FREE ();
		return save_fd;
	      }
	  }
      }
    if (absolute)
      break;
   }

  SAFE_FREE ();
  errno = last_errno;
  return -1;

#ifdef USE_ANDROID_ASSETS
 handle_platform_fd:

  /* Here, openp found a platform specific file descriptor.  It can't
     be a directory under Android, so return it in *PLATFORM and then
     -3 as the file descriptor.  */
  *platform = platform_fd.asset;
  return -3;
#endif
}


/* Merge the list we've accumulated of globals from the current input source
   into the load_history variable.  The details depend on whether
   the source has an associated file name or not.

   FILENAME is the file name that we are loading from.

   ENTIRE is true if loading that entire file, false if evaluating
   part of it.  */

static void
build_load_history (Lisp_Object filename, bool entire)
{
  Lisp_Object tail, prev, newelt;
  Lisp_Object tem, tem2;
  bool foundit = 0;

  tail = Vload_history;
  prev = Qnil;

  FOR_EACH_TAIL (tail)
    {
      tem = XCAR (tail);

      /* Find the feature's previous assoc list...  */
      if (!NILP (Fequal (filename, Fcar (tem))))
	{
	  foundit = 1;

	  /* If we're loading the entire file, remove old data.  */
	  if (entire)
	    {
	      if (NILP (prev))
		Vload_history = XCDR (tail);
	      else
		Fsetcdr (prev, XCDR (tail));
	    }
	  /* Otherwise, cons on new symbols that are not already
	     members.  */
	  else
	    {
	      tem2 = Vcurrent_load_list;

	      FOR_EACH_TAIL (tem2)
		{
		  newelt = XCAR (tem2);

		  if (NILP (Fmember (newelt, tem)))
		    Fsetcar (tail, Fcons (XCAR (tem),
		     			  Fcons (newelt, XCDR (tem))));
		  maybe_quit ();
		}
	    }
	}
      else
	prev = tail;
      maybe_quit ();
    }

  /* If we're loading an entire file, cons the new assoc onto the
     front of load-history, the most-recently-loaded position.  Also
     do this if we didn't find an existing member for the file.  */
  if (entire || !foundit)
    {
      Lisp_Object tem = Fnreverse (Vcurrent_load_list);
      eassert (!NILP (Fequal (filename, Fcar (tem))));
      Vload_history = Fcons (tem, Vload_history);
      /* FIXME: There should be an unbind_to right after calling us which
         should re-establish the previous value of Vcurrent_load_list.  */
      Vcurrent_load_list = Qt;
    }
}

/* Signal an `end-of-file' error, if possible with file name
   information.  */

static AVOID
end_of_file_error (source_t *source)
{
  if (from_file_p (source))
    /* Only Fload calls read on a file, and Fload always binds
       load-true-file-name around the call.  */
    xsignal1 (Qend_of_file, Vload_true_file_name);
  else if (source->get == source_buffer_get)
    xsignal1 (Qend_of_file, source->object);
  else
    xsignal0 (Qend_of_file);
}

static Lisp_Object
readevalloop_eager_expand_eval (Lisp_Object val, Lisp_Object macroexpand)
{
  /* If we macroexpand the toplevel form non-recursively and it ends
     up being a `progn' (or if it was a progn to start), treat each
     form in the progn as a top-level form.  This way, if one form in
     the progn defines a macro, that macro is in effect when we expand
     the remaining forms.  See similar code in bytecomp.el.  */
  val = calln (macroexpand, val, Qnil);
  if (EQ (CAR_SAFE (val), Qprogn))
    {
      Lisp_Object subforms = XCDR (val);
      val = Qnil;
      FOR_EACH_TAIL (subforms)
	val = readevalloop_eager_expand_eval (XCAR (subforms), macroexpand);
    }
  else
      val = eval_sub (calln (macroexpand, val, Qt));
  return val;
}

/* READFUN, if non-nil, is used instead of `read'.

   START, END specify region to read in current buffer (from eval-region).
   If the input is not from a buffer, they must be nil.  */

static void
readevalloop (Lisp_Object readcharfun,
	      struct infile *infile0,
	      Lisp_Object sourcename,
	      bool printflag,
	      Lisp_Object readfun,
	      Lisp_Object start, Lisp_Object end)
{
  int c;
  Lisp_Object val;
  specpdl_ref count = SPECPDL_INDEX ();
  struct buffer *b = 0;
  bool continue_reading_p;
  Lisp_Object lex_bound;
  /* True if reading an entire buffer.  */
  bool whole_buffer = 0;
  /* True on the first time around.  */
  bool first_sexp = 1;
  Lisp_Object macroexpand;

  if (!NILP (sourcename))
    CHECK_STRING (sourcename);

  macroexpand = Qinternal_macroexpand_for_load;

  if (NILP (Ffboundp (macroexpand))
      || (STRINGP (sourcename) && suffix_p (sourcename, ".elc")))
    /* Don't macroexpand before the corresponding function is defined
       and don't bother macroexpanding in .elc files, since it should have
       been done already.  */
    macroexpand = Qnil;

  if (MARKERP (readcharfun))
    {
      if (NILP (start))
	start = readcharfun;
    }

  if (BUFFERP (readcharfun))
    b = XBUFFER (readcharfun);
  else if (MARKERP (readcharfun))
    b = XMARKER (readcharfun)->buffer;

  /* We assume START is nil when input is not from a buffer.  */
  if (! NILP (start) && !b)
    emacs_abort ();

  specbind (Qstandard_input, readcharfun);

  /* If lexical binding is active (either because it was specified in
     the file's header, or via a buffer-local variable), create an empty
     lexical environment, otherwise, turn off lexical binding.  */
  lex_bound = find_symbol_value (Qlexical_binding);
  specbind (Qinternal_interpreter_environment,
	    (NILP (lex_bound) || BASE_EQ (lex_bound, Qunbound)
	     ? Qnil : list1 (Qt)));
  specbind (Qmacroexp__dynvars, Vmacroexp__dynvars);

  /* Ensure sourcename is absolute, except whilst preloading.  */
  if (!will_dump_p ()
      && !NILP (sourcename) && !NILP (Ffile_name_absolute_p (sourcename)))
    sourcename = Fexpand_file_name (sourcename, Qnil);

  loadhist_initialize (sourcename);

  source_t source;
  init_source (&source, readcharfun);

  continue_reading_p = 1;
  while (continue_reading_p)
    {
      specpdl_ref count1 = SPECPDL_INDEX ();

      if (b != 0 && !BUFFER_LIVE_P (b))
	error ("Reading from killed buffer");

      if (!NILP (start))
	{
	  /* Switch to the buffer we are reading from.  */
	  record_unwind_protect_excursion ();
	  set_buffer_internal (b);

	  /* Save point in it.  */
	  record_unwind_protect_excursion ();
	  /* Save ZV in it.  */
	  record_unwind_protect (save_restriction_restore, save_restriction_save ());
	  labeled_restrictions_remove_in_current_buffer ();
	  /* Those get unbound after we read one expression.  */

	  /* Set point and ZV around stuff to be read.  */
	  Fgoto_char (start);
	  if (!NILP (end))
	    Fnarrow_to_region (make_fixnum (BEGV), end);

	  /* Just for cleanliness, convert END to a marker
	     if it is an integer.  */
	  if (FIXNUMP (end))
	    end = Fpoint_max_marker ();
	}

      /* On the first cycle, we can easily test here
	 whether we are reading the whole buffer.  */
      if (b && first_sexp)
	whole_buffer = (BUF_PT (b) == BUF_BEG (b) && BUF_ZV (b) == BUF_Z (b));

      eassert (!infile0 || infile == infile0);
    read_next:
      c = readchar (&source);
      if (c == ';')
	{
	  while ((c = readchar (&source)) != '\n' && c != -1);
	  goto read_next;
	}
      if (c < 0)
	{
	  unbind_to (count1, Qnil);
	  break;
	}

      /* Ignore whitespace here, so we can detect eof.  */
      if (c == ' ' || c == '\t' || c == '\n' || c == '\f' || c == '\r'
	  || c == NO_BREAK_SPACE)
	goto read_next;
      unreadchar (&source, c);

      if (! HASH_TABLE_P (read_objects_map)
	  || XHASH_TABLE (read_objects_map)->count)
	read_objects_map
	  = make_hash_table (&hashtest_eq, DEFAULT_HASH_SIZE, Weak_None);
      if (! HASH_TABLE_P (read_objects_completed)
	  || XHASH_TABLE (read_objects_completed)->count)
	read_objects_completed
	  = make_hash_table (&hashtest_eq, DEFAULT_HASH_SIZE, Weak_None);
      if (!NILP (Vpurify_flag) && c == '(')
	val = read0 (&source, false);
      else
	{
	  if (!NILP (readfun))
	    {
	      val = calln (readfun, readcharfun);

	      /* If READCHARFUN has set point to ZV, we should
	         stop reading, even if the form read sets point
		 to a different value when evaluated.  */
	      if (BUFFERP (readcharfun))
		{
		  struct buffer *buf = XBUFFER (readcharfun);
		  if (BUF_PT (buf) == BUF_ZV (buf))
		    continue_reading_p = 0;
		}
	    }
	  else if (! NILP (Vload_read_function))
	    val = calln (Vload_read_function, readcharfun);
	  else
	    val = read_internal_start (readcharfun, Qnil, Qnil, false);
	}
      /* Empty hashes can be reused; otherwise, reset on next call.  */
      if (HASH_TABLE_P (read_objects_map)
	  && XHASH_TABLE (read_objects_map)->count > 0)
	read_objects_map = Qnil;
      if (HASH_TABLE_P (read_objects_completed)
	  && XHASH_TABLE (read_objects_completed)->count > 0)
	read_objects_completed = Qnil;

      if (!NILP (start) && continue_reading_p)
	start = Fpoint_marker ();

      /* Restore saved point and BEGV.  */
      unbind_to (count1, Qnil);

      /* Now eval what we just read.  */
      if (!NILP (macroexpand))
        val = readevalloop_eager_expand_eval (val, macroexpand);
      else
        val = eval_sub (val);

      if (printflag)
	{
	  Vvalues = Fcons (val, Vvalues);
	  if (EQ (Vstandard_output, Qt))
	    Fprin1 (val, Qnil, Qnil);
	  else
	    Fprint (val, Qnil);
	}

      first_sexp = 0;
    }

  build_load_history (sourcename,
		      infile0 || whole_buffer);

  unbind_to (count, Qnil);
}

DEFUN ("eval-buffer", Feval_buffer, Seval_buffer, 0, 5, "",
       doc: /* Execute the accessible portion of current buffer as Lisp code.
You can use \\[narrow-to-region] to limit the part of buffer to be evaluated.
When called from a Lisp program (i.e., not interactively), this
function accepts up to five optional arguments:
BUFFER is the buffer to evaluate (nil means use current buffer),
 or a name of a buffer (a string).
PRINTFLAG controls printing of output by any output functions in the
 evaluated code, such as `print', `princ', and `prin1':
  a value of nil means discard it; anything else is the stream to print to.
  See Info node `(elisp)Output Streams' for details on streams.
FILENAME specifies the file name to use for `load-history'.
UNIBYTE is obsolete and ignored.
DO-ALLOW-PRINT, if non-nil, specifies that output functions in the
 evaluated code should work normally even if PRINTFLAG is nil, in
 which case the output is displayed in the echo area.

This function ignores the global value of the `lexical-binding'
variable.  Instead it will heed the buffer-local value of that
variable and any
  -*- lexical-binding: t -*-
settings in the buffer; if there is no such setting, and the
buffer-local value of the variable is nil, the buffer will be
evaluated with the value of `lexical binding' equal to its
top-level default value, as returned by `default-toplevel-value'.

This function preserves the position of point.  */)
  (Lisp_Object buffer, Lisp_Object printflag, Lisp_Object filename,
   Lisp_Object unibyte, Lisp_Object do_allow_print)
{
  specpdl_ref count = SPECPDL_INDEX ();
  Lisp_Object tem, buf;

  if (NILP (buffer))
    buf = Fcurrent_buffer ();
  else
    buf = Fget_buffer (buffer);
  if (NILP (buf))
    error ("No such buffer");

  if (NILP (printflag) && NILP (do_allow_print))
    tem = Qsymbolp;
  else
    tem = printflag;

  if (NILP (filename))
    filename = BVAR (XBUFFER (buf), filename);

  specbind (Qeval_buffer_list, Fcons (buf, Veval_buffer_list));
  specbind (Qstandard_output, tem);
  record_unwind_protect_excursion ();
  BUF_TEMP_SET_PT (XBUFFER (buf), BUF_BEGV (XBUFFER (buf)));
  bool prefixes;
  /* Don't emit a warning about 'lexical-binding' if it already has a
     local binding in the buffer.  */
  if (NILP (Flocal_variable_p (Qlexical_binding, buf)))
    specbind (Qlexical_binding, get_lexical_binding (buf, buf, &prefixes));
  BUF_TEMP_SET_PT (XBUFFER (buf), BUF_BEGV (XBUFFER (buf)));
  readevalloop (buf, 0, filename,
		!NILP (printflag), Qnil, Qnil, Qnil);
  return unbind_to (count, Qnil);
}

DEFUN ("eval-region", Feval_region, Seval_region, 2, 4, "r",
       doc: /* Execute the region as Lisp code.
When called from programs, expects two arguments,
giving starting and ending indices in the current buffer
of the text to be executed.
Programs can pass third argument PRINTFLAG which controls output:
 a value of nil means discard it; anything else is stream for printing it.
 See Info node `(elisp)Output Streams' for details on streams.
Also the fourth argument READ-FUNCTION, if non-nil, is used
instead of `read' to read each expression.  It gets one argument
which is the input stream for reading characters.

This function does not move point.  */)
  (Lisp_Object start, Lisp_Object end, Lisp_Object printflag, Lisp_Object read_function)
{
  /* FIXME: Do the eval-sexp-add-defvars dance!  */
  specpdl_ref count = SPECPDL_INDEX ();
  Lisp_Object tem, cbuf;

  cbuf = Fcurrent_buffer ();

  if (NILP (printflag))
    tem = Qsymbolp;
  else
    tem = printflag;
  specbind (Qstandard_output, tem);
  specbind (Qeval_buffer_list, Fcons (cbuf, Veval_buffer_list));

  /* `readevalloop' calls functions which check the type of start and end.  */
  readevalloop (cbuf, 0, BVAR (XBUFFER (cbuf), filename),
		!NILP (printflag), read_function,
		start, end);

  return unbind_to (count, Qnil);
}


DEFUN ("read", Fread, Sread, 0, 1, 0,
       doc: /* Read one Lisp expression as text from STREAM, return as Lisp object.
If STREAM is nil, use the value of `standard-input' (which see).
STREAM or the value of `standard-input' may be:
 a buffer (read from point and advance it)
 a marker (read from where it points and advance it)
 a function (call it with no arguments for each character,
     call it with a char as argument to push a char back)
 a string (takes text from string, starting at the beginning)
 t (read text line using minibuffer and use it, or read from
    standard input in batch mode).  */)
  (Lisp_Object stream)
{
  if (NILP (stream))
    stream = Vstandard_input;
  if (EQ (stream, Qt))
    stream = Qread_char;
  if (EQ (stream, Qread_char))
    /* FIXME: ?! This is used when the reader is called from the
       minibuffer without a stream, as in (read).  But is this feature
       ever used, and if so, why?  IOW, will anything break if this
       feature is removed !?  */
    return calln (Qread_minibuffer, build_string ("Lisp expression: "));

  return read_internal_start (stream, Qnil, Qnil, false);
}

DEFUN ("read-positioning-symbols", Fread_positioning_symbols,
       Sread_positioning_symbols, 0, 1, 0,
       doc: /* Read one Lisp expression as text from STREAM, return as Lisp object.
Convert each occurrence of a symbol into a "symbol with pos" object.

If STREAM is nil, use the value of `standard-input' (which see).
STREAM or the value of `standard-input' may be:
 a buffer (read from point and advance it)
 a marker (read from where it points and advance it)
 a function (call it with no arguments for each character,
     call it with a char as argument to push a char back)
 a string (takes text from string, starting at the beginning)
 t (read text line using minibuffer and use it, or read from
    standard input in batch mode).  */)
  (Lisp_Object stream)
{
  if (NILP (stream))
    stream = Vstandard_input;
  if (EQ (stream, Qt))
    stream = Qread_char;
  if (EQ (stream, Qread_char))
    /* FIXME: ?! When is this used !?  */
    return calln (Qread_minibuffer, build_string ("Lisp expression: "));

  return read_internal_start (stream, Qnil, Qnil, true);
}

DEFUN ("read-from-string", Fread_from_string, Sread_from_string, 1, 3, 0,
       doc: /* Read one Lisp expression which is represented as text by STRING.
Returns a cons: (OBJECT-READ . FINAL-STRING-INDEX).
FINAL-STRING-INDEX is an integer giving the position of the next
remaining character in STRING.  START and END optionally delimit
a substring of STRING from which to read;  they default to 0 and
\(length STRING) respectively.  Negative values are counted from
the end of STRING.  */)
  (Lisp_Object string, Lisp_Object start, Lisp_Object end)
{
  Lisp_Object ret;
  CHECK_STRING (string);
  /* `read_internal_start' sets `read_from_string_index'.  */
  ret = read_internal_start (string, start, end, false);
  return Fcons (ret, make_fixnum (read_from_string_index));
}

/* Function to set up the global context we need in toplevel read
   calls.  START and END only used when STREAM is a string.
   LOCATE_SYMS true means read symbol occurrences as symbols with
   position.  */
static Lisp_Object
read_internal_start (Lisp_Object stream, Lisp_Object start, Lisp_Object end,
                     bool locate_syms)
{
  Lisp_Object retval;

  readchar_offset = BUFFERP (stream) ? XBUFFER (stream)->pt : 0;
  /* We can get called from readevalloop which may have set these
     already.  */
  if (! HASH_TABLE_P (read_objects_map)
      || XHASH_TABLE (read_objects_map)->count)
    read_objects_map
      = make_hash_table (&hashtest_eq, DEFAULT_HASH_SIZE, Weak_None);
  if (! HASH_TABLE_P (read_objects_completed)
      || XHASH_TABLE (read_objects_completed)->count)
    read_objects_completed
      = make_hash_table (&hashtest_eq, DEFAULT_HASH_SIZE, Weak_None);

  if (STRINGP (stream))
    {
      ptrdiff_t startval, endval;
      validate_subarray (stream, start, end, SCHARS (stream),
			 &startval, &endval);

      read_from_string_index = startval;
      read_from_string_index_byte = string_char_to_byte (stream, startval);
      read_from_string_limit = endval;
    }

  source_t source;
  init_source (&source, stream);
  retval = read0 (&source, locate_syms);
  if (HASH_TABLE_P (read_objects_map)
      && XHASH_TABLE (read_objects_map)->count > 0)
    read_objects_map = Qnil;
  if (HASH_TABLE_P (read_objects_completed)
      && XHASH_TABLE (read_objects_completed)->count > 0)
    read_objects_completed = Qnil;
  return retval;
}

/* Return the scalar value that has the Unicode character name NAME.
   Raise 'invalid-read-syntax' if there is no such character.  */
static int
character_name_to_code (char const *name, ptrdiff_t name_len,
			source_t *source)
{
  /* For "U+XXXX", pass the leading '+' to string_to_number to reject
     monstrosities like "U+-0000".  */
  ptrdiff_t len = name_len - 1;
  Lisp_Object code
    = (name[0] == 'U' && name[1] == '+'
       ? string_to_number (name + 1, 16, &len)
       : calln (Qchar_from_name, make_unibyte_string (name, name_len), Qt));

  if (! RANGED_FIXNUMP (0, code, MAX_UNICODE_CHAR)
      || len != name_len - 1
      || char_surrogate_p (XFIXNUM (code)))
    {
      AUTO_STRING (format, "\\N{%s}");
      AUTO_STRING_WITH_LEN (namestr, name, name_len);
      invalid_syntax_lisp (CALLN (Fformat, format, namestr), source);
    }

  return FIXNUMP (code) ? XFIXNUM (code) : -1;
}

/* Bound on the length of a Unicode character name.  As of
   Unicode 9.0.0 the maximum is 83, so this should be safe.  */
enum { UNICODE_CHARACTER_NAME_LENGTH_BOUND = 200 };

/* Read a character escape sequence, assuming we just read a backslash
   and one more character (next_char).  */
static int
read_char_escape (source_t *source, int next_char)
{
  int modifiers = 0;
  ptrdiff_t ncontrol = 0;
  int chr;

 again: ;
  int c = next_char;
  int unicode_hex_count;
  int mod;

  switch (c)
    {
    case -1:
      end_of_file_error (source);

    case 'a': chr = '\a'; break;
    case 'b': chr = '\b'; break;
    case 'd': chr =  127; break;
    case 'e': chr =   27; break;
    case 'f': chr = '\f'; break;
    case 'n': chr = '\n'; break;
    case 'r': chr = '\r'; break;
    case 't': chr = '\t'; break;
    case 'v': chr = '\v'; break;

    case '\n':
      /* ?\LF is an error; it's probably a user mistake.  */
      error ("Invalid escape char syntax: \\<newline>");

    /* \M-x etc: set modifier bit and parse the char to which it applies,
       allowing for chains such as \M-\S-\A-\H-\s-\C-q.  */
    case 'M': mod = meta_modifier;  goto mod_key;
    case 'S': mod = shift_modifier; goto mod_key;
    case 'H': mod = hyper_modifier; goto mod_key;
    case 'A': mod = alt_modifier;   goto mod_key;
    case 's': mod = super_modifier; goto mod_key;

    mod_key:
      {
	int c1 = readchar (source);
	if (c1 != '-')
	  {
	    if (c == 's')
	      {
		/* \s not followed by a hyphen is SPC.  */
		unreadchar (source, c1);
		chr = ' ';
		break;
	      }
	    else
	      /* \M, \S, \H, \A not followed by a hyphen is an error.  */
	      error ("Invalid escape char syntax: \\%c not followed by -", c);
	  }
	modifiers |= mod;
	c1 = readchar (source);
	if (c1 == '\\')
	  {
	    next_char = readchar (source);
	    goto again;
	  }
	chr = c1;
	break;
      }

    /* Control modifiers (\C-x or \^x) are messy and not actually idempotent.
       For example, ?\C-\C-a = ?\C-\001 = 0x4000001.
       Keep a count of them and apply them separately.  */
    case 'C':
      {
	int c1 = readchar (source);
	if (c1 != '-')
	  error ("Invalid escape char syntax: \\%c not followed by -", c);
      }
      FALLTHROUGH;
    /* The prefixes \C- and \^ are equivalent.  */
    case '^':
      {
	ncontrol++;
	int c1 = readchar (source);
	if (c1 == '\\')
	  {
	    next_char = readchar (source);
	    goto again;
	  }
	chr = c1;
	break;
      }

    /* 1-3 octal digits.  Values in 0x80..0xff are encoded as raw bytes.  */
    case '0': case '1': case '2': case '3':
    case '4': case '5': case '6': case '7':
      {
	int i = c - '0';
	int count = 0;
	while (count < 2)
	  {
	    int c = readchar (source);
	    if (c < '0' || c > '7')
	      {
		unreadchar (source, c);
		break;
	      }
	    i = (i << 3) + (c - '0');
	    count++;
	  }

	if (i >= 0x80 && i < 0x100)
	  i = BYTE8_TO_CHAR (i);
	chr = i;
	break;
      }

    /* 1 or more hex digits.  Values may encode modifiers.
       Values in 0x80..0xff using 2 hex digits are encoded as raw bytes.  */
    case 'x':
      {
	unsigned int i = 0;
	int count = 0;
	while (1)
	  {
	    int c = readchar (source);
	    int digit = char_hexdigit (c);
	    if (digit < 0)
	      {
		unreadchar (source, c);
		break;
	      }
	    i = (i << 4) + digit;
	    /* Allow hex escapes as large as ?\xfffffff, because some
	       packages use them to denote characters with modifiers.  */
	    if (i > (CHAR_META | (CHAR_META - 1)))
	      error ("Hex character out of range: \\x%x...", i);
	    count += count < 3;
	  }

	if (count == 0)
	  error ("Invalid escape char syntax: \\x not followed by hex digit");
	if (count < 3 && i >= 0x80)
	  i = BYTE8_TO_CHAR (i);
	modifiers |= i & CHAR_MODIFIER_MASK;
	chr = i & ~CHAR_MODIFIER_MASK;
	break;
      }

    /* 8-digit Unicode hex escape: \UHHHHHHHH */
    case 'U':
      unicode_hex_count = 8;
      goto unicode_hex;

    /* 4-digit Unicode hex escape: \uHHHH */
    case 'u':
      unicode_hex_count = 4;
    unicode_hex:
      {
	unsigned int i = 0;
	for (int count = 0; count < unicode_hex_count; count++)
	  {
	    int c = readchar (source);
	    if (c < 0)
	      error ("Malformed Unicode escape: \\%c%x",
		     unicode_hex_count == 4 ? 'u' : 'U', i);
	    int digit = char_hexdigit (c);
	    if (digit < 0)
	      error ("Non-hex character used for Unicode escape: %c (%d)",
		     c, c);
	    i = (i << 4) + digit;
	  }
	if (i > 0x10FFFF)
	  error ("Non-Unicode character: 0x%x", i);
	chr = i;
	break;
      }

    /* Named character: \N{name} */
    case 'N':
      {
        int c = readchar (source);
        if (c != '{')
          invalid_syntax ("Expected opening brace after \\N", source);
        char name[UNICODE_CHARACTER_NAME_LENGTH_BOUND + 1];
        bool whitespace = false;
        ptrdiff_t length = 0;
        while (true)
          {
            int c = readchar (source);
            if (c < 0)
              end_of_file_error (source);
            if (c == '}')
              break;
            if (c >= 0x80)
              {
                AUTO_STRING (format,
                             "Invalid character U+%04X in character name");
		invalid_syntax_lisp (CALLN (Fformat, format,
					    make_fixed_natnum (c)),
				     source);
              }
            /* Treat multiple adjacent whitespace characters as a
               single space character.  This makes it easier to use
               character names in e.g. multi-line strings.  */
            if (c_isspace (c))
              {
                if (whitespace)
                  continue;
                c = ' ';
                whitespace = true;
              }
            else
              whitespace = false;
            name[length++] = c;
            if (length >= sizeof name)
              invalid_syntax ("Character name too long", source);
          }
        if (length == 0)
          invalid_syntax ("Empty character name", source);
	name[length] = '\0';

	/* character_name_to_code can invoke read0, recursively.
	   This is why read0 needs to be re-entrant.  */
	chr = character_name_to_code (name, length, source);
	break;
      }

    default:
      chr = c;
      break;
    }
  if (chr < 0)
    end_of_file_error (source);
  eassert (chr >= 0 && chr < (1 << CHARACTERBITS));

  /* Apply Control modifiers, using the rules:
     \C-X = ascii_ctrl(nomod(X)) | mods(X)  if nomod(X) is one of:
                                                A-Z a-z ? @ [ \ ] ^ _

            X | ctrl_modifier               otherwise

     where
         nomod(c) = c without modifiers
	 mods(c)  = the modifiers of c
         ascii_ctrl(c) = 127       if c = '?'
                         c & 0x1f  otherwise
  */
  while (ncontrol > 0)
    {
      if ((chr >= '@' && chr <= '_') || (chr >= 'a' && chr <= 'z'))
	chr &= 0x1f;
      else if (chr == '?')
	chr = 127;
      else
	modifiers |= ctrl_modifier;
      ncontrol--;
    }

  return chr | modifiers;
}

/* Return the digit that CHARACTER stands for in the given BASE.
   Return -1 if CHARACTER is out of range for BASE,
   and -2 if CHARACTER is not valid for any supported BASE.  */
static int
digit_to_number (int character, int base)
{
  int digit;

  if ('0' <= character && character <= '9')
    digit = character - '0';
  else if ('a' <= character && character <= 'z')
    digit = character - 'a' + 10;
  else if ('A' <= character && character <= 'Z')
    digit = character - 'A' + 10;
  else
    return -2;

  return digit < base ? digit : -1;
}

static void
invalid_radix_integer (EMACS_INT radix, source_t *source)
{
  static char const format[] = "integer, radix %"pI"d";
  char buf[sizeof format - sizeof "%"pI"d" + INT_BUFSIZE_BOUND (radix)];
  sprintf (buf, format, radix);
  invalid_syntax (buf, source);
}

/* A character buffer that starts on the C stack and switches to heap
   allocation if more space is needed.  */
typedef struct {
  char *start;	      /* start of buffer, on the C stack or heap */
  char *end;	      /* just past end of buffer */
  char *cur;	      /* where to put next char read */
  char *heap;         /* heap allocation or NULL */
  specpdl_ref count;  /* index for cleanup when a heap allocation is used */
} readbuf_t;

/* Make more room in the buffer, using heap allocation.  */
static NO_INLINE void
readbuf_grow (readbuf_t *rb)
{
  ptrdiff_t used = rb->cur - rb->start;
  ptrdiff_t size = rb->end - rb->start;
  char *p = xpalloc (rb->heap, &size, MAX_MULTIBYTE_LENGTH, -1, 1);
  if (rb->heap == NULL)
    {
      /* Old buffer is on the stack; copy it to the heap.  */
      memcpy (p, rb->start, used);
      rb->count = SPECPDL_INDEX ();
      record_unwind_protect_ptr (xfree, p);
    }
  else
    set_unwind_protect_ptr (rb->count, xfree, p);  /* update cleanup entry */
  rb->start = rb->heap = p;
  rb->cur = rb->start + used;
  rb->end = rb->start + size;
}

static inline void
add_char_to_buffer (readbuf_t *rb, int c, bool multibyte)
{
  /* Make room for a multibyte char and a terminating NUL.  */
  if (rb->end - rb->cur < MAX_MULTIBYTE_LENGTH + 1)
    readbuf_grow (rb);
  if (multibyte)
    rb->cur += CHAR_STRING (c, (unsigned char *) rb->cur);
  else
    *rb->cur++ = c;
}

/* Read an integer in radix RADIX using READCHARFUN to read
   characters.  RADIX must be in the interval [2..36].
   Value is the integer read.
   Signal an error if encountering invalid read syntax.  */

static Lisp_Object
read_integer (source_t *source, int radix)
{
  specpdl_ref count = SPECPDL_INDEX ();
  char stackbuf[20];
  readbuf_t rb = { .start = stackbuf,
		   .end = stackbuf + sizeof stackbuf,
		   .cur = stackbuf,
		   .heap = NULL };

  int valid = -1; /* 1 if valid, 0 if not, -1 if incomplete.  */

  int c = readchar (source);
  if (c == '-' || c == '+')
    {
      *rb.cur++ = c;
      c = readchar (source);
    }

  if (c == '0')
    {
      *rb.cur++ = c;
      valid = 1;

      /* Ignore redundant leading zeros, so the buffer doesn't
	 fill up with them.  */
      do
	c = readchar (source);
      while (c == '0');
    }

  for (int digit; (digit = digit_to_number (c, radix)) >= -1; )
    {
      if (digit == -1)
	valid = 0;
      if (valid < 0)
	valid = 1;
      add_char_to_buffer (&rb, c, false);
      c = readchar (source);
    }

  unreadchar (source, c);

  if (valid != 1)
    invalid_radix_integer (radix, source);

  *rb.cur++ = '\0';
  return unbind_to (count, string_to_number (rb.start, radix, NULL));
}


/* Read a character literal (preceded by `?').  */
static Lisp_Object
read_char_literal (source_t *source)
{
  int ch = readchar (source);
  if (ch < 0)
    end_of_file_error (source);

  /* Accept `single space' syntax like (list ? x) where the
     whitespace character is SPC or TAB.
     Other literal whitespace like NL, CR, and FF are not accepted,
     as there are well-established escape sequences for these.  */
  if (ch == ' ' || ch == '\t')
    return make_fixnum (ch);

  if (   ch == '(' || ch == ')' || ch == '[' || ch == ']'
      || ch == '"' || ch == ';')
    {
      CHECK_LIST (Vlread_unescaped_character_literals);
      Lisp_Object char_obj = make_fixed_natnum (ch);
      if (NILP (Fmemq (char_obj, Vlread_unescaped_character_literals)))
	Vlread_unescaped_character_literals =
	  Fcons (char_obj, Vlread_unescaped_character_literals);
    }

  if (ch == '\\')
    ch = read_char_escape (source, readchar (source));

  int modifiers = ch & CHAR_MODIFIER_MASK;
  ch &= ~CHAR_MODIFIER_MASK;
  if (CHAR_BYTE8_P (ch))
    ch = CHAR_TO_BYTE8 (ch);
  ch |= modifiers;

  int nch = readchar (source);
  unreadchar (source, nch);
  if (nch <= 32
      || nch == '"' || nch == '\'' || nch == ';' || nch == '('
      || nch == ')' || nch == '['  || nch == ']' || nch == '#'
      || nch == '?' || nch == '`'  || nch == ',' || nch == '.')
    return make_fixnum (ch);

  invalid_syntax ("?", source);
}

/* Read a string literal (preceded by '"').  */
static Lisp_Object
read_string_literal (source_t *source)
{
  specpdl_ref count = SPECPDL_INDEX ();
  char stackbuf[1024];
  readbuf_t rb = { .start = stackbuf,
		   .end = stackbuf + sizeof stackbuf,
		   .cur = stackbuf,
		   .heap = NULL };

  /* True if we saw an escape sequence specifying
     a multibyte character.  */
  bool force_multibyte = false;
  /* True if we saw an escape sequence specifying
     a single-byte character.  */
  bool force_singlebyte = false;
  ptrdiff_t nchars = 0;

  int ch;
  while ((ch = readchar (source)) >= 0 && ch != '\"')
    {
      if (ch == '\\')
	{
	  /* First apply string-specific escape rules:  */
	  ch = readchar (source);
	  switch (ch)
	    {
	    case 's':
	      /* `\s' is always a space in strings.  */
	      ch = ' ';
	      break;
	    case ' ':
	    case '\n':
	      /* `\SPC' and `\LF' generate no characters at all.  */
	      continue;
	    default:
	      ch = read_char_escape (source, ch);
	      break;
	    }

	  int modifiers = ch & CHAR_MODIFIER_MASK;
	  ch &= ~CHAR_MODIFIER_MASK;

	  if (CHAR_BYTE8_P (ch))
	    force_singlebyte = true;
	  else if (! ASCII_CHAR_P (ch))
	    force_multibyte = true;
	  else		/* I.e. ASCII_CHAR_P (ch).  */
	    {
	      /* Allow `\C-SPC' and `\^SPC'.  This is done here because
		 the literals ?\C-SPC and ?\^SPC (rather inconsistently)
		 yield (' ' | CHAR_CTL); see bug#55738.  */
	      if (modifiers == CHAR_CTL && ch == ' ')
		{
		  ch = 0;
		  modifiers = 0;
		}
	      if (modifiers & CHAR_SHIFT)
		{
		  /* Shift modifier is valid only with [A-Za-z].  */
		  if (ch >= 'A' && ch <= 'Z')
		    modifiers &= ~CHAR_SHIFT;
		  else if (ch >= 'a' && ch <= 'z')
		    {
		      ch -= ('a' - 'A');
		      modifiers &= ~CHAR_SHIFT;
		    }
		}

	      if (modifiers & CHAR_META)
		{
		  /* Move the meta bit to the right place for a
		     string.  */
		  modifiers &= ~CHAR_META;
		  ch = BYTE8_TO_CHAR (ch | 0x80);
		  force_singlebyte = true;
		}
	    }

	  /* Any modifiers remaining are invalid.  */
	  if (modifiers)
	    invalid_syntax ("Invalid modifier in string", source);
	  add_char_to_buffer (&rb, ch, true);
	}
      else
	{
	  add_char_to_buffer (&rb, ch, true);
	  if (CHAR_BYTE8_P (ch))
	    force_singlebyte = true;
	  else if (! ASCII_CHAR_P (ch))
	    force_multibyte = true;
	}
      nchars++;
    }

  if (ch < 0)
    end_of_file_error (source);

  if (!force_multibyte && force_singlebyte)
    {
      /* READ_BUFFER contains raw 8-bit bytes and no multibyte
	 forms.  Convert it to unibyte.  */
      nchars = str_as_unibyte ((unsigned char *)rb.start, rb.cur - rb.start);
      rb.cur = rb.start + nchars;
    }

  ptrdiff_t nbytes = rb.cur - rb.start;
  Lisp_Object obj = make_specified_string (rb.start, nchars, nbytes,
					   (force_multibyte
					    || nbytes != nchars));
  return unbind_to (count, obj);
}

/* Make a hash table from the constructor plist.  */
static Lisp_Object
hash_table_from_plist (Lisp_Object plist)
{
  Lisp_Object params[4 * 2];
  Lisp_Object *par = params;

  /* This is repetitive but fast and simple.  */
#define ADDPARAM(name)					\
  do {							\
    Lisp_Object val = plist_get (plist, Q ## name);	\
    if (!NILP (val))					\
      {							\
	*par++ = QC ## name;				\
	*par++ = val;					\
      }							\
  } while (0)

  ADDPARAM (test);
  ADDPARAM (weakness);
  ADDPARAM (purecopy);

  Lisp_Object data = plist_get (plist, Qdata);
  if (!(NILP (data) || CONSP (data)))
    error ("Hash table data is not a list");
  ptrdiff_t data_len = list_length (data);
  if (data_len & 1)
    error ("Hash table data length is odd");
  *par++ = QCsize;
  *par++ = make_fixnum (data_len / 2);

  /* Now use params to make a new hash table and fill it.  */
  Lisp_Object ht = Fmake_hash_table (par - params, params);

  while (!NILP (data))
    {
      Lisp_Object key = XCAR (data);
      data = XCDR (data);
      Lisp_Object val = XCAR (data);
      Fputhash (key, val, ht);
      data = XCDR (data);
    }

  return ht;
}

static Lisp_Object
record_from_list (Lisp_Object elems)
{
  ptrdiff_t size = list_length (elems);
  Lisp_Object obj = Fmake_record (XCAR (elems),
				  make_fixnum (size - 1),
				  Qnil);
  Lisp_Object tl = XCDR (elems);
  for (int i = 1; i < size; i++)
    {
      ASET (obj, i, XCAR (tl));
      tl = XCDR (tl);
    }
  return obj;
}

/* Turn a reversed list into a vector.  */
static Lisp_Object
vector_from_rev_list (Lisp_Object elems)
{
  ptrdiff_t size = list_length (elems);
  Lisp_Object obj = make_nil_vector (size);
  Lisp_Object *vec = XVECTOR (obj)->contents;
  for (ptrdiff_t i = size - 1; i >= 0; i--)
    {
      vec[i] = XCAR (elems);
      Lisp_Object next = XCDR (elems);
#ifndef HAVE_MPS
      free_cons (XCONS (elems));
#endif
      elems = next;
    }
  return obj;
}

static Lisp_Object get_lazy_string (Lisp_Object val);

static Lisp_Object
bytecode_from_rev_list (Lisp_Object elems, source_t *source)
{
  Lisp_Object obj = vector_from_rev_list (elems);
  Lisp_Object *vec = XVECTOR (obj)->contents;
  ptrdiff_t size = ASIZE (obj);

  if (infile && size >= CLOSURE_CONSTANTS)
    {
      /* Always read 'lazily-loaded' bytecode (generated by the
         `byte-compile-dynamic' feature prior to Emacs 30) eagerly, to
         avoid code in the fast path during execution.  */
      if (CONSP (vec[CLOSURE_CODE])
          && FIXNUMP (XCDR (vec[CLOSURE_CODE])))
        vec[CLOSURE_CODE] = get_lazy_string (vec[CLOSURE_CODE]);

      /* Lazily-loaded bytecode is represented by the constant slot being nil
         and the bytecode slot a (lazily loaded) string containing the
         print representation of (BYTECODE . CONSTANTS).  */
      if (NILP (vec[CLOSURE_CONSTANTS]) && STRINGP (vec[CLOSURE_CODE]))
        {
          Lisp_Object enc = vec[CLOSURE_CODE];
	  eassert (!STRING_MULTIBYTE (enc));
	  /* The string (always unibyte) must be decoded to be parsed.  */
	  eassert (from_file_p (source));
	  enc = Fdecode_coding_string (enc,
				       source->emacs_mule_encoding
				       ? Qemacs_mule : Qutf_8_emacs,
				       Qt, Qnil);
	  Lisp_Object pair = Fread (enc);
          if (!CONSP (pair))
	    invalid_syntax ("Invalid byte-code object", source);

          vec[CLOSURE_CODE] = XCAR (pair);
          vec[CLOSURE_CONSTANTS] = XCDR (pair);
        }
    }

  if (!(size >= CLOSURE_STACK_DEPTH && size <= CLOSURE_INTERACTIVE + 1
	&& (FIXNUMP (vec[CLOSURE_ARGLIST])
	    || CONSP (vec[CLOSURE_ARGLIST])
	    || NILP (vec[CLOSURE_ARGLIST]))
	&& ((STRINGP (vec[CLOSURE_CODE]) /* Byte-code function.  */
	     && VECTORP (vec[CLOSURE_CONSTANTS])
	     && size > CLOSURE_STACK_DEPTH
	     && (FIXNATP (vec[CLOSURE_STACK_DEPTH])))
	    || (CONSP (vec[CLOSURE_CODE]) /* Interpreted function.  */
	        && (CONSP (vec[CLOSURE_CONSTANTS])
	            || NILP (vec[CLOSURE_CONSTANTS]))))))
    invalid_syntax ("Invalid byte-code object", source);

  if (STRINGP (vec[CLOSURE_CODE]))
    {
      if (STRING_MULTIBYTE (vec[CLOSURE_CODE]))
        /* BYTESTR must have been produced by Emacs 20.2 or earlier
           because it produced a raw 8-bit string for byte-code and
           now such a byte-code string is loaded as multibyte with
           raw 8-bit characters converted to multibyte form.
           Convert them back to the original unibyte form.  */
        vec[CLOSURE_CODE] = Fstring_as_unibyte (vec[CLOSURE_CODE]);

#ifndef HAVE_MPS
  /* Bytecode must be immovable.  */
      pin_string (vec[CLOSURE_CODE]);
#endif
      /* Bytecode must be immovable.  */
    }

  XSETPVECTYPE (XVECTOR (obj), PVEC_CLOSURE);
  return obj;
}

static Lisp_Object
char_table_from_rev_list (Lisp_Object elems, source_t *source)
{
  Lisp_Object obj = vector_from_rev_list (elems);
  if (ASIZE (obj) < CHAR_TABLE_STANDARD_SLOTS)
    invalid_syntax ("Invalid size char-table", source);
  XSETPVECTYPE (XVECTOR (obj), PVEC_CHAR_TABLE);
  return obj;

}

static Lisp_Object
sub_char_table_from_rev_list (Lisp_Object elems, source_t *source)
{
  /* A sub-char-table can't be read as a regular vector because of two
     C integer fields.  */
  elems = Fnreverse (elems);
  ptrdiff_t size = list_length (elems);
  if (size < 2)
    error ("Invalid size of sub-char-table");

  if (!RANGED_FIXNUMP (1, XCAR (elems), 3))
    error ("Invalid depth in sub-char-table");
  int depth = XFIXNUM (XCAR (elems));

  if (chartab_size[depth] != size - 2)
    error ("Invalid size in sub-char-table");
  elems = XCDR (elems);

  if (!RANGED_FIXNUMP (0, XCAR (elems), MAX_CHAR))
    error ("Invalid minimum character in sub-char-table");
  int min_char = XFIXNUM (XCAR (elems));
  elems = XCDR (elems);

  Lisp_Object tbl = make_uninit_sub_char_table (depth, min_char);
  for (int i = 0; i < size - 2; i++)
    {
      XSUB_CHAR_TABLE (tbl)->contents[i] = XCAR (elems);
      elems = XCDR (elems);
    }
  return tbl;
}

static Lisp_Object
string_props_from_rev_list (Lisp_Object elems, source_t *source)
{
  elems = Fnreverse (elems);
  if (NILP (elems) || !STRINGP (XCAR (elems)))
    invalid_syntax ("#", source);
  Lisp_Object obj = XCAR (elems);
  for (Lisp_Object tl = XCDR (elems); !NILP (tl);)
    {
      Lisp_Object beg = XCAR (tl);
      tl = XCDR (tl);
      if (NILP (tl))
	invalid_syntax ("Invalid string property list", source);
      Lisp_Object end = XCAR (tl);
      tl = XCDR (tl);
      if (NILP (tl))
	invalid_syntax ("Invalid string property list", source);
      Lisp_Object plist = XCAR (tl);
      tl = XCDR (tl);
      Fset_text_properties (beg, end, plist, obj);
    }
  return obj;
}

/* Read a bool vector (preceded by "#&").  */
static Lisp_Object
read_bool_vector (source_t *source)
{
  EMACS_INT length = 0;
  for (;;)
    {
      int c = readchar (source);
      if (c < '0' || c > '9')
	{
	  if (c != '"')
	    invalid_syntax ("#&", source);
	  break;
	}
      if (ckd_mul (&length, length, 10)
	  || ckd_add (&length, length, c - '0'))
	invalid_syntax ("#&", source);
    }
  if (BOOL_VECTOR_LENGTH_MAX < length)
    invalid_syntax ("#&", source);

  ptrdiff_t size_in_chars = bool_vector_bytes (length);
  Lisp_Object str = read_string_literal (source);
  if (STRING_MULTIBYTE (str)
      || !(size_in_chars == SCHARS (str)
	   /* Emacs 19 printed 1 char too many when the number of bits
	      was a multiple of 8.  Accept such input in case it came
	      from that old version.  */
	   || length == (SCHARS (str) - 1) * BOOL_VECTOR_BITS_PER_CHAR))
    invalid_syntax ("#&...", source);

  Lisp_Object obj = make_uninit_bool_vector (length);
  unsigned char *data = bool_vector_uchar_data (obj);
  memcpy (data, SDATA (str), size_in_chars);
  /* Clear the extraneous bits in the last byte.  */
  if (length != size_in_chars * BOOL_VECTOR_BITS_PER_CHAR)
    data[size_in_chars - 1] &= (1 << (length % BOOL_VECTOR_BITS_PER_CHAR)) - 1;
  return obj;
}

/* Skip (and optionally remember) a lazily-loaded string
   preceded by "#@".  Return true if this was a normal skip,
   false if we read #@00 (which skips to EOB/EOF).  */
static bool
skip_lazy_string (source_t *source)
{
  ptrdiff_t nskip = 0;
  ptrdiff_t digits = 0;
  for (;;)
    {
      int c = readchar (source);
      if (c < '0' || c > '9')
	{
	  if (nskip > 0)
	    /* We can't use UNREAD here, because in the code below we side-step
	       READCHAR.  Instead, assume the first char after #@NNN occupies
	       a single byte, which is the case normally since it's just
	       a space.  */
	    nskip--;
	  else
	    unreadchar (source, c);
	  break;
	}
      if (ckd_mul (&nskip, nskip, 10)
	  || ckd_add (&nskip, nskip, c - '0'))
	invalid_syntax ("#@", source);
      digits++;
      if (digits == 2 && nskip == 0)
	{
	  /* #@00 means "read nil and skip to end" */
	  skip_dyn_eof (source);
	  return false;
	}
    }

  if (load_force_doc_strings && from_file_p (source))
    {
      /* If we are supposed to force doc strings into core right now,
	 record the last string that we skipped,
	 and record where in the file it comes from.  */

      /* First exchange the two saved_strings.  */
      static_assert (ARRAYELTS (saved_strings) == 2);
      struct saved_string t = saved_strings[0];
      saved_strings[0] = saved_strings[1];
      saved_strings[1] = t;

      enum { extra = 100 };
      struct saved_string *ss = &saved_strings[0];
      if (ss->size == 0)
	{
	  ss->size = nskip + extra;
	  ss->string = xmalloc (ss->size);
	}
      else if (nskip > ss->size)
	{
	  ss->size = nskip + extra;
	  ss->string = xrealloc (ss->string, ss->size);
	}

      file_stream instream = infile->stream;
      ss->position = (file_tell (instream) - infile->lookahead);

      /* Copy that many bytes into the saved string.  */
      ptrdiff_t i = 0;
      int c = 0;
      for (int n = min (nskip, infile->lookahead); n > 0; n--)
	ss->string[i++] = c = infile->buf[--infile->lookahead];
      block_input ();
      for (; i < nskip && c >= 0; i++)
	ss->string[i] = c = file_get_char (instream);
      unblock_input ();

      ss->length = i;
    }
  else
    /* Skip that many bytes.  */
    skip_dyn_bytes (source, nskip);

  return true;
}

/* Given a lazy-loaded string designator VAL, return the actual string.
   VAL is (FILENAME . POS).  */
static Lisp_Object
get_lazy_string (Lisp_Object val)
{
  /* Get a doc string from the file we are loading.
     If it's in a saved string, get it from there.

     Here, we don't know if the string is a bytecode string or a doc
     string.  As a bytecode string must be unibyte, we always return a
     unibyte string.  If it is actually a doc string, caller must make
     it multibyte.  */

  /* We used to emit negative positions for 'user variables' (whose doc
     strings started with an asterisk); take the absolute value for
     compatibility.  */
  EMACS_INT pos = eabs (XFIXNUM (XCDR (val)));
  struct saved_string *ss = &saved_strings[0];
  struct saved_string *ssend = ss + ARRAYELTS (saved_strings);
  while (ss < ssend
	 && !(pos >= ss->position && pos < ss->position + ss->length))
    ss++;
  if (ss >= ssend)
    return get_doc_string (val, 1);

  ptrdiff_t start = pos - ss->position;
  char *str = ss->string;
  ptrdiff_t from = start;
  ptrdiff_t to = start;

  /* Process quoting with ^A, and find the end of the string,
     which is marked with ^_ (037).  */
  while (str[from] != 037)
    {
      int c = str[from++];
      if (c == 1)
	{
	  c = str[from++];
	  str[to++] = (c == 1 ? c
		       : c == '0' ? 0
		       : c == '_' ? 037
		       : c);
	}
      else
	str[to++] = c;
    }

  return make_unibyte_string (str + start, to - start);
}

#if 0 /* PKG-FIXME: UNused because shorthands.el is currently
	 not supported.  Should it?  */
/* Length of prefix only consisting of symbol constituent characters.  */
static ptrdiff_t
symbol_char_span (const char *s)
{
  const char *p = s;
  while (   *p == '^' || *p == '*' || *p == '+' || *p == '-' || *p == '/'
	 || *p == '<' || *p == '=' || *p == '>' || *p == '_' || *p == '|')
    p++;
  return p - s;
}

#endif

static void
skip_space_and_comments (source_t *source)
{
  int c;
  do
    {
      c = readchar (source);
      if (c == ';')
	do
	  c = readchar (source);
	while (c >= 0 && c != '\n');
      if (c < 0)
	end_of_file_error (source);
    }
  while (c <= 32 || c == NO_BREAK_SPACE);
  unreadchar (source, c);
}

struct read_stack rdstack = {NULL, 0, 0};

#ifndef HAVE_MPS
void
mark_lread (void)
{
  /* Mark the read stack, which may contain data not otherwise traced */
  for (ptrdiff_t i = 0; i < rdstack.sp; i++)
    {
      struct read_stack_entry *e = &rdstack.stack[i];
      switch (e->type)
	{
	case RE_list_start:
	  break;
	case RE_list:
	case RE_list_dot:
	  mark_object (e->u.list.head);
	  mark_object (e->u.list.tail);
	  break;
	case RE_vector:
	case RE_record:
	case RE_char_table:
	case RE_sub_char_table:
	case RE_byte_code:
	case RE_string_props:
	  mark_object (e->u.vector.elems);
	  break;
	case RE_special:
	  mark_object (e->u.special.symbol);
	  break;
	case RE_numbered:
	  mark_object (e->u.numbered.number);
	  mark_object (e->u.numbered.placeholder);
	  break;
	}
    }
}
#endif // not HAVE_MPS

static inline struct read_stack_entry *
read_stack_top (void)
{
  eassume (rdstack.sp > 0);
  return &rdstack.stack[rdstack.sp - 1];
}

static inline struct read_stack_entry
read_stack_pop (void)
{
  eassume (rdstack.sp > 0);
  struct read_stack_entry e = *read_stack_top ();
  --rdstack.sp;
#ifdef HAVE_MPS
  rdstack.stack[rdstack.sp].type = RE_free;
#endif
  return e;
}

static inline bool
read_stack_empty_p (ptrdiff_t base_sp)
{
  return rdstack.sp <= base_sp;
}

NO_INLINE static void
grow_read_stack (void)
{
  struct read_stack *rs = &rdstack;
  eassert (rs->sp == rs->size);
#ifdef HAVE_MPS
  igc_grow_rdstack (rs);
#else
  rs->stack = xpalloc (rs->stack, &rs->size, 1, -1, sizeof *rs->stack);
#endif
  eassert (rs->sp < rs->size);
}

static inline void
read_stack_push (struct read_stack_entry e)
{
  if (rdstack.sp >= rdstack.size)
    grow_read_stack ();
  rdstack.stack[rdstack.sp++] = e;
}

static void
read_stack_reset (intmax_t sp)
{
  eassert (sp <= rdstack.sp);
  rdstack.sp = sp;
}

static Lisp_Object
read_make_string (const char *s, ptrdiff_t nbytes, bool multibyte)
{
  ptrdiff_t nchars = nbytes;
  if (multibyte)
    nchars = multibyte_chars_in_text ((unsigned char *) s, nbytes);
  if (NILP (Vpurify_flag))
    return make_specified_string (s, nchars, nbytes, multibyte);
  return make_specified_string (s, nchars, nbytes, multibyte);
}

static AVOID
invalid_syntax_with_buffer (readbuf_t *rb, source_t *source)
{
  *rb->cur = '\0';
  invalid_syntax (rb->start, source);
}

static inline int
read_and_buffer (readbuf_t *rb, source_t *source)
{
  int c = readchar (source);
  if (c < 0)
    invalid_syntax_with_buffer (rb, source);
  add_char_to_buffer (rb, c, source->multibyte);
  return c;
}

static bool
is_symbol_constituent (int c)
{
  /* Symbols end at control characters like newlines or
     tabs, or space of course.  This if includes end of
     input, where c < 0.  */
  if (c <= ' ')
    return false;

  /* Let symbols end at NO_BREAK_SPACE.  */
  if (c == NO_BREAK_SPACE)
    return false;

  /* Accept characters >= 128 as symbol constituents, like
     unlauts and so on.  */
  if (c >= 128)
    return true;

  /* End reading when we reach a character that can not
     be part of a symbol name, unless quoted. */
  if (c == '"' || c == '\'' || c == ';' || c == '#'
      || c == '(' || c == ')'  || c == '[' || c == ']'
      || c == '`' || c == ',')
    return false;

  return true;
}

/* Read a Lisp object.
   If LOCATE_SYMS is true, symbols are read with position.  */
static Lisp_Object
read0 (source_t *source, bool locate_syms)
{
  char stackbuf[64];

  specpdl_ref base_pdl = SPECPDL_INDEX ();
  ptrdiff_t base_sp = rdstack.sp;
  record_unwind_protect_intmax (read_stack_reset, base_sp);

  readbuf_t rb = { .start = stackbuf,
		   .end = stackbuf + sizeof stackbuf,
		   .heap = NULL };

  bool uninterned_symbol;
  bool skip_shorthand;

  /* Read an object into `obj'.  */
 read_obj: ;
  Lisp_Object obj;
  int c = readchar (source);
  if (c < 0)
    end_of_file_error (source);

  switch (c)
    {
    case '(':
      read_stack_push ((struct read_stack_entry) {.type = RE_list_start});
      goto read_obj;

    case ')':
      if (read_stack_empty_p (base_sp))
	invalid_syntax (")", source);
      switch (read_stack_top ()->type)
	{
	case RE_list_start:
	  read_stack_pop ();
	  obj = Qnil;
	  break;
	case RE_list:
	  obj = read_stack_pop ().u.list.head;
	  break;
	case RE_record:
	  {
	    locate_syms = read_stack_top ()->u.vector.old_locate_syms;
	    Lisp_Object elems = Fnreverse (read_stack_pop ().u.vector.elems);
	    if (NILP (elems))
	      invalid_syntax ("#s", source);

	    if (BASE_EQ (XCAR (elems), Qhash_table))
	      obj = hash_table_from_plist (XCDR (elems));
	    else
	      obj = record_from_list (elems);
	    break;
	  }
	case RE_string_props:
	  locate_syms = read_stack_top ()->u.vector.old_locate_syms;
	  obj = string_props_from_rev_list (read_stack_pop ().u.vector.elems,
					    source);
	  break;
	default:
	  invalid_syntax (")", source);
	}
      break;

    case '[':
      read_stack_push ((struct read_stack_entry) {
	  .type = RE_vector,
	  .u.vector.elems = Qnil,
	  .u.vector.old_locate_syms = locate_syms,
	});
      /* FIXME: should vectors be read with locate_syms=false?  */
      goto read_obj;

    case ']':
      if (read_stack_empty_p (base_sp))
	invalid_syntax ("]", source);
      switch (read_stack_top ()->type)
	{
	case RE_vector:
	  locate_syms = read_stack_top ()->u.vector.old_locate_syms;
	  obj = vector_from_rev_list (read_stack_pop ().u.vector.elems);
	  break;
	case RE_byte_code:
	  locate_syms = read_stack_top ()->u.vector.old_locate_syms;
	  obj = bytecode_from_rev_list (read_stack_pop ().u.vector.elems,
					source);
	  break;
	case RE_char_table:
	  locate_syms = read_stack_top ()->u.vector.old_locate_syms;
	  obj = char_table_from_rev_list (read_stack_pop ().u.vector.elems,
					  source);
	  break;
	case RE_sub_char_table:
	  locate_syms = read_stack_top ()->u.vector.old_locate_syms;
	  obj = sub_char_table_from_rev_list (read_stack_pop ().u.vector.elems,
					      source);
	  break;
	default:
	  invalid_syntax ("]", source);
	  break;
	}
      break;

    case '#':
      {
	rb.cur = rb.start;
	*rb.cur++ = '#';
	int ch = read_and_buffer (&rb, source);
	switch (ch)
	  {
	  case '\'':
	    /* #'X -- special syntax for (function X) */
	    read_stack_push ((struct read_stack_entry) {
		.type = RE_special,
		.u.special.symbol = Qfunction,
	      });
	    goto read_obj;

	  case '#':
	    /* ## -- the empty symbol */
	    obj = Fintern (empty_unibyte_string, Qnil);
	    break;

	  case 's':
	    /* #s(...) -- a record or hash-table */
	    ch = read_and_buffer (&rb, source);
	    if (ch != '(')
	      {
		unreadchar (source, ch);
		invalid_syntax_with_buffer (&rb, source);
	      }
	    read_stack_push ((struct read_stack_entry) {
		.type = RE_record,
		.u.vector.elems = Qnil,
		.u.vector.old_locate_syms = locate_syms,
	      });
	    locate_syms = false;
	    goto read_obj;

	  case '^':
	    /* #^[...]  -- char-table
	       #^^[...] -- sub-char-table */
	    ch = read_and_buffer (&rb, source);
	    if (ch == '^')
	      {
		ch = read_and_buffer (&rb, source);
		if (ch == '[')
		  {
		    read_stack_push ((struct read_stack_entry) {
			.type = RE_sub_char_table,
			.u.vector.elems = Qnil,
			.u.vector.old_locate_syms = locate_syms,
		      });
		    locate_syms = false;
		    goto read_obj;
		  }
		else
		  {
		    unreadchar (source, ch);
		    invalid_syntax_with_buffer (&rb, source);
		  }
	      }
	    else if (ch == '[')
	      {
		read_stack_push ((struct read_stack_entry) {
		    .type = RE_char_table,
		    .u.vector.elems = Qnil,
		    .u.vector.old_locate_syms = locate_syms,
		  });
		locate_syms = false;
		goto read_obj;
	      }
	    else
	      {
		unreadchar (source, ch);
		invalid_syntax_with_buffer (&rb, source);
	      }

	  case '(':
	    /* #(...) -- string with properties */
	    read_stack_push ((struct read_stack_entry) {
		.type = RE_string_props,
		.u.vector.elems = Qnil,
		.u.vector.old_locate_syms = locate_syms,
	      });
	    locate_syms = false;
	    goto read_obj;

	  case '[':
	    /* #[...] -- byte-code */
	    read_stack_push ((struct read_stack_entry) {
		.type = RE_byte_code,
		.u.vector.elems = Qnil,
		.u.vector.old_locate_syms = locate_syms,
	      });
	    locate_syms = false;
	    goto read_obj;

	  case '&':
	    /* #&N"..." -- bool-vector */
	    obj = read_bool_vector (source);
	    break;

	  case '!':
	    /* #! appears at the beginning of an executable file.
	       Skip the rest of the line.  */
	    {
	      int c;
	      do
		c = readchar (source);
	      while (c >= 0 && c != '\n');
	      goto read_obj;
	    }

	  case 'x':
	  case 'X':
	    obj = read_integer (source, 16);
	    break;

	  case 'o':
	  case 'O':
	    obj = read_integer (source, 8);
	    break;

	  case 'b':
	  case 'B':
	    obj = read_integer (source, 2);
	    break;

	  case '@':
	    /* #@NUMBER is used to skip NUMBER following bytes.
	       That's used in .elc files to skip over doc strings
	       and function definitions that can be loaded lazily.  */
	    if (skip_lazy_string (source))
	      goto read_obj;
	    obj = Qnil;	      /* #@00 skips to EOB/EOF and yields nil.  */
	    break;

	  case '$':
	    /* #$ -- reference to lazy-loaded string */
	    obj = Vload_file_name;
	    break;

	  case ':':
	    /* #:X -- uninterned symbol */
	    c = readchar (source);
	    if (c <= 32 || c == NO_BREAK_SPACE
		|| c == '"' || c == '\'' || c == ';' || c == '#'
		|| c == '(' || c == ')'  || c == '[' || c == ']'
		|| c == '`' || c == ',')
	      {
		/* No symbol character follows: this is the empty symbol.  */
		unreadchar (source, c);
		obj = Fmake_symbol (empty_unibyte_string);
		break;
	      }
	    uninterned_symbol = true;
	    skip_shorthand = false;
	    goto read_symbol;

	  case '_':
	    /* #_X -- symbol without shorthand */
	    c = readchar (source);
	    if (c <= 32 || c == NO_BREAK_SPACE
		|| c == '"' || c == '\'' || c == ';' || c == '#'
		|| c == '(' || c == ')'  || c == '[' || c == ']'
		|| c == '`' || c == ',')
	      {
		/* No symbol character follows: this is the empty symbol.  */
		unreadchar (source, c);
		obj = Fintern (empty_unibyte_string, Qnil);
		break;
	      }
	    uninterned_symbol = false;
	    skip_shorthand = true;
	    goto read_symbol;

	  default:
	    if (ch >= '0' && ch <= '9')
	      {
		/* #N=OBJ or #N# -- first read the number N */
		EMACS_INT n = ch - '0';
		int c;
		for (;;)
		  {
		    c = read_and_buffer (&rb, source);
		    if (c < '0' || c > '9')
		      break;
		    if (ckd_mul (&n, n, 10)
			|| ckd_add (&n, n, c - '0'))
		      invalid_syntax_with_buffer (&rb, source);
		  }
		if (c == 'r' || c == 'R')
		  {
		    /* #NrDIGITS -- radix-N number */
		    if (n < 2 || n > 36)
		      invalid_radix_integer (n, source);
		    obj = read_integer (source, n);
		    break;
		  }
		else if (n <= MOST_POSITIVE_FIXNUM && !NILP (Vread_circle))
		  {
		    if (c == '=')
		      {
			/* #N=OBJ -- assign number N to OBJ */
			Lisp_Object placeholder = Fcons (Qnil, Qnil);

			struct Lisp_Hash_Table *h
			  = XHASH_TABLE (read_objects_map);
			Lisp_Object number = make_fixnum (n);
			hash_hash_t hash;
			ptrdiff_t i = hash_find_get_hash (h, number, &hash);
			if (i >= 0)
			  /* Not normal, but input could be malformed.  */
			  set_hash_value_slot (h, i, placeholder);
			else
			  hash_put (h, number, placeholder, hash);
			read_stack_push ((struct read_stack_entry) {
			    .type = RE_numbered,
			    .u.numbered.number = number,
			    .u.numbered.placeholder = placeholder,
			  });
			goto read_obj;
		      }
		    else if (c == '#')
		      {
			/* #N# -- reference to numbered object */
			struct Lisp_Hash_Table *h
			  = XHASH_TABLE (read_objects_map);
			ptrdiff_t i = hash_find (h, make_fixnum (n));
			if (i < 0)
			  invalid_syntax_with_buffer (&rb, source);
			obj = HASH_VALUE (h, i);
			break;
		      }
		    else
		      invalid_syntax_with_buffer (&rb, source);
		  }
		else
		  invalid_syntax_with_buffer (&rb, source);
	      }
	    else
	      invalid_syntax_with_buffer (&rb, source);
	  }
	break;
      }

    case '?':
      obj = read_char_literal (source);
      break;

    case '"':
      obj = read_string_literal (source);
      break;

    case '\'':
      read_stack_push ((struct read_stack_entry) {
	  .type = RE_special,
	  .u.special.symbol = Qquote,
	});
      goto read_obj;

    case '`':
      read_stack_push ((struct read_stack_entry) {
	  .type = RE_special,
	  .u.special.symbol = Qbackquote,
	});
      goto read_obj;

    case ',':
      {
	int ch = readchar (source);
	Lisp_Object sym;
	if (ch == '@')
	  sym = Qcomma_at;
	else
	  {
	    if (ch >= 0)
	      unreadchar (source, ch);
	    sym = Qcomma;
	  }
	read_stack_push ((struct read_stack_entry) {
	    .type = RE_special,
	    .u.special.symbol = sym,
	  });
	goto read_obj;
      }

    case ';':
      {
	int c;
	do
	  c = readchar (source);
	while (c >= 0 && c != '\n');
	goto read_obj;
      }

    case '.':
      {
	int nch = readchar (source);
	unreadchar (source, nch);
	if (nch <= 32 || nch == NO_BREAK_SPACE
	    || nch == '"' || nch == '\'' || nch == ';'
	    || nch == '(' || nch == '[' || nch == '#'
	    || nch == '?' || nch == '`' || nch == ',')
	  {
	    if (!read_stack_empty_p (base_sp)
		&& read_stack_top ()->type ==  RE_list)
	      {
		read_stack_top ()->type = RE_list_dot;
		goto read_obj;
	      }
	    invalid_syntax (".", source);
	  }
      }
      /* may be a number or symbol starting with a dot */
      FALLTHROUGH;

    default:
      if (c <= 32 || c == NO_BREAK_SPACE)
	goto read_obj;

      uninterned_symbol = false;
      skip_shorthand = false;
      /* symbol or number */
    read_symbol:
      {
	rb.cur = rb.start;
	EMACS_INT start_position = readchar_offset - 1;
	//ptrdiff_t nchars = 0;

	/* Remember where package prefixes end in COLON, which
	   will be set to the first colon we find.  NCOLONS is the
	   number of colons found so far.  */
	ptrdiff_t colon_offset = -1;
	int ncolons = 0;

	/* True if last character read was a backslash.  */
	bool last_was_backslash = false;
	/* True if \ for escaping appeared.  */
	bool any_quoted = false;

	for (;;)
	  {
	    eassert (is_symbol_constituent (c) || last_was_backslash);

	    /* Treat ':' as package prefix, unless someone says we
	       should't, or it is escaped by a preceding '\\' or
	       inside a multi-escape.  Note that we don't land here
	       for #:.  */
	    if (c == ':' && !last_was_backslash && !NILP (Vsymbol_packages))
	      {
		/* Remember where the first : is.  */
		if (colon_offset < 0)
		  colon_offset = rb.cur - rb.start;
		++ncolons;

		/* #:xyz should not contain a colon unless in Emacs
		   original syntax.  */
		if (uninterned_symbol)
		  invalid_syntax ("colon in uninterned symbol", source);

		/* Up to two colons are allowed if they are
		   consecutive.  PKG-FIXME check consecutive :.  */
		if (ncolons > 2)
		  invalid_syntax ("too many colons", source);
	      }

	    /* unescaped backslash.  Remember that we have seen it.  */
	    if (c == '\\' && !last_was_backslash)
	      {
		any_quoted = true;
		last_was_backslash = true;
		c = readchar (source);
		if (c < 0)
<<<<<<< HEAD
		  invalid_syntax ("eof in single-escape", source);
		continue;
=======
		  end_of_file_error (source);
		quoted = true;
>>>>>>> 55f7f00f
	      }

	    last_was_backslash = false;

	    /* Store the character read, and advance the write pointer
	       for by the length of the the character we read.  But
	       first make sure that buffer is large enough.  */
	    add_char_to_buffer (&rb, c, source->multibyte);

	    /* Proceed with the next character.  */
	    c = readchar (source);

	    /* Symbols end at control characters like newlines or
	       tabs, or space of course.  This if includes end of
	       input, where c < 0.  */
	    if (c <= ' ')
	      break;

	    /* Let symbols end at NO_BREAK_SPACE.  */
	    if (c == NO_BREAK_SPACE)
	      break;

	    /* Accept characters >= 128 as symbol constituents, like
	       unlauts and so on.  */
	    if (c >= 128)
	      continue;

	    /* End reading when we reach a character that can not
	       be part of a symbol name, unless quoted. */
	    if (c == '"' || c == '\'' || c == ';' || c == '#'
		|| c == '(' || c == ')'  || c == '[' || c == ']'
		|| c == '`' || c == ',')
	      break;
	  }

	eassert (!is_symbol_constituent (c));
	/* c maybe -1 here, hut we can unread EOF.  */
	*rb.cur = '\0';
	unreadchar (source, c);

	/* The start of the symbol, If a package prefix is present,
	   set to the start of the symbol-name part later on.  */
	char *symbol_start = rb.start;
	const char *symbol_end = rb.cur;

	/* Package for the package prefix, if there is one, or nil
	   if there is none.  */
	Lisp_Object package = Qnil;

	/* Shorthands */
	Lisp_Object found = Qnil;
	if (!NILP (Vread_symbol_shorthands) && !skip_shorthand)
	  {
	    found = find_shorthand (symbol_start, symbol_end - symbol_start);
	    if (STRINGP (found))
	      {
		symbol_start = (char *) SDATA (found);
		symbol_end = symbol_start + SBYTES (found);
	      }
	  }

	/* If a package prefix was found, determine the package it
	   names.  It is an error if a package of that name does not
	   exist, or ':' is used for an internal symbol.

	   If we don't want to recognize ':' as a package indicator,
	   nevertheless handle keywords.  */
	if (NILP (Vsymbol_packages))
	  {
	    if (*symbol_start == ':')
	      {
		++symbol_start;
		package = Vkeyword_package;
		eassert (!NILP (package));
	      }
	  }
	else if (colon_offset >= 0)
	  {
	    rb.start[colon_offset] = 0;

	    /* Make a Lisp string for the package name.  */
	    const char* pkg_start = rb.start;
	    const ptrdiff_t pkg_nbytes = colon_offset;
	    const Lisp_Object pkg_name
	      = read_make_string (pkg_start, pkg_nbytes, source->multibyte);

	    /* If there is no package with the give name, error.
	       PKG-FIXME is it okay to signal like this here?  Is
	       there a better way? */
	    package = pkg_find_package (pkg_name);
	    if (NILP (package))
	      pkg_error ("unknown symbol package '%s'", pkg_name);

	    /* Symbol name starts after the package prefix.  */
	    symbol_start = rb.start + colon_offset + ncolons;
	  }

	/* This could be a number after all.  But not if empty, and
	   not if anything was quoted. or a package prefix was found,
	   or we have #:xyz.  */
	const ptrdiff_t symbol_nbytes = symbol_end - symbol_start;
	if (!any_quoted
	    && !uninterned_symbol
	    && NILP (package)
	    && symbol_end != symbol_start)
	  {
	    char c0 = *symbol_start;
	    if (((c0 >= '0' && c0 <= '9') || c0 == '.' || c0 == '-' || c0 == '+')
		&& !skip_shorthand)
	      {
		ptrdiff_t len;
		/* 10 as base because the other bases require a #, and
		   don't land here.  */
		Lisp_Object result = string_to_number (symbol_start, 10, &len);
		if (!NILP (result) && len == symbol_nbytes)
		  {
		    obj = result;
		    break;
		  }
	      }
	  }

	/* PKG-FIXME: What to do about shorthands.el?  */
	const Lisp_Object symbol_name
	  = read_make_string (symbol_start, symbol_nbytes, source->multibyte);
	Lisp_Object result;
	if (uninterned_symbol)
	  result = Fmake_symbol (symbol_name);
	else if (NILP (package))
	  result = pkg_unqualified_symbol (symbol_name);
	else if (NILP (Vsymbol_packages))
	  {
	    /* package should be nil unless we found a keyword.  */
	    eassert (EQ (package, Vkeyword_package));
	    result = pkg_qualified_symbol (symbol_name, package, true);
	  }
	else
	  result = pkg_qualified_symbol (symbol_name, package, ncolons == 1);

	if (locate_syms && !NILP (result))
	  result = build_symbol_with_pos (result, make_fixnum (start_position));

	obj = result;
	break;
      }
    }

  /* We have read an object in `obj'.  Use the stack to decide what to
     do with it.  */
  while (rdstack.sp > base_sp)
    {
      struct read_stack_entry *e = read_stack_top ();
      switch (e->type)
	{
#ifdef HAVE_MPS
	case RE_free:
	  emacs_abort ();
#endif
	case RE_list_start:
	  e->type = RE_list;
	  e->u.list.head = e->u.list.tail = Fcons (obj, Qnil);
	  goto read_obj;

	case RE_list:
	  {
	    Lisp_Object tl = Fcons (obj, Qnil);
	    XSETCDR (e->u.list.tail, tl);
	    e->u.list.tail = tl;
	    goto read_obj;
	  }

	case RE_list_dot:
	  {
	    skip_space_and_comments (source);
	    int ch = readchar (source);
	    if (ch != ')')
	      invalid_syntax ("expected )", source);
	    XSETCDR (e->u.list.tail, obj);
	    read_stack_pop ();
	    obj = e->u.list.head;

	    /* Hack: immediately convert (#$ . FIXNUM) to the corresponding
	       string if load-force-doc-strings is set.  */
	    if (load_force_doc_strings
		&& BASE_EQ (XCAR (obj), Vload_file_name)
		&& !NILP (XCAR (obj))
		&& FIXNUMP (XCDR (obj)))
	      obj = get_lazy_string (obj);

	    break;
	  }

	case RE_vector:
	case RE_record:
	case RE_char_table:
	case RE_sub_char_table:
	case RE_byte_code:
	case RE_string_props:
	  e->u.vector.elems = Fcons (obj, e->u.vector.elems);
	  goto read_obj;

	case RE_special:
	  read_stack_pop ();
	  obj = list2 (e->u.special.symbol, obj);
	  break;

	case RE_numbered:
	  {
	    read_stack_pop ();
	    Lisp_Object placeholder = e->u.numbered.placeholder;
	    if (CONSP (obj))
	      {
		if (BASE_EQ (obj, placeholder))
		  /* Catch silly games like #1=#1# */
		  invalid_syntax ("nonsensical self-reference", source);

		/* Optimization: since the placeholder is already
		   a cons, repurpose it as the actual value.
		   This allows us to skip the substitution below,
		   since the placeholder is already referenced
		   inside OBJ at the appropriate places.  */
		Fsetcar (placeholder, XCAR (obj));
		Fsetcdr (placeholder, XCDR (obj));

		struct Lisp_Hash_Table *h2
		  = XHASH_TABLE (read_objects_completed);
		hash_hash_t hash;
		ptrdiff_t i = hash_find_get_hash (h2, placeholder, &hash);
		eassert (i < 0);
		hash_put (h2, placeholder, Qnil, hash);
		obj = placeholder;
	      }
	    else
	      {
		/* If it can be recursive, remember it for future
		   substitutions.  */
		if (!SYMBOLP (obj) && !NUMBERP (obj)
		    && !(STRINGP (obj) && !string_intervals (obj)))
		  {
		    struct Lisp_Hash_Table *h2
		      = XHASH_TABLE (read_objects_completed);
		    hash_hash_t hash;
		    ptrdiff_t i = hash_find_get_hash (h2, obj, &hash);
		    eassert (i < 0);
		    hash_put (h2, obj, Qnil, hash);
		  }

		/* Now put it everywhere the placeholder was...  */
		Flread__substitute_object_in_subtree (obj, placeholder,
						      read_objects_completed);

		/* ...and #n# will use the real value from now on.  */
		struct Lisp_Hash_Table *h = XHASH_TABLE (read_objects_map);
		hash_hash_t hash;
		ptrdiff_t i = hash_find_get_hash (h, e->u.numbered.number,
						  &hash);
		eassert (i >= 0);
		set_hash_value_slot (h, i, obj);
	      }
	    break;
	  }
	}
    }

  return unbind_to (base_pdl, obj);
}


DEFUN ("lread--substitute-object-in-subtree",
       Flread__substitute_object_in_subtree,
       Slread__substitute_object_in_subtree, 3, 3, 0,
       doc: /* In OBJECT, replace every occurrence of PLACEHOLDER with OBJECT.
COMPLETED is a hash table of objects that might be circular, or is t
if any object might be circular.  */)
  (Lisp_Object object, Lisp_Object placeholder, Lisp_Object completed)
{
  struct subst subst = { object, placeholder, completed, Qnil };
  Lisp_Object check_object = substitute_object_recurse (&subst, object);

  /* The returned object here is expected to always eq the
     original.  */
  if (!EQ (check_object, object))
    error ("Unexpected mutation error in reader");
  return Qnil;
}

static Lisp_Object
substitute_object_recurse (struct subst *subst, Lisp_Object subtree)
{
  /* If we find the placeholder, return the target object.  */
  if (EQ (subst->placeholder, subtree))
    return subst->object;

  /* For common object types that can't contain other objects, don't
     bother looking them up; we're done.  */
  if (SYMBOLP (subtree)
      || (STRINGP (subtree) && !string_intervals (subtree))
      || NUMBERP (subtree))
    return subtree;

  /* If we've been to this node before, don't explore it again.  */
  if (!NILP (Fmemq (subtree, subst->seen)))
    return subtree;

  /* If this node can be the entry point to a cycle, remember that
     we've seen it.  It can only be such an entry point if it was made
     by #n=, which means that we can find it as a value in
     COMPLETED.  */
  if (EQ (subst->completed, Qt)
      || hash_find (XHASH_TABLE (subst->completed), subtree) >= 0)
    subst->seen = Fcons (subtree, subst->seen);

  /* Recurse according to subtree's type.
     Every branch must return a Lisp_Object.  */
  switch (XTYPE (subtree))
    {
    case Lisp_Vectorlike:
      {
	ptrdiff_t i = 0, length = 0;
	if (BOOL_VECTOR_P (subtree))
	  return subtree;		/* No sub-objects anyway.  */
	else if (CHAR_TABLE_P (subtree) || SUB_CHAR_TABLE_P (subtree)
		 || CLOSUREP (subtree) || HASH_TABLE_P (subtree)
		 || RECORDP (subtree))
	  length = PVSIZE (subtree);
	else if (VECTORP (subtree))
	  length = ASIZE (subtree);
	else
	  /* An unknown pseudovector may contain non-Lisp fields, so we
	     can't just blindly traverse all its fields.  We used to call
	     `Flength' which signaled `sequencep', so I just preserved this
	     behavior.  */
	  wrong_type_argument (Qsequencep, subtree);

	if (SUB_CHAR_TABLE_P (subtree))
	  i = 2;
	for ( ; i < length; i++)
	  ASET (subtree, i,
		substitute_object_recurse (subst, AREF (subtree, i)));
	return subtree;
      }

    case Lisp_Cons:
      XSETCAR (subtree, substitute_object_recurse (subst, XCAR (subtree)));
      XSETCDR (subtree, substitute_object_recurse (subst, XCDR (subtree)));
      return subtree;

    case Lisp_String:
      {
	/* Check for text properties in each interval.
	   substitute_in_interval contains part of the logic.  */

	INTERVAL root_interval = string_intervals (subtree);
	traverse_intervals_noorder (root_interval,
				    substitute_in_interval, subst);
	return subtree;
      }

      /* Other types don't recurse any further.  */
    default:
      return subtree;
    }
}

/*  Helper function for substitute_object_recurse.  */
static void
substitute_in_interval (INTERVAL interval, void *arg)
{
  set_interval_plist (interval,
		      substitute_object_recurse (arg, interval->plist));
}


#if !IEEE_FLOATING_POINT
/* Strings that stand in for +NaN, -NaN, respectively.  */
static Lisp_Object not_a_number[2];
#endif

/* Convert the initial prefix of STRING to a number, assuming base BASE.
   If the prefix has floating point syntax and BASE is 10, return a
   nearest float; otherwise, if the prefix has integer syntax, return
   the integer; otherwise, return nil.  (On antique platforms that lack
   support for NaNs, if the prefix has NaN syntax return a Lisp object that
   will provoke an error if used as a number.)  If PLEN, set *PLEN to the
   length of the numeric prefix if there is one, otherwise *PLEN is
   unspecified.  */

Lisp_Object
string_to_number (char const *string, int base, ptrdiff_t *plen)
{
  char const *cp = string;
  bool float_syntax = false;
  double value = 0;

  /* Negate the value ourselves.  This treats 0, NaNs, and infinity properly on
     IEEE floating point hosts, and works around a formerly-common bug where
     atof ("-0.0") drops the sign.  */
  bool negative = *cp == '-';
  bool positive = *cp == '+';

  bool signedp = negative | positive;
  cp += signedp;

  enum { INTOVERFLOW = 1, LEAD_INT = 2, TRAIL_INT = 4, E_EXP = 16 };
  int state = 0;
  int leading_digit = digit_to_number (*cp, base);
  uintmax_t n = leading_digit;
  if (leading_digit >= 0)
    {
      state |= LEAD_INT;
      for (int digit; 0 <= (digit = digit_to_number (*++cp, base)); )
	{
	  if (INT_MULTIPLY_OVERFLOW (n, base))
	    state |= INTOVERFLOW;
	  n *= base;
	  if (INT_ADD_OVERFLOW (n, digit))
	    state |= INTOVERFLOW;
	  n += digit;
	}
    }
  char const *after_digits = cp;
  if (*cp == '.')
    {
      cp++;
    }

  if (base == 10)
    {
      if ('0' <= *cp && *cp <= '9')
	{
	  state |= TRAIL_INT;
	  do
	    cp++;
	  while ('0' <= *cp && *cp <= '9');
	}
      if (*cp == 'e' || *cp == 'E')
	{
	  char const *ecp = cp;
	  cp++;
	  if (*cp == '+' || *cp == '-')
	    cp++;
	  if ('0' <= *cp && *cp <= '9')
	    {
	      state |= E_EXP;
	      do
		cp++;
	      while ('0' <= *cp && *cp <= '9');
	    }
	  else if (cp[-1] == '+'
		   && cp[0] == 'I' && cp[1] == 'N' && cp[2] == 'F')
	    {
	      state |= E_EXP;
	      cp += 3;
	      value = INFINITY;
	    }
	  else if (cp[-1] == '+'
		   && cp[0] == 'N' && cp[1] == 'a' && cp[2] == 'N')
	    {
	      state |= E_EXP;
	      cp += 3;
#if IEEE_FLOATING_POINT
	      union ieee754_double u
		= { .ieee_nan = { .exponent = 0x7ff, .quiet_nan = 1,
				  .mantissa0 = n >> 31 >> 1, .mantissa1 = n }};
	      value = u.d;
#else
	      if (plen)
		*plen = cp - string;
	      return not_a_number[negative];
#endif
	    }
	  else
	    cp = ecp;
	}

      /* A float has digits after the dot or an exponent.
	 This excludes numbers like "1." which are lexed as integers. */
      float_syntax = ((state & TRAIL_INT)
		      || ((state & LEAD_INT) && (state & E_EXP)));
    }

  if (plen)
    *plen = cp - string;

  /* Return a float if the number uses float syntax.  */
  if (float_syntax)
    {
      /* Convert to floating point, unless the value is already known
	 because it is infinite or a NaN.  */
      if (! value)
	value = atof (string + signedp);
      return make_float (negative ? -value : value);
    }

  /* Return nil if the number uses invalid syntax.  */
  if (! (state & LEAD_INT))
    return Qnil;

  /* Fast path if the integer (san sign) fits in uintmax_t.  */
  if (! (state & INTOVERFLOW))
    {
      if (!negative)
	return make_uint (n);
      if (-MOST_NEGATIVE_FIXNUM < n)
	return make_neg_biguint (n);
      EMACS_INT signed_n = n;
      return make_fixnum (-signed_n);
    }

  /* Trim any leading "+" and trailing nondigits, then return a bignum.  */
  string += positive;
  if (!*after_digits)
    return make_bignum_str (string, base);
  ptrdiff_t trimmed_len = after_digits - string;
  USE_SAFE_ALLOCA;
  char *trimmed = SAFE_ALLOCA (trimmed_len + 1);
  memcpy (trimmed, string, trimmed_len);
  trimmed[trimmed_len] = '\0';
  Lisp_Object result = make_bignum_str (trimmed, base);
  SAFE_FREE ();
  return result;
}


/* Intern symbol with name given by STR and LEN.  ALLOW_PURE_P means
   that the symbol name may be allocated from pure space if necessary.
   If STR starts with a colon, consider it a keyword.  */

/* Slow path obarray check: return the obarray to use or signal an error.  */
Lisp_Object
intern_c_string_1 (const char *str, ptrdiff_t len)
{
  const bool keyword = *str == ':';
  const char *name_start = keyword ? str + 1 : str;
  const ptrdiff_t name_len = keyword ? len - 1 : len;
  const Lisp_Object name = make_string (name_start, name_len);
  if (keyword)
    return pkg_intern_symbol (name, Vkeyword_package, NULL);
  return pkg_intern_symbol (name, Vearmuffs_package, NULL);
}

Lisp_Object
intern_1 (const char *str, ptrdiff_t len)
{
  return intern_c_string_1 (str, len);
}

/* Intern STR of NBYTES bytes and NCHARS characters in the default obarray.  */
Lisp_Object
intern_c_multibyte (const char *str, ptrdiff_t nchars, ptrdiff_t nbytes)
{
  const bool keyword = *str == ':';
  if (keyword)
    {
      const Lisp_Object name
	= make_multibyte_string (str + 1, nchars - 1, nbytes - 1);
      return pkg_intern_symbol (name, Vkeyword_package, NULL);
    }
  const Lisp_Object name
    = make_multibyte_string (str, nchars, nbytes);
  return pkg_intern_symbol (name, Vearmuffs_package, NULL);
}

static void
define_symbol (Lisp_Object sym, char const *str)
{
  const bool keyword = *str == ':';
  const char *name_start = keyword ? str + 1 : str;

  const Lisp_Object symbol_name
    = make_string (name_start, strlen (name_start));
  init_symbol (sym, symbol_name);

  /* Qunbound is uninterned, so that it's not confused with any symbol
     'unbound' created by a Lisp program.  */
  if (!BASE_EQ (sym, Qunbound))
    {
      if (keyword)
	pkg_define_symbol (sym, Vkeyword_package);
      else
	pkg_define_symbol (sym, Vemacs_package);
    }
}

void
pkg_define_builtin_symbols (void)
{
  for (int i = 0; i < ARRAYELTS (lispsym); i++)
    {
      gc_init_header (&lispsym[i].gc_header, IGC_OBJ_SYMBOL);
      define_symbol (builtin_lisp_symbol (i), defsym_name[i]);
    }
}

DEFUN ("intern", Fintern, Sintern, 1, 2, 0,
       doc: /* Return the canonical symbol whose name is STRING.
If there is none, one is created by this function and returned.
A second optional argument specifies the obarray to use;
it defaults to the value of `obarray'.  */)
  (Lisp_Object string, Lisp_Object package)
{
  string = translate_shorthand (string);
  return pkg_emacs_intern (string, package);
}

DEFUN ("intern-soft", Fintern_soft, Sintern_soft, 1, 2, 0,
       doc: /* Return the canonical symbol named NAME, or nil if none exists.
NAME may be a string or a symbol.  If it is a symbol, that exact
symbol is searched for.
A second optional argument specifies the obarray to use;
it defaults to the value of `obarray'.  */)
  (Lisp_Object name, Lisp_Object obarray)
{
  name = translate_shorthand (name);
  return pkg_emacs_intern_soft (name, obarray);
}

DEFUN ("unintern", Funintern, Sunintern, 2, 2, 0,
       doc: /* Delete the symbol named NAME, if any, from OBARRAY.
The value is t if a symbol was found and deleted, nil otherwise.
NAME may be a string or a symbol.  If it is a symbol, that symbol
is deleted, if it belongs to OBARRAY--no other symbol is deleted.
OBARRAY, if nil, defaults to the value of the variable `obarray'.  */)
  (Lisp_Object name, Lisp_Object obarray)
{
  name = translate_shorthand (name);
  return pkg_emacs_unintern (name, obarray);
}


DEFUN ("mapatoms", Fmapatoms, Smapatoms, 1, 2, 0,
       doc: /* Call FUNCTION on every symbol in OBARRAY.
OBARRAY defaults to the value of `obarray'.  */)
  (Lisp_Object function, Lisp_Object obarray)
{
  return pkg_emacs_mapatoms (function, obarray);
}

void
init_obarray_once (void)
{
  Vobarray = make_vector (1, make_fixnum (0));
  Faset (Vobarray, make_fixnum (0), Vemacs_package);

  DEFSYM (Qunbound, "unbound");

  DEFSYM (Qnil, "nil");
  SET_SYMBOL_VAL (XBARE_SYMBOL (Qnil), Qnil);
  make_symbol_constant (Qnil);
  XBARE_SYMBOL (Qnil)->u.s.declared_special = true;

  DEFSYM (Qt, "t");
  SET_SYMBOL_VAL (XBARE_SYMBOL (Qt), Qt);
  make_symbol_constant (Qt);
  XBARE_SYMBOL (Qt)->u.s.declared_special = true;

  /* Qt is correct even if not dumping.  loadup.el will set to nil at end.  */
  Vpurify_flag = Qt;

  DEFSYM (Qvariable_documentation, "variable-documentation");
}


void
defsubr (union Aligned_Lisp_Subr *aname)
{
  struct Lisp_Subr *sname = &aname->s;
  gc_init_header (&sname->header.gc_header, IGC_OBJ_VECTOR);
  Lisp_Object sym, tem;
  sym = intern_c_string (sname->symbol_name);
  XSETPVECTYPE (sname, PVEC_SUBR);
  XSETSUBR (tem, sname);
  set_symbol_function (sym, tem);
#ifdef HAVE_NATIVE_COMP
  eassert (NILP (Vcomp_abi_hash));
  Vcomp_subr_list = Fcons (tem, Vcomp_subr_list);
#endif
}

/* Define an "integer variable"; a symbol whose value is forwarded to a
   C variable of type intmax_t.  Sample call (with "xx" to fool make-docfile):
   DEFxxVAR_INT ("emacs-priority", &emacs_priority, "Documentation");  */
void
defvar_int (struct Lisp_Fwd const *i_fwd, char const *namestring)
{
  eassert (i_fwd->type == Lisp_Fwd_Int);
  Lisp_Object sym = intern_c_string (namestring);
  XBARE_SYMBOL (sym)->u.s.declared_special = true;
  XBARE_SYMBOL (sym)->u.s.redirect = SYMBOL_FORWARDED;
  SET_SYMBOL_FWD (XBARE_SYMBOL (sym), i_fwd);
}

/* Similar but define a variable whose value is t if 1, nil if 0.  */
void
defvar_bool (struct Lisp_Fwd const *b_fwd, char const *namestring)
{
  eassert (b_fwd->type == Lisp_Fwd_Bool);
  Lisp_Object sym = intern_c_string (namestring);
  XBARE_SYMBOL (sym)->u.s.declared_special = true;
  XBARE_SYMBOL (sym)->u.s.redirect = SYMBOL_FORWARDED;
  SET_SYMBOL_FWD (XBARE_SYMBOL (sym), b_fwd);
  Vbyte_boolean_vars = Fcons (sym, Vbyte_boolean_vars);
}

/* Similar but define a variable whose value is the Lisp Object stored
   at address.  Two versions: with and without gc-marking of the C
   variable.  The nopro version is used when that variable will be
   gc-marked for some other reason, since marking the same slot twice
   can cause trouble with strings.  */
void
defvar_lisp_nopro (struct Lisp_Fwd const *o_fwd, char const *namestring)
{
  eassert (o_fwd->type == Lisp_Fwd_Obj);
  Lisp_Object sym = intern_c_string (namestring);
  XBARE_SYMBOL (sym)->u.s.declared_special = true;
  XBARE_SYMBOL (sym)->u.s.redirect = SYMBOL_FORWARDED;
  SET_SYMBOL_FWD (XBARE_SYMBOL (sym), o_fwd);
}

void
defvar_lisp (struct Lisp_Fwd const *o_fwd, char const *namestring)
{
  eassert (o_fwd->type == Lisp_Fwd_Obj);
  defvar_lisp_nopro (o_fwd, namestring);
  staticpro (o_fwd->u.objvar);
}

/* Similar but define a variable whose value is the Lisp Object stored
   at a particular offset in the current kboard object.  */

void
defvar_kboard (struct Lisp_Fwd const *ko_fwd, char const *namestring)
{
  eassert (ko_fwd->type == Lisp_Fwd_Kboard_Obj);
  Lisp_Object sym = intern_c_string (namestring);
  XBARE_SYMBOL (sym)->u.s.declared_special = true;
  XBARE_SYMBOL (sym)->u.s.redirect = SYMBOL_FORWARDED;
  SET_SYMBOL_FWD (XBARE_SYMBOL (sym), ko_fwd);
}

/* Check that the elements of lpath exist.  */

static void
load_path_check (Lisp_Object lpath)
{
  Lisp_Object path_tail;

  /* The only elements that might not exist are those from
     PATH_LOADSEARCH, EMACSLOADPATH.  Anything else is only added if
     it exists.  */
  for (path_tail = lpath; !NILP (path_tail); path_tail = XCDR (path_tail))
    {
      Lisp_Object dirfile;
      dirfile = Fcar (path_tail);
      if (STRINGP (dirfile))
        {
          dirfile = Fdirectory_file_name (dirfile);
          if (! file_accessible_directory_p (dirfile))
            dir_warning ("Lisp directory", XCAR (path_tail));
        }
    }
}

/* Return the default load-path, to be used if EMACSLOADPATH is unset.
   This does not include the standard site-lisp directories
   under the installation prefix (i.e., PATH_SITELOADSEARCH),
   but it does (unless no_site_lisp is set) include site-lisp
   directories in the source/build directories if those exist and we
   are running uninstalled.

   Uses the following logic:
   If !will_dump: Use PATH_LOADSEARCH.
   The remainder is what happens when dumping is about to happen:
   If dumping, just use PATH_DUMPLOADSEARCH.
   Otherwise use PATH_LOADSEARCH.

   If !initialized, then just return PATH_DUMPLOADSEARCH.
   If initialized:
   If Vinstallation_directory is not nil (ie, running uninstalled):
   If installation-dir/lisp exists and not already a member,
   we must be running uninstalled.  Reset the load-path
   to just installation-dir/lisp.  (The default PATH_LOADSEARCH
   refers to the eventual installation directories.  Since we
   are not yet installed, we should not use them, even if they exist.)
   If installation-dir/lisp does not exist, just add
   PATH_DUMPLOADSEARCH at the end instead.
   Add installation-dir/site-lisp (if !no_site_lisp, and exists
   and not already a member) at the front.
   If installation-dir != source-dir (ie running an uninstalled,
   out-of-tree build) AND install-dir/src/Makefile exists BUT
   install-dir/src/Makefile.in does NOT exist (this is a sanity
   check), then repeat the above steps for source-dir/lisp, site-lisp.  */

static Lisp_Object
load_path_default (void)
{
  if (will_dump_p ())
    /* PATH_DUMPLOADSEARCH is the lisp dir in the source directory.
       We used to add ../lisp (ie the lisp dir in the build
       directory) at the front here, but that should not be
       necessary, since in out of tree builds lisp/ is empty, save
       for Makefile.  */
    return decode_env_path (0, PATH_DUMPLOADSEARCH, 0);

  Lisp_Object lpath = Qnil;

  lpath = decode_env_path (0, PATH_LOADSEARCH, 0);

  if (!NILP (Vinstallation_directory))
    {
      Lisp_Object tem, tem1;

      /* Add to the path the lisp subdir of the installation
         dir, if it is accessible.  Note: in out-of-tree builds,
         this directory is empty save for Makefile.  */
      tem = Fexpand_file_name (build_string ("lisp"),
                               Vinstallation_directory);
      tem1 = Ffile_accessible_directory_p (tem);
      if (!NILP (tem1))
        {
          if (NILP (Fmember (tem, lpath)))
            {
              /* We are running uninstalled.  The default load-path
                 points to the eventual installed lisp directories.
                 We should not use those now, even if they exist,
                 so start over from a clean slate.  */
              lpath = list1 (tem);
            }
        }
      else
        /* That dir doesn't exist, so add the build-time
           Lisp dirs instead.  */
        {
          Lisp_Object dump_path =
            decode_env_path (0, PATH_DUMPLOADSEARCH, 0);
          lpath = nconc2 (lpath, dump_path);
        }

      /* Add site-lisp under the installation dir, if it exists.  */
      if (!no_site_lisp)
        {
          tem = Fexpand_file_name (build_string ("site-lisp"),
                                   Vinstallation_directory);
          tem1 = Ffile_accessible_directory_p (tem);
          if (!NILP (tem1))
            {
              if (NILP (Fmember (tem, lpath)))
                lpath = Fcons (tem, lpath);
            }
        }

      /* If Emacs was not built in the source directory,
         and it is run from where it was built, add to load-path
         the lisp and site-lisp dirs under that directory.  */

      if (NILP (Fequal (Vinstallation_directory, Vsource_directory)))
        {
          Lisp_Object tem2;

          tem = Fexpand_file_name (build_string ("src/Makefile"),
                                   Vinstallation_directory);
          tem1 = Ffile_exists_p (tem);

          /* Don't be fooled if they moved the entire source tree
             AFTER dumping Emacs.  If the build directory is indeed
             different from the source dir, src/Makefile.in and
             src/Makefile will not be found together.  */
          tem = Fexpand_file_name (build_string ("src/Makefile.in"),
                                   Vinstallation_directory);
          tem2 = Ffile_exists_p (tem);
          if (!NILP (tem1) && NILP (tem2))
            {
              tem = Fexpand_file_name (build_string ("lisp"),
                                       Vsource_directory);

              if (NILP (Fmember (tem, lpath)))
                lpath = Fcons (tem, lpath);

              if (!no_site_lisp)
                {
                  tem = Fexpand_file_name (build_string ("site-lisp"),
                                           Vsource_directory);
                  tem1 = Ffile_accessible_directory_p (tem);
                  if (!NILP (tem1))
                    {
                      if (NILP (Fmember (tem, lpath)))
                        lpath = Fcons (tem, lpath);
                    }
                }
            }
        } /* Vinstallation_directory != Vsource_directory */

    } /* if Vinstallation_directory */

  return lpath;
}

void
init_lread (void)
{
  /* First, set Vload_path.  */

  /* Ignore EMACSLOADPATH when dumping.  */
  bool use_loadpath = !will_dump_p ();

  if (use_loadpath && egetenv ("EMACSLOADPATH"))
    {
      Vload_path = decode_env_path ("EMACSLOADPATH", 0, 1);

      /* Check (non-nil) user-supplied elements.  */
      load_path_check (Vload_path);

      /* If no nils in the environment variable, use as-is.
         Otherwise, replace any nils with the default.  */
      if (! NILP (Fmemq (Qnil, Vload_path)))
        {
          Lisp_Object elem, elpath = Vload_path;
          Lisp_Object default_lpath = load_path_default ();

          /* Check defaults, before adding site-lisp.  */
          load_path_check (default_lpath);

          /* Add the site-lisp directories to the front of the default.  */
          if (!no_site_lisp && PATH_SITELOADSEARCH[0] != '\0')
            {
              Lisp_Object sitelisp;
              sitelisp = decode_env_path (0, PATH_SITELOADSEARCH, 0);
              if (! NILP (sitelisp))
                default_lpath = nconc2 (sitelisp, default_lpath);
            }

          Vload_path = Qnil;

          /* Replace nils from EMACSLOADPATH by default.  */
          while (CONSP (elpath))
            {
              elem = XCAR (elpath);
              elpath = XCDR (elpath);
              Vload_path = CALLN (Fappend, Vload_path,
				  NILP (elem) ? default_lpath : list1 (elem));
            }
        }                       /* Fmemq (Qnil, Vload_path) */
    }
  else
    {
      Vload_path = load_path_default ();

      /* Check before adding site-lisp directories.
         The install should have created them, but they are not
         required, so no need to warn if they are absent.
         Or we might be running before installation.  */
      load_path_check (Vload_path);

      /* Add the site-lisp directories at the front.  */
      if (!will_dump_p () && !no_site_lisp && PATH_SITELOADSEARCH[0] != '\0')
        {
          Lisp_Object sitelisp;
          sitelisp = decode_env_path (0, PATH_SITELOADSEARCH, 0);
          if (! NILP (sitelisp)) Vload_path = nconc2 (sitelisp, Vload_path);
        }
    }

  Vvalues = Qnil;

  load_in_progress = 0;
  Vload_file_name = Qnil;
  Vload_true_file_name = Qnil;
  Vstandard_input = Qt;
  Vloads_in_progress = Qnil;
}

/* Print a warning that directory intended for use USE and with name
   DIRNAME cannot be accessed.  On entry, errno should correspond to
   the access failure.  Print the warning on stderr and put it in
   *Messages*.  */

void
dir_warning (char const *use, Lisp_Object dirname)
{
  static char const format[] = "Warning: %s '%s': %s\n";
  char *diagnostic = emacs_strerror (errno);
  fprintf (stderr, format, use, SSDATA (ENCODE_SYSTEM (dirname)), diagnostic);

  /* Don't log the warning before we've initialized!!  */
  if (initialized)
    {
      ptrdiff_t diaglen = strlen (diagnostic);
      AUTO_STRING_WITH_LEN (diag, diagnostic, diaglen);
      if (! NILP (Vlocale_coding_system))
	{
	  Lisp_Object s
	    = code_convert_string_norecord (diag, Vlocale_coding_system, false);
	  diagnostic = SSDATA (s);
	  diaglen = SBYTES (s);
	}
      USE_SAFE_ALLOCA;
      char *buffer = SAFE_ALLOCA (sizeof format - 3 * (sizeof "%s" - 1)
				  + strlen (use) + SBYTES (dirname) + diaglen);
      ptrdiff_t message_len = esprintf (buffer, format, use, SSDATA (dirname),
					diagnostic);
      message_dolog (buffer, message_len, 0, STRING_MULTIBYTE (dirname));
      SAFE_FREE ();
    }
}

void
syms_of_lread (void)
{
  defsubr (&Sread);
  defsubr (&Sread_positioning_symbols);
  defsubr (&Sread_from_string);
  defsubr (&Slread__substitute_object_in_subtree);
  defsubr (&Sintern);
  defsubr (&Sintern_soft);
  defsubr (&Sunintern);
  defsubr (&Sget_load_suffixes);
  defsubr (&Sload);
  defsubr (&Seval_buffer);
  defsubr (&Seval_region);
  defsubr (&Smapatoms);
  defsubr (&Slocate_file_internal);

  DEFVAR_LISP ("obarray", Vobarray,
	       doc: /* Symbol table for use by `intern' and `read'.
It is a vector whose length ought to be prime for best results.
The vector's contents don't make sense if examined from Lisp programs;
to find all the symbols in an obarray, use `mapatoms'.  */);

  DEFVAR_LISP ("values", Vvalues,
	       doc: /* List of values of all expressions which were read, evaluated and printed.
Order is reverse chronological.
This variable is obsolete as of Emacs 28.1 and should not be used.  */);
  XBARE_SYMBOL (intern ("values"))->u.s.declared_special = false;

  DEFVAR_LISP ("standard-input", Vstandard_input,
	       doc: /* Stream for read to get input from.
See documentation of `read' for possible values.  */);
  Vstandard_input = Qt;

  DEFVAR_LISP ("read-circle", Vread_circle,
	       doc: /* Non-nil means read recursive structures using #N= and #N# syntax.  */);
  Vread_circle = Qt;

  DEFVAR_LISP ("load-path", Vload_path,
	       doc: /* List of directories to search for files to load.
Each element is a string (directory file name) or nil (meaning
`default-directory').
This list is consulted by the `require' function.
Initialized during startup as described in Info node `(elisp)Library Search'.
Use `directory-file-name' when adding items to this path.  However, Lisp
programs that process this list should tolerate directories both with
and without trailing slashes.  */);

  DEFVAR_LISP ("load-suffixes", Vload_suffixes,
	       doc: /* List of suffixes for Emacs Lisp files and dynamic modules.
This list includes suffixes for both compiled and source Emacs Lisp files.
This list should not include the empty string.
`load' and related functions try to append these suffixes, in order,
to the specified file name if a suffix is allowed or required.  */);
  Vload_suffixes = list2 (build_string (".elc"),
			  build_string (".el"));
#ifdef HAVE_MODULES
  Vload_suffixes = Fcons (build_string (MODULES_SUFFIX), Vload_suffixes);
#ifdef MODULES_SECONDARY_SUFFIX
  Vload_suffixes =
    Fcons (build_string (MODULES_SECONDARY_SUFFIX), Vload_suffixes);
#endif
#endif
  DEFVAR_LISP ("module-file-suffix", Vmodule_file_suffix,
	       doc: /* Suffix of loadable module file, or nil if modules are not supported.  */);
#ifdef HAVE_MODULES
  Vmodule_file_suffix = build_string (MODULES_SUFFIX);
#else
  Vmodule_file_suffix = Qnil;
#endif

  DEFVAR_LISP ("dynamic-library-suffixes", Vdynamic_library_suffixes,
	       doc: /* A list of suffixes for loadable dynamic libraries.  */);

#ifndef MSDOS
  Vdynamic_library_suffixes
    = Fcons (build_string (DYNAMIC_LIB_SECONDARY_SUFFIX), Qnil);
  Vdynamic_library_suffixes
    = Fcons (build_string (DYNAMIC_LIB_SUFFIX),
	     Vdynamic_library_suffixes);
#else
  Vdynamic_library_suffixes = Qnil;
#endif

  DEFVAR_LISP ("load-file-rep-suffixes", Vload_file_rep_suffixes,
	       doc: /* List of suffixes that indicate representations of \
the same file.
This list should normally start with the empty string.

Enabling Auto Compression mode appends the suffixes in
`jka-compr-load-suffixes' to this list and disabling Auto Compression
mode removes them again.  `load' and related functions use this list to
determine whether they should look for compressed versions of a file
and, if so, which suffixes they should try to append to the file name
in order to do so.  However, if you want to customize which suffixes
the loading functions recognize as compression suffixes, you should
customize `jka-compr-load-suffixes' rather than the present variable.  */);
  Vload_file_rep_suffixes = list1 (empty_unibyte_string);

  DEFSYM (Qjka_compr_load_suffixes, "jka-compr-load-suffixes");

  DEFVAR_BOOL ("load-in-progress", load_in_progress,
	       doc: /* Non-nil if inside of `load'.  */);
  DEFSYM (Qload_in_progress, "load-in-progress");

  DEFVAR_LISP ("after-load-alist", Vafter_load_alist,
	       doc: /* An alist of functions to be evalled when particular files are loaded.
Each element looks like (REGEXP-OR-FEATURE FUNCS...).

REGEXP-OR-FEATURE is either a regular expression to match file names, or
a symbol (a feature name).

When `load' is run and the file-name argument matches an element's
REGEXP-OR-FEATURE, or when `provide' is run and provides the symbol
REGEXP-OR-FEATURE, the FUNCS in the element are called.

An error in FUNCS does not undo the load, but does prevent calling
the rest of the FUNCS.  */);
  Vafter_load_alist = Qnil;

  DEFVAR_LISP ("load-history", Vload_history,
	       doc: /* Alist mapping loaded file names to symbols and features.
Each alist element should be a list (FILE-NAME ENTRIES...), where
FILE-NAME is the name of a file that has been loaded into Emacs.
The file name is absolute and true (i.e. it doesn't contain symlinks).
As an exception, one of the alist elements may have FILE-NAME nil,
for symbols and features not associated with any file.

The remaining ENTRIES in the alist element describe the functions and
variables defined in that file, the features provided, and the
features required.  Each entry has the form `(provide . FEATURE)',
`(require . FEATURE)', `(defun . FUNCTION)', `(defface . SYMBOL)',
 `(define-type . SYMBOL)', or `(cl-defmethod METHOD SPECIALIZERS)'.
In addition, entries may also be single symbols,
which means that symbol was defined by `defvar' or `defconst'.

During preloading, the file name recorded is relative to the main Lisp
directory.  These file names are converted to absolute at startup.  */);
  Vload_history = Qnil;

  DEFVAR_LISP ("load-file-name", Vload_file_name,
	       doc: /* Full name of file being loaded by `load'.

In case of native code being loaded this is indicating the
corresponding bytecode filename.  Use `load-true-file-name' to obtain
the .eln filename.  */);
  Vload_file_name = Qnil;

  DEFVAR_LISP ("load-true-file-name", Vload_true_file_name,
	       doc: /* Full name of file being loaded by `load'.  */);
  Vload_true_file_name = Qnil;

  DEFVAR_LISP ("user-init-file", Vuser_init_file,
	       doc: /* File name, including directory, of user's initialization file.
If the file loaded had extension `.elc', and the corresponding source file
exists, this variable contains the name of source file, suitable for use
by functions like `custom-save-all' which edit the init file.
While Emacs loads and evaluates any init file, value is the real name
of the file, regardless of whether or not it has the `.elc' extension.  */);
  Vuser_init_file = Qnil;

  DEFVAR_LISP ("current-load-list", Vcurrent_load_list,
	       doc: /* Used for internal purposes by `load'.  */);
  Vcurrent_load_list = Qnil;

  DEFVAR_LISP ("load-read-function", Vload_read_function,
	       doc: /* Function used for reading expressions.
It is used by `load' and `eval-region'.

Called with a single argument (the stream from which to read).
The default is to use the function `read'.  */);
  DEFSYM (Qread, "read");
  Vload_read_function = Qread;

  DEFVAR_LISP ("load-source-file-function", Vload_source_file_function,
	       doc: /* Function called in `load' to load an Emacs Lisp source file.
The value should be a function for doing code conversion before
reading a source file.  It can also be nil, in which case loading is
done without any code conversion.

If the value is a function, it is called with four arguments,
FULLNAME, FILE, NOERROR, NOMESSAGE.  FULLNAME is the absolute name of
the file to load, FILE is the non-absolute name (for messages etc.),
and NOERROR and NOMESSAGE are the corresponding arguments passed to
`load'.  The function should return t if the file was loaded.  */);
  Vload_source_file_function = Qnil;

  DEFVAR_BOOL ("load-force-doc-strings", load_force_doc_strings,
	       doc: /* Non-nil means `load' should force-load all dynamic doc strings.
This is useful when the file being loaded is a temporary copy.  */);
  load_force_doc_strings = 0;

  DEFVAR_LISP ("source-directory", Vsource_directory,
	       doc: /* Directory in which Emacs sources were found when Emacs was built.
You cannot count on them to still be there!  */);
  Vsource_directory
    = Fexpand_file_name (build_string ("../"),
			 Fcar (decode_env_path (0, PATH_DUMPLOADSEARCH, 0)));

  DEFVAR_LISP ("preloaded-file-list", Vpreloaded_file_list,
	       doc: /* List of files that were preloaded (when dumping Emacs).  */);
  Vpreloaded_file_list = Qnil;

  DEFVAR_LISP ("byte-boolean-vars", Vbyte_boolean_vars,
	       doc: /* List of all DEFVAR_BOOL variables, used by the byte code optimizer.  */);
  Vbyte_boolean_vars = Qnil;

  DEFVAR_BOOL ("load-dangerous-libraries", load_dangerous_libraries,
	       doc: /* Non-nil means load dangerous compiled Lisp files.
Some versions of XEmacs use different byte codes than Emacs.  These
incompatible byte codes can make Emacs crash when it tries to execute
them.  */);
  load_dangerous_libraries = 0;

  DEFVAR_BOOL ("force-load-messages", force_load_messages,
	       doc: /* Non-nil means force printing messages when loading Lisp files.
This overrides the value of the NOMESSAGE argument to `load'.  */);
  force_load_messages = 0;

  DEFVAR_LISP ("bytecomp-version-regexp", Vbytecomp_version_regexp,
	       doc: /* Regular expression matching safe to load compiled Lisp files.
When Emacs loads a compiled Lisp file, it reads the first 512 bytes
from the file, and matches them against this regular expression.
When the regular expression matches, the file is considered to be safe
to load.  */);
  Vbytecomp_version_regexp
    = build_string ("^;;;.\\(in Emacs version\\|bytecomp version FSF\\)");

  DEFSYM (Qlexical_binding, "lexical-binding");
  DEFVAR_LISP ("lexical-binding", Vlexical_binding,
	       doc: /* Whether to use lexical binding when evaluating code.
Non-nil means that the code in the current buffer should be evaluated
with lexical binding.
This variable is automatically set from the file variables of an
interpreted Lisp file read using `load'.  Unlike other file local
variables, this must be set in the first line of a file.  */);
  Vlexical_binding = Qnil;
  Fmake_variable_buffer_local (Qlexical_binding);

  DEFVAR_LISP ("eval-buffer-list", Veval_buffer_list,
	       doc: /* List of buffers being read from by calls to `eval-buffer' and `eval-region'.  */);
  Veval_buffer_list = Qnil;

  DEFVAR_LISP ("lread--unescaped-character-literals",
               Vlread_unescaped_character_literals,
               doc: /* List of deprecated unescaped character literals encountered by `read'.
For internal use only.  */);
  Vlread_unescaped_character_literals = Qnil;
  DEFSYM (Qlread_unescaped_character_literals,
          "lread--unescaped-character-literals");

  /* Defined in lisp/emacs-lisp/byte-run.el.  */
  DEFSYM (Qbyte_run_unescaped_character_literals_warning,
          "byte-run--unescaped-character-literals-warning");

  DEFVAR_BOOL ("load-prefer-newer", load_prefer_newer,
               doc: /* Non-nil means `load' prefers the newest version of a file.
This applies when a filename suffix is not explicitly specified and
`load' is trying various possible suffixes (see `load-suffixes' and
`load-file-rep-suffixes').  Normally, it stops at the first file
that exists unless you explicitly specify one or the other.  If this
option is non-nil, it checks all suffixes and uses whichever file is
newest.
Note that if you customize this, obviously it will not affect files
that are loaded before your customizations are read!  */);
  load_prefer_newer = 0;

  DEFVAR_BOOL ("load-no-native", load_no_native,
               doc: /* Non-nil means not to load native code unless explicitly requested.

To load a `.eln' file when this variable is non-nil, use `(load FILE)'
where FILE is the filename of the eln file, including the .eln extension.
`load-no-native' non-nil will also make Emacs not load native code
through `require'.  */);
  load_no_native = false;

  DEFVAR_LISP ("load-path-filter-function",
	       Vload_path_filter_function,
	       doc: /* If non-nil, a function to filter `load-path' for `load'.

If this variable is a function, it is called when `load' is about to
search for a file along `load-path'.  This function is called with three
arguments: the current value of `load-path' (a list of directories),
the FILE argument to `load', and the current list of load-suffixes.

It should return a (hopefully shorter) list of directories, which `load'
will use instead of `load-path' to look for the file to load.  */);
  Vload_path_filter_function = Qnil;

  /* Vsource_directory was initialized in init_lread.  */

  DEFSYM (Qcurrent_load_list, "current-load-list");
  DEFSYM (Qstandard_input, "standard-input");
  DEFSYM (Qread_char, "read-char");

  DEFSYM (Qget_file_char, "get-file-char");

  /* Used instead of Qget_file_char while loading *.elc files compiled
     by Emacs 21 or older.  */
  DEFSYM (Qget_emacs_mule_file_char, "get-emacs-mule-file-char");

  /* These are only used as internal READCHARFUN in the C code and
     cannot be used from Lisp.  */
  Funintern (Qget_file_char, Qnil);
  Funintern (Qget_emacs_mule_file_char, Qnil);

  DEFSYM (Qload_force_doc_strings, "load-force-doc-strings");

  DEFSYM (Qbackquote, "`");
  DEFSYM (Qcomma, ",");
  DEFSYM (Qcomma_at, ",@");

#if !IEEE_FLOATING_POINT
  for (int negative = 0; negative < 2; negative++)
    {
      not_a_number[negative] = build_string (&"-0.0e+NaN"[!negative]);
      staticpro (&not_a_number[negative]);
    }
#endif

  DEFSYM (Qinhibit_file_name_operation, "inhibit-file-name-operation");
  DEFSYM (Qfunction, "function");
  DEFSYM (Qload, "load");
  DEFSYM (Qload_file_name, "load-file-name");
  DEFSYM (Qload_true_file_name, "load-true-file-name");
  DEFSYM (Qeval_buffer_list, "eval-buffer-list");
  DEFSYM (Qdir_ok, "dir-ok");
  DEFSYM (Qdo_after_load_evaluation, "do-after-load-evaluation");

  staticpro (&read_objects_map);
  read_objects_map = Qnil;
  staticpro (&read_objects_completed);
  read_objects_completed = Qnil;

  Vloads_in_progress = Qnil;
  staticpro (&Vloads_in_progress);

  DEFSYM (Qhash_table, "hash-table");
  DEFSYM (Qdata, "data");
  DEFSYM (Qtest, "test");
  DEFSYM (Qsize, "size");
  DEFSYM (Qpurecopy, "purecopy");
  DEFSYM (Qweakness, "weakness");

  DEFSYM (Qchar_from_name, "char-from-name");

  DEFVAR_LISP ("internal--get-default-lexical-binding-function",
	       Vinternal__get_default_lexical_binding_function,
	       doc: /* Function to decide default lexical-binding.  */);
  Vinternal__get_default_lexical_binding_function = Qnil;

  DEFVAR_LISP ("read-symbol-shorthands", Vread_symbol_shorthands,
          doc: /* Alist of known symbol-name shorthands.
This variable's value can only be set via file-local variables.
See Info node `(elisp)Shorthands' for more details.  */);
  Vread_symbol_shorthands = Qnil;
  DEFSYM (Qobarray_cache, "obarray-cache");
  DEFSYM (Qobarrayp, "obarrayp");

  DEFSYM (Qmacroexp__dynvars, "macroexp--dynvars");
  DEFVAR_LISP ("macroexp--dynvars", Vmacroexp__dynvars,
        doc:   /* List of variables declared dynamic in the current scope.
Only valid during macro-expansion.  Internal use only. */);
  Vmacroexp__dynvars = Qnil;

  DEFSYM (Qinternal_macroexpand_for_load,
	  "internal-macroexpand-for-load");
  DEFSYM (Qread_minibuffer, "read-minibuffer");
}<|MERGE_RESOLUTION|>--- conflicted
+++ resolved
@@ -4262,13 +4262,8 @@
 		last_was_backslash = true;
 		c = readchar (source);
 		if (c < 0)
-<<<<<<< HEAD
 		  invalid_syntax ("eof in single-escape", source);
 		continue;
-=======
-		  end_of_file_error (source);
-		quoted = true;
->>>>>>> 55f7f00f
 	      }
 
 	    last_was_backslash = false;
