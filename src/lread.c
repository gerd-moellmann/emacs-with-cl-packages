/* Lisp parsing and input streams.

Copyright (C) 1985-1989, 1993-1995, 1997-2025 Free Software Foundation,
Inc.

This file is part of GNU Emacs.

GNU Emacs is free software: you can redistribute it and/or modify
it under the terms of the GNU General Public License as published by
the Free Software Foundation, either version 3 of the License, or (at
your option) any later version.

GNU Emacs is distributed in the hope that it will be useful,
but WITHOUT ANY WARRANTY; without even the implied warranty of
MERCHANTABILITY or FITNESS FOR A PARTICULAR PURPOSE.  See the
GNU General Public License for more details.

You should have received a copy of the GNU General Public License
along with GNU Emacs.  If not, see <https://www.gnu.org/licenses/>.  */

/* Tell globals.h to define tables needed by init_obarray.  */
#define DEFINE_SYMBOLS

#include <config.h>
#include "sysstdio.h"
#include <stdlib.h>
#include <sys/types.h>
#include <sys/stat.h>
#include <sys/file.h>
#include <errno.h>
#include <locale.h>
#include <math.h>
#include <stat-time.h>
#include "lisp.h"
#include "igc.h"
#include "dispextern.h"
#include "intervals.h"
#include "character.h"
#include "buffer.h"
#include "charset.h"
#include <epaths.h>
#include "commands.h"
#include "keyboard.h"
#include "systime.h"
#include "termhooks.h"
#include "blockinput.h"
#include "pdumper.h"
#include <c-ctype.h>
#include <vla.h>

#ifdef MSDOS
#include "msdos.h"
#endif

#ifdef HAVE_NS
#include "nsterm.h"
#endif

#include <unistd.h>
#include <fcntl.h>

#if !defined HAVE_ANDROID || defined ANDROID_STUBIFY	\
  || (__ANDROID_API__ < 9)

#define lread_fd	int
#define lread_fd_cmp(n) (fd == (n))
#define lread_fd_p	(fd >= 0)
#define lread_close	emacs_close
#define lread_fstat	sys_fstat
#define lread_read_quit	emacs_read_quit
#define lread_lseek	lseek

#define file_stream		FILE *
#define file_seek		fseek
#define file_stream_valid_p(p)	(p)
#define file_stream_close	emacs_fclose
#define file_stream_invalid	NULL
#define file_get_char		getc

#ifdef HAVE_FSEEKO
#define file_offset off_t
#define file_tell ftello
#else
#define file_offset long
#define file_tell ftell
#endif

#else

#include "android.h"

/* Use an Android file descriptor under Android instead, as this
   allows loading directly from asset files without loading each asset
   into memory and creating a separate file descriptor every time.

   Note that `struct android_fd_or_asset' as used here is different
   from that returned from `android_open_asset'; if fd.asset is NULL,
   then fd.fd is either a valid file descriptor or -1, meaning that
   the file descriptor is invalid.

   However, lread requires the ability to seek inside asset files,
   which is not provided under Android 2.2.  So when building for that
   particular system, fall back to the usual file descriptor-based
   code.  */

#define lread_fd	struct android_fd_or_asset
#define lread_fd_cmp(n)	(!fd.asset && fd.fd == (n))
#define lread_fd_p	(fd.asset || fd.fd >= 0)
#define lread_close	android_close_asset
#define lread_fstat	android_asset_fstat
#define lread_read_quit	android_asset_read_quit
#define lread_lseek	android_asset_lseek

/* The invalid file stream.  */

static struct android_fd_or_asset invalid_file_stream =
  {
    -1,
    NULL,
  };

#define file_stream		struct android_fd_or_asset
#define file_offset		off_t
#define file_tell(n)		android_asset_lseek (n, 0, SEEK_CUR)
#define file_seek		android_asset_lseek
#define file_stream_valid_p(p)	((p).asset || (p).fd >= 0)
#define file_stream_close	android_close_asset
#define file_stream_invalid	invalid_file_stream

/* Return a single character from the file input stream STREAM.
   Value and errors are the same as getc.  */

static int
file_get_char (file_stream stream)
{
  int c;
  char byte;
  ssize_t rc;

 retry:
  rc = android_asset_read (stream, &byte, 1);

  if (rc == 0)
    c = EOF;
  else if (rc == -1)
    {
      if (errno == EINTR)
	goto retry;
      else
	c = EOF;
    }
  else
    c = (unsigned char) byte;

  return c;
}

#define USE_ANDROID_ASSETS
#endif

#if IEEE_FLOATING_POINT
# include <ieee754.h>
# ifndef INFINITY
#  define INFINITY ((union ieee754_double) {.ieee = {.exponent = -1}}.d)
# endif
#else
# ifndef INFINITY
#  define INFINITY HUGE_VAL
# endif
#endif

/* The objects or placeholders read with the #n=object form.

   A hash table maps a number to either a placeholder (while the
   object is still being parsed, in case it's referenced within its
   own definition) or to the completed object.  With small integers
   for keys, it's effectively little more than a vector, but it'll
   manage any needed resizing for us.

   The variable must be reset to an empty hash table before all
   top-level calls to read0.  In between calls, it may be an empty
   hash table left unused from the previous call (to reduce
   allocations), or nil.  */
static Lisp_Object read_objects_map;

/* The recursive objects read with the #n=object form.

   Objects that might have circular references are stored here, so
   that recursive substitution knows not to keep processing them
   multiple times.

   Only objects that are completely processed, including substituting
   references to themselves (but not necessarily replacing
   placeholders for other objects still being read), are stored.

   A hash table is used for efficient lookups of keys.  We don't care
   what the value slots hold.  The variable must be set to an empty
   hash table before all top-level calls to read0.  In between calls,
   it may be an empty hash table left unused from the previous call
   (to reduce allocations), or nil.  */
static Lisp_Object read_objects_completed;

/* File and lookahead for get-file-char and get-emacs-mule-file-char
   to read from.  Used by Fload.  */
static struct infile
{
  /* The input stream.  */
  file_stream stream;

  /* Lookahead byte count.  */
  signed char lookahead;

  /* Lookahead bytes, in reverse order.  Keep these here because it is
     not portable to ungetc more than one byte at a time.  */
  unsigned char buf[MAX_MULTIBYTE_LENGTH - 1];
} *infile;

/* For use within read-from-string (this reader is non-reentrant!!)  */
static ptrdiff_t read_from_string_index;
static ptrdiff_t read_from_string_index_byte;
static ptrdiff_t read_from_string_limit;

/* Position in object from which characters are being read by `readchar'.  */
static EMACS_INT readchar_offset;

struct saved_string {
  char *string;		        /* string in allocated buffer */
  ptrdiff_t size;		/* allocated size of buffer */
  ptrdiff_t length;		/* length of string in buffer */
  file_offset position;		/* position in file the string came from */
};

/* The last two strings skipped with #@ (most recent first).  */
static struct saved_string saved_strings[2];

/* A list of file names for files being loaded in Fload.  Used to
   check for recursive loads.  */

static Lisp_Object Vloads_in_progress;

static int read_emacs_mule_char (int, int (*) (int, Lisp_Object),
                                 Lisp_Object);

static void readevalloop (Lisp_Object, struct infile *, Lisp_Object, bool,
                          Lisp_Object, Lisp_Object,
                          Lisp_Object, Lisp_Object);

static void build_load_history (Lisp_Object, bool);


/* Function that reads one byte from the current source READCHARFUN
   or unreads one byte.  If the integer argument C is -1, it returns
   one read byte, or -1 when there's no more byte in the source.  If C
   is 0 or positive, it unreads C, and the return value is not
   interesting.  */

static int readbyte_from_file (int, Lisp_Object);

/* Handle unreading and rereading of characters.
   Write READCHAR to read a character,
   UNREAD(c) to unread c to be read again.

   These macros correctly read/unread multibyte characters.  */

#define READCHAR readchar (readcharfun, NULL)
#define UNREAD(c) unreadchar (readcharfun, c)

/* Same as READCHAR but set *MULTIBYTE to the multibyteness of the source.  */
#define READCHAR_REPORT_MULTIBYTE(multibyte) readchar (readcharfun, multibyte)

/* When READCHARFUN is Qget_file_char or Qget_emacs_mule_file_char,
   we use this to keep an unread character because
   a file stream can't handle multibyte-char unreading.  The value -1
   means that there's no unread character.  */
static int unread_char = -1;

static int
readchar (Lisp_Object readcharfun, bool *multibyte)
{
  Lisp_Object tem;
  register int c;
  int (*readbyte) (int, Lisp_Object);
  unsigned char buf[MAX_MULTIBYTE_LENGTH];
  int i, len;
  bool emacs_mule_encoding = 0;

  if (multibyte)
    *multibyte = 0;

  readchar_offset++;

  if (BUFFERP (readcharfun))
    {
      register struct buffer *inbuffer = XBUFFER (readcharfun);

      ptrdiff_t pt_byte = BUF_PT_BYTE (inbuffer);

      if (!BUFFER_LIVE_P (inbuffer))
	return -1;

      if (pt_byte >= BUF_ZV_BYTE (inbuffer))
	return -1;

      if (! NILP (BVAR (inbuffer, enable_multibyte_characters)))
	{
	  /* Fetch the character code from the buffer.  */
	  unsigned char *p = BUF_BYTE_ADDRESS (inbuffer, pt_byte);
	  int clen;
	  c = string_char_and_length (p, &clen);
	  pt_byte += clen;
	  if (multibyte)
	    *multibyte = 1;
	}
      else
	{
	  c = BUF_FETCH_BYTE (inbuffer, pt_byte);
	  if (! ASCII_CHAR_P (c))
	    c = BYTE8_TO_CHAR (c);
	  pt_byte++;
	}
      SET_BUF_PT_BOTH (inbuffer, BUF_PT (inbuffer) + 1, pt_byte);

      return c;
    }
  if (MARKERP (readcharfun))
    {
      register struct buffer *inbuffer = XMARKER (readcharfun)->buffer;

      ptrdiff_t bytepos = marker_byte_position (readcharfun);

      if (bytepos >= BUF_ZV_BYTE (inbuffer))
	return -1;

      if (! NILP (BVAR (inbuffer, enable_multibyte_characters)))
	{
	  /* Fetch the character code from the buffer.  */
	  unsigned char *p = BUF_BYTE_ADDRESS (inbuffer, bytepos);
	  int clen;
	  c = string_char_and_length (p, &clen);
	  bytepos += clen;
	  if (multibyte)
	    *multibyte = 1;
	}
      else
	{
	  c = BUF_FETCH_BYTE (inbuffer, bytepos);
	  if (! ASCII_CHAR_P (c))
	    c = BYTE8_TO_CHAR (c);
	  bytepos++;
	}

      const ptrdiff_t charpos = marker_vector_charpos (XMARKER (readcharfun));
      marker_vector_set_charpos (XMARKER (readcharfun), charpos + 1);
      return c;
    }

  if (EQ (readcharfun, Qget_file_char))
    {
      eassert (infile);
      readbyte = readbyte_from_file;
      goto read_multibyte;
    }

  if (STRINGP (readcharfun))
    {
      if (read_from_string_index >= read_from_string_limit)
	c = -1;
      else if (STRING_MULTIBYTE (readcharfun))
	{
	  if (multibyte)
	    *multibyte = 1;
	  c = (fetch_string_char_advance_no_check
	       (readcharfun,
		&read_from_string_index,
		&read_from_string_index_byte));
	}
      else
	{
	  c = SREF (readcharfun, read_from_string_index_byte);
	  if (!ASCII_CHAR_P (c))
	    c = BYTE8_TO_CHAR (c);
	  read_from_string_index++;
	  read_from_string_index_byte++;
	}
      return c;
    }

  if (EQ (readcharfun, Qget_emacs_mule_file_char))
    {
      readbyte = readbyte_from_file;
      eassert (infile);
      emacs_mule_encoding = 1;
      goto read_multibyte;
    }

  if (multibyte)
    *multibyte = 1;

  tem = call0 (readcharfun);

  if (!FIXNUMP (tem))
    return -1;
  return XFIXNUM (tem);

 read_multibyte:
  if (unread_char >= 0)
    {
      c = unread_char;
      unread_char = -1;
      return c;
    }
  c = (*readbyte) (-1, readcharfun);
  if (c < 0)
    return c;
  if (multibyte)
    *multibyte = 1;
  if (ASCII_CHAR_P (c))
    return c;
  if (emacs_mule_encoding)
    return read_emacs_mule_char (c, readbyte, readcharfun);
  i = 0;
  buf[i++] = c;
  len = BYTES_BY_CHAR_HEAD (c);
  while (i < len)
    {
      buf[i++] = c = (*readbyte) (-1, readcharfun);
      if (c < 0 || ! TRAILING_CODE_P (c))
	{
	  for (i -= c < 0; 0 < --i; )
	    (*readbyte) (buf[i], readcharfun);
	  return BYTE8_TO_CHAR (buf[0]);
	}
    }
  return STRING_CHAR (buf);
}

#define FROM_FILE_P(readcharfun)			\
  (EQ (readcharfun, Qget_file_char)			\
   || EQ (readcharfun, Qget_emacs_mule_file_char))

static void
skip_dyn_bytes (Lisp_Object readcharfun, ptrdiff_t n)
{
  if (FROM_FILE_P (readcharfun))
    {
      block_input ();		/* FIXME: Not sure if it's needed.  */
      file_seek (infile->stream, n - infile->lookahead, SEEK_CUR);
      unblock_input ();
      infile->lookahead = 0;
    }
  else
    { /* We're not reading directly from a file.  In that case, it's difficult
	 to reliably count bytes, since these are usually meant for the file's
	 encoding, whereas we're now typically in the internal encoding.
	 But luckily, skip_dyn_bytes is used to skip over a single
	 dynamic-docstring (or dynamic byte-code) which is always quoted such
	 that \037 is the final char.  */
      int c;
      do {
	c = READCHAR;
      } while (c >= 0 && c != '\037');
    }
}

static void
skip_dyn_eof (Lisp_Object readcharfun)
{
  if (FROM_FILE_P (readcharfun))
    {
      block_input ();		/* FIXME: Not sure if it's needed.  */
      file_seek (infile->stream, 0, SEEK_END);
      unblock_input ();
      infile->lookahead = 0;
    }
  else
    while (READCHAR >= 0);
}

/* Unread the character C in the way appropriate for the stream READCHARFUN.
   If the stream is a user function, call it with the char as argument.  */

static void
unreadchar (Lisp_Object readcharfun, int c)
{
  readchar_offset--;
  if (c == -1)
    /* Don't back up the pointer if we're unreading the end-of-input mark,
       since readchar didn't advance it when we read it.  */
    ;
  else if (BUFFERP (readcharfun))
    {
      struct buffer *b = XBUFFER (readcharfun);
      ptrdiff_t charpos = BUF_PT (b);
      ptrdiff_t bytepos = BUF_PT_BYTE (b);

      if (! NILP (BVAR (b, enable_multibyte_characters)))
	bytepos -= buf_prev_char_len (b, bytepos);
      else
	bytepos--;

      SET_BUF_PT_BOTH (b, charpos - 1, bytepos);
    }
  else if (MARKERP (readcharfun))
    {
      const ptrdiff_t charpos = marker_vector_charpos (XMARKER (readcharfun));
      marker_vector_set_charpos (XMARKER (readcharfun), charpos - 1);
    }
  else if (STRINGP (readcharfun))
    {
      read_from_string_index--;
      read_from_string_index_byte
	= string_char_to_byte (readcharfun, read_from_string_index);
    }
  else if (FROM_FILE_P (readcharfun))
    {
      unread_char = c;
    }
  else
    calln (readcharfun, make_fixnum (c));
}

static int
readbyte_from_stdio (void)
{
  if (infile->lookahead)
    return infile->buf[--infile->lookahead];

  int c;
  file_stream instream = infile->stream;

  block_input ();

#if !defined USE_ANDROID_ASSETS

  /* Interrupted reads have been observed while reading over the network.  */
  while ((c = getc (instream)) == EOF && errno == EINTR && ferror (instream))
    {
      unblock_input ();
      maybe_quit ();
      block_input ();
      clearerr (instream);
    }

#else

  {
    char byte;
    ssize_t rc;

  retry:
    rc = android_asset_read (instream, &byte, 1);

    if (rc == 0)
      c = EOF;
    else if (rc == -1)
      {
	if (errno == EINTR)
	  {
	    unblock_input ();
	    maybe_quit ();
	    block_input ();
	    goto retry;
	  }
	else
	  c = EOF;
      }
    else
      c = (unsigned char) byte;
  }

#endif

  unblock_input ();

  return (c == EOF ? -1 : c);
}

static int
readbyte_from_file (int c, Lisp_Object readcharfun)
{
  eassert (infile);
  if (c >= 0)
    {
      eassert (infile->lookahead < sizeof infile->buf);
      infile->buf[infile->lookahead++] = c;
      return 0;
    }

  return readbyte_from_stdio ();
}

/* Signal Qinvalid_read_syntax error.
   S is error string of length N (if > 0)  */

static AVOID
invalid_syntax_lisp (Lisp_Object s, Lisp_Object readcharfun)
{
  if (BUFFERP (readcharfun))
    {
      ptrdiff_t line, column;

      /* Get the line/column in the readcharfun buffer.  */
      {
	specpdl_ref count = SPECPDL_INDEX ();

	record_unwind_protect_excursion ();
	set_buffer_internal (XBUFFER (readcharfun));
	line = count_lines (BEGV_BYTE, PT_BYTE) + 1;
	column = current_column ();
	unbind_to (count, Qnil);
      }

      xsignal (Qinvalid_read_syntax,
	       list3 (s, make_fixnum (line), make_fixnum (column)));
    }
  else
    xsignal1 (Qinvalid_read_syntax, s);
}

static AVOID
invalid_syntax (const char *s, Lisp_Object readcharfun)
{
  invalid_syntax_lisp (build_string (s), readcharfun);
}


/* Read one non-ASCII character from INFILE.  The character is
   encoded in `emacs-mule' and the first byte is already read in
   C.  */

static int
read_emacs_mule_char (int c, int (*readbyte) (int, Lisp_Object), Lisp_Object readcharfun)
{
  /* Emacs-mule coding uses at most 4-byte for one character.  */
  unsigned char buf[4];
  int len = emacs_mule_bytes[c];
  struct charset *charset;
  int i;
  unsigned code;

  if (len == 1)
    /* C is not a valid leading-code of `emacs-mule'.  */
    return BYTE8_TO_CHAR (c);

  i = 0;
  buf[i++] = c;
  while (i < len)
    {
      buf[i++] = c = (*readbyte) (-1, readcharfun);
      if (c < 0xA0)
	{
	  for (i -= c < 0; 0 < --i; )
	    (*readbyte) (buf[i], readcharfun);
	  return BYTE8_TO_CHAR (buf[0]);
	}
    }

  if (len == 2)
    {
      charset = CHARSET_FROM_ID (emacs_mule_charset[buf[0]]);
      code = buf[1] & 0x7F;
    }
  else if (len == 3)
    {
      if (buf[0] == EMACS_MULE_LEADING_CODE_PRIVATE_11
	  || buf[0] == EMACS_MULE_LEADING_CODE_PRIVATE_12)
	{
	  charset = CHARSET_FROM_ID (emacs_mule_charset[buf[1]]);
	  code = buf[2] & 0x7F;
	}
      else
	{
	  charset = CHARSET_FROM_ID (emacs_mule_charset[buf[0]]);
	  code = ((buf[1] << 8) | buf[2]) & 0x7F7F;
	}
    }
  else
    {
      charset = CHARSET_FROM_ID (emacs_mule_charset[buf[1]]);
      code = ((buf[2] << 8) | buf[3]) & 0x7F7F;
    }
  c = DECODE_CHAR (charset, code);
  if (c < 0)
    invalid_syntax ("invalid multibyte form", readcharfun);
  return c;
}


/* An in-progress substitution of OBJECT for PLACEHOLDER.  */
struct subst
{
  Lisp_Object object;
  Lisp_Object placeholder;

  /* Hash table of subobjects of OBJECT that might be circular.  If
     Qt, all such objects might be circular.  */
  Lisp_Object completed;

  /* List of subobjects of OBJECT that have already been visited.  */
  Lisp_Object seen;
};

static Lisp_Object read_internal_start (Lisp_Object, Lisp_Object,
                                        Lisp_Object, bool);
static Lisp_Object read0 (Lisp_Object, bool);

static Lisp_Object substitute_object_recurse (struct subst *, Lisp_Object);
static void substitute_in_interval (INTERVAL, void *);


/* Get a character from the tty.  */

/* Read input events until we get one that's acceptable for our purposes.

   If NO_SWITCH_FRAME, switch-frame events are stashed
   until we get a character we like, and then stuffed into
   unread_switch_frame.

   If ASCII_REQUIRED, check function key events to see
   if the unmodified version of the symbol has a Qascii_character
   property, and use that character, if present.

   If ERROR_NONASCII, signal an error if the input we
   get isn't an ASCII character with modifiers.  If it's false but
   ASCII_REQUIRED is true, just re-read until we get an ASCII
   character.

   If INPUT_METHOD, invoke the current input method
   if the character warrants that.

   If SECONDS is a number, wait that many seconds for input, and
   return Qnil if no input arrives within that time.

   If text conversion is enabled and ASCII_REQUIRED, temporarily
   disable any input method which wants to perform edits, unless
   `disable-inhibit-text-conversion'.  */

static Lisp_Object
read_filtered_event (bool no_switch_frame, bool ascii_required,
		     bool error_nonascii, bool input_method, Lisp_Object seconds)
{
  Lisp_Object val, delayed_switch_frame;
  struct timespec end_time;
#ifdef HAVE_TEXT_CONVERSION
  specpdl_ref count;
#endif

#ifdef HAVE_WINDOW_SYSTEM
  if (display_hourglass_p)
    cancel_hourglass ();
#endif

#ifdef HAVE_TEXT_CONVERSION
  count = SPECPDL_INDEX ();

  /* Don't use text conversion when trying to just read a
     character.  */

  if (ascii_required && !disable_inhibit_text_conversion)
    {
      disable_text_conversion ();
      record_unwind_protect_void (resume_text_conversion);
    }
#endif

  delayed_switch_frame = Qnil;

  /* Compute timeout.  */
  if (NUMBERP (seconds))
    {
      double duration = XFLOATINT (seconds);
      struct timespec wait_time = dtotimespec (duration);
      end_time = timespec_add (current_timespec (), wait_time);
    }

  /* Read until we get an acceptable event.  */
 retry:
  do
    val = read_char (0, Qnil, (input_method ? Qnil : Qt), 0,
		     NUMBERP (seconds) ? &end_time : NULL);
  while (FIXNUMP (val) && XFIXNUM (val) == -2); /* wrong_kboard_jmpbuf */

  if (BUFFERP (val))
    goto retry;

  /* `switch-frame' events are put off until after the next ASCII
     character.  This is better than signaling an error just because
     the last characters were typed to a separate minibuffer frame,
     for example.  Eventually, some code which can deal with
     switch-frame events will read it and process it.  */
  if (no_switch_frame
      && EVENT_HAS_PARAMETERS (val)
      && EQ (EVENT_HEAD_KIND (EVENT_HEAD (val)), Qswitch_frame))
    {
      delayed_switch_frame = val;
      goto retry;
    }

  if (ascii_required && !(NUMBERP (seconds) && NILP (val)))
    {
      /* Convert certain symbols to their ASCII equivalents.  */
      if (SYMBOLP (val))
	{
	  Lisp_Object tem, tem1;
	  tem = Fget (val, Qevent_symbol_element_mask);
	  if (!NILP (tem))
	    {
	      tem1 = Fget (Fcar (tem), Qascii_character);
	      /* Merge this symbol's modifier bits
		 with the ASCII equivalent of its basic code.  */
	      if (FIXNUMP (tem1) && FIXNUMP (Fcar (Fcdr (tem))))
		XSETFASTINT (val, XFIXNUM (tem1) | XFIXNUM (Fcar (Fcdr (tem))));
	    }
	}

      /* If we don't have a character now, deal with it appropriately.  */
      if (!FIXNUMP (val))
	{
	  if (error_nonascii)
	    {
	      Vunread_command_events = list1 (val);
	      error ("Non-character input-event");
	    }
	  else
	    goto retry;
	}
    }

  if (! NILP (delayed_switch_frame))
    unread_switch_frame = delayed_switch_frame;

#if 0

#ifdef HAVE_WINDOW_SYSTEM
  if (display_hourglass_p)
    start_hourglass ();
#endif

#endif

#ifdef HAVE_TEXT_CONVERSION
  return unbind_to (count, val);
#else
  return val;
#endif
}

DEFUN ("read-char", Fread_char, Sread_char, 0, 3, 0,
       doc: /* Read a character event from the command input (keyboard or macro).
Return the character as a number.
If the event has modifiers, they are resolved and reflected in the
returned character code if possible (e.g. C-SPC yields 0 and C-a yields 97).
If some of the modifiers cannot be reflected in the character code, the
returned value will include those modifiers, and will not be a valid
character code: it will fail the `characterp' test.  Use `event-basic-type'
to recover the character code with the modifiers removed.

If the user generates an event which is not a character (i.e. a mouse
click or function key event), `read-char' signals an error.  As an
exception, switch-frame events are put off until non-character events
can be read.
If you want to read non-character events, or ignore them, call
`read-event' or `read-char-exclusive' instead.

If the optional argument PROMPT is non-nil, display that as a prompt.
If PROMPT is nil or the string \"\", the key sequence/events that led
to the current command is used as the prompt.

If the optional argument INHERIT-INPUT-METHOD is non-nil and some
input method is turned on in the current buffer, that input method
is used for reading a character.

If the optional argument SECONDS is non-nil, it should be a number
specifying the maximum number of seconds to wait for input.  If no
input arrives in that time, return nil.  SECONDS may be a
floating-point value.

If `inhibit-interaction' is non-nil, this function will signal an
`inhibited-interaction' error.  */)
  (Lisp_Object prompt, Lisp_Object inherit_input_method, Lisp_Object seconds)
{
  Lisp_Object val;

  barf_if_interaction_inhibited ();

  if (! NILP (prompt))
    {
      cancel_echoing ();
      message_with_string ("%s", prompt, 0);
    }
  val = read_filtered_event (1, 1, 1, ! NILP (inherit_input_method), seconds);

  return (!FIXNUMP (val) ? Qnil
	  : make_fixnum (char_resolve_modifier_mask (XFIXNUM (val))));
}

DEFUN ("read-event", Fread_event, Sread_event, 0, 3, 0,
       doc: /* Read and return an event object from the input stream.

If you want to read non-character events, consider calling `read-key'
instead.  `read-key' will decode events via `input-decode-map' that
`read-event' will not.  On a terminal this includes function keys such
as <F7> and <RIGHT>, or mouse events generated by `xterm-mouse-mode'.

If the optional argument PROMPT is non-nil, display that as a prompt.
If PROMPT is nil or the string \"\", the key sequence/events that led
to the current command is used as the prompt.

If the optional argument INHERIT-INPUT-METHOD is non-nil and some
input method is turned on in the current buffer, that input method
is used for reading a character.

If the optional argument SECONDS is non-nil, it should be a number
specifying the maximum number of seconds to wait for input.  If no
input arrives in that time, return nil.  SECONDS may be a
floating-point value.

If `inhibit-interaction' is non-nil, this function will signal an
`inhibited-interaction' error.  */)
  (Lisp_Object prompt, Lisp_Object inherit_input_method, Lisp_Object seconds)
{
  barf_if_interaction_inhibited ();

  if (! NILP (prompt))
    {
      cancel_echoing ();
      message_with_string ("%s", prompt, 0);
    }
  return read_filtered_event (0, 0, 0, ! NILP (inherit_input_method), seconds);
}

DEFUN ("read-char-exclusive", Fread_char_exclusive, Sread_char_exclusive, 0, 3, 0,
       doc: /* Read a character event from the command input (keyboard or macro).
Return the character as a number.  Non-character events are ignored.
If the event has modifiers, they are resolved and reflected in the
returned character code if possible (e.g. C-SPC yields 0 and C-a yields 97).
If some of the modifiers cannot be reflected in the character code, the
returned value will include those modifiers, and will not be a valid
character code: it will fail the `characterp' test.  Use `event-basic-type'
to recover the character code with the modifiers removed.

If the optional argument PROMPT is non-nil, display that as a prompt.
If PROMPT is nil or the string \"\", the key sequence/events that led
to the current command is used as the prompt.

If the optional argument INHERIT-INPUT-METHOD is non-nil and some
input method is turned on in the current buffer, that input method
is used for reading a character.

If the optional argument SECONDS is non-nil, it should be a number
specifying the maximum number of seconds to wait for input.  If no
input arrives in that time, return nil.  SECONDS may be a
floating-point value.

If `inhibit-interaction' is non-nil, this function will signal an
`inhibited-interaction' error.  */)
  (Lisp_Object prompt, Lisp_Object inherit_input_method, Lisp_Object seconds)
{
  Lisp_Object val;

  barf_if_interaction_inhibited ();

  if (! NILP (prompt))
    {
      cancel_echoing ();
      message_with_string ("%s", prompt, 0);
    }

  val = read_filtered_event (1, 1, 0, ! NILP (inherit_input_method), seconds);

  return (!FIXNUMP (val) ? Qnil
	  : make_fixnum (char_resolve_modifier_mask (XFIXNUM (val))));
}



typedef enum {
  Cookie_None,			/* no cookie */
  Cookie_Dyn,			/* explicit dynamic binding */
  Cookie_Lex			/* explicit lexical binding */
} lexical_cookie_t;

/* Determine if the lisp code read using READCHARFUN defines a
   `lexical-binding' file variable return its value.
   After returning, the stream is positioned following the first line,
   if it is a comment or #! line, otherwise nothing is read.  */

static lexical_cookie_t
lisp_file_lexical_cookie (Lisp_Object readcharfun, bool *prefixes)
{
  int ch = READCHAR;

  /* We don't read package names as part of symbol_names by default.  */
  *prefixes = false;

  if (ch == '#')
    {
      ch = READCHAR;
      if (ch != '!')
        {
          UNREAD (ch);
          UNREAD ('#');
          return Cookie_None;
        }
      while (ch != '\n' && ch != EOF)
        ch = READCHAR;
      if (ch == '\n') ch = READCHAR;
      /* It is OK to leave the position after a #! line, since
	 that is what read0 does.  */
    }

  if (ch != ';')
    /* The first line isn't a comment, just give up.  */
    {
      UNREAD (ch);
      return Cookie_None;
    }
  else
    /* Look for an appropriate file-variable in the first line.  */
    {
      lexical_cookie_t rv = Cookie_None;
      enum {
	NOMINAL, AFTER_FIRST_DASH, AFTER_ASTERIX
      } beg_end_state = NOMINAL;
      bool in_file_vars = 0;

#define UPDATE_BEG_END_STATE(ch)				\
  if (beg_end_state == NOMINAL)					\
    beg_end_state = (ch == '-' ? AFTER_FIRST_DASH : NOMINAL);	\
  else if (beg_end_state == AFTER_FIRST_DASH)			\
    beg_end_state = (ch == '*' ? AFTER_ASTERIX : NOMINAL);	\
  else if (beg_end_state == AFTER_ASTERIX)			\
    {								\
      if (ch == '-')						\
	in_file_vars = !in_file_vars;				\
      beg_end_state = NOMINAL;					\
    }

      /* Skip until we get to the file vars, if any.  */
      do
	{
	  ch = READCHAR;
	  UPDATE_BEG_END_STATE (ch);
	}
      while (!in_file_vars && ch != '\n' && ch != EOF);

      while (in_file_vars)
	{
	  char var[100], val[100];
	  unsigned i;

	  ch = READCHAR;

	  /* Read a variable name.  */
	  while (ch == ' ' || ch == '\t')
	    ch = READCHAR;

	  i = 0;
	  beg_end_state = NOMINAL;
	  while (ch != ':' && ch != '\n' && ch != EOF && in_file_vars)
	    {
	      if (i < sizeof var - 1)
		var[i++] = ch;
	      UPDATE_BEG_END_STATE (ch);
	      ch = READCHAR;
	    }

	  /* Stop scanning if no colon was found before end marker.  */
	  if (!in_file_vars || ch == '\n' || ch == EOF)
	    break;

	  while (i > 0 && (var[i - 1] == ' ' || var[i - 1] == '\t'))
	    i--;
	  var[i] = '\0';

	  if (ch == ':')
	    {
	      /* Read a variable value.  */
	      ch = READCHAR;

	      while (ch == ' ' || ch == '\t')
		ch = READCHAR;

	      i = 0;
	      beg_end_state = NOMINAL;
	      while (ch != ';' && ch != '\n' && ch != EOF && in_file_vars)
		{
		  if (i < sizeof val - 1)
		    val[i++] = ch;
		  UPDATE_BEG_END_STATE (ch);
		  ch = READCHAR;
		}
	      if (! in_file_vars)
		/* The value was terminated by an end-marker, which remove.  */
		i -= 3;
	      while (i > 0 && (val[i - 1] == ' ' || val[i - 1] == '\t'))
		i--;
	      val[i] = '\0';

	      if (strcmp (var, "symbol-packages") == 0)
		*prefixes = strcmp (val, "nil") == 0 ? false : true;
	      if (strcmp (var, "lexical-binding") == 0)
		/* This is it...  */
		{
		  rv = strcmp (val, "nil") != 0 ? Cookie_Lex : Cookie_Dyn;
		  break;
		}
	    }
	}

      while (ch != '\n' && ch != EOF)
	ch = READCHAR;

      return rv;
    }
}

/* Value is a version number of byte compiled code if the file
   associated with file descriptor FD is a compiled Lisp file that's
   safe to load.  Only files compiled with Emacs can be loaded.  */

static int
safe_to_load_version (Lisp_Object file, lread_fd fd)
{
  struct stat st;
  char buf[512];
  int nbytes, i;
  int version = 1;

  /* If the file is not regular, then we cannot safely seek it.
     Assume that it is not safe to load as a compiled file.  */
  if (lread_fstat (fd, &st) == 0 && !S_ISREG (st.st_mode))
    return 0;

  /* Read the first few bytes from the file, and look for a line
     specifying the byte compiler version used.  */
  nbytes = lread_read_quit (fd, buf, sizeof buf);
  if (nbytes > 0)
    {
      /* Skip to the next newline, skipping over the initial `ELC'
	 with NUL bytes following it, but note the version.  */
      for (i = 0; i < nbytes && buf[i] != '\n'; ++i)
	if (i == 4)
	  version = buf[i];

      if (i >= nbytes
	  || fast_c_string_match_ignore_case (Vbytecomp_version_regexp,
					      buf + i, nbytes - i) < 0)
	version = 0;
    }

  if (lread_lseek (fd, 0, SEEK_SET) < 0)
    report_file_error ("Seeking to start of file", file);

  return version;
}


/* Callback for record_unwind_protect.  Restore the old load list OLD,
   after loading a file successfully.  */

static void
record_load_unwind (Lisp_Object old)
{
  Vloads_in_progress = old;
}

/* This handler function is used via internal_condition_case_1.  */

static Lisp_Object
load_error_handler (Lisp_Object data)
{
  return Qnil;
}

static void
load_warn_unescaped_character_literals (Lisp_Object file)
{
  Lisp_Object function
    = Fsymbol_function (Qbyte_run_unescaped_character_literals_warning);
  /* If byte-run.el is being loaded,
     `byte-run--unescaped-character-literals-warning' isn't yet
     defined.  Since it'll be byte-compiled later, ignore potential
     unescaped character literals. */
  Lisp_Object warning = NILP (function) ? Qnil : call0 (function);
  if (!NILP (warning))
    {
      AUTO_STRING (format, "Loading `%s': %s");
      CALLN (Fmessage, format, file, warning);
    }
}

DEFUN ("get-load-suffixes", Fget_load_suffixes, Sget_load_suffixes, 0, 0, 0,
       doc: /* Return the suffixes that `load' should try if a suffix is \
required.
This uses the variables `load-suffixes' and `load-file-rep-suffixes'.  */)
  (void)
{
  Lisp_Object lst = Qnil, suffixes = Vload_suffixes;
  FOR_EACH_TAIL (suffixes)
    {
      Lisp_Object exts = Vload_file_rep_suffixes;
      Lisp_Object suffix = XCAR (suffixes);
      FOR_EACH_TAIL (exts)
	{
	  Lisp_Object ext = XCAR (exts);
#ifdef HAVE_MODULES
	  if (SCHARS (ext) > 0
	      && (suffix_p (suffix, MODULES_SUFFIX)
# ifdef MODULES_SECONDARY_SUFFIX
		  || suffix_p (suffix, MODULES_SECONDARY_SUFFIX)
# endif
		 )
	      && !NILP (Fmember (ext, Fsymbol_value (
					Qjka_compr_load_suffixes))))
	    continue;
#endif
	  lst = Fcons (concat2 (suffix, ext), lst);
	}
    }
  return Fnreverse (lst);
}

/* Return true if STRING ends with SUFFIX.  */
bool
suffix_p (Lisp_Object string, const char *suffix)
{
  ptrdiff_t suffix_len = strlen (suffix);
  ptrdiff_t string_len = SBYTES (string);

  return (suffix_len <= string_len
	  && strcmp (SSDATA (string) + string_len - suffix_len, suffix) == 0);
}

static void
close_infile_unwind (void *arg)
{
  struct infile *prev_infile = arg;
  eassert (infile && infile != prev_infile);
  file_stream_close (infile->stream);
  infile = prev_infile;
}

/* Compute the filename we want in `load-history' and `load-file-name'.  */

static Lisp_Object
compute_found_effective (Lisp_Object found)
{
  /* Reconstruct the .elc filename.  */
  Lisp_Object src_name =
    Fgethash (Ffile_name_nondirectory (found), Vcomp_eln_to_el_h, Qnil);

  if (NILP (src_name))
    /* Manual eln load.  */
    return found;

  if (suffix_p (src_name, "el.gz"))
    src_name = Fsubstring (src_name, make_fixnum (0), make_fixnum (-3));
  return concat2 (src_name, build_string ("c"));
}

static void
loadhist_initialize (Lisp_Object filename)
{
  eassert (STRINGP (filename) || NILP (filename));
  specbind (Qcurrent_load_list, Fcons (filename, Qnil));
}

#ifdef USE_ANDROID_ASSETS

/* Like `close_file_unwind'.  However, PTR is a pointer to an Android
   file descriptor instead of a system file descriptor.  */

static void
close_file_unwind_android_fd (void *ptr)
{
  struct android_fd_or_asset *fd;

  fd = ptr;
  android_close_asset (*fd);
}

#endif

static Lisp_Object
get_lexical_binding (Lisp_Object stream, Lisp_Object from, bool *prefixes)
{
  lexical_cookie_t lexc = lisp_file_lexical_cookie (stream, prefixes);
  return ((lexc == Cookie_Lex
	   ? Qt
	   : (lexc == Cookie_Dyn
	      ? Qnil
	      : ((NILP (from)	/* Loading a byte-compiled file.  */
		  || NILP (Vinternal__get_default_lexical_binding_function))
		 ? Fdefault_toplevel_value (Qlexical_binding)
		 : calln (Vinternal__get_default_lexical_binding_function,
			  from)))));
}

DEFUN ("load", Fload, Sload, 1, 5, 0,
       doc: /* Execute a file of Lisp code named FILE.
First try FILE with `.elc' appended, then try with `.el', then try
with a system-dependent suffix of dynamic modules (see `load-suffixes'),
then try FILE unmodified (the exact suffixes in the exact order are
determined by `load-suffixes').  Environment variable references in
FILE are replaced with their values by calling `substitute-in-file-name'.
This function searches the directories in `load-path'.

If optional second arg NOERROR is non-nil,
report no error if FILE doesn't exist.
Print messages at start and end of loading unless
optional third arg NOMESSAGE is non-nil (but `force-load-messages'
overrides that).
If optional fourth arg NOSUFFIX is non-nil, don't try adding
suffixes to the specified name FILE.
If optional fifth arg MUST-SUFFIX is non-nil, insist on
the suffix `.elc' or `.el' or the module suffix; don't accept just
FILE unless it ends in one of those suffixes or includes a directory name.

If NOSUFFIX is nil, then if a file could not be found, try looking for
a different representation of the file by adding non-empty suffixes to
its name, before trying another file.  Emacs uses this feature to find
compressed versions of files when Auto Compression mode is enabled.
If NOSUFFIX is non-nil, disable this feature.

The suffixes that this function tries out, when NOSUFFIX is nil, are
given by the return value of `get-load-suffixes' and the values listed
in `load-file-rep-suffixes'.  If MUST-SUFFIX is non-nil, only the
return value of `get-load-suffixes' is used, i.e. the file name is
required to have a non-empty suffix.

When searching suffixes, this function normally stops at the first
one that exists.  If the option `load-prefer-newer' is non-nil,
however, it tries all suffixes, and uses whichever file is the newest.

Loading a file records its definitions, and its `provide' and
`require' calls, in an element of `load-history' whose
car is the file name loaded.  See `load-history'.

While the file is in the process of being loaded, the variable
`load-in-progress' is non-nil and the variable `load-file-name'
is bound to the file's name.

Return t if the file exists and loads successfully.  */)
  (Lisp_Object file, Lisp_Object noerror, Lisp_Object nomessage,
   Lisp_Object nosuffix, Lisp_Object must_suffix)
{
  file_stream stream UNINIT;
  lread_fd fd;
#ifdef USE_ANDROID_ASSETS
  int rc;
  void *asset;
#endif
  specpdl_ref fd_index UNINIT;
  specpdl_ref count = SPECPDL_INDEX ();
  Lisp_Object found, efound, hist_file_name;
  /* True means we printed the ".el is newer" message.  */
  bool newer = 0;
  /* True means we are loading a compiled file.  */
  bool compiled = 0;
  Lisp_Object handler;
  const char *fmode = "r" FOPEN_TEXT;
  int version;

  CHECK_STRING (file);

  /* If file name is magic, call the handler.  */
  handler = Ffind_file_name_handler (file, Qload);
  if (!NILP (handler))
    return
      calln (handler, Qload, file, noerror, nomessage, nosuffix, must_suffix);

  /* The presence of this call is the result of a historical accident:
     it used to be in every file-operation and when it got removed
     everywhere, it accidentally stayed here.  Since then, enough people
     supposedly have things like (load "$PROJECT/foo.el") in their .emacs
     that it seemed risky to remove.  */
  if (! NILP (noerror))
    {
      file = internal_condition_case_1 (Fsubstitute_in_file_name, file,
					Qt, load_error_handler);
      if (NILP (file))
	return Qnil;
    }
  else
    file = Fsubstitute_in_file_name (file);

  bool no_native = suffix_p (file, ".elc");

  /* Avoid weird lossage with null string as arg,
     since it would try to load a directory as a Lisp file.  */
  if (SCHARS (file) == 0)
    {
#if !defined USE_ANDROID_ASSETS
      fd = -1;
#else
      fd.asset = NULL;
      fd.fd = -1;
#endif
      errno = ENOENT;
    }
  else
    {
      Lisp_Object suffixes;
      found = Qnil;

      if (! NILP (must_suffix))
	{
	  /* Don't insist on adding a suffix if FILE already ends with one.  */
	  if (suffix_p (file, ".el")
	      || suffix_p (file, ".elc")
#ifdef HAVE_MODULES
	      || suffix_p (file, MODULES_SUFFIX)
#ifdef MODULES_SECONDARY_SUFFIX
              || suffix_p (file, MODULES_SECONDARY_SUFFIX)
#endif
#endif
#ifdef HAVE_NATIVE_COMP
              || suffix_p (file, NATIVE_ELISP_SUFFIX)
#endif
	      )
	    must_suffix = Qnil;
	  /* Don't insist on adding a suffix
	     if the argument includes a directory name.  */
	  else if (! NILP (Ffile_name_directory (file)))
	    must_suffix = Qnil;
	}

      if (!NILP (nosuffix))
	suffixes = Qnil;
      else
	{
	  suffixes = Fget_load_suffixes ();
	  if (NILP (must_suffix))
	    suffixes = CALLN (Fappend, suffixes, Vload_file_rep_suffixes);
	}

      Lisp_Object load_path = Vload_path;
      if (FUNCTIONP (Vload_path_filter_function))
	load_path = calln (Vload_path_filter_function, load_path, file, suffixes);

#if !defined USE_ANDROID_ASSETS
      fd = openp (load_path, file, suffixes, &found, Qnil,
		  load_prefer_newer, no_native, NULL);
#else
      asset = NULL;
      rc = openp (load_path, file, suffixes, &found, Qnil,
		  load_prefer_newer, no_native, &asset);
      fd.fd = rc;
      fd.asset = asset;

      /* fd.asset will be non-NULL if this is actually an asset
	 file.  */
#endif
    }

  if (lread_fd_cmp (-1))
    {
      if (NILP (noerror))
	report_file_error ("Cannot open load file", file);
      return Qnil;
    }

  /* Tell startup.el whether or not we found the user's init file.  */
  if (EQ (Qt, Vuser_init_file))
    Vuser_init_file = found;

  /* If FD is -2, that means openp found a magic file.  */
  if (lread_fd_cmp (-2))
    {
      if (NILP (Fequal (found, file)))
	/* If FOUND is a different file name from FILE,
	   find its handler even if we have already inhibited
	   the `load' operation on FILE.  */
	handler = Ffind_file_name_handler (found, Qt);
      else
	handler = Ffind_file_name_handler (found, Qload);
      if (! NILP (handler))
	return calln (handler, Qload, found, noerror, nomessage, Qt);
#ifdef DOS_NT
      /* Tramp has to deal with semi-broken packages that prepend
	 drive letters to remote files.  For that reason, Tramp
	 catches file operations that test for file existence, which
	 makes openp think X:/foo.elc files are remote.  However,
	 Tramp does not catch `load' operations for such files, so we
	 end up with a nil as the `load' handler above.  If we would
	 continue with fd = -2, we will behave wrongly, and in
	 particular try reading a .elc file in the "rt" mode instead
	 of "rb".  See bug #9311 for the results.  To work around
	 this, we try to open the file locally, and go with that if it
	 succeeds.  */
      fd = emacs_open (SSDATA (ENCODE_FILE (found)), O_RDONLY, 0);
      if (fd == -1)
	fd = -2;
#endif
    }

#if !defined USE_ANDROID_ASSETS
  if (0 <= fd)
    {
      fd_index = SPECPDL_INDEX ();
      record_unwind_protect_int (close_file_unwind, fd);
    }
#else
  if (fd.asset || fd.fd >= 0)
    {
      /* Use a different kind of unwind_protect here.  */
      fd_index = SPECPDL_INDEX ();
      record_unwind_protect_ptr (close_file_unwind_android_fd,
				 &fd);
    }
#endif

#ifdef HAVE_MODULES
  bool is_module =
    suffix_p (found, MODULES_SUFFIX)
#ifdef MODULES_SECONDARY_SUFFIX
    || suffix_p (found, MODULES_SECONDARY_SUFFIX)
#endif
    ;
#else
  bool is_module = false;
#endif

#ifdef HAVE_NATIVE_COMP
  bool is_native_elisp = suffix_p (found, NATIVE_ELISP_SUFFIX);
#else
  bool is_native_elisp = false;
#endif

  /* Check if we're stuck in a recursive load cycle.

     2000-09-21: It's not possible to just check for the file loaded
     being a member of Vloads_in_progress.  This fails because of the
     way the byte compiler currently works; `provide's are not
     evaluated, see font-lock.el/jit-lock.el as an example.  This
     leads to a certain amount of ``normal'' recursion.

     Also, just loading a file recursively is not always an error in
     the general case; the second load may do something different.  */
  {
    int load_count = 0;
    Lisp_Object tem = Vloads_in_progress;
    FOR_EACH_TAIL_SAFE (tem)
      if (!NILP (Fequal (found, XCAR (tem))) && (++load_count > 3))
	signal_error ("Recursive load", Fcons (found, Vloads_in_progress));
    record_unwind_protect (record_load_unwind, Vloads_in_progress);
    Vloads_in_progress = Fcons (found, Vloads_in_progress);
  }

  /* All loads are by default dynamic, unless the file itself specifies
     otherwise using a file-variable in the first line.  This is bound here
     so that it takes effect whether or not we use
     Vload_source_file_function.  */
  specbind (Qlexical_binding, Qnil);
  specbind (Qsymbol_packages, Qnil);
  pkg_in_emacs_package ();

  Lisp_Object found_eff =
    is_native_elisp
    ? compute_found_effective (found)
    : found;

  hist_file_name = (! NILP (Vpurify_flag)
                    ? concat2 (Ffile_name_directory (file),
                               Ffile_name_nondirectory (found_eff))
                    : found_eff);

  version = -1;

  /* Check for the presence of unescaped character literals and warn
     about them. */
  specbind (Qlread_unescaped_character_literals, Qnil);
  record_unwind_protect (load_warn_unescaped_character_literals, file);

  bool is_elc = suffix_p (found, ".elc");
  if (is_elc
      /* version = 1 means the file is empty, in which case we can
	 treat it as not byte-compiled.  */
      || (lread_fd_p
	  && (version = safe_to_load_version (file, fd)) > 1))
    /* Load .elc files directly, but not when they are
       remote and have no handler!  */
    {
      if (!lread_fd_cmp (-2))
	{
	  struct stat s1, s2;
	  int result;

	  struct timespec epoch_timespec = {(time_t)0, 0}; /* 1970-01-01T00:00 UTC */
	  if (version < 0 && !(version = safe_to_load_version (file, fd)))
	    error ("File `%s' was not compiled in Emacs", SDATA (found));

	  compiled = 1;

	  efound = ENCODE_FILE (found);
	  fmode = "r" FOPEN_BINARY;

          /* openp already checked for newness, no point doing it again.
             FIXME would be nice to get a message when openp
             ignores suffix order due to load_prefer_newer.  */
          if (!load_prefer_newer && is_elc)
            {
	      result = emacs_fstatat (AT_FDCWD, SSDATA (efound), &s1, 0);
              if (result == 0)
                {
                  SSET (efound, SBYTES (efound) - 1, 0);
		  result = emacs_fstatat (AT_FDCWD, SSDATA (efound), &s2, 0);
                  SSET (efound, SBYTES (efound) - 1, 'c');
                }

              if (result == 0
                  && timespec_cmp (get_stat_mtime (&s1), get_stat_mtime (&s2)) < 0)
                {
                  /* Make the progress messages mention that source is newer.  */
                  newer = 1;

                  /* If we won't print another message, mention this anyway.  */
                  if (!NILP (nomessage) && !force_load_messages
		      /* We don't want this message during
			 bootstrapping for the "compile-first" .elc
			 files, which have had their timestamps set to
			 the epoch.  See bug #58224.  */
		      && timespec_cmp (get_stat_mtime (&s1), epoch_timespec))
                    {
                      Lisp_Object msg_file;
                      msg_file = Fsubstring (found, make_fixnum (0), make_fixnum (-1));
                      message_with_string ("Source file `%s' newer than byte-compiled file; using older file",
                                           msg_file, 1);
                    }
                }
            } /* !load_prefer_newer */
	}
    }
  else if (!is_module && !is_native_elisp)
    {
      /* We are loading a source file (*.el).  */
      if (!NILP (Vload_source_file_function))
	{
	  Lisp_Object val;

	  if (lread_fd_p)
	    {
	      lread_close (fd);
	      clear_unwind_protect (fd_index);
	    }
	  val = calln (Vload_source_file_function, found, hist_file_name,
		       NILP (noerror) ? Qnil : Qt,
		       (NILP (nomessage) || force_load_messages) ? Qnil : Qt);
	  return unbind_to (count, val);
	}
    }

  if (!lread_fd_p)
    {
      /* We somehow got here with fd == -2, meaning the file is deemed
	 to be remote.  Don't even try to reopen the file locally;
	 just force a failure.  */
      stream = file_stream_invalid;
      errno = EINVAL;
    }
  else if (!is_module && !is_native_elisp)
    {
#ifdef WINDOWSNT
      emacs_close (fd);
      clear_unwind_protect (fd_index);
      efound = ENCODE_FILE (found);
      stream = emacs_fopen (SSDATA (efound), fmode);
#else
#if !defined USE_ANDROID_ASSETS
      stream = emacs_fdopen (fd, fmode);
#else
      /* Android systems use special file descriptors which can point
	 into compressed data and double as file streams.  FMODE is
	 unused.  */
      ((void) fmode);
      stream = fd;
#endif
#endif
    }

  /* Declare here rather than inside the else-part because the storage
     might be accessed by the unbind_to call below.  */
  struct infile input;

  if (is_module || is_native_elisp)
    {
      /* `module-load' uses the file name, so we can close the stream
         now.  */
      if (lread_fd_p)
        {
          lread_close (fd);
          clear_unwind_protect (fd_index);
        }
    }
  else
    {
      if (!file_stream_valid_p (stream))
        report_file_error ("Opening stdio stream", file);
      set_unwind_protect_ptr (fd_index, close_infile_unwind, infile);
      input.stream = stream;
      input.lookahead = 0;
      infile = &input;
      unread_char = -1;
    }

  if (! NILP (Vpurify_flag))
    Vpreloaded_file_list = Fcons (file, Vpreloaded_file_list);

  if (NILP (nomessage) || force_load_messages)
    {
      if (is_module)
        message_with_string ("Loading %s (module)...", file, 1);
      else if (is_native_elisp)
        message_with_string ("Loading %s (native-compiled elisp)...", file, 1);
      else if (!compiled)
	message_with_string ("Loading %s (source)...", file, 1);
      else if (newer)
	message_with_string ("Loading %s (compiled; note, source file is newer)...",
		 file, 1);
      else /* The typical case; compiled file newer than source file.  */
	message_with_string ("Loading %s...", file, 1);
    }

  specbind (Qload_file_name, hist_file_name);
  specbind (Qload_true_file_name, found);
  specbind (Qinhibit_file_name_operation, Qnil);
  specbind (Qload_in_progress, Qt);

  if (is_module)
    {
#ifdef HAVE_MODULES
      loadhist_initialize (found);
      Fmodule_load (found);
      build_load_history (found, true);
#else
      /* This cannot happen.  */
      emacs_abort ();
#endif
    }
  else if (is_native_elisp)
    {
#ifdef HAVE_NATIVE_COMP
      loadhist_initialize (hist_file_name);
      Fnative_elisp_load (found, Qnil);
      build_load_history (hist_file_name, true);
#else
      /* This cannot happen.  */
      emacs_abort ();
#endif

    }
  else
    {
      bool prefixes;
      Fset (Qlexical_binding,
	    get_lexical_binding (Qget_file_char, compiled ? Qnil : file, &prefixes));

      if (prefixes)
        Fset (Qsymbol_packages, Qt);

      if (! version || version >= 22)
        readevalloop (Qget_file_char, &input, hist_file_name,
                      0, Qnil, Qnil, Qnil, Qnil);
      else
        {
          /* We can't handle a file which was compiled with
             byte-compile-dynamic by older version of Emacs.  */
          specbind (Qload_force_doc_strings, Qt);
          readevalloop (Qget_emacs_mule_file_char, &input, hist_file_name,
                        0, Qnil, Qnil, Qnil, Qnil);
        }
    }
  unbind_to (count, Qnil);

  /* Run any eval-after-load forms for this file.  */
  if (!NILP (Ffboundp (Qdo_after_load_evaluation)))
    calln (Qdo_after_load_evaluation, hist_file_name);

  for (int i = 0; i < ARRAYELTS (saved_strings); i++)
    {
      xfree (saved_strings[i].string);
      saved_strings[i].string = NULL;
      saved_strings[i].size = 0;
    }

  /* The "...done" messages are shown only in interactive mode, because
     the echo-area can display only the last message, and we want to
     avoid the impression that the load is still in progress.  */
  if (!noninteractive && (NILP (nomessage) || force_load_messages))
    {
      if (is_module)
        message_with_string ("Loading %s (module)...done", file, 1);
      else if (is_native_elisp)
	message_with_string ("Loading %s (native-compiled elisp)...done", file, 1);
      else if (!compiled)
	message_with_string ("Loading %s (source)...done", file, 1);
      else if (newer)
	message_with_string ("Loading %s (compiled; note, source file is newer)...done",
		 file, 1);
      else /* The typical case; compiled file newer than source file.  */
	message_with_string ("Loading %s...done", file, 1);
    }

  return Qt;
}

Lisp_Object
save_match_data_load (Lisp_Object file, Lisp_Object noerror,
		      Lisp_Object nomessage, Lisp_Object nosuffix,
		      Lisp_Object must_suffix)
{
  specpdl_ref count = SPECPDL_INDEX ();
  record_unwind_save_match_data ();
  Lisp_Object result = Fload (file, noerror, nomessage, nosuffix, must_suffix);
  return unbind_to (count, result);
}

static bool
complete_filename_p (Lisp_Object pathname)
{
  const unsigned char *s = SDATA (pathname);
  return (IS_DIRECTORY_SEP (s[0])
	  || (SCHARS (pathname) > 2
	      && IS_DEVICE_SEP (s[1]) && IS_DIRECTORY_SEP (s[2])));
}

DEFUN ("locate-file-internal", Flocate_file_internal, Slocate_file_internal, 2, 4, 0,
       doc: /* Search for FILENAME through PATH.
Returns the file's name in absolute form, or nil if not found.
If SUFFIXES is non-nil, it should be a list of suffixes to append to
file name when searching.
If non-nil, PREDICATE is used instead of `file-readable-p'.
PREDICATE can also be an integer to pass to the faccessat(2) function,
in which case file-name-handlers are ignored.
This function will normally skip directories, so if you want it to find
directories, make sure the PREDICATE function returns `dir-ok' for them.  */)
  (Lisp_Object filename, Lisp_Object path, Lisp_Object suffixes, Lisp_Object predicate)
{
  Lisp_Object file;
  int fd = openp (path, filename, suffixes, &file, predicate, false, true,
		  NULL);
  if (NILP (predicate) && fd >= 0)
    emacs_close (fd);
  return file;
}

#ifdef HAVE_NATIVE_COMP
static bool
maybe_swap_for_eln1 (Lisp_Object src_name, Lisp_Object eln_name,
		     Lisp_Object *filename, int *fd, struct timespec mtime)
{
  struct stat eln_st;
  int eln_fd = emacs_open (SSDATA (ENCODE_FILE (eln_name)), O_RDONLY, 0);

  if (eln_fd > 0)
    {
      if (sys_fstat (eln_fd, &eln_st) || S_ISDIR (eln_st.st_mode))
	emacs_close (eln_fd);
      else
	{
	  struct timespec eln_mtime = get_stat_mtime (&eln_st);
	  if (timespec_cmp (eln_mtime, mtime) >= 0)
	    {
	      emacs_close (*fd);
	      *fd = eln_fd;
	      *filename = eln_name;
	      /* Store the eln -> el relation.  */
	      Fputhash (Ffile_name_nondirectory (eln_name),
			src_name, Vcomp_eln_to_el_h);
	      return true;
	    }
	  else
	    emacs_close (eln_fd);
	}
    }

  return false;
}
#endif

/* Look for a suitable .eln file to be loaded in place of FILENAME.
   If found replace the content of FILENAME and FD. */

static void
maybe_swap_for_eln (bool no_native, Lisp_Object *filename, int *fd,
		    struct timespec mtime)
{
#ifdef HAVE_NATIVE_COMP

  if (no_native
      || load_no_native)
    Fputhash (*filename, Qt, V_comp_no_native_file_h);
  else
    Fremhash (*filename, V_comp_no_native_file_h);

  if (no_native
      || load_no_native
      || !suffix_p (*filename, ".elc"))
    return;

  /* Search eln in the eln-cache directories.  */
  Lisp_Object eln_path_tail = Vnative_comp_eln_load_path;
  Lisp_Object src_name =
    Fsubstring (*filename, Qnil, make_fixnum (-1));
  if (NILP (Ffile_exists_p (src_name)))
    {
      src_name = concat2 (src_name, build_string (".gz"));
      if (NILP (Ffile_exists_p (src_name)))
	{
	  if (!NILP (find_symbol_value (
		       Qnative_comp_warning_on_missing_source)))
	    {
	      /* If we have an installation without any .el files,
		 there's really no point in giving a warning here,
		 because that will trigger a cascade of warnings.  So
		 just do a sanity check and refuse to do anything if we
		 can't find even central .el files.  */
	      if (NILP (Flocate_file_internal (build_string ("simple.el"),
					       Vload_path,
					       Qnil, Qnil)))
		return;
	      Vdelayed_warnings_list
		= Fcons (list2
			 (Qnative_compiler,
			  CALLN (Fformat,
				 build_string ("Cannot look up .eln file "
					       "for %s because no source "
					       "file was found for it"),
				 *filename)),
			 Vdelayed_warnings_list);
	      return;
	    }
	}
    }
  Lisp_Object eln_rel_name = Fcomp_el_to_eln_rel_filename (src_name);

  Lisp_Object dir = Qnil;
  FOR_EACH_TAIL_SAFE (eln_path_tail)
    {
      dir = XCAR (eln_path_tail);
      Lisp_Object eln_name =
	Fexpand_file_name (eln_rel_name,
			   Fexpand_file_name (Vcomp_native_version_dir, dir));
      if (maybe_swap_for_eln1 (src_name, eln_name, filename, fd, mtime))
	return;
    }

  /* Look also in preloaded subfolder of the last entry in
     `comp-eln-load-path'.  */
  dir = Fexpand_file_name (build_string ("preloaded"),
			   Fexpand_file_name (Vcomp_native_version_dir,
					      dir));
  maybe_swap_for_eln1 (src_name, Fexpand_file_name (eln_rel_name, dir),
		       filename, fd, mtime);
#endif
}

/* Search for a file whose name is STR, looking in directories
   in the Lisp list PATH, and trying suffixes from SUFFIX.
   On success, return a file descriptor (or 1 or -2 as described below).
   On failure, return -1 and set errno.

   SUFFIXES is a list of strings containing possible suffixes.
   The empty suffix is automatically added if the list is empty.

   PREDICATE t means the files are binary.
   PREDICATE non-nil and non-t means don't open the files,
   just look for one that satisfies the predicate.  In this case,
   return -2 on success.  The predicate can be a lisp function or
   an integer to pass to `access' (in which case file-name-handlers
   are ignored).

   If STOREPTR is nonzero, it points to a slot where the name of
   the file actually found should be stored as a Lisp string.
   nil is stored there on failure.

   If the file we find is remote, return -2
   but store the found remote file name in *STOREPTR.

   If NEWER is true, try all SUFFIXes and return the result for the
   newest file that exists.  Does not apply to remote files,
   platform-specific files, or if a non-nil and non-t PREDICATE is
   specified.

   If NO_NATIVE is true do not try to load native code.

   If PLATFORM is non-NULL and the file being loaded lies in a special
   directory, such as the Android `/assets' directory, return a handle
   to that directory in *PLATFORM instead of a file descriptor; in
   that case, value is -3.  */

int
openp (Lisp_Object path, Lisp_Object str, Lisp_Object suffixes,
       Lisp_Object *storeptr, Lisp_Object predicate, bool newer,
       bool no_native, void **platform)
{
  ptrdiff_t fn_size = 100;
  char buf[100];
  char *fn = buf;
  bool absolute;
  ptrdiff_t want_length;
  Lisp_Object filename;
  Lisp_Object string, tail, encoded_fn, save_string;
  ptrdiff_t max_suffix_len = 0;
  int last_errno = ENOENT;
  int save_fd = -1;
#ifdef USE_ANDROID_ASSETS
  struct android_fd_or_asset platform_fd;
#endif
  USE_SAFE_ALLOCA;

  /* The last-modified time of the newest matching file found.
     Initialize it to something less than all valid timestamps.  */
  struct timespec save_mtime = make_timespec (TYPE_MINIMUM (time_t), -1);

  CHECK_STRING (str);

  tail = suffixes;
  FOR_EACH_TAIL_SAFE (tail)
    {
      CHECK_STRING_CAR (tail);
      max_suffix_len = max (max_suffix_len,
			    SBYTES (XCAR (tail)));
    }

  string = filename = encoded_fn = save_string = Qnil;

  if (storeptr)
    *storeptr = Qnil;

  absolute = complete_filename_p (str);

  AUTO_LIST1 (just_use_str, Qnil);
  if (NILP (path))
    path = just_use_str;

  /* Go through all entries in the path and see whether we find the
     executable. */
  FOR_EACH_TAIL_SAFE (path)
   {
    ptrdiff_t baselen, prefixlen;

    if (EQ (path, just_use_str))
      filename = str;
    else
      filename = Fexpand_file_name (str, XCAR (path));
    if (!complete_filename_p (filename))
      /* If there are non-absolute elts in PATH (eg ".").  */
      /* Of course, this could conceivably lose if luser sets
	 default-directory to be something non-absolute...  */
      {
	filename = Fexpand_file_name (filename, BVAR (current_buffer, directory));
	if (!complete_filename_p (filename))
	  /* Give up on this path element!  */
	  continue;
      }

    /* Calculate maximum length of any filename made from
       this path element/specified file name and any possible suffix.  */
    want_length = max_suffix_len + SBYTES (filename);
    if (fn_size <= want_length)
      {
	fn_size = 100 + want_length;
	fn = SAFE_ALLOCA (fn_size);
      }

    /* Copy FILENAME's data to FN but remove starting /: if any.  */
    prefixlen = ((SCHARS (filename) > 2
		  && SREF (filename, 0) == '/'
		  && SREF (filename, 1) == ':')
		 ? 2 : 0);
    baselen = SBYTES (filename) - prefixlen;
    memcpy (fn, SDATA (filename) + prefixlen, baselen);

    /* Loop over suffixes.  */
    AUTO_LIST1 (empty_string_only, empty_unibyte_string);
    tail = NILP (suffixes) ? empty_string_only : suffixes;
    FOR_EACH_TAIL_SAFE (tail)
      {
	Lisp_Object suffix = XCAR (tail);
	ptrdiff_t fnlen, lsuffix = SBYTES (suffix);
	Lisp_Object handler;

	/* Make complete filename by appending SUFFIX.  */
	memcpy (fn + baselen, SDATA (suffix), lsuffix + 1);
	fnlen = baselen + lsuffix;

	/* Check that the file exists and is not a directory.  */
	/* We used to only check for handlers on non-absolute file names:
	   if (absolute)
	   handler = Qnil;
	   else
	   handler = Ffind_file_name_handler (filename, Qfile_exists_p);
	   It's not clear why that was the case and it breaks things like
	   (load "/bar.el") where the file is actually "/bar.el.gz".  */
	/* make_string has its own ideas on when to return a unibyte
	   string and when a multibyte string, but we know better.
	   We must have a unibyte string when dumping, since
	   file-name encoding is shaky at best at that time, and in
	   particular default-file-name-coding-system is reset
	   several times during loadup.  We therefore don't want to
	   encode the file before passing it to file I/O library
	   functions.  */
	if (!STRING_MULTIBYTE (filename) && !STRING_MULTIBYTE (suffix))
	  string = make_unibyte_string (fn, fnlen);
	else
	  string = make_string (fn, fnlen);
	handler = Ffind_file_name_handler (string, Qfile_exists_p);
	if ((!NILP (handler) || (!NILP (predicate) && !EQ (predicate, Qt)))
	    && !FIXNATP (predicate))
	  {
	    bool exists;
	    if (NILP (predicate) || EQ (predicate, Qt))
	      exists = !NILP (Ffile_readable_p (string));
	    else
	      {
		Lisp_Object tmp = calln (predicate, string);
		if (NILP (tmp))
		  exists = false;
		else if (EQ (tmp, Qdir_ok)
			 || NILP (Ffile_directory_p (string)))
		  exists = true;
		else
		  {
		    exists = false;
		    last_errno = EISDIR;
		  }
	      }

	    if (exists)
	      {
		/* We succeeded; return this descriptor and filename.  */
		if (storeptr)
		  *storeptr = string;
		SAFE_FREE ();
		return -2;
	      }
	  }
	else
	  {
	    int fd;
	    const char *pfn;
	    struct stat st;

	    encoded_fn = ENCODE_FILE (string);
	    pfn = SSDATA (encoded_fn);

	    /* Check that we can access or open it.  */
	    if (FIXNATP (predicate))
	      {
		fd = -1;
		if (INT_MAX < XFIXNAT (predicate))
		  last_errno = EINVAL;
		else if (sys_faccessat (AT_FDCWD, pfn, XFIXNAT (predicate),
					AT_EACCESS)
			 == 0)
		  {
		    if (file_directory_p (encoded_fn))
		      last_errno = EISDIR;
		    else if (errno == ENOENT || errno == ENOTDIR)
		      fd = 1;
		    else
		      last_errno = errno;
		  }
		else if (! (errno == ENOENT || errno == ENOTDIR))
		  last_errno = errno;
	      }
	    else
	      {
                /*  In some systems (like Windows) finding out if a
                    file exists is cheaper to do than actually opening
                    it.  Only open the file when we are sure that it
                    exists.  */
#ifdef WINDOWSNT
                if (sys_faccessat (AT_FDCWD, pfn, R_OK, AT_EACCESS))
                  fd = -1;
                else
#endif
		  {
#if !defined USE_ANDROID_ASSETS
		    fd = emacs_open (pfn, O_RDONLY, 0);
#else
		    if (platform)
		      {
			platform_fd = android_open_asset (pfn, O_RDONLY, 0);

			if (platform_fd.asset
			    && platform_fd.asset != (void *) -1)
			  {
			    *storeptr = string;
			    goto handle_platform_fd;
			  }

			if (platform_fd.asset == (void *) -1)
			  fd = -1;
			else
			  fd = platform_fd.fd;
		      }
		    else
		      fd = emacs_open (pfn, O_RDONLY, 0);
#endif
		  }

		if (fd < 0)
		  {
		    if (! (errno == ENOENT || errno == ENOTDIR))
		      last_errno = errno;
		  }
		else
		  {
		    int err = (sys_fstat (fd, &st) != 0 ? errno
			       : S_ISDIR (st.st_mode) ? EISDIR : 0);
		    if (err)
		      {
			last_errno = err;
			emacs_close (fd);
			fd = -1;
		      }
		  }
	      }

	    if (fd >= 0)
	      {
		if (newer && !FIXNATP (predicate))
		  {
		    struct timespec mtime = get_stat_mtime (&st);

		    if (timespec_cmp (mtime, save_mtime) <= 0)
		      emacs_close (fd);
		    else
		      {
			if (0 <= save_fd)
			  emacs_close (save_fd);
			save_fd = fd;
			save_mtime = mtime;
			save_string = string;
		      }
		  }
		else
		  {
		    maybe_swap_for_eln (no_native, &string, &fd,
					get_stat_mtime (&st));
		    /* We succeeded; return this descriptor and filename.  */
		    if (storeptr)
		      *storeptr = string;
		    SAFE_FREE ();
		    return fd;
		  }
	      }

	    /* No more suffixes.  Return the newest.  */
	    if (0 <= save_fd && ! CONSP (XCDR (tail)))
	      {
		maybe_swap_for_eln (no_native, &save_string, &save_fd,
				    save_mtime);
		if (storeptr)
		  *storeptr = save_string;
		SAFE_FREE ();
		return save_fd;
	      }
	  }
      }
    if (absolute)
      break;
   }

  SAFE_FREE ();
  errno = last_errno;
  return -1;

#ifdef USE_ANDROID_ASSETS
 handle_platform_fd:

  /* Here, openp found a platform specific file descriptor.  It can't
     be a directory under Android, so return it in *PLATFORM and then
     -3 as the file descriptor.  */
  *platform = platform_fd.asset;
  return -3;
#endif
}


/* Merge the list we've accumulated of globals from the current input source
   into the load_history variable.  The details depend on whether
   the source has an associated file name or not.

   FILENAME is the file name that we are loading from.

   ENTIRE is true if loading that entire file, false if evaluating
   part of it.  */

static void
build_load_history (Lisp_Object filename, bool entire)
{
  Lisp_Object tail, prev, newelt;
  Lisp_Object tem, tem2;
  bool foundit = 0;

  tail = Vload_history;
  prev = Qnil;

  FOR_EACH_TAIL (tail)
    {
      tem = XCAR (tail);

      /* Find the feature's previous assoc list...  */
      if (!NILP (Fequal (filename, Fcar (tem))))
	{
	  foundit = 1;

	  /* If we're loading the entire file, remove old data.  */
	  if (entire)
	    {
	      if (NILP (prev))
		Vload_history = XCDR (tail);
	      else
		Fsetcdr (prev, XCDR (tail));
	    }
	  /* Otherwise, cons on new symbols that are not already
	     members.  */
	  else
	    {
	      tem2 = Vcurrent_load_list;

	      FOR_EACH_TAIL (tem2)
		{
		  newelt = XCAR (tem2);

		  if (NILP (Fmember (newelt, tem)))
		    Fsetcar (tail, Fcons (XCAR (tem),
		     			  Fcons (newelt, XCDR (tem))));
		  maybe_quit ();
		}
	    }
	}
      else
	prev = tail;
      maybe_quit ();
    }

  /* If we're loading an entire file, cons the new assoc onto the
     front of load-history, the most-recently-loaded position.  Also
     do this if we didn't find an existing member for the file.  */
  if (entire || !foundit)
    {
      Lisp_Object tem = Fnreverse (Vcurrent_load_list);
      eassert (!NILP (Fequal (filename, Fcar (tem))));
      Vload_history = Fcons (tem, Vload_history);
      /* FIXME: There should be an unbind_to right after calling us which
         should re-establish the previous value of Vcurrent_load_list.  */
      Vcurrent_load_list = Qt;
    }
}

static void
readevalloop_1 (int old)
{
  load_convert_to_unibyte = old;
}

/* Signal an `end-of-file' error, if possible with file name
   information.  */

static AVOID
end_of_file_error (void)
{
  if (STRINGP (Vload_true_file_name))
    xsignal1 (Qend_of_file, Vload_true_file_name);

  xsignal0 (Qend_of_file);
}

static Lisp_Object
readevalloop_eager_expand_eval (Lisp_Object val, Lisp_Object macroexpand)
{
  /* If we macroexpand the toplevel form non-recursively and it ends
     up being a `progn' (or if it was a progn to start), treat each
     form in the progn as a top-level form.  This way, if one form in
     the progn defines a macro, that macro is in effect when we expand
     the remaining forms.  See similar code in bytecomp.el.  */
  val = calln (macroexpand, val, Qnil);
  if (EQ (CAR_SAFE (val), Qprogn))
    {
      Lisp_Object subforms = XCDR (val);
      val = Qnil;
      FOR_EACH_TAIL (subforms)
	val = readevalloop_eager_expand_eval (XCAR (subforms), macroexpand);
    }
  else
      val = eval_sub (calln (macroexpand, val, Qt));
  return val;
}

/* UNIBYTE specifies how to set load_convert_to_unibyte
   for this invocation.
   READFUN, if non-nil, is used instead of `read'.

   START, END specify region to read in current buffer (from eval-region).
   If the input is not from a buffer, they must be nil.  */

static void
readevalloop (Lisp_Object readcharfun,
	      struct infile *infile0,
	      Lisp_Object sourcename,
	      bool printflag,
	      Lisp_Object unibyte, Lisp_Object readfun,
	      Lisp_Object start, Lisp_Object end)
{
  int c;
  Lisp_Object val;
  specpdl_ref count = SPECPDL_INDEX ();
  struct buffer *b = 0;
  bool continue_reading_p;
  Lisp_Object lex_bound;
  /* True if reading an entire buffer.  */
  bool whole_buffer = 0;
  /* True on the first time around.  */
  bool first_sexp = 1;
  Lisp_Object macroexpand;

  if (!NILP (sourcename))
    CHECK_STRING (sourcename);

  macroexpand = Qinternal_macroexpand_for_load;

  if (NILP (Ffboundp (macroexpand))
      || (STRINGP (sourcename) && suffix_p (sourcename, ".elc")))
    /* Don't macroexpand before the corresponding function is defined
       and don't bother macroexpanding in .elc files, since it should have
       been done already.  */
    macroexpand = Qnil;

  if (MARKERP (readcharfun))
    {
      if (NILP (start))
	start = readcharfun;
    }

  if (BUFFERP (readcharfun))
    b = XBUFFER (readcharfun);
  else if (MARKERP (readcharfun))
    b = XMARKER (readcharfun)->buffer;

  /* We assume START is nil when input is not from a buffer.  */
  if (! NILP (start) && !b)
    emacs_abort ();

  specbind (Qstandard_input, readcharfun);
  record_unwind_protect_int (readevalloop_1, load_convert_to_unibyte);
  load_convert_to_unibyte = !NILP (unibyte);

  /* If lexical binding is active (either because it was specified in
     the file's header, or via a buffer-local variable), create an empty
     lexical environment, otherwise, turn off lexical binding.  */
  lex_bound = find_symbol_value (Qlexical_binding);
  specbind (Qinternal_interpreter_environment,
	    (NILP (lex_bound) || BASE_EQ (lex_bound, Qunbound)
	     ? Qnil : list1 (Qt)));
  specbind (Qmacroexp__dynvars, Vmacroexp__dynvars);

  /* Ensure sourcename is absolute, except whilst preloading.  */
  if (!will_dump_p ()
      && !NILP (sourcename) && !NILP (Ffile_name_absolute_p (sourcename)))
    sourcename = Fexpand_file_name (sourcename, Qnil);

  loadhist_initialize (sourcename);

  continue_reading_p = 1;
  while (continue_reading_p)
    {
      specpdl_ref count1 = SPECPDL_INDEX ();

      if (b != 0 && !BUFFER_LIVE_P (b))
	error ("Reading from killed buffer");

      if (!NILP (start))
	{
	  /* Switch to the buffer we are reading from.  */
	  record_unwind_protect_excursion ();
	  set_buffer_internal (b);

	  /* Save point in it.  */
	  record_unwind_protect_excursion ();
	  /* Save ZV in it.  */
	  record_unwind_protect (save_restriction_restore, save_restriction_save ());
	  labeled_restrictions_remove_in_current_buffer ();
	  /* Those get unbound after we read one expression.  */

	  /* Set point and ZV around stuff to be read.  */
	  Fgoto_char (start);
	  if (!NILP (end))
	    Fnarrow_to_region (make_fixnum (BEGV), end);

	  /* Just for cleanliness, convert END to a marker
	     if it is an integer.  */
	  if (FIXNUMP (end))
	    end = Fpoint_max_marker ();
	}

      /* On the first cycle, we can easily test here
	 whether we are reading the whole buffer.  */
      if (b && first_sexp)
	whole_buffer = (BUF_PT (b) == BUF_BEG (b) && BUF_ZV (b) == BUF_Z (b));

      eassert (!infile0 || infile == infile0);
    read_next:
      c = READCHAR;
      if (c == ';')
	{
	  while ((c = READCHAR) != '\n' && c != -1);
	  goto read_next;
	}
      if (c < 0)
	{
	  unbind_to (count1, Qnil);
	  break;
	}

      /* Ignore whitespace here, so we can detect eof.  */
      if (c == ' ' || c == '\t' || c == '\n' || c == '\f' || c == '\r'
	  || c == NO_BREAK_SPACE)
	goto read_next;
      UNREAD (c);

      if (! HASH_TABLE_P (read_objects_map)
	  || XHASH_TABLE (read_objects_map)->count)
	read_objects_map
	  = make_hash_table (&hashtest_eq, DEFAULT_HASH_SIZE, Weak_None);
      if (! HASH_TABLE_P (read_objects_completed)
	  || XHASH_TABLE (read_objects_completed)->count)
	read_objects_completed
	  = make_hash_table (&hashtest_eq, DEFAULT_HASH_SIZE, Weak_None);
      if (!NILP (Vpurify_flag) && c == '(')
	val = read0 (readcharfun, false);
      else
	{
	  if (!NILP (readfun))
	    {
	      val = calln (readfun, readcharfun);

	      /* If READCHARFUN has set point to ZV, we should
	         stop reading, even if the form read sets point
		 to a different value when evaluated.  */
	      if (BUFFERP (readcharfun))
		{
		  struct buffer *buf = XBUFFER (readcharfun);
		  if (BUF_PT (buf) == BUF_ZV (buf))
		    continue_reading_p = 0;
		}
	    }
	  else if (! NILP (Vload_read_function))
	    val = calln (Vload_read_function, readcharfun);
	  else
	    val = read_internal_start (readcharfun, Qnil, Qnil, false);
	}
      /* Empty hashes can be reused; otherwise, reset on next call.  */
      if (HASH_TABLE_P (read_objects_map)
	  && XHASH_TABLE (read_objects_map)->count > 0)
	read_objects_map = Qnil;
      if (HASH_TABLE_P (read_objects_completed)
	  && XHASH_TABLE (read_objects_completed)->count > 0)
	read_objects_completed = Qnil;

      if (!NILP (start) && continue_reading_p)
	start = Fpoint_marker ();

      /* Restore saved point and BEGV.  */
      unbind_to (count1, Qnil);

      /* Now eval what we just read.  */
      if (!NILP (macroexpand))
        val = readevalloop_eager_expand_eval (val, macroexpand);
      else
        val = eval_sub (val);

      if (printflag)
	{
	  Vvalues = Fcons (val, Vvalues);
	  if (EQ (Vstandard_output, Qt))
	    Fprin1 (val, Qnil, Qnil);
	  else
	    Fprint (val, Qnil);
	}

      first_sexp = 0;
    }

  build_load_history (sourcename,
		      infile0 || whole_buffer);

  unbind_to (count, Qnil);
}

DEFUN ("eval-buffer", Feval_buffer, Seval_buffer, 0, 5, "",
       doc: /* Execute the accessible portion of current buffer as Lisp code.
You can use \\[narrow-to-region] to limit the part of buffer to be evaluated.
When called from a Lisp program (i.e., not interactively), this
function accepts up to five optional arguments:
BUFFER is the buffer to evaluate (nil means use current buffer),
 or a name of a buffer (a string).
PRINTFLAG controls printing of output by any output functions in the
 evaluated code, such as `print', `princ', and `prin1':
  a value of nil means discard it; anything else is the stream to print to.
  See Info node `(elisp)Output Streams' for details on streams.
FILENAME specifies the file name to use for `load-history'.
UNIBYTE, if non-nil, specifies `load-convert-to-unibyte' for this
 invocation.
DO-ALLOW-PRINT, if non-nil, specifies that output functions in the
 evaluated code should work normally even if PRINTFLAG is nil, in
 which case the output is displayed in the echo area.

This function ignores the global value of the `lexical-binding'
variable.  Instead it will heed the buffer-local value of that
variable and any
  -*- lexical-binding: t -*-
settings in the buffer; if there is no such setting, and the
buffer-local value of the variable is nil, the buffer will be
evaluated with the value of `lexical binding' equal to its
top-level default value, as returned by `default-toplevel-value'.

This function preserves the position of point.  */)
  (Lisp_Object buffer, Lisp_Object printflag, Lisp_Object filename,
   Lisp_Object unibyte, Lisp_Object do_allow_print)
{
  specpdl_ref count = SPECPDL_INDEX ();
  Lisp_Object tem, buf;

  if (NILP (buffer))
    buf = Fcurrent_buffer ();
  else
    buf = Fget_buffer (buffer);
  if (NILP (buf))
    error ("No such buffer");

  if (NILP (printflag) && NILP (do_allow_print))
    tem = Qsymbolp;
  else
    tem = printflag;

  if (NILP (filename))
    filename = BVAR (XBUFFER (buf), filename);

  specbind (Qeval_buffer_list, Fcons (buf, Veval_buffer_list));
  specbind (Qstandard_output, tem);
  record_unwind_protect_excursion ();
  BUF_TEMP_SET_PT (XBUFFER (buf), BUF_BEGV (XBUFFER (buf)));
  bool prefixes;
  /* Don't emit a warning about 'lexical-binding' if it already has a
     local binding in the buffer.  */
  if (NILP (Flocal_variable_p (Qlexical_binding, buf)))
    specbind (Qlexical_binding, get_lexical_binding (buf, buf, &prefixes));
  BUF_TEMP_SET_PT (XBUFFER (buf), BUF_BEGV (XBUFFER (buf)));
  readevalloop (buf, 0, filename,
		!NILP (printflag), unibyte, Qnil, Qnil, Qnil);
  return unbind_to (count, Qnil);
}

DEFUN ("eval-region", Feval_region, Seval_region, 2, 4, "r",
       doc: /* Execute the region as Lisp code.
When called from programs, expects two arguments,
giving starting and ending indices in the current buffer
of the text to be executed.
Programs can pass third argument PRINTFLAG which controls output:
 a value of nil means discard it; anything else is stream for printing it.
 See Info node `(elisp)Output Streams' for details on streams.
Also the fourth argument READ-FUNCTION, if non-nil, is used
instead of `read' to read each expression.  It gets one argument
which is the input stream for reading characters.

This function does not move point.  */)
  (Lisp_Object start, Lisp_Object end, Lisp_Object printflag, Lisp_Object read_function)
{
  /* FIXME: Do the eval-sexp-add-defvars dance!  */
  specpdl_ref count = SPECPDL_INDEX ();
  Lisp_Object tem, cbuf;

  cbuf = Fcurrent_buffer ();

  if (NILP (printflag))
    tem = Qsymbolp;
  else
    tem = printflag;
  specbind (Qstandard_output, tem);
  specbind (Qeval_buffer_list, Fcons (cbuf, Veval_buffer_list));

  /* `readevalloop' calls functions which check the type of start and end.  */
  readevalloop (cbuf, 0, BVAR (XBUFFER (cbuf), filename),
		!NILP (printflag), Qnil, read_function,
		start, end);

  return unbind_to (count, Qnil);
}


DEFUN ("read", Fread, Sread, 0, 1, 0,
       doc: /* Read one Lisp expression as text from STREAM, return as Lisp object.
If STREAM is nil, use the value of `standard-input' (which see).
STREAM or the value of `standard-input' may be:
 a buffer (read from point and advance it)
 a marker (read from where it points and advance it)
 a function (call it with no arguments for each character,
     call it with a char as argument to push a char back)
 a string (takes text from string, starting at the beginning)
 t (read text line using minibuffer and use it, or read from
    standard input in batch mode).  */)
  (Lisp_Object stream)
{
  if (NILP (stream))
    stream = Vstandard_input;
  if (EQ (stream, Qt))
    stream = Qread_char;
  if (EQ (stream, Qread_char))
    /* FIXME: ?! This is used when the reader is called from the
       minibuffer without a stream, as in (read).  But is this feature
       ever used, and if so, why?  IOW, will anything break if this
       feature is removed !?  */
    return calln (Qread_minibuffer, build_string ("Lisp expression: "));

  return read_internal_start (stream, Qnil, Qnil, false);
}

DEFUN ("read-positioning-symbols", Fread_positioning_symbols,
       Sread_positioning_symbols, 0, 1, 0,
       doc: /* Read one Lisp expression as text from STREAM, return as Lisp object.
Convert each occurrence of a symbol into a "symbol with pos" object.

If STREAM is nil, use the value of `standard-input' (which see).
STREAM or the value of `standard-input' may be:
 a buffer (read from point and advance it)
 a marker (read from where it points and advance it)
 a function (call it with no arguments for each character,
     call it with a char as argument to push a char back)
 a string (takes text from string, starting at the beginning)
 t (read text line using minibuffer and use it, or read from
    standard input in batch mode).  */)
  (Lisp_Object stream)
{
  if (NILP (stream))
    stream = Vstandard_input;
  if (EQ (stream, Qt))
    stream = Qread_char;
  if (EQ (stream, Qread_char))
    /* FIXME: ?! When is this used !?  */
    return calln (Qread_minibuffer, build_string ("Lisp expression: "));

  return read_internal_start (stream, Qnil, Qnil, true);
}

DEFUN ("read-from-string", Fread_from_string, Sread_from_string, 1, 3, 0,
       doc: /* Read one Lisp expression which is represented as text by STRING.
Returns a cons: (OBJECT-READ . FINAL-STRING-INDEX).
FINAL-STRING-INDEX is an integer giving the position of the next
remaining character in STRING.  START and END optionally delimit
a substring of STRING from which to read;  they default to 0 and
\(length STRING) respectively.  Negative values are counted from
the end of STRING.  */)
  (Lisp_Object string, Lisp_Object start, Lisp_Object end)
{
  Lisp_Object ret;
  CHECK_STRING (string);
  /* `read_internal_start' sets `read_from_string_index'.  */
  ret = read_internal_start (string, start, end, false);
  return Fcons (ret, make_fixnum (read_from_string_index));
}

/* Function to set up the global context we need in toplevel read
   calls.  START and END only used when STREAM is a string.
   LOCATE_SYMS true means read symbol occurrences as symbols with
   position.  */
static Lisp_Object
read_internal_start (Lisp_Object stream, Lisp_Object start, Lisp_Object end,
                     bool locate_syms)
{
  Lisp_Object retval;

  readchar_offset = BUFFERP (stream) ? XBUFFER (stream)->pt : 0;
  /* We can get called from readevalloop which may have set these
     already.  */
  if (! HASH_TABLE_P (read_objects_map)
      || XHASH_TABLE (read_objects_map)->count)
    read_objects_map
      = make_hash_table (&hashtest_eq, DEFAULT_HASH_SIZE, Weak_None);
  if (! HASH_TABLE_P (read_objects_completed)
      || XHASH_TABLE (read_objects_completed)->count)
    read_objects_completed
      = make_hash_table (&hashtest_eq, DEFAULT_HASH_SIZE, Weak_None);

  if (STRINGP (stream)
      || ((CONSP (stream) && STRINGP (XCAR (stream)))))
    {
      ptrdiff_t startval, endval;
      Lisp_Object string;

      if (STRINGP (stream))
	string = stream;
      else
	string = XCAR (stream);

      validate_subarray (string, start, end, SCHARS (string),
			 &startval, &endval);

      read_from_string_index = startval;
      read_from_string_index_byte = string_char_to_byte (string, startval);
      read_from_string_limit = endval;
    }

  retval = read0 (stream, locate_syms);
  if (HASH_TABLE_P (read_objects_map)
      && XHASH_TABLE (read_objects_map)->count > 0)
    read_objects_map = Qnil;
  if (HASH_TABLE_P (read_objects_completed)
      && XHASH_TABLE (read_objects_completed)->count > 0)
    read_objects_completed = Qnil;
  return retval;
}

/* Grow a read buffer BUF that contains OFFSET useful bytes of data,
   by at least MAX_MULTIBYTE_LENGTH bytes.  Update *BUF_ADDR and
   *BUF_SIZE accordingly; 0 <= OFFSET <= *BUF_SIZE.  If *BUF_ADDR is
   initially null, BUF is on the stack: copy its data to the new heap
   buffer.  Otherwise, BUF must equal *BUF_ADDR and can simply be
   reallocated.  Either way, remember the heap allocation (which is at
   pdl slot COUNT) so that it can be freed when unwinding the stack.*/

static char *
grow_read_buffer (char *buf, ptrdiff_t offset,
		  char **buf_addr, ptrdiff_t *buf_size, specpdl_ref count)
{
  char *p = xpalloc (*buf_addr, buf_size, MAX_MULTIBYTE_LENGTH, -1, 1);
  if (!*buf_addr)
    {
      memcpy (p, buf, offset);
      record_unwind_protect_ptr (xfree, p);
    }
  else
    set_unwind_protect_ptr (count, xfree, p);
  *buf_addr = p;
  return p;
}

/* Return the scalar value that has the Unicode character name NAME.
   Raise 'invalid-read-syntax' if there is no such character.  */
static int
character_name_to_code (char const *name, ptrdiff_t name_len,
			Lisp_Object readcharfun)
{
  /* For "U+XXXX", pass the leading '+' to string_to_number to reject
     monstrosities like "U+-0000".  */
  ptrdiff_t len = name_len - 1;
  Lisp_Object code
    = (name[0] == 'U' && name[1] == '+'
       ? string_to_number (name + 1, 16, &len)
       : calln (Qchar_from_name, make_unibyte_string (name, name_len), Qt));

  if (! RANGED_FIXNUMP (0, code, MAX_UNICODE_CHAR)
      || len != name_len - 1
      || char_surrogate_p (XFIXNUM (code)))
    {
      AUTO_STRING (format, "\\N{%s}");
      AUTO_STRING_WITH_LEN (namestr, name, name_len);
      invalid_syntax_lisp (CALLN (Fformat, format, namestr), readcharfun);
    }

  return FIXNUMP (code) ? XFIXNUM (code) : -1;
}

/* Bound on the length of a Unicode character name.  As of
   Unicode 9.0.0 the maximum is 83, so this should be safe.  */
enum { UNICODE_CHARACTER_NAME_LENGTH_BOUND = 200 };

/* Read a character escape sequence, assuming we just read a backslash
   and one more character (next_char).  */
static int
read_char_escape (Lisp_Object readcharfun, int next_char)
{
  int modifiers = 0;
  ptrdiff_t ncontrol = 0;
  int chr;

 again: ;
  int c = next_char;
  int unicode_hex_count;
  int mod;

  switch (c)
    {
    case -1:
      end_of_file_error ();

    case 'a': chr = '\a'; break;
    case 'b': chr = '\b'; break;
    case 'd': chr =  127; break;
    case 'e': chr =   27; break;
    case 'f': chr = '\f'; break;
    case 'n': chr = '\n'; break;
    case 'r': chr = '\r'; break;
    case 't': chr = '\t'; break;
    case 'v': chr = '\v'; break;

    case '\n':
      /* ?\LF is an error; it's probably a user mistake.  */
      error ("Invalid escape char syntax: \\<newline>");

    /* \M-x etc: set modifier bit and parse the char to which it applies,
       allowing for chains such as \M-\S-\A-\H-\s-\C-q.  */
    case 'M': mod = meta_modifier;  goto mod_key;
    case 'S': mod = shift_modifier; goto mod_key;
    case 'H': mod = hyper_modifier; goto mod_key;
    case 'A': mod = alt_modifier;   goto mod_key;
    case 's': mod = super_modifier; goto mod_key;

    mod_key:
      {
	int c1 = READCHAR;
	if (c1 != '-')
	  {
	    if (c == 's')
	      {
		/* \s not followed by a hyphen is SPC.  */
		UNREAD (c1);
		chr = ' ';
		break;
	      }
	    else
	      /* \M, \S, \H, \A not followed by a hyphen is an error.  */
	      error ("Invalid escape char syntax: \\%c not followed by -", c);
	  }
	modifiers |= mod;
	c1 = READCHAR;
	if (c1 == '\\')
	  {
	    next_char = READCHAR;
	    goto again;
	  }
	chr = c1;
	break;
      }

    /* Control modifiers (\C-x or \^x) are messy and not actually idempotent.
       For example, ?\C-\C-a = ?\C-\001 = 0x4000001.
       Keep a count of them and apply them separately.  */
    case 'C':
      {
	int c1 = READCHAR;
	if (c1 != '-')
	  error ("Invalid escape char syntax: \\%c not followed by -", c);
      }
      FALLTHROUGH;
    /* The prefixes \C- and \^ are equivalent.  */
    case '^':
      {
	ncontrol++;
	int c1 = READCHAR;
	if (c1 == '\\')
	  {
	    next_char = READCHAR;
	    goto again;
	  }
	chr = c1;
	break;
      }

    /* 1-3 octal digits.  Values in 0x80..0xff are encoded as raw bytes.  */
    case '0': case '1': case '2': case '3':
    case '4': case '5': case '6': case '7':
      {
	int i = c - '0';
	int count = 0;
	while (count < 2)
	  {
	    int c = READCHAR;
	    if (c < '0' || c > '7')
	      {
		UNREAD (c);
		break;
	      }
	    i = (i << 3) + (c - '0');
	    count++;
	  }

	if (i >= 0x80 && i < 0x100)
	  i = BYTE8_TO_CHAR (i);
	chr = i;
	break;
      }

    /* 1 or more hex digits.  Values may encode modifiers.
       Values in 0x80..0xff using 2 hex digits are encoded as raw bytes.  */
    case 'x':
      {
	unsigned int i = 0;
	int count = 0;
	while (1)
	  {
	    int c = READCHAR;
	    int digit = char_hexdigit (c);
	    if (digit < 0)
	      {
		UNREAD (c);
		break;
	      }
	    i = (i << 4) + digit;
	    /* Allow hex escapes as large as ?\xfffffff, because some
	       packages use them to denote characters with modifiers.  */
	    if (i > (CHAR_META | (CHAR_META - 1)))
	      error ("Hex character out of range: \\x%x...", i);
	    count += count < 3;
	  }

	if (count == 0)
	  error ("Invalid escape char syntax: \\x not followed by hex digit");
	if (count < 3 && i >= 0x80)
	  i = BYTE8_TO_CHAR (i);
	modifiers |= i & CHAR_MODIFIER_MASK;
	chr = i & ~CHAR_MODIFIER_MASK;
	break;
      }

    /* 8-digit Unicode hex escape: \UHHHHHHHH */
    case 'U':
      unicode_hex_count = 8;
      goto unicode_hex;

    /* 4-digit Unicode hex escape: \uHHHH */
    case 'u':
      unicode_hex_count = 4;
    unicode_hex:
      {
	unsigned int i = 0;
	for (int count = 0; count < unicode_hex_count; count++)
	  {
	    int c = READCHAR;
	    if (c < 0)
	      error ("Malformed Unicode escape: \\%c%x",
		     unicode_hex_count == 4 ? 'u' : 'U', i);
	    int digit = char_hexdigit (c);
	    if (digit < 0)
	      error ("Non-hex character used for Unicode escape: %c (%d)",
		     c, c);
	    i = (i << 4) + digit;
	  }
	if (i > 0x10FFFF)
	  error ("Non-Unicode character: 0x%x", i);
	chr = i;
	break;
      }

    /* Named character: \N{name} */
    case 'N':
      {
        int c = READCHAR;
        if (c != '{')
          invalid_syntax ("Expected opening brace after \\N", readcharfun);
        char name[UNICODE_CHARACTER_NAME_LENGTH_BOUND + 1];
        bool whitespace = false;
        ptrdiff_t length = 0;
        while (true)
          {
            int c = READCHAR;
            if (c < 0)
              end_of_file_error ();
            if (c == '}')
              break;
            if (c >= 0x80)
              {
                AUTO_STRING (format,
                             "Invalid character U+%04X in character name");
		invalid_syntax_lisp (CALLN (Fformat, format,
					    make_fixed_natnum (c)),
				     readcharfun);
              }
            /* Treat multiple adjacent whitespace characters as a
               single space character.  This makes it easier to use
               character names in e.g. multi-line strings.  */
            if (c_isspace (c))
              {
                if (whitespace)
                  continue;
                c = ' ';
                whitespace = true;
              }
            else
              whitespace = false;
            name[length++] = c;
            if (length >= sizeof name)
              invalid_syntax ("Character name too long", readcharfun);
          }
        if (length == 0)
          invalid_syntax ("Empty character name", readcharfun);
	name[length] = '\0';

	/* character_name_to_code can invoke read0, recursively.
	   This is why read0 needs to be re-entrant.  */
	chr = character_name_to_code (name, length, readcharfun);
	break;
      }

    default:
      chr = c;
      break;
    }
  eassert (chr >= 0 && chr < (1 << CHARACTERBITS));
  if (chr < 0 || chr >= (1 << CHARACTERBITS))
    invalid_syntax ("Invalid character", readcharfun);

  /* Apply Control modifiers, using the rules:
     \C-X = ascii_ctrl(nomod(X)) | mods(X)  if nomod(X) is one of:
                                                A-Z a-z ? @ [ \ ] ^ _

            X | ctrl_modifier               otherwise

     where
         nomod(c) = c without modifiers
	 mods(c)  = the modifiers of c
         ascii_ctrl(c) = 127       if c = '?'
                         c & 0x1f  otherwise
  */
  while (ncontrol > 0)
    {
      if ((chr >= '@' && chr <= '_') || (chr >= 'a' && chr <= 'z'))
	chr &= 0x1f;
      else if (chr == '?')
	chr = 127;
      else
	modifiers |= ctrl_modifier;
      ncontrol--;
    }

  return chr | modifiers;
}

/* Return the digit that CHARACTER stands for in the given BASE.
   Return -1 if CHARACTER is out of range for BASE,
   and -2 if CHARACTER is not valid for any supported BASE.  */
static int
digit_to_number (int character, int base)
{
  int digit;

  if ('0' <= character && character <= '9')
    digit = character - '0';
  else if ('a' <= character && character <= 'z')
    digit = character - 'a' + 10;
  else if ('A' <= character && character <= 'Z')
    digit = character - 'A' + 10;
  else
    return -2;

  return digit < base ? digit : -1;
}

static void
invalid_radix_integer (EMACS_INT radix, Lisp_Object readcharfun)
{
  static char const format[] = "integer, radix %"pI"d";
  char buf[sizeof format - sizeof "%"pI"d" + INT_BUFSIZE_BOUND (radix)];
  sprintf (buf, format, radix);
  invalid_syntax (buf, readcharfun);
}

/* Read an integer in radix RADIX using READCHARFUN to read
   characters.  RADIX must be in the interval [2..36].
   Value is the integer read.
   Signal an error if encountering invalid read syntax.  */

static Lisp_Object
read_integer (Lisp_Object readcharfun, int radix)
{
  char stackbuf[20];
  char *read_buffer = stackbuf;
  ptrdiff_t read_buffer_size = sizeof stackbuf;
  char *p = read_buffer;
  char *heapbuf = NULL;
  int valid = -1; /* 1 if valid, 0 if not, -1 if incomplete.  */
  specpdl_ref count = SPECPDL_INDEX ();

  int c = READCHAR;
  if (c == '-' || c == '+')
    {
      *p++ = c;
      c = READCHAR;
    }

  if (c == '0')
    {
      *p++ = c;
      valid = 1;

      /* Ignore redundant leading zeros, so the buffer doesn't
	 fill up with them.  */
      do
	c = READCHAR;
      while (c == '0');
    }

  for (int digit; (digit = digit_to_number (c, radix)) >= -1; )
    {
      if (digit == -1)
	valid = 0;
      if (valid < 0)
	valid = 1;
      /* Allow 1 extra byte for the \0.  */
      if (p + 1 == read_buffer + read_buffer_size)
	{
	  ptrdiff_t offset = p - read_buffer;
	  read_buffer = grow_read_buffer (read_buffer, offset,
					  &heapbuf, &read_buffer_size,
					  count);
	  p = read_buffer + offset;
	}
      *p++ = c;
      c = READCHAR;
    }

  UNREAD (c);

  if (valid != 1)
    invalid_radix_integer (radix, readcharfun);

  *p = '\0';
  return unbind_to (count, string_to_number (read_buffer, radix, NULL));
}


/* Read a character literal (preceded by `?').  */
static Lisp_Object
read_char_literal (Lisp_Object readcharfun)
{
  int ch = READCHAR;
  if (ch < 0)
    end_of_file_error ();

  /* Accept `single space' syntax like (list ? x) where the
     whitespace character is SPC or TAB.
     Other literal whitespace like NL, CR, and FF are not accepted,
     as there are well-established escape sequences for these.  */
  if (ch == ' ' || ch == '\t')
    return make_fixnum (ch);

  if (   ch == '(' || ch == ')' || ch == '[' || ch == ']'
      || ch == '"' || ch == ';')
    {
      CHECK_LIST (Vlread_unescaped_character_literals);
      Lisp_Object char_obj = make_fixed_natnum (ch);
      if (NILP (Fmemq (char_obj, Vlread_unescaped_character_literals)))
	Vlread_unescaped_character_literals =
	  Fcons (char_obj, Vlread_unescaped_character_literals);
    }

  if (ch == '\\')
    ch = read_char_escape (readcharfun, READCHAR);

  int modifiers = ch & CHAR_MODIFIER_MASK;
  ch &= ~CHAR_MODIFIER_MASK;
  if (CHAR_BYTE8_P (ch))
    ch = CHAR_TO_BYTE8 (ch);
  ch |= modifiers;

  int nch = READCHAR;
  UNREAD (nch);
  if (nch <= 32
      || nch == '"' || nch == '\'' || nch == ';' || nch == '('
      || nch == ')' || nch == '['  || nch == ']' || nch == '#'
      || nch == '?' || nch == '`'  || nch == ',' || nch == '.')
    return make_fixnum (ch);

  invalid_syntax ("?", readcharfun);
}

/* Read a string literal (preceded by '"').  */
static Lisp_Object
read_string_literal (Lisp_Object readcharfun)
{
  char stackbuf[1024];
  char *read_buffer = stackbuf;
  ptrdiff_t read_buffer_size = sizeof stackbuf;
  specpdl_ref count = SPECPDL_INDEX ();
  char *heapbuf = NULL;
  char *p = read_buffer;
  char *end = read_buffer + read_buffer_size;
  /* True if we saw an escape sequence specifying
     a multibyte character.  */
  bool force_multibyte = false;
  /* True if we saw an escape sequence specifying
     a single-byte character.  */
  bool force_singlebyte = false;
  ptrdiff_t nchars = 0;

  int ch;
  while ((ch = READCHAR) >= 0 && ch != '\"')
    {
      if (end - p < MAX_MULTIBYTE_LENGTH)
	{
	  ptrdiff_t offset = p - read_buffer;
	  read_buffer = grow_read_buffer (read_buffer, offset,
					  &heapbuf, &read_buffer_size,
					  count);
	  p = read_buffer + offset;
	  end = read_buffer + read_buffer_size;
	}

      if (ch == '\\')
	{
	  /* First apply string-specific escape rules:  */
	  ch = READCHAR;
	  switch (ch)
	    {
	    case 's':
	      /* `\s' is always a space in strings.  */
	      ch = ' ';
	      break;
	    case ' ':
	    case '\n':
	      /* `\SPC' and `\LF' generate no characters at all.  */
	      continue;
	    default:
	      ch = read_char_escape (readcharfun, ch);
	      break;
	    }

	  int modifiers = ch & CHAR_MODIFIER_MASK;
	  ch &= ~CHAR_MODIFIER_MASK;

	  if (CHAR_BYTE8_P (ch))
	    force_singlebyte = true;
	  else if (! ASCII_CHAR_P (ch))
	    force_multibyte = true;
	  else		/* I.e. ASCII_CHAR_P (ch).  */
	    {
	      /* Allow `\C-SPC' and `\^SPC'.  This is done here because
		 the literals ?\C-SPC and ?\^SPC (rather inconsistently)
		 yield (' ' | CHAR_CTL); see bug#55738.  */
	      if (modifiers == CHAR_CTL && ch == ' ')
		{
		  ch = 0;
		  modifiers = 0;
		}
	      if (modifiers & CHAR_SHIFT)
		{
		  /* Shift modifier is valid only with [A-Za-z].  */
		  if (ch >= 'A' && ch <= 'Z')
		    modifiers &= ~CHAR_SHIFT;
		  else if (ch >= 'a' && ch <= 'z')
		    {
		      ch -= ('a' - 'A');
		      modifiers &= ~CHAR_SHIFT;
		    }
		}

	      if (modifiers & CHAR_META)
		{
		  /* Move the meta bit to the right place for a
		     string.  */
		  modifiers &= ~CHAR_META;
		  ch = BYTE8_TO_CHAR (ch | 0x80);
		  force_singlebyte = true;
		}
	    }

	  /* Any modifiers remaining are invalid.  */
	  if (modifiers)
	    invalid_syntax ("Invalid modifier in string", readcharfun);
	  p += CHAR_STRING (ch, (unsigned char *) p);
	}
      else
	{
	  p += CHAR_STRING (ch, (unsigned char *) p);
	  if (CHAR_BYTE8_P (ch))
	    force_singlebyte = true;
	  else if (! ASCII_CHAR_P (ch))
	    force_multibyte = true;
	}
      nchars++;
    }

  if (ch < 0)
    end_of_file_error ();

  if (!force_multibyte && force_singlebyte)
    {
      /* READ_BUFFER contains raw 8-bit bytes and no multibyte
	 forms.  Convert it to unibyte.  */
      nchars = str_as_unibyte ((unsigned char *) read_buffer,
			       p - read_buffer);
      p = read_buffer + nchars;
    }

  Lisp_Object obj = make_specified_string (read_buffer, nchars, p - read_buffer,
					   (force_multibyte
					    || (p - read_buffer != nchars)));
  return unbind_to (count, obj);
}

/* Make a hash table from the constructor plist.  */
static Lisp_Object
hash_table_from_plist (Lisp_Object plist)
{
  Lisp_Object params[4 * 2];
  Lisp_Object *par = params;

  /* This is repetitive but fast and simple.  */
#define ADDPARAM(name)					\
  do {							\
    Lisp_Object val = plist_get (plist, Q ## name);	\
    if (!NILP (val))					\
      {							\
	*par++ = QC ## name;				\
	*par++ = val;					\
      }							\
  } while (0)

  ADDPARAM (test);
  ADDPARAM (weakness);
  ADDPARAM (purecopy);

  Lisp_Object data = plist_get (plist, Qdata);
  if (!(NILP (data) || CONSP (data)))
    error ("Hash table data is not a list");
  ptrdiff_t data_len = list_length (data);
  if (data_len & 1)
    error ("Hash table data length is odd");
  *par++ = QCsize;
  *par++ = make_fixnum (data_len / 2);

  /* Now use params to make a new hash table and fill it.  */
  Lisp_Object ht = Fmake_hash_table (par - params, params);

  while (!NILP (data))
    {
      Lisp_Object key = XCAR (data);
      data = XCDR (data);
      Lisp_Object val = XCAR (data);
      Fputhash (key, val, ht);
      data = XCDR (data);
    }

  return ht;
}

static Lisp_Object
record_from_list (Lisp_Object elems)
{
  ptrdiff_t size = list_length (elems);
  Lisp_Object obj = Fmake_record (XCAR (elems),
				  make_fixnum (size - 1),
				  Qnil);
  Lisp_Object tl = XCDR (elems);
  for (int i = 1; i < size; i++)
    {
      ASET (obj, i, XCAR (tl));
      tl = XCDR (tl);
    }
  return obj;
}

/* Turn a reversed list into a vector.  */
static Lisp_Object
vector_from_rev_list (Lisp_Object elems)
{
  ptrdiff_t size = list_length (elems);
  Lisp_Object obj = make_nil_vector (size);
  Lisp_Object *vec = XVECTOR (obj)->contents;
  for (ptrdiff_t i = size - 1; i >= 0; i--)
    {
      vec[i] = XCAR (elems);
      Lisp_Object next = XCDR (elems);
#ifndef HAVE_MPS
      free_cons (XCONS (elems));
#endif
      elems = next;
    }
  return obj;
}

static Lisp_Object get_lazy_string (Lisp_Object val);

static Lisp_Object
bytecode_from_rev_list (Lisp_Object elems, Lisp_Object readcharfun)
{
  Lisp_Object obj = vector_from_rev_list (elems);
  Lisp_Object *vec = XVECTOR (obj)->contents;
  ptrdiff_t size = ASIZE (obj);

  if (infile && size >= CLOSURE_CONSTANTS)
    {
      /* Always read 'lazily-loaded' bytecode (generated by the
         `byte-compile-dynamic' feature prior to Emacs 30) eagerly, to
         avoid code in the fast path during execution.  */
      if (CONSP (vec[CLOSURE_CODE])
          && FIXNUMP (XCDR (vec[CLOSURE_CODE])))
        vec[CLOSURE_CODE] = get_lazy_string (vec[CLOSURE_CODE]);

      /* Lazily-loaded bytecode is represented by the constant slot being nil
         and the bytecode slot a (lazily loaded) string containing the
         print representation of (BYTECODE . CONSTANTS).  */
      if (NILP (vec[CLOSURE_CONSTANTS]) && STRINGP (vec[CLOSURE_CODE]))
        {
          Lisp_Object enc = vec[CLOSURE_CODE];
	  eassert (!STRING_MULTIBYTE (enc));
	  /* The string (always unibyte) must be decoded to be parsed.  */
	  enc = Fdecode_coding_string (enc,
				       EQ (readcharfun,
					   Qget_emacs_mule_file_char)
				       ? Qemacs_mule : Qutf_8_emacs,
				       Qt, Qnil);
	  Lisp_Object pair = Fread (enc);
          if (!CONSP (pair))
	    invalid_syntax ("Invalid byte-code object", readcharfun);

          vec[CLOSURE_CODE] = XCAR (pair);
          vec[CLOSURE_CONSTANTS] = XCDR (pair);
        }
    }

  if (!(size >= CLOSURE_STACK_DEPTH && size <= CLOSURE_INTERACTIVE + 1
	&& (FIXNUMP (vec[CLOSURE_ARGLIST])
	    || CONSP (vec[CLOSURE_ARGLIST])
	    || NILP (vec[CLOSURE_ARGLIST]))
	&& ((STRINGP (vec[CLOSURE_CODE]) /* Byte-code function.  */
	     && VECTORP (vec[CLOSURE_CONSTANTS])
	     && size > CLOSURE_STACK_DEPTH
	     && (FIXNATP (vec[CLOSURE_STACK_DEPTH])))
	    || (CONSP (vec[CLOSURE_CODE]) /* Interpreted function.  */
	        && (CONSP (vec[CLOSURE_CONSTANTS])
	            || NILP (vec[CLOSURE_CONSTANTS]))))))
    invalid_syntax ("Invalid byte-code object", readcharfun);

  if (STRINGP (vec[CLOSURE_CODE]))
    {
      if (STRING_MULTIBYTE (vec[CLOSURE_CODE]))
        /* BYTESTR must have been produced by Emacs 20.2 or earlier
           because it produced a raw 8-bit string for byte-code and
           now such a byte-code string is loaded as multibyte with
           raw 8-bit characters converted to multibyte form.
           Convert them back to the original unibyte form.  */
        vec[CLOSURE_CODE] = Fstring_as_unibyte (vec[CLOSURE_CODE]);

#ifndef HAVE_MPS
  /* Bytecode must be immovable.  */
      pin_string (vec[CLOSURE_CODE]);
#endif
      /* Bytecode must be immovable.  */
    }

  XSETPVECTYPE (XVECTOR (obj), PVEC_CLOSURE);
  return obj;
}

static Lisp_Object
char_table_from_rev_list (Lisp_Object elems, Lisp_Object readcharfun)
{
  Lisp_Object obj = vector_from_rev_list (elems);
  if (ASIZE (obj) < CHAR_TABLE_STANDARD_SLOTS)
    invalid_syntax ("Invalid size char-table", readcharfun);
  XSETPVECTYPE (XVECTOR (obj), PVEC_CHAR_TABLE);
  return obj;

}

static Lisp_Object
sub_char_table_from_rev_list (Lisp_Object elems, Lisp_Object readcharfun)
{
  /* A sub-char-table can't be read as a regular vector because of two
     C integer fields.  */
  elems = Fnreverse (elems);
  ptrdiff_t size = list_length (elems);
  if (size < 2)
    error ("Invalid size of sub-char-table");

  if (!RANGED_FIXNUMP (1, XCAR (elems), 3))
    error ("Invalid depth in sub-char-table");
  int depth = XFIXNUM (XCAR (elems));

  if (chartab_size[depth] != size - 2)
    error ("Invalid size in sub-char-table");
  elems = XCDR (elems);

  if (!RANGED_FIXNUMP (0, XCAR (elems), MAX_CHAR))
    error ("Invalid minimum character in sub-char-table");
  int min_char = XFIXNUM (XCAR (elems));
  elems = XCDR (elems);

  Lisp_Object tbl = make_uninit_sub_char_table (depth, min_char);
  for (int i = 0; i < size - 2; i++)
    {
      XSUB_CHAR_TABLE (tbl)->contents[i] = XCAR (elems);
      elems = XCDR (elems);
    }
  return tbl;
}

static Lisp_Object
string_props_from_rev_list (Lisp_Object elems, Lisp_Object readcharfun)
{
  elems = Fnreverse (elems);
  if (NILP (elems) || !STRINGP (XCAR (elems)))
    invalid_syntax ("#", readcharfun);
  Lisp_Object obj = XCAR (elems);
  for (Lisp_Object tl = XCDR (elems); !NILP (tl);)
    {
      Lisp_Object beg = XCAR (tl);
      tl = XCDR (tl);
      if (NILP (tl))
	invalid_syntax ("Invalid string property list", readcharfun);
      Lisp_Object end = XCAR (tl);
      tl = XCDR (tl);
      if (NILP (tl))
	invalid_syntax ("Invalid string property list", readcharfun);
      Lisp_Object plist = XCAR (tl);
      tl = XCDR (tl);
      Fset_text_properties (beg, end, plist, obj);
    }
  return obj;
}

/* Read a bool vector (preceded by "#&").  */
static Lisp_Object
read_bool_vector (Lisp_Object readcharfun)
{
  EMACS_INT length = 0;
  for (;;)
    {
      int c = READCHAR;
      if (c < '0' || c > '9')
	{
	  if (c != '"')
	    invalid_syntax ("#&", readcharfun);
	  break;
	}
      if (ckd_mul (&length, length, 10)
	  || ckd_add (&length, length, c - '0'))
	invalid_syntax ("#&", readcharfun);
    }
  if (BOOL_VECTOR_LENGTH_MAX < length)
    invalid_syntax ("#&", readcharfun);

  ptrdiff_t size_in_chars = bool_vector_bytes (length);
  Lisp_Object str = read_string_literal (readcharfun);
  if (STRING_MULTIBYTE (str)
      || !(size_in_chars == SCHARS (str)
	   /* Emacs 19 printed 1 char too many when the number of bits
	      was a multiple of 8.  Accept such input in case it came
	      from that old version.  */
	   || length == (SCHARS (str) - 1) * BOOL_VECTOR_BITS_PER_CHAR))
    invalid_syntax ("#&...", readcharfun);

  Lisp_Object obj = make_uninit_bool_vector (length);
  unsigned char *data = bool_vector_uchar_data (obj);
  memcpy (data, SDATA (str), size_in_chars);
  /* Clear the extraneous bits in the last byte.  */
  if (length != size_in_chars * BOOL_VECTOR_BITS_PER_CHAR)
    data[size_in_chars - 1] &= (1 << (length % BOOL_VECTOR_BITS_PER_CHAR)) - 1;
  return obj;
}

/* Skip (and optionally remember) a lazily-loaded string
   preceded by "#@".  Return true if this was a normal skip,
   false if we read #@00 (which skips to EOB/EOF).  */
static bool
skip_lazy_string (Lisp_Object readcharfun)
{
  ptrdiff_t nskip = 0;
  ptrdiff_t digits = 0;
  for (;;)
    {
      int c = READCHAR;
      if (c < '0' || c > '9')
	{
	  if (nskip > 0)
	    /* We can't use UNREAD here, because in the code below we side-step
	       READCHAR.  Instead, assume the first char after #@NNN occupies
	       a single byte, which is the case normally since it's just
	       a space.  */
	    nskip--;
	  else
	    UNREAD (c);
	  break;
	}
      if (ckd_mul (&nskip, nskip, 10)
	  || ckd_add (&nskip, nskip, c - '0'))
	invalid_syntax ("#@", readcharfun);
      digits++;
      if (digits == 2 && nskip == 0)
	{
	  /* #@00 means "read nil and skip to end" */
	  skip_dyn_eof (readcharfun);
	  return false;
	}
    }

  if (load_force_doc_strings && FROM_FILE_P (readcharfun))
    {
      /* If we are supposed to force doc strings into core right now,
	 record the last string that we skipped,
	 and record where in the file it comes from.  */

      /* First exchange the two saved_strings.  */
      static_assert (ARRAYELTS (saved_strings) == 2);
      struct saved_string t = saved_strings[0];
      saved_strings[0] = saved_strings[1];
      saved_strings[1] = t;

      enum { extra = 100 };
      struct saved_string *ss = &saved_strings[0];
      if (ss->size == 0)
	{
	  ss->size = nskip + extra;
	  ss->string = xmalloc (ss->size);
	}
      else if (nskip > ss->size)
	{
	  ss->size = nskip + extra;
	  ss->string = xrealloc (ss->string, ss->size);
	}

      file_stream instream = infile->stream;
      ss->position = (file_tell (instream) - infile->lookahead);

      /* Copy that many bytes into the saved string.  */
      ptrdiff_t i = 0;
      int c = 0;
      for (int n = min (nskip, infile->lookahead); n > 0; n--)
	ss->string[i++] = c = infile->buf[--infile->lookahead];
      block_input ();
      for (; i < nskip && c >= 0; i++)
	ss->string[i] = c = file_get_char (instream);
      unblock_input ();

      ss->length = i;
    }
  else
    /* Skip that many bytes.  */
    skip_dyn_bytes (readcharfun, nskip);

  return true;
}

/* Given a lazy-loaded string designator VAL, return the actual string.
   VAL is (FILENAME . POS).  */
static Lisp_Object
get_lazy_string (Lisp_Object val)
{
  /* Get a doc string from the file we are loading.
     If it's in a saved string, get it from there.

     Here, we don't know if the string is a bytecode string or a doc
     string.  As a bytecode string must be unibyte, we always return a
     unibyte string.  If it is actually a doc string, caller must make
     it multibyte.  */

  /* We used to emit negative positions for 'user variables' (whose doc
     strings started with an asterisk); take the absolute value for
     compatibility.  */
  EMACS_INT pos = eabs (XFIXNUM (XCDR (val)));
  struct saved_string *ss = &saved_strings[0];
  struct saved_string *ssend = ss + ARRAYELTS (saved_strings);
  while (ss < ssend
	 && !(pos >= ss->position && pos < ss->position + ss->length))
    ss++;
  if (ss >= ssend)
    return get_doc_string (val, 1);

  ptrdiff_t start = pos - ss->position;
  char *str = ss->string;
  ptrdiff_t from = start;
  ptrdiff_t to = start;

  /* Process quoting with ^A, and find the end of the string,
     which is marked with ^_ (037).  */
  while (str[from] != 037)
    {
      int c = str[from++];
      if (c == 1)
	{
	  c = str[from++];
	  str[to++] = (c == 1 ? c
		       : c == '0' ? 0
		       : c == '_' ? 037
		       : c);
	}
      else
	str[to++] = c;
    }

  return make_unibyte_string (str + start, to - start);
}

#if 0 /* PKG-FIXME: UNused because shorthands.el is currently
	 not supported.  Should it?  */
/* Length of prefix only consisting of symbol constituent characters.  */
static ptrdiff_t
symbol_char_span (const char *s)
{
  const char *p = s;
  while (   *p == '^' || *p == '*' || *p == '+' || *p == '-' || *p == '/'
	 || *p == '<' || *p == '=' || *p == '>' || *p == '_' || *p == '|')
    p++;
  return p - s;
}

#endif

static void
skip_space_and_comments (Lisp_Object readcharfun)
{
  int c;
  do
    {
      c = READCHAR;
      if (c == ';')
	do
	  c = READCHAR;
	while (c >= 0 && c != '\n');
      if (c < 0)
	end_of_file_error ();
    }
  while (c <= 32 || c == NO_BREAK_SPACE);
  UNREAD (c);
}

struct read_stack rdstack = {NULL, 0, 0};

#ifndef HAVE_MPS
void
mark_lread (void)
{
  /* Mark the read stack, which may contain data not otherwise traced */
  for (ptrdiff_t i = 0; i < rdstack.sp; i++)
    {
      struct read_stack_entry *e = &rdstack.stack[i];
      switch (e->type)
	{
	case RE_list_start:
	  break;
	case RE_list:
	case RE_list_dot:
	  mark_object (e->u.list.head);
	  mark_object (e->u.list.tail);
	  break;
	case RE_vector:
	case RE_record:
	case RE_char_table:
	case RE_sub_char_table:
	case RE_byte_code:
	case RE_string_props:
	  mark_object (e->u.vector.elems);
	  break;
	case RE_special:
	  mark_object (e->u.special.symbol);
	  break;
	case RE_numbered:
	  mark_object (e->u.numbered.number);
	  mark_object (e->u.numbered.placeholder);
	  break;
	}
    }
}
#endif // not HAVE_MPS

static inline struct read_stack_entry *
read_stack_top (void)
{
  eassume (rdstack.sp > 0);
  return &rdstack.stack[rdstack.sp - 1];
}

static inline struct read_stack_entry
read_stack_pop (void)
{
  eassume (rdstack.sp > 0);
  struct read_stack_entry e = *read_stack_top ();
  --rdstack.sp;
#ifdef HAVE_MPS
  rdstack.stack[rdstack.sp].type = RE_free;
#endif
  return e;
}

static inline bool
read_stack_empty_p (ptrdiff_t base_sp)
{
  return rdstack.sp <= base_sp;
}

NO_INLINE static void
grow_read_stack (void)
{
  struct read_stack *rs = &rdstack;
  eassert (rs->sp == rs->size);
#ifdef HAVE_MPS
  igc_grow_rdstack (rs);
#else
  rs->stack = xpalloc (rs->stack, &rs->size, 1, -1, sizeof *rs->stack);
#endif
  eassert (rs->sp < rs->size);
}

static inline void
read_stack_push (struct read_stack_entry e)
{
  if (rdstack.sp >= rdstack.size)
    grow_read_stack ();
  rdstack.stack[rdstack.sp++] = e;
}

static void
read_stack_reset (intmax_t sp)
{
  eassert (sp <= rdstack.sp);
  rdstack.sp = sp;
}

<<<<<<< HEAD
static Lisp_Object
read_make_string (const char *s, ptrdiff_t nbytes, bool multibyte)
{
  ptrdiff_t nchars = nbytes;
  if (multibyte)
    nchars = multibyte_chars_in_text ((unsigned char *) s, nbytes);
  if (NILP (Vpurify_flag))
    return make_specified_string (s, nchars, nbytes, multibyte);
  return make_specified_string (s, nchars, nbytes, multibyte);
}

#define READ_AND_BUFFER(c)			\
  c = READCHAR;					\
  if (c < 0)					\
    INVALID_SYNTAX_WITH_BUFFER ();		\
  if (multibyte)				\
    p += CHAR_STRING (c, (unsigned char *) p);	\
  else						\
    *p++ = c;					\
  if (end - p < MAX_MULTIBYTE_LENGTH + 1)	\
    {						\
       offset = p - read_buffer;		\
       read_buffer = grow_read_buffer (read_buffer, offset, \
				       &heapbuf, &read_buffer_size, count); \
       p = read_buffer + offset;					\
       end = read_buffer + read_buffer_size;				\
    }
=======
typedef struct {
  char *start;		/* start of buffer, dynamic if equal to heapbuf */
  char *end;		/* just past end of buffer */
  char *cur;		/* where to put next char read */
  char *heapbuf;	/* start of heap allocation if any, or NULL */
  specpdl_ref count;	/* specpdl at start */
} readbuf_t;
>>>>>>> c120a338

static NO_INLINE void
readbuf_grow (readbuf_t *rb)
{
  ptrdiff_t offset = rb->cur - rb->start;
  ptrdiff_t size = rb->end - rb->start;
  rb->start = grow_read_buffer (rb->start, offset, &rb->heapbuf, &size,
				rb->count);
  rb->cur = rb->start + offset;
  rb->end = rb->start + size;
}

static inline void
add_char_to_buffer (readbuf_t *rb, int c, bool multibyte)
{
  if (multibyte)
    rb->cur += CHAR_STRING (c, (unsigned char *) rb->cur);
  else
    *rb->cur++ = c;
  if (rb->end - rb->cur < MAX_MULTIBYTE_LENGTH + 1)
    readbuf_grow (rb);
}

static AVOID
invalid_syntax_with_buffer (readbuf_t *rb, Lisp_Object readcharfun)
{
  *rb->cur = '\0';
  invalid_syntax (rb->start, readcharfun);
}

static inline int
read_and_buffer (readbuf_t *rb, Lisp_Object readcharfun)
{
  bool multibyte;
  int c = READCHAR_REPORT_MULTIBYTE (&multibyte);
  if (c < 0)
    invalid_syntax_with_buffer (rb, readcharfun);
  add_char_to_buffer (rb, c, multibyte);
  return c;
}

static bool
is_symbol_constituent (int c)
{
  /* Symbols end at control characters like newlines or
     tabs, or space of course.  This if includes end of
     input, where c < 0.  */
  if (c <= ' ')
    return false;

  /* Let symbols end at NO_BREAK_SPACE.  */
  if (c == NO_BREAK_SPACE)
    return false;

  /* Accept characters >= 128 as symbol constituents, like
     unlauts and so on.  */
  if (c >= 128)
    return true;

  /* End reading when we reach a character that can not
     be part of a symbol name, unless quoted. */
  if (c == '"' || c == '\'' || c == ';' || c == '#'
      || c == '(' || c == ')'  || c == '[' || c == ']'
      || c == '`' || c == ',')
    return false;

  return true;
}

/* Read a Lisp object.
   If LOCATE_SYMS is true, symbols are read with position.  */
static Lisp_Object
read0 (Lisp_Object readcharfun, bool locate_syms)
{
  char stackbuf[64];

  specpdl_ref base_pdl = SPECPDL_INDEX ();
  ptrdiff_t base_sp = rdstack.sp;
  record_unwind_protect_intmax (read_stack_reset, base_sp);

  readbuf_t rb = { .start = stackbuf,
		   .end = stackbuf + sizeof stackbuf,
		   .heapbuf = NULL,
		   .count = SPECPDL_INDEX () };

  bool uninterned_symbol;
  bool skip_shorthand;

  /* Read an object into `obj'.  */
 read_obj: ;
  Lisp_Object obj;
  bool multibyte;
  int c = READCHAR_REPORT_MULTIBYTE (&multibyte);
  if (c < 0)
    end_of_file_error ();

  switch (c)
    {
    case '(':
      read_stack_push ((struct read_stack_entry) {.type = RE_list_start});
      goto read_obj;

    case ')':
      if (read_stack_empty_p (base_sp))
	invalid_syntax (")", readcharfun);
      switch (read_stack_top ()->type)
	{
	case RE_list_start:
	  read_stack_pop ();
	  obj = Qnil;
	  break;
	case RE_list:
	  obj = read_stack_pop ().u.list.head;
	  break;
	case RE_record:
	  {
	    locate_syms = read_stack_top ()->u.vector.old_locate_syms;
	    Lisp_Object elems = Fnreverse (read_stack_pop ().u.vector.elems);
	    if (NILP (elems))
	      invalid_syntax ("#s", readcharfun);

	    if (BASE_EQ (XCAR (elems), Qhash_table))
	      obj = hash_table_from_plist (XCDR (elems));
	    else
	      obj = record_from_list (elems);
	    break;
	  }
	case RE_string_props:
	  locate_syms = read_stack_top ()->u.vector.old_locate_syms;
	  obj = string_props_from_rev_list (read_stack_pop ().u.vector.elems,
					    readcharfun);
	  break;
	default:
	  invalid_syntax (")", readcharfun);
	}
      break;

    case '[':
      read_stack_push ((struct read_stack_entry) {
	  .type = RE_vector,
	  .u.vector.elems = Qnil,
	  .u.vector.old_locate_syms = locate_syms,
	});
      /* FIXME: should vectors be read with locate_syms=false?  */
      goto read_obj;

    case ']':
      if (read_stack_empty_p (base_sp))
	invalid_syntax ("]", readcharfun);
      switch (read_stack_top ()->type)
	{
	case RE_vector:
	  locate_syms = read_stack_top ()->u.vector.old_locate_syms;
	  obj = vector_from_rev_list (read_stack_pop ().u.vector.elems);
	  break;
	case RE_byte_code:
	  locate_syms = read_stack_top ()->u.vector.old_locate_syms;
	  obj = bytecode_from_rev_list (read_stack_pop ().u.vector.elems,
					readcharfun);
	  break;
	case RE_char_table:
	  locate_syms = read_stack_top ()->u.vector.old_locate_syms;
	  obj = char_table_from_rev_list (read_stack_pop ().u.vector.elems,
					  readcharfun);
	  break;
	case RE_sub_char_table:
	  locate_syms = read_stack_top ()->u.vector.old_locate_syms;
	  obj = sub_char_table_from_rev_list (read_stack_pop ().u.vector.elems,
					      readcharfun);
	  break;
	default:
	  invalid_syntax ("]", readcharfun);
	  break;
	}
      break;

    case '#':
      {
	rb.cur = rb.start;
	*rb.cur++ = '#';
	int ch = read_and_buffer (&rb, readcharfun);
	switch (ch)
	  {
	  case '\'':
	    /* #'X -- special syntax for (function X) */
	    read_stack_push ((struct read_stack_entry) {
		.type = RE_special,
		.u.special.symbol = Qfunction,
	      });
	    goto read_obj;

	  case '#':
	    /* ## -- the empty symbol */
	    obj = Fintern (empty_unibyte_string, Qnil);
	    break;

	  case 's':
	    /* #s(...) -- a record or hash-table */
	    ch = read_and_buffer (&rb, readcharfun);
	    if (ch != '(')
	      {
		UNREAD (ch);
		invalid_syntax_with_buffer (&rb, readcharfun);
	      }
	    read_stack_push ((struct read_stack_entry) {
		.type = RE_record,
		.u.vector.elems = Qnil,
		.u.vector.old_locate_syms = locate_syms,
	      });
	    locate_syms = false;
	    goto read_obj;

	  case '^':
	    /* #^[...]  -- char-table
	       #^^[...] -- sub-char-table */
	    ch = read_and_buffer (&rb, readcharfun);
	    if (ch == '^')
	      {
		ch = read_and_buffer (&rb, readcharfun);
		if (ch == '[')
		  {
		    read_stack_push ((struct read_stack_entry) {
			.type = RE_sub_char_table,
			.u.vector.elems = Qnil,
			.u.vector.old_locate_syms = locate_syms,
		      });
		    locate_syms = false;
		    goto read_obj;
		  }
		else
		  {
		    UNREAD (ch);
		    invalid_syntax_with_buffer (&rb, readcharfun);
		  }
	      }
	    else if (ch == '[')
	      {
		read_stack_push ((struct read_stack_entry) {
		    .type = RE_char_table,
		    .u.vector.elems = Qnil,
		    .u.vector.old_locate_syms = locate_syms,
		  });
		locate_syms = false;
		goto read_obj;
	      }
	    else
	      {
		UNREAD (ch);
		invalid_syntax_with_buffer (&rb, readcharfun);
	      }

	  case '(':
	    /* #(...) -- string with properties */
	    read_stack_push ((struct read_stack_entry) {
		.type = RE_string_props,
		.u.vector.elems = Qnil,
		.u.vector.old_locate_syms = locate_syms,
	      });
	    locate_syms = false;
	    goto read_obj;

	  case '[':
	    /* #[...] -- byte-code */
	    read_stack_push ((struct read_stack_entry) {
		.type = RE_byte_code,
		.u.vector.elems = Qnil,
		.u.vector.old_locate_syms = locate_syms,
	      });
	    locate_syms = false;
	    goto read_obj;

	  case '&':
	    /* #&N"..." -- bool-vector */
	    obj = read_bool_vector (readcharfun);
	    break;

	  case '!':
	    /* #! appears at the beginning of an executable file.
	       Skip the rest of the line.  */
	    {
	      int c;
	      do
		c = READCHAR;
	      while (c >= 0 && c != '\n');
	      goto read_obj;
	    }

	  case 'x':
	  case 'X':
	    obj = read_integer (readcharfun, 16);
	    break;

	  case 'o':
	  case 'O':
	    obj = read_integer (readcharfun, 8);
	    break;

	  case 'b':
	  case 'B':
	    obj = read_integer (readcharfun, 2);
	    break;

	  case '@':
	    /* #@NUMBER is used to skip NUMBER following bytes.
	       That's used in .elc files to skip over doc strings
	       and function definitions that can be loaded lazily.  */
	    if (skip_lazy_string (readcharfun))
	      goto read_obj;
	    obj = Qnil;	      /* #@00 skips to EOB/EOF and yields nil.  */
	    break;

	  case '$':
	    /* #$ -- reference to lazy-loaded string */
	    obj = Vload_file_name;
	    break;

	  case ':':
	    /* #:X -- uninterned symbol */
	    c = READCHAR;
	    if (c <= 32 || c == NO_BREAK_SPACE
		|| c == '"' || c == '\'' || c == ';' || c == '#'
		|| c == '(' || c == ')'  || c == '[' || c == ']'
		|| c == '`' || c == ',')
	      {
		/* No symbol character follows: this is the empty symbol.  */
		UNREAD (c);
		obj = Fmake_symbol (empty_unibyte_string);
		break;
	      }
	    uninterned_symbol = true;
	    skip_shorthand = false;
	    goto read_symbol;

	  case '_':
	    /* #_X -- symbol without shorthand */
	    c = READCHAR;
	    if (c <= 32 || c == NO_BREAK_SPACE
		|| c == '"' || c == '\'' || c == ';' || c == '#'
		|| c == '(' || c == ')'  || c == '[' || c == ']'
		|| c == '`' || c == ',')
	      {
		/* No symbol character follows: this is the empty symbol.  */
		UNREAD (c);
		obj = Fintern (empty_unibyte_string, Qnil);
		break;
	      }
	    uninterned_symbol = false;
	    skip_shorthand = true;
	    goto read_symbol;

	  default:
	    if (ch >= '0' && ch <= '9')
	      {
		/* #N=OBJ or #N# -- first read the number N */
		EMACS_INT n = ch - '0';
		int c;
		for (;;)
		  {
		    c = read_and_buffer (&rb, readcharfun);
		    if (c < '0' || c > '9')
		      break;
		    if (ckd_mul (&n, n, 10)
			|| ckd_add (&n, n, c - '0'))
		      invalid_syntax_with_buffer (&rb, readcharfun);
		  }
		if (c == 'r' || c == 'R')
		  {
		    /* #NrDIGITS -- radix-N number */
		    if (n < 2 || n > 36)
		      invalid_radix_integer (n, readcharfun);
		    obj = read_integer (readcharfun, n);
		    break;
		  }
		else if (n <= MOST_POSITIVE_FIXNUM && !NILP (Vread_circle))
		  {
		    if (c == '=')
		      {
			/* #N=OBJ -- assign number N to OBJ */
			Lisp_Object placeholder = Fcons (Qnil, Qnil);

			struct Lisp_Hash_Table *h
			  = XHASH_TABLE (read_objects_map);
			Lisp_Object number = make_fixnum (n);
			hash_hash_t hash;
			ptrdiff_t i = hash_find_get_hash (h, number, &hash);
			if (i >= 0)
			  /* Not normal, but input could be malformed.  */
			  set_hash_value_slot (h, i, placeholder);
			else
			  hash_put (h, number, placeholder, hash);
			read_stack_push ((struct read_stack_entry) {
			    .type = RE_numbered,
			    .u.numbered.number = number,
			    .u.numbered.placeholder = placeholder,
			  });
			goto read_obj;
		      }
		    else if (c == '#')
		      {
			/* #N# -- reference to numbered object */
			struct Lisp_Hash_Table *h
			  = XHASH_TABLE (read_objects_map);
			ptrdiff_t i = hash_find (h, make_fixnum (n));
			if (i < 0)
			  invalid_syntax_with_buffer (&rb, readcharfun);
			obj = HASH_VALUE (h, i);
			break;
		      }
		    else
		      invalid_syntax_with_buffer (&rb, readcharfun);
		  }
		else
		  invalid_syntax_with_buffer (&rb, readcharfun);
	      }
	    else
	      invalid_syntax_with_buffer (&rb, readcharfun);
	  }
	break;
      }

    case '?':
      obj = read_char_literal (readcharfun);
      break;

    case '"':
      obj = read_string_literal (readcharfun);
      break;

    case '\'':
      read_stack_push ((struct read_stack_entry) {
	  .type = RE_special,
	  .u.special.symbol = Qquote,
	});
      goto read_obj;

    case '`':
      read_stack_push ((struct read_stack_entry) {
	  .type = RE_special,
	  .u.special.symbol = Qbackquote,
	});
      goto read_obj;

    case ',':
      {
	int ch = READCHAR;
	Lisp_Object sym;
	if (ch == '@')
	  sym = Qcomma_at;
	else
	  {
	    if (ch >= 0)
	      UNREAD (ch);
	    sym = Qcomma;
	  }
	read_stack_push ((struct read_stack_entry) {
	    .type = RE_special,
	    .u.special.symbol = sym,
	  });
	goto read_obj;
      }

    case ';':
      {
	int c;
	do
	  c = READCHAR;
	while (c >= 0 && c != '\n');
	goto read_obj;
      }

    case '.':
      {
	int nch = READCHAR;
	UNREAD (nch);
	if (nch <= 32 || nch == NO_BREAK_SPACE
	    || nch == '"' || nch == '\'' || nch == ';'
	    || nch == '(' || nch == '[' || nch == '#'
	    || nch == '?' || nch == '`' || nch == ',')
	  {
	    if (!read_stack_empty_p (base_sp)
		&& read_stack_top ()->type ==  RE_list)
	      {
		read_stack_top ()->type = RE_list_dot;
		goto read_obj;
	      }
	    invalid_syntax (".", readcharfun);
	  }
      }
      /* may be a number or symbol starting with a dot */
      FALLTHROUGH;

    default:
      if (c <= 32 || c == NO_BREAK_SPACE)
	goto read_obj;

      uninterned_symbol = false;
      skip_shorthand = false;
      /* symbol or number */
    read_symbol:
      {
<<<<<<< HEAD
	char *p = read_buffer;
	char *end = read_buffer + read_buffer_size;
=======
	rb.cur = rb.start;
	bool quoted = false;
>>>>>>> c120a338
	EMACS_INT start_position = readchar_offset - 1;
	ptrdiff_t nchars = 0;

	/* Remember where package prefixes end in COLON, which
	   will be set to the first colon we find.  NCOLONS is the
	   number of colons found so far.  */
	char *colon = NULL;
	int ncolons = 0;

	/* True if last character read was a backslash.  */
	bool last_was_backslash = false;
	/* True if \ for escaping appeared.  */
	bool any_quoted = false;

	for (;;)
	  {
<<<<<<< HEAD
	    eassert (is_symbol_constituent (c) || last_was_backslash);

	    /* Treat ':' as package prefix, unless someone says we
	       should't, or it is escaped by a preceding '\\' or
	       inside a multi-escape.  Note that we don't land here
	       for #:.  */
	    if (c == ':' && !last_was_backslash && !NILP (Vsymbol_packages))
	      {
		/* Remember where the first : is.  */
		if (colon == NULL)
		  colon = p;
		++ncolons;

		/* #:xyz should not contain a colon unless in Emacs
		   original syntax.  */
		if (uninterned_symbol)
		  invalid_syntax ("colon in uninterned symbol", readcharfun);

		/* Up to two colons are allowed if they are
		   consecutive.  PKG-FIXME check consecutive :.  */
		if (ncolons > 2)
		  invalid_syntax ("too many colons", readcharfun);
	      }

	    /* unescaped backslash.  Remember that we have seen it.  */
	    if (c == '\\' && !last_was_backslash)
	      {
		any_quoted = true;
		last_was_backslash = true;
		c = READCHAR;
		if (c < 0)
		  invalid_syntax ("eof in single-escape", readcharfun);
		continue;
	      }

	    last_was_backslash = false;

	    /* Store the character read, and advance the write pointer
	       for by the length of the the character we read.  But
	       first make sure that buffer is large enough.  */
	    if (end - p < MAX_MULTIBYTE_LENGTH + 1)
	      {
		ptrdiff_t offset = p - read_buffer;
		ptrdiff_t colon_offset = -1;
		if (colon)
		  colon_offset = colon - read_buffer;
		read_buffer = grow_read_buffer (read_buffer, offset,
						&heapbuf, &read_buffer_size,
						count);
		p = read_buffer + offset;
		end = read_buffer + read_buffer_size;
		if (colon_offset >= 0)
		  colon = read_buffer + colon_offset;
	      }
	    if (multibyte)
	      p += CHAR_STRING (c, (unsigned char *) p);
	    else
	      *p++ = c;

	    /* Proceed with the next character.  */
=======
	    if (c == '\\')
	      {
		c = READCHAR;
		if (c < 0)
		  end_of_file_error ();
		quoted = true;
	      }

	    add_char_to_buffer (&rb, c, multibyte);
	    nchars++;
>>>>>>> c120a338
	    c = READCHAR;

	    /* Symbols end at control characters like newlines or
	       tabs, or space of course.  This if includes end of
	       input, where c < 0.  */
	    if (c <= ' ')
	      break;

	    /* Let symbols end at NO_BREAK_SPACE.  */
	    if (c == NO_BREAK_SPACE)
	      break;

	    /* Accept characters >= 128 as symbol constituents, like
	       unlauts and so on.  */
	    if (c >= 128)
	      continue;

	    /* End reading when we reach a character that can not
	       be part of a symbol name, unless quoted. */
	    if (c == '"' || c == '\'' || c == ';' || c == '#'
		|| c == '(' || c == ')'  || c == '[' || c == ']'
		|| c == '`' || c == ',')
	      break;
	  }

<<<<<<< HEAD
	eassert (!is_symbol_constituent (c));
	/* c maybe -1 here, hut we can unread EOF.  */
	*p = 0;
	UNREAD (c);

	/* The start of the symbol, If a package prefix is present,
	   set to the start of the symbol-name part later on.  */
	char *symbol_start = read_buffer;
	const char *symbol_end = p;

	/* Package for the package prefix, if there is one, or nil
	   if there is none.  */
	Lisp_Object package = Qnil;

	/* If a package prefix was found, determine the package it
	   names.  It is an error if a package of that name does not
	   exist, or ':' is used for an internal symbol.

	   If we don't want to recognize ':' as a package indicator,
	   nevertheless handle keywords.  */
	if (NILP (Vsymbol_packages))
	  {
	    if (*symbol_start == ':')
=======
	*rb.cur = '\0';
	ptrdiff_t nbytes = rb.cur - rb.start;
	UNREAD (c);

	/* Only attempt to parse the token as a number if it starts as one.  */
	char c0 = rb.start[0];
	if (((c0 >= '0' && c0 <= '9') || c0 == '.' || c0 == '-' || c0 == '+')
	    && !quoted && !uninterned_symbol && !skip_shorthand)
	  {
	    ptrdiff_t len;
	    Lisp_Object result = string_to_number (rb.start, 10, &len);
	    if (!NILP (result) && len == nbytes)
>>>>>>> c120a338
	      {
		++symbol_start;
		package = Vkeyword_package;
		eassert (!NILP (package));
	      }
	  }
<<<<<<< HEAD
	else if (colon)
	  {
	    /* PACKAGE name is in read_buffer, colon + ncolons is the
	       start of the symbol name.  */
	    *colon = 0;

	    /* Make a Lisp string for the package name.  */
	    const char* pkg_start = read_buffer;
	    const ptrdiff_t pkg_nbytes = colon - read_buffer;
	    const Lisp_Object pkg_name
	      = read_make_string (pkg_start, pkg_nbytes, multibyte);

	    /* If there is no package with the give name, error.
	       PKG-FIXME is it okay to signal like this here?  Is
	       there a better way? */
	    package = pkg_find_package (pkg_name);
	    if (NILP (package))
	      pkg_error ("unknown package '%s'", read_buffer);

	    /* Symbol name starts after the package prefix.  */
	    symbol_start = colon + ncolons;
=======

	/* symbol, possibly uninterned */
	Lisp_Object result;
	if (uninterned_symbol)
	  {
	    Lisp_Object name
	      = make_specified_string (rb.start, nchars, nbytes, multibyte);
	    result = Fmake_symbol (name);
>>>>>>> c120a338
	  }

	/* This could be a number after all.  But not if empty, and
	   not if anything was quoted. or a package prefix was found,
	   or we have #:xyz.  */
	const ptrdiff_t symbol_nbytes = symbol_end - symbol_start;
	if (!any_quoted
	    && !uninterned_symbol
	    && NILP (package)
	    && symbol_end != symbol_start)
	  {
<<<<<<< HEAD
	    char c0 = *symbol_start;
	    if (((c0 >= '0' && c0 <= '9') || c0 == '.' || c0 == '-' || c0 == '+')
		&& !skip_shorthand)
	      {
		ptrdiff_t len;
		/* 10 as base because the other bases require a #, and
		   don't land here.  */
		Lisp_Object result = string_to_number (symbol_start, 10, &len);
		if (!NILP (result) && len == symbol_nbytes)
		  {
		    obj = result;
		    break;
		  }
=======
	    /* Don't create the string object for the name unless
	       we're going to retain it in a new symbol.

	       Like intern_1 but supports multibyte names.  */
	    Lisp_Object obarray = check_obarray (Vobarray);

	    char *longhand = NULL;
	    ptrdiff_t longhand_chars = 0;
	    ptrdiff_t longhand_bytes = 0;

	    Lisp_Object found;
	    if (skip_shorthand
		/* We exempt characters used in the "core" Emacs Lisp
		   symbols that are comprised entirely of characters
		   that have the 'symbol constituent' syntax from
		   transforming according to shorthands.  */
		|| symbol_char_span (rb.start) >= nbytes)
	      found = oblookup (obarray, rb.start, nchars, nbytes);
	    else
	      found = oblookup_considering_shorthand (obarray, rb.start,
						      nchars, nbytes, &longhand,
						      &longhand_chars,
						      &longhand_bytes);

	    if (BARE_SYMBOL_P (found))
	      result = found;
	    else if (longhand)
	      {
		Lisp_Object name = make_specified_string (longhand,
							  longhand_chars,
							  longhand_bytes,
							  multibyte);
		xfree (longhand);
		result = intern_driver (name, obarray, found);
	      }
	    else
	      {
		Lisp_Object name = make_specified_string (rb.start, nchars,
							  nbytes, multibyte);
		result = intern_driver (name, obarray, found);
>>>>>>> c120a338
	      }
	  }

	/* PKG-FIXME: What to do about shorthands.el?  */
	const Lisp_Object symbol_name
	  = read_make_string (symbol_start, symbol_nbytes, multibyte);
	Lisp_Object result;
	if (uninterned_symbol)
	  result = Fmake_symbol (symbol_name);
	else if (NILP (package))
	  result = pkg_unqualified_symbol (symbol_name);
	else if (NILP (Vsymbol_packages))
	  {
	    /* package should be nil unless we found a keyword.  */
	    eassert (EQ (package, Vkeyword_package));
	    result = pkg_qualified_symbol (symbol_name, package, true);
	  }
	else
	  result = pkg_qualified_symbol (symbol_name, package, ncolons == 1);

	if (locate_syms && !NILP (result))
	  result = build_symbol_with_pos (result, make_fixnum (start_position));

	obj = result;
	break;
      }
    }

  /* We have read an object in `obj'.  Use the stack to decide what to
     do with it.  */
  while (rdstack.sp > base_sp)
    {
      struct read_stack_entry *e = read_stack_top ();
      switch (e->type)
	{
#ifdef HAVE_MPS
	case RE_free:
	  emacs_abort ();
#endif
	case RE_list_start:
	  e->type = RE_list;
	  e->u.list.head = e->u.list.tail = Fcons (obj, Qnil);
	  goto read_obj;

	case RE_list:
	  {
	    Lisp_Object tl = Fcons (obj, Qnil);
	    XSETCDR (e->u.list.tail, tl);
	    e->u.list.tail = tl;
	    goto read_obj;
	  }

	case RE_list_dot:
	  {
	    skip_space_and_comments (readcharfun);
	    int ch = READCHAR;
	    if (ch != ')')
	      invalid_syntax ("expected )", readcharfun);
	    XSETCDR (e->u.list.tail, obj);
	    read_stack_pop ();
	    obj = e->u.list.head;

	    /* Hack: immediately convert (#$ . FIXNUM) to the corresponding
	       string if load-force-doc-strings is set.  */
	    if (load_force_doc_strings
		&& BASE_EQ (XCAR (obj), Vload_file_name)
		&& !NILP (XCAR (obj))
		&& FIXNUMP (XCDR (obj)))
	      obj = get_lazy_string (obj);

	    break;
	  }

	case RE_vector:
	case RE_record:
	case RE_char_table:
	case RE_sub_char_table:
	case RE_byte_code:
	case RE_string_props:
	  e->u.vector.elems = Fcons (obj, e->u.vector.elems);
	  goto read_obj;

	case RE_special:
	  read_stack_pop ();
	  obj = list2 (e->u.special.symbol, obj);
	  break;

	case RE_numbered:
	  {
	    read_stack_pop ();
	    Lisp_Object placeholder = e->u.numbered.placeholder;
	    if (CONSP (obj))
	      {
		if (BASE_EQ (obj, placeholder))
		  /* Catch silly games like #1=#1# */
		  invalid_syntax ("nonsensical self-reference", readcharfun);

		/* Optimization: since the placeholder is already
		   a cons, repurpose it as the actual value.
		   This allows us to skip the substitution below,
		   since the placeholder is already referenced
		   inside OBJ at the appropriate places.  */
		Fsetcar (placeholder, XCAR (obj));
		Fsetcdr (placeholder, XCDR (obj));

		struct Lisp_Hash_Table *h2
		  = XHASH_TABLE (read_objects_completed);
		hash_hash_t hash;
		ptrdiff_t i = hash_find_get_hash (h2, placeholder, &hash);
		eassert (i < 0);
		hash_put (h2, placeholder, Qnil, hash);
		obj = placeholder;
	      }
	    else
	      {
		/* If it can be recursive, remember it for future
		   substitutions.  */
		if (!SYMBOLP (obj) && !NUMBERP (obj)
		    && !(STRINGP (obj) && !string_intervals (obj)))
		  {
		    struct Lisp_Hash_Table *h2
		      = XHASH_TABLE (read_objects_completed);
		    hash_hash_t hash;
		    ptrdiff_t i = hash_find_get_hash (h2, obj, &hash);
		    eassert (i < 0);
		    hash_put (h2, obj, Qnil, hash);
		  }

		/* Now put it everywhere the placeholder was...  */
		Flread__substitute_object_in_subtree (obj, placeholder,
						      read_objects_completed);

		/* ...and #n# will use the real value from now on.  */
		struct Lisp_Hash_Table *h = XHASH_TABLE (read_objects_map);
		hash_hash_t hash;
		ptrdiff_t i = hash_find_get_hash (h, e->u.numbered.number,
						  &hash);
		eassert (i >= 0);
		set_hash_value_slot (h, i, obj);
	      }
	    break;
	  }
	}
    }

  return unbind_to (base_pdl, obj);
}


DEFUN ("lread--substitute-object-in-subtree",
       Flread__substitute_object_in_subtree,
       Slread__substitute_object_in_subtree, 3, 3, 0,
       doc: /* In OBJECT, replace every occurrence of PLACEHOLDER with OBJECT.
COMPLETED is a hash table of objects that might be circular, or is t
if any object might be circular.  */)
  (Lisp_Object object, Lisp_Object placeholder, Lisp_Object completed)
{
  struct subst subst = { object, placeholder, completed, Qnil };
  Lisp_Object check_object = substitute_object_recurse (&subst, object);

  /* The returned object here is expected to always eq the
     original.  */
  if (!EQ (check_object, object))
    error ("Unexpected mutation error in reader");
  return Qnil;
}

static Lisp_Object
substitute_object_recurse (struct subst *subst, Lisp_Object subtree)
{
  /* If we find the placeholder, return the target object.  */
  if (EQ (subst->placeholder, subtree))
    return subst->object;

  /* For common object types that can't contain other objects, don't
     bother looking them up; we're done.  */
  if (SYMBOLP (subtree)
      || (STRINGP (subtree) && !string_intervals (subtree))
      || NUMBERP (subtree))
    return subtree;

  /* If we've been to this node before, don't explore it again.  */
  if (!NILP (Fmemq (subtree, subst->seen)))
    return subtree;

  /* If this node can be the entry point to a cycle, remember that
     we've seen it.  It can only be such an entry point if it was made
     by #n=, which means that we can find it as a value in
     COMPLETED.  */
  if (EQ (subst->completed, Qt)
      || hash_find (XHASH_TABLE (subst->completed), subtree) >= 0)
    subst->seen = Fcons (subtree, subst->seen);

  /* Recurse according to subtree's type.
     Every branch must return a Lisp_Object.  */
  switch (XTYPE (subtree))
    {
    case Lisp_Vectorlike:
      {
	ptrdiff_t i = 0, length = 0;
	if (BOOL_VECTOR_P (subtree))
	  return subtree;		/* No sub-objects anyway.  */
	else if (CHAR_TABLE_P (subtree) || SUB_CHAR_TABLE_P (subtree)
		 || CLOSUREP (subtree) || HASH_TABLE_P (subtree)
		 || RECORDP (subtree))
	  length = PVSIZE (subtree);
	else if (VECTORP (subtree))
	  length = ASIZE (subtree);
	else
	  /* An unknown pseudovector may contain non-Lisp fields, so we
	     can't just blindly traverse all its fields.  We used to call
	     `Flength' which signaled `sequencep', so I just preserved this
	     behavior.  */
	  wrong_type_argument (Qsequencep, subtree);

	if (SUB_CHAR_TABLE_P (subtree))
	  i = 2;
	for ( ; i < length; i++)
	  ASET (subtree, i,
		substitute_object_recurse (subst, AREF (subtree, i)));
	return subtree;
      }

    case Lisp_Cons:
      XSETCAR (subtree, substitute_object_recurse (subst, XCAR (subtree)));
      XSETCDR (subtree, substitute_object_recurse (subst, XCDR (subtree)));
      return subtree;

    case Lisp_String:
      {
	/* Check for text properties in each interval.
	   substitute_in_interval contains part of the logic.  */

	INTERVAL root_interval = string_intervals (subtree);
	traverse_intervals_noorder (root_interval,
				    substitute_in_interval, subst);
	return subtree;
      }

      /* Other types don't recurse any further.  */
    default:
      return subtree;
    }
}

/*  Helper function for substitute_object_recurse.  */
static void
substitute_in_interval (INTERVAL interval, void *arg)
{
  set_interval_plist (interval,
		      substitute_object_recurse (arg, interval->plist));
}


#if !IEEE_FLOATING_POINT
/* Strings that stand in for +NaN, -NaN, respectively.  */
static Lisp_Object not_a_number[2];
#endif

/* Convert the initial prefix of STRING to a number, assuming base BASE.
   If the prefix has floating point syntax and BASE is 10, return a
   nearest float; otherwise, if the prefix has integer syntax, return
   the integer; otherwise, return nil.  (On antique platforms that lack
   support for NaNs, if the prefix has NaN syntax return a Lisp object that
   will provoke an error if used as a number.)  If PLEN, set *PLEN to the
   length of the numeric prefix if there is one, otherwise *PLEN is
   unspecified.  */

Lisp_Object
string_to_number (char const *string, int base, ptrdiff_t *plen)
{
  char const *cp = string;
  bool float_syntax = false;
  double value = 0;

  /* Negate the value ourselves.  This treats 0, NaNs, and infinity properly on
     IEEE floating point hosts, and works around a formerly-common bug where
     atof ("-0.0") drops the sign.  */
  bool negative = *cp == '-';
  bool positive = *cp == '+';

  bool signedp = negative | positive;
  cp += signedp;

  enum { INTOVERFLOW = 1, LEAD_INT = 2, TRAIL_INT = 4, E_EXP = 16 };
  int state = 0;
  int leading_digit = digit_to_number (*cp, base);
  uintmax_t n = leading_digit;
  if (leading_digit >= 0)
    {
      state |= LEAD_INT;
      for (int digit; 0 <= (digit = digit_to_number (*++cp, base)); )
	{
	  if (INT_MULTIPLY_OVERFLOW (n, base))
	    state |= INTOVERFLOW;
	  n *= base;
	  if (INT_ADD_OVERFLOW (n, digit))
	    state |= INTOVERFLOW;
	  n += digit;
	}
    }
  char const *after_digits = cp;
  if (*cp == '.')
    {
      cp++;
    }

  if (base == 10)
    {
      if ('0' <= *cp && *cp <= '9')
	{
	  state |= TRAIL_INT;
	  do
	    cp++;
	  while ('0' <= *cp && *cp <= '9');
	}
      if (*cp == 'e' || *cp == 'E')
	{
	  char const *ecp = cp;
	  cp++;
	  if (*cp == '+' || *cp == '-')
	    cp++;
	  if ('0' <= *cp && *cp <= '9')
	    {
	      state |= E_EXP;
	      do
		cp++;
	      while ('0' <= *cp && *cp <= '9');
	    }
	  else if (cp[-1] == '+'
		   && cp[0] == 'I' && cp[1] == 'N' && cp[2] == 'F')
	    {
	      state |= E_EXP;
	      cp += 3;
	      value = INFINITY;
	    }
	  else if (cp[-1] == '+'
		   && cp[0] == 'N' && cp[1] == 'a' && cp[2] == 'N')
	    {
	      state |= E_EXP;
	      cp += 3;
#if IEEE_FLOATING_POINT
	      union ieee754_double u
		= { .ieee_nan = { .exponent = 0x7ff, .quiet_nan = 1,
				  .mantissa0 = n >> 31 >> 1, .mantissa1 = n }};
	      value = u.d;
#else
	      if (plen)
		*plen = cp - string;
	      return not_a_number[negative];
#endif
	    }
	  else
	    cp = ecp;
	}

      /* A float has digits after the dot or an exponent.
	 This excludes numbers like "1." which are lexed as integers. */
      float_syntax = ((state & TRAIL_INT)
		      || ((state & LEAD_INT) && (state & E_EXP)));
    }

  if (plen)
    *plen = cp - string;

  /* Return a float if the number uses float syntax.  */
  if (float_syntax)
    {
      /* Convert to floating point, unless the value is already known
	 because it is infinite or a NaN.  */
      if (! value)
	value = atof (string + signedp);
      return make_float (negative ? -value : value);
    }

  /* Return nil if the number uses invalid syntax.  */
  if (! (state & LEAD_INT))
    return Qnil;

  /* Fast path if the integer (san sign) fits in uintmax_t.  */
  if (! (state & INTOVERFLOW))
    {
      if (!negative)
	return make_uint (n);
      if (-MOST_NEGATIVE_FIXNUM < n)
	return make_neg_biguint (n);
      EMACS_INT signed_n = n;
      return make_fixnum (-signed_n);
    }

  /* Trim any leading "+" and trailing nondigits, then return a bignum.  */
  string += positive;
  if (!*after_digits)
    return make_bignum_str (string, base);
  ptrdiff_t trimmed_len = after_digits - string;
  USE_SAFE_ALLOCA;
  char *trimmed = SAFE_ALLOCA (trimmed_len + 1);
  memcpy (trimmed, string, trimmed_len);
  trimmed[trimmed_len] = '\0';
  Lisp_Object result = make_bignum_str (trimmed, base);
  SAFE_FREE ();
  return result;
}


/* Intern symbol with name given by STR and LEN.  ALLOW_PURE_P means
   that the symbol name may be allocated from pure space if necessary.
   If STR starts with a colon, consider it a keyword.  */

/* Slow path obarray check: return the obarray to use or signal an error.  */
Lisp_Object
intern_c_string_1 (const char *str, ptrdiff_t len)
{
  const bool keyword = *str == ':';
  const char *name_start = keyword ? str + 1 : str;
  const ptrdiff_t name_len = keyword ? len - 1 : len;
  const Lisp_Object name = make_string (name_start, name_len);
  if (keyword)
    return pkg_intern_symbol (name, Vkeyword_package, NULL);
  return pkg_intern_symbol (name, Vearmuffs_package, NULL);
}

Lisp_Object
intern_1 (const char *str, ptrdiff_t len)
{
  return intern_c_string_1 (str, len);
}

/* Intern STR of NBYTES bytes and NCHARS characters in the default obarray.  */
Lisp_Object
intern_c_multibyte (const char *str, ptrdiff_t nchars, ptrdiff_t nbytes)
{
  const bool keyword = *str == ':';
  if (keyword)
    {
      const Lisp_Object name
	= make_multibyte_string (str + 1, nchars - 1, nbytes - 1);
      return pkg_intern_symbol (name, Vkeyword_package, NULL);
    }
  const Lisp_Object name
    = make_multibyte_string (str, nchars, nbytes);
  return pkg_intern_symbol (name, Vearmuffs_package, NULL);
}

static void
define_symbol (Lisp_Object sym, char const *str)
{
  const bool keyword = *str == ':';
  const char *name_start = keyword ? str + 1 : str;

  const Lisp_Object symbol_name
    = make_string (name_start, strlen (name_start));
  init_symbol (sym, symbol_name);

  /* Qunbound is uninterned, so that it's not confused with any symbol
     'unbound' created by a Lisp program.  */
  if (!BASE_EQ (sym, Qunbound))
    {
      if (keyword)
	pkg_define_symbol (sym, Vkeyword_package);
      else
	pkg_define_symbol (sym, Vemacs_package);
    }
}

void
pkg_define_builtin_symbols (void)
{
  for (int i = 0; i < ARRAYELTS (lispsym); i++)
    {
      gc_init_header (&lispsym[i].gc_header, IGC_OBJ_SYMBOL);
      define_symbol (builtin_lisp_symbol (i), defsym_name[i]);
    }
}

DEFUN ("intern", Fintern, Sintern, 1, 2, 0,
       doc: /* Return the canonical symbol whose name is STRING.
If there is none, one is created by this function and returned.
A second optional argument specifies the obarray to use;
it defaults to the value of `obarray'.  */)
  (Lisp_Object string, Lisp_Object package)
{
  return pkg_emacs_intern (string, package);
}

DEFUN ("intern-soft", Fintern_soft, Sintern_soft, 1, 2, 0,
       doc: /* Return the canonical symbol named NAME, or nil if none exists.
NAME may be a string or a symbol.  If it is a symbol, that exact
symbol is searched for.
A second optional argument specifies the obarray to use;
it defaults to the value of `obarray'.  */)
  (Lisp_Object name, Lisp_Object obarray)
{
  return pkg_emacs_intern_soft (name, obarray);
}

DEFUN ("unintern", Funintern, Sunintern, 2, 2, 0,
       doc: /* Delete the symbol named NAME, if any, from OBARRAY.
The value is t if a symbol was found and deleted, nil otherwise.
NAME may be a string or a symbol.  If it is a symbol, that symbol
is deleted, if it belongs to OBARRAY--no other symbol is deleted.
OBARRAY, if nil, defaults to the value of the variable `obarray'.  */)
  (Lisp_Object name, Lisp_Object obarray)
{
  return pkg_emacs_unintern (name, obarray);
}


DEFUN ("mapatoms", Fmapatoms, Smapatoms, 1, 2, 0,
       doc: /* Call FUNCTION on every symbol in OBARRAY.
OBARRAY defaults to the value of `obarray'.  */)
  (Lisp_Object function, Lisp_Object obarray)
{
  return pkg_emacs_mapatoms (function, obarray);
}

void
init_obarray_once (void)
{
  Vobarray = make_vector (1, make_fixnum (0));
  Faset (Vobarray, make_fixnum (0), Vemacs_package);

  DEFSYM (Qunbound, "unbound");

  DEFSYM (Qnil, "nil");
  SET_SYMBOL_VAL (XBARE_SYMBOL (Qnil), Qnil);
  make_symbol_constant (Qnil);
  XBARE_SYMBOL (Qnil)->u.s.declared_special = true;

  DEFSYM (Qt, "t");
  SET_SYMBOL_VAL (XBARE_SYMBOL (Qt), Qt);
  make_symbol_constant (Qt);
  XBARE_SYMBOL (Qt)->u.s.declared_special = true;

  /* Qt is correct even if not dumping.  loadup.el will set to nil at end.  */
  Vpurify_flag = Qt;

  DEFSYM (Qvariable_documentation, "variable-documentation");
}


void
defsubr (union Aligned_Lisp_Subr *aname)
{
  struct Lisp_Subr *sname = &aname->s;
  gc_init_header (&sname->header.gc_header, IGC_OBJ_VECTOR);
  Lisp_Object sym, tem;
  sym = intern_c_string (sname->symbol_name);
  XSETPVECTYPE (sname, PVEC_SUBR);
  XSETSUBR (tem, sname);
  set_symbol_function (sym, tem);
#ifdef HAVE_NATIVE_COMP
  eassert (NILP (Vcomp_abi_hash));
  Vcomp_subr_list = Fcons (tem, Vcomp_subr_list);
#endif
}

/* Define an "integer variable"; a symbol whose value is forwarded to a
   C variable of type intmax_t.  Sample call (with "xx" to fool make-docfile):
   DEFxxVAR_INT ("emacs-priority", &emacs_priority, "Documentation");  */
void
defvar_int (struct Lisp_Fwd const *i_fwd, char const *namestring)
{
  eassert (i_fwd->type == Lisp_Fwd_Int);
  Lisp_Object sym = intern_c_string (namestring);
  XBARE_SYMBOL (sym)->u.s.declared_special = true;
  XBARE_SYMBOL (sym)->u.s.redirect = SYMBOL_FORWARDED;
  SET_SYMBOL_FWD (XBARE_SYMBOL (sym), i_fwd);
}

/* Similar but define a variable whose value is t if 1, nil if 0.  */
void
defvar_bool (struct Lisp_Fwd const *b_fwd, char const *namestring)
{
  eassert (b_fwd->type == Lisp_Fwd_Bool);
  Lisp_Object sym = intern_c_string (namestring);
  XBARE_SYMBOL (sym)->u.s.declared_special = true;
  XBARE_SYMBOL (sym)->u.s.redirect = SYMBOL_FORWARDED;
  SET_SYMBOL_FWD (XBARE_SYMBOL (sym), b_fwd);
  Vbyte_boolean_vars = Fcons (sym, Vbyte_boolean_vars);
}

/* Similar but define a variable whose value is the Lisp Object stored
   at address.  Two versions: with and without gc-marking of the C
   variable.  The nopro version is used when that variable will be
   gc-marked for some other reason, since marking the same slot twice
   can cause trouble with strings.  */
void
defvar_lisp_nopro (struct Lisp_Fwd const *o_fwd, char const *namestring)
{
  eassert (o_fwd->type == Lisp_Fwd_Obj);
  Lisp_Object sym = intern_c_string (namestring);
  XBARE_SYMBOL (sym)->u.s.declared_special = true;
  XBARE_SYMBOL (sym)->u.s.redirect = SYMBOL_FORWARDED;
  SET_SYMBOL_FWD (XBARE_SYMBOL (sym), o_fwd);
}

void
defvar_lisp (struct Lisp_Fwd const *o_fwd, char const *namestring)
{
  eassert (o_fwd->type == Lisp_Fwd_Obj);
  defvar_lisp_nopro (o_fwd, namestring);
  staticpro (o_fwd->u.objvar);
}

/* Similar but define a variable whose value is the Lisp Object stored
   at a particular offset in the current kboard object.  */

void
defvar_kboard (struct Lisp_Fwd const *ko_fwd, char const *namestring)
{
  eassert (ko_fwd->type == Lisp_Fwd_Kboard_Obj);
  Lisp_Object sym = intern_c_string (namestring);
  XBARE_SYMBOL (sym)->u.s.declared_special = true;
  XBARE_SYMBOL (sym)->u.s.redirect = SYMBOL_FORWARDED;
  SET_SYMBOL_FWD (XBARE_SYMBOL (sym), ko_fwd);
}

/* Check that the elements of lpath exist.  */

static void
load_path_check (Lisp_Object lpath)
{
  Lisp_Object path_tail;

  /* The only elements that might not exist are those from
     PATH_LOADSEARCH, EMACSLOADPATH.  Anything else is only added if
     it exists.  */
  for (path_tail = lpath; !NILP (path_tail); path_tail = XCDR (path_tail))
    {
      Lisp_Object dirfile;
      dirfile = Fcar (path_tail);
      if (STRINGP (dirfile))
        {
          dirfile = Fdirectory_file_name (dirfile);
          if (! file_accessible_directory_p (dirfile))
            dir_warning ("Lisp directory", XCAR (path_tail));
        }
    }
}

/* Return the default load-path, to be used if EMACSLOADPATH is unset.
   This does not include the standard site-lisp directories
   under the installation prefix (i.e., PATH_SITELOADSEARCH),
   but it does (unless no_site_lisp is set) include site-lisp
   directories in the source/build directories if those exist and we
   are running uninstalled.

   Uses the following logic:
   If !will_dump: Use PATH_LOADSEARCH.
   The remainder is what happens when dumping is about to happen:
   If dumping, just use PATH_DUMPLOADSEARCH.
   Otherwise use PATH_LOADSEARCH.

   If !initialized, then just return PATH_DUMPLOADSEARCH.
   If initialized:
   If Vinstallation_directory is not nil (ie, running uninstalled):
   If installation-dir/lisp exists and not already a member,
   we must be running uninstalled.  Reset the load-path
   to just installation-dir/lisp.  (The default PATH_LOADSEARCH
   refers to the eventual installation directories.  Since we
   are not yet installed, we should not use them, even if they exist.)
   If installation-dir/lisp does not exist, just add
   PATH_DUMPLOADSEARCH at the end instead.
   Add installation-dir/site-lisp (if !no_site_lisp, and exists
   and not already a member) at the front.
   If installation-dir != source-dir (ie running an uninstalled,
   out-of-tree build) AND install-dir/src/Makefile exists BUT
   install-dir/src/Makefile.in does NOT exist (this is a sanity
   check), then repeat the above steps for source-dir/lisp, site-lisp.  */

static Lisp_Object
load_path_default (void)
{
  if (will_dump_p ())
    /* PATH_DUMPLOADSEARCH is the lisp dir in the source directory.
       We used to add ../lisp (ie the lisp dir in the build
       directory) at the front here, but that should not be
       necessary, since in out of tree builds lisp/ is empty, save
       for Makefile.  */
    return decode_env_path (0, PATH_DUMPLOADSEARCH, 0);

  Lisp_Object lpath = Qnil;

  lpath = decode_env_path (0, PATH_LOADSEARCH, 0);

  if (!NILP (Vinstallation_directory))
    {
      Lisp_Object tem, tem1;

      /* Add to the path the lisp subdir of the installation
         dir, if it is accessible.  Note: in out-of-tree builds,
         this directory is empty save for Makefile.  */
      tem = Fexpand_file_name (build_string ("lisp"),
                               Vinstallation_directory);
      tem1 = Ffile_accessible_directory_p (tem);
      if (!NILP (tem1))
        {
          if (NILP (Fmember (tem, lpath)))
            {
              /* We are running uninstalled.  The default load-path
                 points to the eventual installed lisp directories.
                 We should not use those now, even if they exist,
                 so start over from a clean slate.  */
              lpath = list1 (tem);
            }
        }
      else
        /* That dir doesn't exist, so add the build-time
           Lisp dirs instead.  */
        {
          Lisp_Object dump_path =
            decode_env_path (0, PATH_DUMPLOADSEARCH, 0);
          lpath = nconc2 (lpath, dump_path);
        }

      /* Add site-lisp under the installation dir, if it exists.  */
      if (!no_site_lisp)
        {
          tem = Fexpand_file_name (build_string ("site-lisp"),
                                   Vinstallation_directory);
          tem1 = Ffile_accessible_directory_p (tem);
          if (!NILP (tem1))
            {
              if (NILP (Fmember (tem, lpath)))
                lpath = Fcons (tem, lpath);
            }
        }

      /* If Emacs was not built in the source directory,
         and it is run from where it was built, add to load-path
         the lisp and site-lisp dirs under that directory.  */

      if (NILP (Fequal (Vinstallation_directory, Vsource_directory)))
        {
          Lisp_Object tem2;

          tem = Fexpand_file_name (build_string ("src/Makefile"),
                                   Vinstallation_directory);
          tem1 = Ffile_exists_p (tem);

          /* Don't be fooled if they moved the entire source tree
             AFTER dumping Emacs.  If the build directory is indeed
             different from the source dir, src/Makefile.in and
             src/Makefile will not be found together.  */
          tem = Fexpand_file_name (build_string ("src/Makefile.in"),
                                   Vinstallation_directory);
          tem2 = Ffile_exists_p (tem);
          if (!NILP (tem1) && NILP (tem2))
            {
              tem = Fexpand_file_name (build_string ("lisp"),
                                       Vsource_directory);

              if (NILP (Fmember (tem, lpath)))
                lpath = Fcons (tem, lpath);

              if (!no_site_lisp)
                {
                  tem = Fexpand_file_name (build_string ("site-lisp"),
                                           Vsource_directory);
                  tem1 = Ffile_accessible_directory_p (tem);
                  if (!NILP (tem1))
                    {
                      if (NILP (Fmember (tem, lpath)))
                        lpath = Fcons (tem, lpath);
                    }
                }
            }
        } /* Vinstallation_directory != Vsource_directory */

    } /* if Vinstallation_directory */

  return lpath;
}

void
init_lread (void)
{
  /* First, set Vload_path.  */

  /* Ignore EMACSLOADPATH when dumping.  */
  bool use_loadpath = !will_dump_p ();

  if (use_loadpath && egetenv ("EMACSLOADPATH"))
    {
      Vload_path = decode_env_path ("EMACSLOADPATH", 0, 1);

      /* Check (non-nil) user-supplied elements.  */
      load_path_check (Vload_path);

      /* If no nils in the environment variable, use as-is.
         Otherwise, replace any nils with the default.  */
      if (! NILP (Fmemq (Qnil, Vload_path)))
        {
          Lisp_Object elem, elpath = Vload_path;
          Lisp_Object default_lpath = load_path_default ();

          /* Check defaults, before adding site-lisp.  */
          load_path_check (default_lpath);

          /* Add the site-lisp directories to the front of the default.  */
          if (!no_site_lisp && PATH_SITELOADSEARCH[0] != '\0')
            {
              Lisp_Object sitelisp;
              sitelisp = decode_env_path (0, PATH_SITELOADSEARCH, 0);
              if (! NILP (sitelisp))
                default_lpath = nconc2 (sitelisp, default_lpath);
            }

          Vload_path = Qnil;

          /* Replace nils from EMACSLOADPATH by default.  */
          while (CONSP (elpath))
            {
              elem = XCAR (elpath);
              elpath = XCDR (elpath);
              Vload_path = CALLN (Fappend, Vload_path,
				  NILP (elem) ? default_lpath : list1 (elem));
            }
        }                       /* Fmemq (Qnil, Vload_path) */
    }
  else
    {
      Vload_path = load_path_default ();

      /* Check before adding site-lisp directories.
         The install should have created them, but they are not
         required, so no need to warn if they are absent.
         Or we might be running before installation.  */
      load_path_check (Vload_path);

      /* Add the site-lisp directories at the front.  */
      if (!will_dump_p () && !no_site_lisp && PATH_SITELOADSEARCH[0] != '\0')
        {
          Lisp_Object sitelisp;
          sitelisp = decode_env_path (0, PATH_SITELOADSEARCH, 0);
          if (! NILP (sitelisp)) Vload_path = nconc2 (sitelisp, Vload_path);
        }
    }

  Vvalues = Qnil;

  load_in_progress = 0;
  Vload_file_name = Qnil;
  Vload_true_file_name = Qnil;
  Vstandard_input = Qt;
  Vloads_in_progress = Qnil;
}

/* Print a warning that directory intended for use USE and with name
   DIRNAME cannot be accessed.  On entry, errno should correspond to
   the access failure.  Print the warning on stderr and put it in
   *Messages*.  */

void
dir_warning (char const *use, Lisp_Object dirname)
{
  static char const format[] = "Warning: %s '%s': %s\n";
  char *diagnostic = emacs_strerror (errno);
  fprintf (stderr, format, use, SSDATA (ENCODE_SYSTEM (dirname)), diagnostic);

  /* Don't log the warning before we've initialized!!  */
  if (initialized)
    {
      ptrdiff_t diaglen = strlen (diagnostic);
      AUTO_STRING_WITH_LEN (diag, diagnostic, diaglen);
      if (! NILP (Vlocale_coding_system))
	{
	  Lisp_Object s
	    = code_convert_string_norecord (diag, Vlocale_coding_system, false);
	  diagnostic = SSDATA (s);
	  diaglen = SBYTES (s);
	}
      USE_SAFE_ALLOCA;
      char *buffer = SAFE_ALLOCA (sizeof format - 3 * (sizeof "%s" - 1)
				  + strlen (use) + SBYTES (dirname) + diaglen);
      ptrdiff_t message_len = esprintf (buffer, format, use, SSDATA (dirname),
					diagnostic);
      message_dolog (buffer, message_len, 0, STRING_MULTIBYTE (dirname));
      SAFE_FREE ();
    }
}

void
syms_of_lread (void)
{
  defsubr (&Sread);
  defsubr (&Sread_positioning_symbols);
  defsubr (&Sread_from_string);
  defsubr (&Slread__substitute_object_in_subtree);
  defsubr (&Sintern);
  defsubr (&Sintern_soft);
  defsubr (&Sunintern);
  defsubr (&Sget_load_suffixes);
  defsubr (&Sload);
  defsubr (&Seval_buffer);
  defsubr (&Seval_region);
  defsubr (&Sread_char);
  defsubr (&Sread_char_exclusive);
  defsubr (&Sread_event);
  defsubr (&Smapatoms);
  defsubr (&Slocate_file_internal);

  DEFVAR_LISP ("obarray", Vobarray,
	       doc: /* Symbol table for use by `intern' and `read'.
It is a vector whose length ought to be prime for best results.
The vector's contents don't make sense if examined from Lisp programs;
to find all the symbols in an obarray, use `mapatoms'.  */);

  DEFVAR_LISP ("values", Vvalues,
	       doc: /* List of values of all expressions which were read, evaluated and printed.
Order is reverse chronological.
This variable is obsolete as of Emacs 28.1 and should not be used.  */);
  XBARE_SYMBOL (intern ("values"))->u.s.declared_special = false;

  DEFVAR_LISP ("standard-input", Vstandard_input,
	       doc: /* Stream for read to get input from.
See documentation of `read' for possible values.  */);
  Vstandard_input = Qt;

  DEFVAR_LISP ("read-circle", Vread_circle,
	       doc: /* Non-nil means read recursive structures using #N= and #N# syntax.  */);
  Vread_circle = Qt;

  DEFVAR_LISP ("load-path", Vload_path,
	       doc: /* List of directories to search for files to load.
Each element is a string (directory file name) or nil (meaning
`default-directory').
This list is consulted by the `require' function.
Initialized during startup as described in Info node `(elisp)Library Search'.
Use `directory-file-name' when adding items to this path.  However, Lisp
programs that process this list should tolerate directories both with
and without trailing slashes.  */);

  DEFVAR_LISP ("load-suffixes", Vload_suffixes,
	       doc: /* List of suffixes for Emacs Lisp files and dynamic modules.
This list includes suffixes for both compiled and source Emacs Lisp files.
This list should not include the empty string.
`load' and related functions try to append these suffixes, in order,
to the specified file name if a suffix is allowed or required.  */);
  Vload_suffixes = list2 (build_string (".elc"),
			  build_string (".el"));
#ifdef HAVE_MODULES
  Vload_suffixes = Fcons (build_string (MODULES_SUFFIX), Vload_suffixes);
#ifdef MODULES_SECONDARY_SUFFIX
  Vload_suffixes =
    Fcons (build_string (MODULES_SECONDARY_SUFFIX), Vload_suffixes);
#endif
#endif
  DEFVAR_LISP ("module-file-suffix", Vmodule_file_suffix,
	       doc: /* Suffix of loadable module file, or nil if modules are not supported.  */);
#ifdef HAVE_MODULES
  Vmodule_file_suffix = build_string (MODULES_SUFFIX);
#else
  Vmodule_file_suffix = Qnil;
#endif

  DEFVAR_LISP ("dynamic-library-suffixes", Vdynamic_library_suffixes,
	       doc: /* A list of suffixes for loadable dynamic libraries.  */);

#ifndef MSDOS
  Vdynamic_library_suffixes
    = Fcons (build_string (DYNAMIC_LIB_SECONDARY_SUFFIX), Qnil);
  Vdynamic_library_suffixes
    = Fcons (build_string (DYNAMIC_LIB_SUFFIX),
	     Vdynamic_library_suffixes);
#else
  Vdynamic_library_suffixes = Qnil;
#endif

  DEFVAR_LISP ("load-file-rep-suffixes", Vload_file_rep_suffixes,
	       doc: /* List of suffixes that indicate representations of \
the same file.
This list should normally start with the empty string.

Enabling Auto Compression mode appends the suffixes in
`jka-compr-load-suffixes' to this list and disabling Auto Compression
mode removes them again.  `load' and related functions use this list to
determine whether they should look for compressed versions of a file
and, if so, which suffixes they should try to append to the file name
in order to do so.  However, if you want to customize which suffixes
the loading functions recognize as compression suffixes, you should
customize `jka-compr-load-suffixes' rather than the present variable.  */);
  Vload_file_rep_suffixes = list1 (empty_unibyte_string);

  DEFSYM (Qjka_compr_load_suffixes, "jka-compr-load-suffixes");

  DEFVAR_BOOL ("load-in-progress", load_in_progress,
	       doc: /* Non-nil if inside of `load'.  */);
  DEFSYM (Qload_in_progress, "load-in-progress");

  DEFVAR_LISP ("after-load-alist", Vafter_load_alist,
	       doc: /* An alist of functions to be evalled when particular files are loaded.
Each element looks like (REGEXP-OR-FEATURE FUNCS...).

REGEXP-OR-FEATURE is either a regular expression to match file names, or
a symbol (a feature name).

When `load' is run and the file-name argument matches an element's
REGEXP-OR-FEATURE, or when `provide' is run and provides the symbol
REGEXP-OR-FEATURE, the FUNCS in the element are called.

An error in FUNCS does not undo the load, but does prevent calling
the rest of the FUNCS.  */);
  Vafter_load_alist = Qnil;

  DEFVAR_LISP ("load-history", Vload_history,
	       doc: /* Alist mapping loaded file names to symbols and features.
Each alist element should be a list (FILE-NAME ENTRIES...), where
FILE-NAME is the name of a file that has been loaded into Emacs.
The file name is absolute and true (i.e. it doesn't contain symlinks).
As an exception, one of the alist elements may have FILE-NAME nil,
for symbols and features not associated with any file.

The remaining ENTRIES in the alist element describe the functions and
variables defined in that file, the features provided, and the
features required.  Each entry has the form `(provide . FEATURE)',
`(require . FEATURE)', `(defun . FUNCTION)', `(defface . SYMBOL)',
 `(define-type . SYMBOL)', or `(cl-defmethod METHOD SPECIALIZERS)'.
In addition, entries may also be single symbols,
which means that symbol was defined by `defvar' or `defconst'.

During preloading, the file name recorded is relative to the main Lisp
directory.  These file names are converted to absolute at startup.  */);
  Vload_history = Qnil;

  DEFVAR_LISP ("load-file-name", Vload_file_name,
	       doc: /* Full name of file being loaded by `load'.

In case of native code being loaded this is indicating the
corresponding bytecode filename.  Use `load-true-file-name' to obtain
the .eln filename.  */);
  Vload_file_name = Qnil;

  DEFVAR_LISP ("load-true-file-name", Vload_true_file_name,
	       doc: /* Full name of file being loaded by `load'.  */);
  Vload_true_file_name = Qnil;

  DEFVAR_LISP ("user-init-file", Vuser_init_file,
	       doc: /* File name, including directory, of user's initialization file.
If the file loaded had extension `.elc', and the corresponding source file
exists, this variable contains the name of source file, suitable for use
by functions like `custom-save-all' which edit the init file.
While Emacs loads and evaluates any init file, value is the real name
of the file, regardless of whether or not it has the `.elc' extension.  */);
  Vuser_init_file = Qnil;

  DEFVAR_LISP ("current-load-list", Vcurrent_load_list,
	       doc: /* Used for internal purposes by `load'.  */);
  Vcurrent_load_list = Qnil;

  DEFVAR_LISP ("load-read-function", Vload_read_function,
	       doc: /* Function used for reading expressions.
It is used by `load' and `eval-region'.

Called with a single argument (the stream from which to read).
The default is to use the function `read'.  */);
  DEFSYM (Qread, "read");
  Vload_read_function = Qread;

  DEFVAR_LISP ("load-source-file-function", Vload_source_file_function,
	       doc: /* Function called in `load' to load an Emacs Lisp source file.
The value should be a function for doing code conversion before
reading a source file.  It can also be nil, in which case loading is
done without any code conversion.

If the value is a function, it is called with four arguments,
FULLNAME, FILE, NOERROR, NOMESSAGE.  FULLNAME is the absolute name of
the file to load, FILE is the non-absolute name (for messages etc.),
and NOERROR and NOMESSAGE are the corresponding arguments passed to
`load'.  The function should return t if the file was loaded.  */);
  Vload_source_file_function = Qnil;

  DEFVAR_BOOL ("load-force-doc-strings", load_force_doc_strings,
	       doc: /* Non-nil means `load' should force-load all dynamic doc strings.
This is useful when the file being loaded is a temporary copy.  */);
  load_force_doc_strings = 0;

  DEFVAR_BOOL ("load-convert-to-unibyte", load_convert_to_unibyte,
	       doc: /* Non-nil means `read' converts strings to unibyte whenever possible.
This is normally bound by `load' and `eval-buffer' to control `read',
and is not meant for users to change.  */);
  load_convert_to_unibyte = 0;

  DEFVAR_LISP ("source-directory", Vsource_directory,
	       doc: /* Directory in which Emacs sources were found when Emacs was built.
You cannot count on them to still be there!  */);
  Vsource_directory
    = Fexpand_file_name (build_string ("../"),
			 Fcar (decode_env_path (0, PATH_DUMPLOADSEARCH, 0)));

  DEFVAR_LISP ("preloaded-file-list", Vpreloaded_file_list,
	       doc: /* List of files that were preloaded (when dumping Emacs).  */);
  Vpreloaded_file_list = Qnil;

  DEFVAR_LISP ("byte-boolean-vars", Vbyte_boolean_vars,
	       doc: /* List of all DEFVAR_BOOL variables, used by the byte code optimizer.  */);
  Vbyte_boolean_vars = Qnil;

  DEFVAR_BOOL ("load-dangerous-libraries", load_dangerous_libraries,
	       doc: /* Non-nil means load dangerous compiled Lisp files.
Some versions of XEmacs use different byte codes than Emacs.  These
incompatible byte codes can make Emacs crash when it tries to execute
them.  */);
  load_dangerous_libraries = 0;

  DEFVAR_BOOL ("force-load-messages", force_load_messages,
	       doc: /* Non-nil means force printing messages when loading Lisp files.
This overrides the value of the NOMESSAGE argument to `load'.  */);
  force_load_messages = 0;

  DEFVAR_LISP ("bytecomp-version-regexp", Vbytecomp_version_regexp,
	       doc: /* Regular expression matching safe to load compiled Lisp files.
When Emacs loads a compiled Lisp file, it reads the first 512 bytes
from the file, and matches them against this regular expression.
When the regular expression matches, the file is considered to be safe
to load.  */);
  Vbytecomp_version_regexp
    = build_string ("^;;;.\\(in Emacs version\\|bytecomp version FSF\\)");

  DEFSYM (Qlexical_binding, "lexical-binding");
  DEFVAR_LISP ("lexical-binding", Vlexical_binding,
	       doc: /* Whether to use lexical binding when evaluating code.
Non-nil means that the code in the current buffer should be evaluated
with lexical binding.
This variable is automatically set from the file variables of an
interpreted Lisp file read using `load'.  Unlike other file local
variables, this must be set in the first line of a file.  */);
  Vlexical_binding = Qnil;
  Fmake_variable_buffer_local (Qlexical_binding);

  DEFVAR_LISP ("eval-buffer-list", Veval_buffer_list,
	       doc: /* List of buffers being read from by calls to `eval-buffer' and `eval-region'.  */);
  Veval_buffer_list = Qnil;

  DEFVAR_LISP ("lread--unescaped-character-literals",
               Vlread_unescaped_character_literals,
               doc: /* List of deprecated unescaped character literals encountered by `read'.
For internal use only.  */);
  Vlread_unescaped_character_literals = Qnil;
  DEFSYM (Qlread_unescaped_character_literals,
          "lread--unescaped-character-literals");

  /* Defined in lisp/emacs-lisp/byte-run.el.  */
  DEFSYM (Qbyte_run_unescaped_character_literals_warning,
          "byte-run--unescaped-character-literals-warning");

  DEFVAR_BOOL ("load-prefer-newer", load_prefer_newer,
               doc: /* Non-nil means `load' prefers the newest version of a file.
This applies when a filename suffix is not explicitly specified and
`load' is trying various possible suffixes (see `load-suffixes' and
`load-file-rep-suffixes').  Normally, it stops at the first file
that exists unless you explicitly specify one or the other.  If this
option is non-nil, it checks all suffixes and uses whichever file is
newest.
Note that if you customize this, obviously it will not affect files
that are loaded before your customizations are read!  */);
  load_prefer_newer = 0;

  DEFVAR_BOOL ("load-no-native", load_no_native,
               doc: /* Non-nil means not to load native code unless explicitly requested.

To load a `.eln' file when this variable is non-nil, use `(load FILE)'
where FILE is the filename of the eln file, including the .eln extension.
`load-no-native' non-nil will also make Emacs not load native code
through `require'.  */);
  load_no_native = false;

  DEFVAR_LISP ("load-path-filter-function",
	       Vload_path_filter_function,
	       doc: /* If non-nil, a function to filter `load-path' for `load'.

If this variable is a function, it is called when `load' is about to
search for a file along `load-path'.  This function is called with three
arguments: the current value of `load-path' (a list of directories),
the FILE argument to `load', and the current list of load-suffixes.

It should return a (hopefully shorter) list of directories, which `load'
will use instead of `load-path' to look for the file to load.  */);
  Vload_path_filter_function = Qnil;

  /* Vsource_directory was initialized in init_lread.  */

  DEFSYM (Qcurrent_load_list, "current-load-list");
  DEFSYM (Qstandard_input, "standard-input");
  DEFSYM (Qread_char, "read-char");
  DEFSYM (Qget_file_char, "get-file-char");

  /* Used instead of Qget_file_char while loading *.elc files compiled
     by Emacs 21 or older.  */
  DEFSYM (Qget_emacs_mule_file_char, "get-emacs-mule-file-char");

  DEFSYM (Qload_force_doc_strings, "load-force-doc-strings");

  DEFSYM (Qbackquote, "`");
  DEFSYM (Qcomma, ",");
  DEFSYM (Qcomma_at, ",@");

#if !IEEE_FLOATING_POINT
  for (int negative = 0; negative < 2; negative++)
    {
      not_a_number[negative] = build_string (&"-0.0e+NaN"[!negative]);
      staticpro (&not_a_number[negative]);
    }
#endif

  DEFSYM (Qinhibit_file_name_operation, "inhibit-file-name-operation");
  DEFSYM (Qascii_character, "ascii-character");
  DEFSYM (Qfunction, "function");
  DEFSYM (Qload, "load");
  DEFSYM (Qload_file_name, "load-file-name");
  DEFSYM (Qload_true_file_name, "load-true-file-name");
  DEFSYM (Qeval_buffer_list, "eval-buffer-list");
  DEFSYM (Qdir_ok, "dir-ok");
  DEFSYM (Qdo_after_load_evaluation, "do-after-load-evaluation");

  staticpro (&read_objects_map);
  read_objects_map = Qnil;
  staticpro (&read_objects_completed);
  read_objects_completed = Qnil;

  Vloads_in_progress = Qnil;
  staticpro (&Vloads_in_progress);

  DEFSYM (Qhash_table, "hash-table");
  DEFSYM (Qdata, "data");
  DEFSYM (Qtest, "test");
  DEFSYM (Qsize, "size");
  DEFSYM (Qpurecopy, "purecopy");
  DEFSYM (Qweakness, "weakness");

  DEFSYM (Qchar_from_name, "char-from-name");

  DEFVAR_LISP ("internal--get-default-lexical-binding-function",
	       Vinternal__get_default_lexical_binding_function,
	       doc: /* Function to decide default lexical-binding.  */);
  Vinternal__get_default_lexical_binding_function = Qnil;

  DEFVAR_LISP ("read-symbol-shorthands", Vread_symbol_shorthands,
          doc: /* Alist of known symbol-name shorthands.
This variable's value can only be set via file-local variables.
See Info node `(elisp)Shorthands' for more details.  */);
  Vread_symbol_shorthands = Qnil;
  DEFSYM (Qobarray_cache, "obarray-cache");
  DEFSYM (Qobarrayp, "obarrayp");

  DEFSYM (Qmacroexp__dynvars, "macroexp--dynvars");
  DEFVAR_LISP ("macroexp--dynvars", Vmacroexp__dynvars,
        doc:   /* List of variables declared dynamic in the current scope.
Only valid during macro-expansion.  Internal use only. */);
  Vmacroexp__dynvars = Qnil;

  DEFSYM (Qinternal_macroexpand_for_load,
	  "internal-macroexpand-for-load");
  DEFSYM (Qread_minibuffer, "read-minibuffer");
}<|MERGE_RESOLUTION|>--- conflicted
+++ resolved
@@ -3920,7 +3920,6 @@
   rdstack.sp = sp;
 }
 
-<<<<<<< HEAD
 static Lisp_Object
 read_make_string (const char *s, ptrdiff_t nbytes, bool multibyte)
 {
@@ -3932,23 +3931,6 @@
   return make_specified_string (s, nchars, nbytes, multibyte);
 }
 
-#define READ_AND_BUFFER(c)			\
-  c = READCHAR;					\
-  if (c < 0)					\
-    INVALID_SYNTAX_WITH_BUFFER ();		\
-  if (multibyte)				\
-    p += CHAR_STRING (c, (unsigned char *) p);	\
-  else						\
-    *p++ = c;					\
-  if (end - p < MAX_MULTIBYTE_LENGTH + 1)	\
-    {						\
-       offset = p - read_buffer;		\
-       read_buffer = grow_read_buffer (read_buffer, offset, \
-				       &heapbuf, &read_buffer_size, count); \
-       p = read_buffer + offset;					\
-       end = read_buffer + read_buffer_size;				\
-    }
-=======
 typedef struct {
   char *start;		/* start of buffer, dynamic if equal to heapbuf */
   char *end;		/* just past end of buffer */
@@ -3956,7 +3938,6 @@
   char *heapbuf;	/* start of heap allocation if any, or NULL */
   specpdl_ref count;	/* specpdl at start */
 } readbuf_t;
->>>>>>> c120a338
 
 static NO_INLINE void
 readbuf_grow (readbuf_t *rb)
@@ -4457,15 +4438,9 @@
       /* symbol or number */
     read_symbol:
       {
-<<<<<<< HEAD
-	char *p = read_buffer;
-	char *end = read_buffer + read_buffer_size;
-=======
 	rb.cur = rb.start;
-	bool quoted = false;
->>>>>>> c120a338
 	EMACS_INT start_position = readchar_offset - 1;
-	ptrdiff_t nchars = 0;
+	//ptrdiff_t nchars = 0;
 
 	/* Remember where package prefixes end in COLON, which
 	   will be set to the first colon we find.  NCOLONS is the
@@ -4480,7 +4455,6 @@
 
 	for (;;)
 	  {
-<<<<<<< HEAD
 	    eassert (is_symbol_constituent (c) || last_was_backslash);
 
 	    /* Treat ':' as package prefix, unless someone says we
@@ -4491,7 +4465,7 @@
 	      {
 		/* Remember where the first : is.  */
 		if (colon == NULL)
-		  colon = p;
+		  colon = rb.cur;
 		++ncolons;
 
 		/* #:xyz should not contain a colon unless in Emacs
@@ -4521,38 +4495,14 @@
 	    /* Store the character read, and advance the write pointer
 	       for by the length of the the character we read.  But
 	       first make sure that buffer is large enough.  */
-	    if (end - p < MAX_MULTIBYTE_LENGTH + 1)
-	      {
-		ptrdiff_t offset = p - read_buffer;
-		ptrdiff_t colon_offset = -1;
-		if (colon)
-		  colon_offset = colon - read_buffer;
-		read_buffer = grow_read_buffer (read_buffer, offset,
-						&heapbuf, &read_buffer_size,
-						count);
-		p = read_buffer + offset;
-		end = read_buffer + read_buffer_size;
-		if (colon_offset >= 0)
-		  colon = read_buffer + colon_offset;
-	      }
-	    if (multibyte)
-	      p += CHAR_STRING (c, (unsigned char *) p);
-	    else
-	      *p++ = c;
+	    ptrdiff_t colon_offset = -1;
+	    if (colon)
+	      colon_offset = colon - rb.start;
+	    add_char_to_buffer (&rb, c, multibyte);
+	    if (colon_offset >= 0)
+	      colon = rb.start + colon_offset;
 
 	    /* Proceed with the next character.  */
-=======
-	    if (c == '\\')
-	      {
-		c = READCHAR;
-		if (c < 0)
-		  end_of_file_error ();
-		quoted = true;
-	      }
-
-	    add_char_to_buffer (&rb, c, multibyte);
-	    nchars++;
->>>>>>> c120a338
 	    c = READCHAR;
 
 	    /* Symbols end at control characters like newlines or
@@ -4578,16 +4528,15 @@
 	      break;
 	  }
 
-<<<<<<< HEAD
 	eassert (!is_symbol_constituent (c));
 	/* c maybe -1 here, hut we can unread EOF.  */
-	*p = 0;
+	*rb.cur = '\0';
 	UNREAD (c);
 
 	/* The start of the symbol, If a package prefix is present,
 	   set to the start of the symbol-name part later on.  */
-	char *symbol_start = read_buffer;
-	const char *symbol_end = p;
+	char *symbol_start = rb.start;
+	const char *symbol_end = rb.cur;
 
 	/* Package for the package prefix, if there is one, or nil
 	   if there is none.  */
@@ -4602,27 +4551,12 @@
 	if (NILP (Vsymbol_packages))
 	  {
 	    if (*symbol_start == ':')
-=======
-	*rb.cur = '\0';
-	ptrdiff_t nbytes = rb.cur - rb.start;
-	UNREAD (c);
-
-	/* Only attempt to parse the token as a number if it starts as one.  */
-	char c0 = rb.start[0];
-	if (((c0 >= '0' && c0 <= '9') || c0 == '.' || c0 == '-' || c0 == '+')
-	    && !quoted && !uninterned_symbol && !skip_shorthand)
-	  {
-	    ptrdiff_t len;
-	    Lisp_Object result = string_to_number (rb.start, 10, &len);
-	    if (!NILP (result) && len == nbytes)
->>>>>>> c120a338
 	      {
 		++symbol_start;
 		package = Vkeyword_package;
 		eassert (!NILP (package));
 	      }
 	  }
-<<<<<<< HEAD
 	else if (colon)
 	  {
 	    /* PACKAGE name is in read_buffer, colon + ncolons is the
@@ -4630,8 +4564,8 @@
 	    *colon = 0;
 
 	    /* Make a Lisp string for the package name.  */
-	    const char* pkg_start = read_buffer;
-	    const ptrdiff_t pkg_nbytes = colon - read_buffer;
+	    const char* pkg_start = rb.start;
+	    const ptrdiff_t pkg_nbytes = colon - rb.start;
 	    const Lisp_Object pkg_name
 	      = read_make_string (pkg_start, pkg_nbytes, multibyte);
 
@@ -4640,20 +4574,10 @@
 	       there a better way? */
 	    package = pkg_find_package (pkg_name);
 	    if (NILP (package))
-	      pkg_error ("unknown package '%s'", read_buffer);
+	      pkg_error ("unknown package '%s'", rb.start);
 
 	    /* Symbol name starts after the package prefix.  */
 	    symbol_start = colon + ncolons;
-=======
-
-	/* symbol, possibly uninterned */
-	Lisp_Object result;
-	if (uninterned_symbol)
-	  {
-	    Lisp_Object name
-	      = make_specified_string (rb.start, nchars, nbytes, multibyte);
-	    result = Fmake_symbol (name);
->>>>>>> c120a338
 	  }
 
 	/* This could be a number after all.  But not if empty, and
@@ -4665,7 +4589,6 @@
 	    && NILP (package)
 	    && symbol_end != symbol_start)
 	  {
-<<<<<<< HEAD
 	    char c0 = *symbol_start;
 	    if (((c0 >= '0' && c0 <= '9') || c0 == '.' || c0 == '-' || c0 == '+')
 		&& !skip_shorthand)
@@ -4679,48 +4602,6 @@
 		    obj = result;
 		    break;
 		  }
-=======
-	    /* Don't create the string object for the name unless
-	       we're going to retain it in a new symbol.
-
-	       Like intern_1 but supports multibyte names.  */
-	    Lisp_Object obarray = check_obarray (Vobarray);
-
-	    char *longhand = NULL;
-	    ptrdiff_t longhand_chars = 0;
-	    ptrdiff_t longhand_bytes = 0;
-
-	    Lisp_Object found;
-	    if (skip_shorthand
-		/* We exempt characters used in the "core" Emacs Lisp
-		   symbols that are comprised entirely of characters
-		   that have the 'symbol constituent' syntax from
-		   transforming according to shorthands.  */
-		|| symbol_char_span (rb.start) >= nbytes)
-	      found = oblookup (obarray, rb.start, nchars, nbytes);
-	    else
-	      found = oblookup_considering_shorthand (obarray, rb.start,
-						      nchars, nbytes, &longhand,
-						      &longhand_chars,
-						      &longhand_bytes);
-
-	    if (BARE_SYMBOL_P (found))
-	      result = found;
-	    else if (longhand)
-	      {
-		Lisp_Object name = make_specified_string (longhand,
-							  longhand_chars,
-							  longhand_bytes,
-							  multibyte);
-		xfree (longhand);
-		result = intern_driver (name, obarray, found);
-	      }
-	    else
-	      {
-		Lisp_Object name = make_specified_string (rb.start, nchars,
-							  nbytes, multibyte);
-		result = intern_driver (name, obarray, found);
->>>>>>> c120a338
 	      }
 	  }
 
