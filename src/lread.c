--- conflicted
+++ resolved
@@ -3510,16 +3510,10 @@
         vec[CLOSURE_CODE] = Fstring_as_unibyte (vec[CLOSURE_CODE]);
 
 #ifndef HAVE_MPS
-<<<<<<< HEAD
-      /* Bytecode must be immovable.  */
-      pin_string (vec[CLOSURE_CODE]);
-#endif
-=======
   /* Bytecode must be immovable.  */
       pin_string (vec[CLOSURE_CODE]);
 #endif
       /* Bytecode must be immovable.  */
->>>>>>> 6dcb99a2
     }
 
   XSETPVECTYPE (XVECTOR (obj), PVEC_CLOSURE);
@@ -4521,7 +4515,6 @@
 	  }
 	else if (colon)
 	  {
-<<<<<<< HEAD
 	    /* PACKAGE name is in read_buffer, colon + ncolons is the
 	       start of the symbol name.  */
 	    *colon = 0;
@@ -4541,11 +4534,6 @@
 
 	    /* Symbol name starts after the package prefix.  */
 	    symbol_start = colon + ncolons;
-=======
-	    Lisp_Object name
-	      = make_specified_string (read_buffer, nchars, nbytes, multibyte);
-	    result = Fmake_symbol (name);
->>>>>>> 6dcb99a2
 	  }
 
 	/* This could be a number after all.  But not if empty, and
@@ -5000,35 +4988,7 @@
 Lisp_Object
 intern_1 (const char *str, ptrdiff_t len)
 {
-<<<<<<< HEAD
   return intern_c_string_1 (str, len, false);
-=======
-  Lisp_Object obarray = check_obarray (Vobarray);
-  Lisp_Object tem = oblookup (obarray, str, len, len);
-
-  return (BARE_SYMBOL_P (tem) ? tem
-	  /* The above `oblookup' was done on the basis of nchars==nbytes, so
-	     the string has to be unibyte.  */
-	  : intern_driver (make_unibyte_string (str, len),
-			   obarray, tem));
-}
-
-Lisp_Object
-intern_c_string_1 (const char *str, ptrdiff_t len)
-{
-  Lisp_Object obarray = check_obarray (Vobarray);
-  Lisp_Object tem = oblookup (obarray, str, len, len);
-
-  if (!BARE_SYMBOL_P (tem))
-    {
-      Lisp_Object string;
-
-      string = make_string (str, len);
-
-      tem = intern_driver (string, obarray, tem);
-    }
-  return tem;
->>>>>>> 6dcb99a2
 }
 
 /* Intern STR of NBYTES bytes and NCHARS characters in the default obarray.  */
@@ -5050,18 +5010,12 @@
 static void
 define_symbol (Lisp_Object sym, char const *str)
 {
-<<<<<<< HEAD
   const bool keyword = *str == ':';
   const char *name_start = keyword ? str + 1 : str;
 
   const Lisp_Object symbol_name
     = make_pure_c_string (name_start, strlen (name_start));
   init_symbol (sym, symbol_name);
-=======
-  ptrdiff_t len = strlen (str);
-  Lisp_Object string = make_string (str, len);
-  init_symbol (sym, string);
->>>>>>> 6dcb99a2
 
   /* Qunbound is uninterned, so that it's not confused with any symbol
      'unbound' created by a Lisp program.  */
@@ -5091,37 +5045,7 @@
 it defaults to the value of `obarray'.  */)
   (Lisp_Object string, Lisp_Object package)
 {
-<<<<<<< HEAD
   return pkg_emacs_intern (string, package);
-=======
-  Lisp_Object tem;
-
-  obarray = check_obarray (NILP (obarray) ? Vobarray : obarray);
-  CHECK_STRING (string);
-
-
-  char* longhand = NULL;
-  ptrdiff_t longhand_chars = 0;
-  ptrdiff_t longhand_bytes = 0;
-  tem = oblookup_considering_shorthand (obarray, SSDATA (string),
-					SCHARS (string), SBYTES (string),
-					&longhand, &longhand_chars,
-					&longhand_bytes);
-
-  if (!BARE_SYMBOL_P (tem))
-    {
-      if (longhand)
-	{
-	  tem = intern_driver (make_multibyte_string (longhand, longhand_chars,
-						      longhand_bytes),
-			       obarray, tem);
-	  xfree (longhand);
-	}
-      else
-	tem = intern_driver (string, obarray, tem);
-    }
-  return tem;
->>>>>>> 6dcb99a2
 }
 
 DEFUN ("intern-soft", Fintern_soft, Sintern_soft, 1, 2, 0,
@@ -5148,160 +5072,6 @@
 }
  
-<<<<<<< HEAD
-=======
-static struct Lisp_Obarray *
-allocate_obarray (void)
-{
-  return ALLOCATE_PLAIN_PSEUDOVECTOR (struct Lisp_Obarray, PVEC_OBARRAY);
-}
-
-static Lisp_Object
-make_obarray (unsigned bits)
-{
-  struct Lisp_Obarray *o = allocate_obarray ();
-  o->count = 0;
-  o->size_bits = bits;
-  ptrdiff_t size = (ptrdiff_t)1 << bits;
-#ifdef HAVE_MPS
-  o->buckets = hash_table_alloc_kv (o, size);
-#else
-  o->buckets = hash_table_alloc_bytes (size * sizeof *o->buckets);
-#endif
-  for (ptrdiff_t i = 0; i < size; i++)
-    o->buckets[i] = make_fixnum (0);
-  return make_lisp_obarray (o);
-}
-
-enum {
-  obarray_default_bits = 3,
-  word_size_log2 = word_size < 8 ? 5 : 6,  /* good enough */
-  obarray_max_bits = min (8 * sizeof (int),
-			  8 * sizeof (ptrdiff_t) - word_size_log2) - 1,
-};
-
-static void
-grow_obarray (struct Lisp_Obarray *o)
-{
-  ptrdiff_t old_size = obarray_size (o);
-  eassert (o->count > old_size);
-  Lisp_Object *old_buckets = o->buckets;
-
-  int new_bits = o->size_bits + 1;
-  if (new_bits > obarray_max_bits)
-    error ("Obarray too big");
-  ptrdiff_t new_size = (ptrdiff_t) 1 << new_bits;
-#ifdef HAVE_MPS
-  o->buckets = hash_table_alloc_kv (o, new_size);
-#else
-  o->buckets = hash_table_alloc_bytes (new_size * sizeof *o->buckets);
-#endif
-  for (ptrdiff_t i = 0; i < new_size; i++)
-    o->buckets[i] = make_fixnum (0);
-  o->size_bits = new_bits;
-
-  /* Rehash symbols.
-     FIXME: this is expensive since we need to recompute the hash for every
-     symbol name.  Would it be reasonable to store it in the symbol?  */
-  for (ptrdiff_t i = 0; i < old_size; i++)
-    {
-      Lisp_Object obj = old_buckets[i];
-      if (BARE_SYMBOL_P (obj))
-	{
-	  struct Lisp_Symbol *s = XBARE_SYMBOL (obj);
-	  while (1)
-	    {
-	      Lisp_Object name = s->u.s.name;
-	      ptrdiff_t idx = obarray_index (o, SSDATA (name), SBYTES (name));
-	      Lisp_Object *loc = o->buckets + idx;
-	      struct Lisp_Symbol *next = s->u.s.next;
-	      s->u.s.next = BARE_SYMBOL_P (*loc) ? XBARE_SYMBOL (*loc) : NULL;
-	      *loc = make_lisp_symbol (s);
-	      if (next == NULL)
-		break;
-	      s = next;
-	    }
-	}
-    }
-
-  hash_table_free_kv (o, old_buckets);
-}
-
-DEFUN ("obarray-make", Fobarray_make, Sobarray_make, 0, 1, 0,
-       doc: /* Return a new obarray of size SIZE.
-The obarray will grow to accommodate any number of symbols; the size, if
-given, is only a hint for the expected number.  */)
-  (Lisp_Object size)
-{
-  int bits;
-  if (NILP (size))
-    bits = obarray_default_bits;
-  else
-    {
-      CHECK_FIXNAT (size);
-      EMACS_UINT n = XFIXNUM (size);
-      bits = elogb (n) + 1;
-      if (bits > obarray_max_bits)
-	xsignal (Qargs_out_of_range, size);
-    }
-  return make_obarray (bits);
-}
-
-DEFUN ("obarrayp", Fobarrayp, Sobarrayp, 1, 1, 0,
-       doc: /* Return t iff OBJECT is an obarray.  */)
-  (Lisp_Object object)
-{
-  return OBARRAYP (object) ? Qt : Qnil;
-}
-
-DEFUN ("obarray-clear", Fobarray_clear, Sobarray_clear, 1, 1, 0,
-       doc: /* Remove all symbols from OBARRAY.  */)
-  (Lisp_Object obarray)
-{
-  CHECK_OBARRAY (obarray);
-  struct Lisp_Obarray *o = XOBARRAY (obarray);
-
-  /* This function does not bother setting the status of its contained symbols
-     to uninterned.  It doesn't matter very much.  */
-  int new_bits = obarray_default_bits;
-  int new_size = (ptrdiff_t)1 << new_bits;
-#ifdef HAVE_MPS
-  Lisp_Object *new_buckets = hash_table_alloc_kv (o, new_size);
-#else
-  Lisp_Object *new_buckets
-    = hash_table_alloc_bytes (new_size * sizeof *new_buckets);
-#endif
-  for (ptrdiff_t i = 0; i < new_size; i++)
-    new_buckets[i] = make_fixnum (0);
-
-#ifdef HAVE_MPS
-  hash_table_free_kv (o, o->buckets);
-#else
-  int old_size = obarray_size (o);
-  hash_table_free_bytes (o->buckets, old_size * sizeof *o->buckets);
-#endif
-  o->buckets = new_buckets;
-  o->size_bits = new_bits;
-  o->count = 0;
-
-  return Qnil;
-}
-
-void
-map_obarray (Lisp_Object obarray,
-	     void (*fn) (Lisp_Object, Lisp_Object), Lisp_Object arg)
-{
-  CHECK_OBARRAY (obarray);
-  DOOBARRAY (XOBARRAY (obarray), it)
-    (*fn) (obarray_iter_symbol (&it), arg);
-}
-
-static void
-mapatoms_1 (Lisp_Object sym, Lisp_Object function)
-{
-  calln (function, sym);
-}
->>>>>>> 6dcb99a2
 
 DEFUN ("mapatoms", Fmapatoms, Smapatoms, 1, 2, 0,
        doc: /* Call FUNCTION on every symbol in OBARRAY.
@@ -5314,20 +5084,8 @@
 void
 init_obarray_once (void)
 {
-<<<<<<< HEAD
   Vobarray = make_vector (1, make_fixnum (0));
   Faset (Vobarray, make_fixnum (0), Vemacs_package);
-=======
-  Vobarray = make_obarray (15);
-  initial_obarray = Vobarray;
-  staticpro (&initial_obarray);
-
-  for (int i = 0; i < ARRAYELTS (lispsym); i++)
-    {
-      gc_init_header (&lispsym[i].gc_header, IGC_OBJ_SYMBOL);
-      define_symbol (builtin_lisp_symbol (i), defsym_name[i]);
-    }
->>>>>>> 6dcb99a2
 
   DEFSYM (Qunbound, "unbound");
 
