/* Threading code.
Copyright (C) 2012-2025 Free Software Foundation, Inc.

This file is part of GNU Emacs.

GNU Emacs is free software: you can redistribute it and/or modify
it under the terms of the GNU General Public License as published by
the Free Software Foundation, either version 3 of the License, or
(at your option) any later version.

GNU Emacs is distributed in the hope that it will be useful,
but WITHOUT ANY WARRANTY; without even the implied warranty of
MERCHANTABILITY or FITNESS FOR A PARTICULAR PURPOSE.  See the
GNU General Public License for more details.

You should have received a copy of the GNU General Public License
along with GNU Emacs.  If not, see <https://www.gnu.org/licenses/>.  */


#include <config.h>
#include <setjmp.h>
#include "lisp.h"
#include "igc.h"
#include "character.h"
#include "buffer.h"
#include "process.h"
#include "coding.h"
#include "syssignal.h"
#include "pdumper.h"
#include "keyboard.h"

#ifdef HAVE_NS
#include "nsterm.h"
#endif

#if defined HAVE_GLIB && ! defined (HAVE_NS)
#include <xgselect.h>
#else
#define release_select_lock() do { } while (0)
#endif

<<<<<<< HEAD
static_assert (GCALIGNED (union aligned_thread_state));

=======
>>>>>>> 6dcb99a2
union aligned_thread_state main_thread
  = {{
      .header.size = PVECHEADERSIZE (PVEC_THREAD,
				     PSEUDOVECSIZE (struct thread_state,
						    event_object),
				     VECSIZE (struct thread_state)),
      .m_last_thing_searched = LISPSYM_INITIALLY (Qnil),
      .m_saved_last_thing_searched = LISPSYM_INITIALLY (Qnil),
      .name = LISPSYM_INITIALLY (Qnil),
      .function = LISPSYM_INITIALLY (Qnil),
      .result = LISPSYM_INITIALLY (Qnil),
      .error_symbol = LISPSYM_INITIALLY (Qnil),
      .error_data = LISPSYM_INITIALLY (Qnil),
      .event_object = LISPSYM_INITIALLY (Qnil),
    }};

struct thread_state *current_thread = &main_thread.s;

struct thread_state *all_threads = &main_thread.s;

static sys_mutex_t global_lock;

extern volatile int interrupt_input_blocked;



/* m_specpdl is set when the thread is created and cleared when the
   thread dies.  */
#define thread_live_p(STATE) ((STATE)->m_specpdl != NULL)



static void
release_global_lock (void)
{
  sys_mutex_unlock (&global_lock);
}

static void
rebind_for_thread_switch (void)
{
  ptrdiff_t distance
    = current_thread->m_specpdl_ptr - current_thread->m_specpdl;
  specpdl_unrewind (specpdl_ptr, -distance, true);
}

static void
unbind_for_thread_switch (struct thread_state *thr)
{
  ptrdiff_t distance = thr->m_specpdl_ptr - thr->m_specpdl;
  specpdl_unrewind (thr->m_specpdl_ptr, distance, true);
}


/* You must call this after acquiring the global lock.
   acquire_global_lock does it for you.  */
static void
post_acquire_global_lock (struct thread_state *self)
{
  struct thread_state *prev_thread = current_thread;

  /* Switch the JNI interface pointer to the environment assigned to the
     current thread.  */
#if defined HAVE_ANDROID && !defined ANDROID_STUBIFY
  android_java_env = self->java_env;
#endif /* defined HAVE_ANDROID && !defined ANDROID_STUBIFY */

  /* Do this early on, so that code below could signal errors (e.g.,
     unbind_for_thread_switch might) correctly, because we are already
     running in the context of the thread pointed by SELF.  */
  current_thread = self;

  if (prev_thread != current_thread)
    {
      /* PREV_THREAD is NULL if the previously current thread
	 exited.  In this case, there is no reason to unbind, and
	 trying will crash.  */
      if (prev_thread != NULL)
	unbind_for_thread_switch (prev_thread);
      rebind_for_thread_switch ();

       /* Set the new thread's current buffer.  This needs to be done
	  even if it is the same buffer as that of the previous thread,
	  because of thread-local bindings.  */
      set_buffer_internal_2 (current_buffer);
    }

#if defined HAVE_ANDROID && !defined ANDROID_STUBIFY
  /* This step is performed in android_select when built without
     threads.  */
  android_check_query ();
#endif /* defined HAVE_ANDROID && !defined ANDROID_STUBIFY */

   /* We could have been signaled while waiting to grab the global lock
      for the first time since this thread was created, in which case
      we didn't yet have the opportunity to set up the handlers.  Delay
      raising the signal in that case (it will be actually raised when
      the thread comes here after acquiring the lock the next time).  */
  if (!NILP (current_thread->error_symbol) && handlerlist)
    {
      Lisp_Object sym = current_thread->error_symbol;
      Lisp_Object data = current_thread->error_data;

      current_thread->error_symbol = Qnil;
      current_thread->error_data = Qnil;
      Fsignal (sym, data);
    }
}

static void
acquire_global_lock (struct thread_state *self)
{
  sys_mutex_lock (&global_lock);
  post_acquire_global_lock (self);
}

/* This is called from keyboard.c when it detects that SIGINT was
   delivered to the main thread and interrupted thread_select before
   the main thread could acquire the lock.  We must acquire the lock
   to prevent a thread from running without holding the global lock,
   and to avoid repeated calls to sys_mutex_unlock, which invokes
   undefined behavior.  */
void
maybe_reacquire_global_lock (void)
{
  /* SIGINT handler is always run on the main thread, see
     deliver_process_signal, so reflect that in our thread-tracking
     variables.  */
  current_thread = &main_thread.s;

  if (current_thread->not_holding_lock)
    {
      struct thread_state *self = current_thread;

      acquire_global_lock (self);
      current_thread->not_holding_lock = 0;
    }
}



static void
lisp_mutex_init (lisp_mutex_t *mutex)
{
  mutex->owner = NULL;
  mutex->count = 0;
  sys_cond_init (&mutex->condition);
}

/* Lock MUTEX for thread LOCKER, setting its lock count to COUNT, if
   non-zero, or to 1 otherwise.

   If MUTEX is locked by LOCKER, COUNT must be zero, and the MUTEX's
   lock count will be incremented.

   If MUTEX is locked by another thread, this function will release
   the global lock, giving other threads a chance to run, and will
   wait for the MUTEX to become unlocked; when MUTEX becomes unlocked,
   and will then re-acquire the global lock.

   Return value is 1 if the function waited for the MUTEX to become
   unlocked (meaning other threads could have run during the wait),
   zero otherwise.  */
static int
lisp_mutex_lock_for_thread (lisp_mutex_t *mutex, struct thread_state *locker,
			    int new_count)
{
  struct thread_state *self;

  if (mutex->owner == NULL)
    {
      mutex->owner = locker;
      mutex->count = new_count == 0 ? 1 : new_count;
      return 0;
    }
  if (mutex->owner == locker)
    {
      eassert (new_count == 0);
      ++mutex->count;
      return 0;
    }

  self = locker;
  self->wait_condvar = &mutex->condition;
  while (mutex->owner != NULL && (new_count != 0
				  || NILP (self->error_symbol)))
    sys_cond_wait (&mutex->condition, &global_lock);
  self->wait_condvar = NULL;

  if (new_count == 0 && !NILP (self->error_symbol))
    return 1;

  mutex->owner = self;
  mutex->count = new_count == 0 ? 1 : new_count;

  return 1;
}

static int
lisp_mutex_lock (lisp_mutex_t *mutex, int new_count)
{
  return lisp_mutex_lock_for_thread (mutex, current_thread, new_count);
}

/* Decrement MUTEX's lock count.  If the lock count becomes zero after
   decrementing it, meaning the mutex is now unlocked, broadcast that
   to all the threads that might be waiting to lock the mutex.  This
   function signals an error if MUTEX is locked by a thread other than
   the current one.  Return value is 1 if the mutex becomes unlocked,
   zero otherwise.  */
static int
lisp_mutex_unlock (lisp_mutex_t *mutex)
{
  if (mutex->owner != current_thread)
    error ("Cannot unlock mutex owned by another thread");

  if (--mutex->count > 0)
    return 0;

  mutex->owner = NULL;
  sys_cond_broadcast (&mutex->condition);

  return 1;
}

/* Like lisp_mutex_unlock, but sets MUTEX's lock count to zero
   regardless of its value.  Return the previous lock count.  */
static unsigned int
lisp_mutex_unlock_for_wait (lisp_mutex_t *mutex)
{
  unsigned int result = mutex->count;

  /* Ensured by condvar code.  */
  eassert (mutex->owner == current_thread);

  mutex->count = 0;
  mutex->owner = NULL;
  sys_cond_broadcast (&mutex->condition);

  return result;
}

static void
lisp_mutex_destroy (lisp_mutex_t *mutex)
{
  sys_cond_destroy (&mutex->condition);
}

static int
lisp_mutex_owned_p (lisp_mutex_t *mutex)
{
  return mutex->owner == current_thread;
}



DEFUN ("make-mutex", Fmake_mutex, Smake_mutex, 0, 1, 0,
       doc: /* Create a mutex.
A mutex provides a synchronization point for threads.
Only one thread at a time can hold a mutex.  Other threads attempting
to acquire it will block until the mutex is available.

A thread can acquire a mutex any number of times.

NAME, if given, is used as the name of the mutex.  The name is
informational only.  */)
  (Lisp_Object name)
{
  if (!NILP (name))
    CHECK_STRING (name);

  struct Lisp_Mutex *mutex
    = ALLOCATE_ZEROED_PSEUDOVECTOR (struct Lisp_Mutex, name, PVEC_MUTEX);
  mutex->name = name;
  lisp_mutex_init (&mutex->mutex);

  Lisp_Object result;
  XSETMUTEX (result, mutex);
  return result;
}

static void
mutex_lock_callback (void *arg)
{
  struct Lisp_Mutex *mutex = arg;
  struct thread_state *self = current_thread;

  /* Calling lisp_mutex_lock might yield to other threads while this
     one waits for the mutex to become unlocked, so we need to
     announce us as the current thread by calling
     post_acquire_global_lock.  */
  if (lisp_mutex_lock (&mutex->mutex, 0))
    post_acquire_global_lock (self);
}

static void
do_unwind_mutex_lock (void)
{
  current_thread->event_object = Qnil;
}

DEFUN ("mutex-lock", Fmutex_lock, Smutex_lock, 1, 1, 0,
       doc: /* Acquire a mutex.
If the current thread already owns MUTEX, increment the count and
return.
Otherwise, if no thread owns MUTEX, make the current thread own it.
Otherwise, block until MUTEX is available, or until the current thread
is signaled using `thread-signal'.
Note that calls to `mutex-lock' and `mutex-unlock' must be paired.  */)
  (Lisp_Object mutex)
{
  struct Lisp_Mutex *lmutex;
  specpdl_ref count = SPECPDL_INDEX ();

  CHECK_MUTEX (mutex);
  lmutex = XMUTEX (mutex);

  current_thread->event_object = mutex;
  record_unwind_protect_void (do_unwind_mutex_lock);
  flush_stack_call_func (mutex_lock_callback, lmutex);
  return unbind_to (count, Qnil);
}

static void
mutex_unlock_callback (void *arg)
{
  struct Lisp_Mutex *mutex = arg;
  struct thread_state *self = current_thread;

  if (lisp_mutex_unlock (&mutex->mutex))
    post_acquire_global_lock (self); /* FIXME: is this call needed? */
}

DEFUN ("mutex-unlock", Fmutex_unlock, Smutex_unlock, 1, 1, 0,
       doc: /* Release the mutex.
If this thread does not own MUTEX, signal an error.
Otherwise, decrement the mutex's count.  If the count is zero,
release MUTEX.   */)
  (Lisp_Object mutex)
{
  struct Lisp_Mutex *lmutex;

  CHECK_MUTEX (mutex);
  lmutex = XMUTEX (mutex);

  flush_stack_call_func (mutex_unlock_callback, lmutex);
  return Qnil;
}

DEFUN ("mutex-name", Fmutex_name, Smutex_name, 1, 1, 0,
       doc: /* Return the name of MUTEX.
If no name was given when MUTEX was created, return nil.  */)
  (Lisp_Object mutex)
{
  struct Lisp_Mutex *lmutex;

  CHECK_MUTEX (mutex);
  lmutex = XMUTEX (mutex);

  return lmutex->name;
}

void
finalize_one_mutex (struct Lisp_Mutex *mutex)
{
  lisp_mutex_destroy (&mutex->mutex);
}



DEFUN ("make-condition-variable",
       Fmake_condition_variable, Smake_condition_variable,
       1, 2, 0,
       doc: /* Make a condition variable associated with MUTEX.
A condition variable provides a way for a thread to sleep while
waiting for a state change.

MUTEX is the mutex associated with this condition variable.
NAME, if given, is the name of this condition variable.  The name is
informational only.  */)
  (Lisp_Object mutex, Lisp_Object name)
{
  CHECK_MUTEX (mutex);
  if (!NILP (name))
    CHECK_STRING (name);

  struct Lisp_CondVar *condvar
    = ALLOCATE_ZEROED_PSEUDOVECTOR (struct Lisp_CondVar, name, PVEC_CONDVAR);
  condvar->mutex = mutex;
  condvar->name = name;
  sys_cond_init (&condvar->cond);

  Lisp_Object result;
  XSETCONDVAR (result, condvar);
  return result;
}

static void
condition_wait_callback (void *arg)
{
  struct Lisp_CondVar *cvar = arg;
  struct Lisp_Mutex *mutex = XMUTEX (cvar->mutex);
  struct thread_state *self = current_thread;
  unsigned int saved_count;
  Lisp_Object cond;

  XSETCONDVAR (cond, cvar);
  self->event_object = cond;
  saved_count = lisp_mutex_unlock_for_wait (&mutex->mutex);
  /* If signaled while unlocking, skip the wait but reacquire the lock.  */
  if (NILP (self->error_symbol))
    {
      self->wait_condvar = &cvar->cond;
      /* This call could switch to another thread.  */
      sys_cond_wait (&cvar->cond, &global_lock);
      self->wait_condvar = NULL;
    }
  self->event_object = Qnil;
  /* Since sys_cond_wait could switch threads, we need to lock the
     mutex for the thread which was the current when we were called,
     otherwise lisp_mutex_lock will record the wrong thread as the
     owner of the mutex lock.  */
  lisp_mutex_lock_for_thread (&mutex->mutex, self, saved_count);
  /* Calling lisp_mutex_lock_for_thread might yield to other threads
     while this one waits for the mutex to become unlocked, so we need
     to announce us as the current thread by calling
     post_acquire_global_lock.  */
  post_acquire_global_lock (self);
}

DEFUN ("condition-wait", Fcondition_wait, Scondition_wait, 1, 1, 0,
       doc: /* Wait for the condition variable COND to be notified.
COND is the condition variable to wait on.

The mutex associated with COND must be held when this is called.
It is an error if it is not held.

This releases the mutex and waits for COND to be notified or for
this thread to be signaled with `thread-signal'.  When
`condition-wait' returns, COND's mutex will again be locked by
this thread.  */)
  (Lisp_Object cond)
{
  struct Lisp_CondVar *cvar;
  struct Lisp_Mutex *mutex;

  CHECK_CONDVAR (cond);
  cvar = XCONDVAR (cond);

  mutex = XMUTEX (cvar->mutex);
  if (!lisp_mutex_owned_p (&mutex->mutex))
    error ("Condition variable's mutex is not held by current thread");

  flush_stack_call_func (condition_wait_callback, cvar);

  return Qnil;
}

/* Used to communicate arguments to condition_notify_callback.  */
struct notify_args
{
  struct Lisp_CondVar *cvar;
  int all;
};

static void
condition_notify_callback (void *arg)
{
  struct notify_args *na = arg;
  struct Lisp_Mutex *mutex = XMUTEX (na->cvar->mutex);
  struct thread_state *self = current_thread;
  unsigned int saved_count;
  Lisp_Object cond;

  XSETCONDVAR (cond, na->cvar);
  saved_count = lisp_mutex_unlock_for_wait (&mutex->mutex);
  if (na->all)
    sys_cond_broadcast (&na->cvar->cond);
  else
    sys_cond_signal (&na->cvar->cond);
  /* Calling lisp_mutex_lock might yield to other threads while this
     one waits for the mutex to become unlocked, so we need to
     announce us as the current thread by calling
     post_acquire_global_lock.  */
  lisp_mutex_lock (&mutex->mutex, saved_count);
  post_acquire_global_lock (self);
}

DEFUN ("condition-notify", Fcondition_notify, Scondition_notify, 1, 2, 0,
       doc: /* Notify COND, a condition variable.
This wakes a thread waiting on COND.
If ALL is non-nil, all waiting threads are awoken.

The mutex associated with COND must be held when this is called.
It is an error if it is not held.

This releases COND's mutex when notifying COND.  When
`condition-notify' returns, the mutex will again be locked by this
thread.  */)
  (Lisp_Object cond, Lisp_Object all)
{
  struct Lisp_CondVar *cvar;
  struct Lisp_Mutex *mutex;
  struct notify_args args;

  CHECK_CONDVAR (cond);
  cvar = XCONDVAR (cond);

  mutex = XMUTEX (cvar->mutex);
  if (!lisp_mutex_owned_p (&mutex->mutex))
    error ("Condition variable's mutex is not held by current thread");

  args.cvar = cvar;
  args.all = !NILP (all);
  flush_stack_call_func (condition_notify_callback, &args);

  return Qnil;
}

DEFUN ("condition-mutex", Fcondition_mutex, Scondition_mutex, 1, 1, 0,
       doc: /* Return the mutex associated with condition variable COND.  */)
  (Lisp_Object cond)
{
  struct Lisp_CondVar *cvar;

  CHECK_CONDVAR (cond);
  cvar = XCONDVAR (cond);

  return cvar->mutex;
}

DEFUN ("condition-name", Fcondition_name, Scondition_name, 1, 1, 0,
       doc: /* Return the name of condition variable COND.
If no name was given when COND was created, return nil.  */)
  (Lisp_Object cond)
{
  struct Lisp_CondVar *cvar;

  CHECK_CONDVAR (cond);
  cvar = XCONDVAR (cond);

  return cvar->name;
}

void
finalize_one_condvar (struct Lisp_CondVar *condvar)
{
  sys_cond_destroy (&condvar->cond);
}



struct select_args
{
  select_func *func;
  int max_fds;
  fd_set *rfds;
  fd_set *wfds;
  fd_set *efds;
  struct timespec *timeout;
  sigset_t *sigmask;
  int result;
};

static void
really_call_select (void *arg)
{
  struct select_args *sa = arg;
  struct thread_state *self = current_thread;
  sigset_t oldset;

  block_interrupt_signal (&oldset);
  self->not_holding_lock = 1;
  release_global_lock ();
  restore_signal_mask (&oldset);

  sa->result = (sa->func) (sa->max_fds, sa->rfds, sa->wfds, sa->efds,
			   sa->timeout, sa->sigmask);

  release_select_lock ();

  block_interrupt_signal (&oldset);
  /* If we were interrupted by C-g while inside sa->func above, the
     signal handler could have called maybe_reacquire_global_lock, in
     which case we are already holding the lock and shouldn't try
     taking it again, or else we will hang forever.  */
  if (self->not_holding_lock)
    {
      acquire_global_lock (self);
      self->not_holding_lock = 0;
    }
  restore_signal_mask (&oldset);
}

int
thread_select (select_func *func, int max_fds, fd_set *rfds,
	       fd_set *wfds, fd_set *efds, struct timespec *timeout,
	       sigset_t *sigmask)
{
  struct select_args sa;

  sa.func = func;
  sa.max_fds = max_fds;
  sa.rfds = rfds;
  sa.wfds = wfds;
  sa.efds = efds;
  sa.timeout = timeout;
  sa.sigmask = sigmask;
  flush_stack_call_func (really_call_select, &sa);
  return sa.result;
}


#ifndef HAVE_MPS
static void
mark_one_thread (struct thread_state *thread)
{
  /* Get the stack top now, in case mark_specpdl changes it.  */
  void const *stack_top = thread->stack_top;

  mark_specpdl (thread->m_specpdl, thread->m_specpdl_ptr);

  mark_c_stack (thread->m_stack_bottom, stack_top);

  for (struct handler *handler = thread->m_handlerlist;
       handler; handler = handler->next)
    {
      mark_object (handler->tag_or_ch);
      mark_object (handler->val);
    }

  if (thread->m_current_buffer)
    {
      Lisp_Object tem;
      XSETBUFFER (tem, thread->m_current_buffer);
      mark_object (tem);
    }

  mark_bytecode (&thread->bc);

  /* No need to mark Lisp_Object members like m_last_thing_searched,
     as mark_threads_callback does that by calling mark_object.  */
}

static void
mark_threads_callback (void *ignore)
{
  struct thread_state *iter;

  for (iter = all_threads; iter; iter = iter->next_thread)
    {
      Lisp_Object thread_obj;

      XSETTHREAD (thread_obj, iter);
      mark_object (thread_obj);
      mark_one_thread (iter);
    }
}

void
mark_threads (void)
{
  flush_stack_call_func (mark_threads_callback, NULL);
}

void
unmark_main_thread (void)
{
  main_thread.s.header.size &= ~ARRAY_MARK_FLAG;
}

#endif // not HAVE_MPS


static void
yield_callback (void *ignore)
{
  struct thread_state *self = current_thread;

  release_global_lock ();
  sys_thread_yield ();
  acquire_global_lock (self);
}

DEFUN ("thread-yield", Fthread_yield, Sthread_yield, 0, 0, 0,
       doc: /* Yield the CPU to another thread.  */)
     (void)
{
  flush_stack_call_func (yield_callback, NULL);
  return Qnil;
}

static Lisp_Object
invoke_thread_function (void)
{
  specpdl_ref count = SPECPDL_INDEX ();

  current_thread->result = calln (current_thread->function);
  return unbind_to (count, Qnil);
}

static Lisp_Object last_thread_error;

static Lisp_Object
record_thread_error (Lisp_Object error_form)
{
  last_thread_error = error_form;
  return error_form;
}

static void *
run_thread (void *state)
{
  /* Make sure stack_top and m_stack_bottom are properly aligned as GC
     expects.  */
  union
  {
    Lisp_Object o;
    void *p;
    char c;
  } stack_pos;

  struct thread_state *self = state;
  struct thread_state **iter;
#ifdef THREADS_ENABLED
#if defined HAVE_ANDROID && !defined ANDROID_STUBIFY
  jint rc;
#endif /* #if defined HAVE_ANDROID && !defined ANDROID_STUBIFY */
#endif /* THREADS_ENABLED */

#ifdef HAVE_NS
  /* Allocate an autorelease pool in case this thread calls any
     Objective C code.

     FIXME: In long running threads we may want to drain the pool
     regularly instead of just at the end.  */
  void *pool = ns_alloc_autorelease_pool ();
#endif

#ifdef THREADS_ENABLED
#if defined HAVE_ANDROID && !defined ANDROID_STUBIFY
  rc
    = (*android_jvm)->AttachCurrentThread (android_jvm, &self->java_env,
					   NULL);
  if (rc != JNI_OK)
    emacs_abort ();
#endif /* defined HAVE_ANDROID && !defined ANDROID_STUBIFY */
#endif /* THREADS_ENABLED */

  self->m_stack_bottom = self->stack_top = &stack_pos.c;
  self->thread_id = sys_thread_self ();

  if (self->thread_name)
    sys_thread_set_name (self->thread_name);

  acquire_global_lock (self);

  /* Put a dummy catcher at top-level so that handlerlist is never NULL.
     This is important since handlerlist->nextfree holds the freelist
     which would otherwise leak every time we unwind back to top-level.   */
#ifdef HAVE_MPS
  self->gc_info = igc_thread_add (self);
  handlerlist_sentinel = igc_alloc_handler ();
#else
  handlerlist_sentinel = xzalloc (sizeof (struct handler));
#endif
  handlerlist = handlerlist_sentinel->nextfree = handlerlist_sentinel;
  struct handler *c = push_handler (Qunbound, CATCHER);
  eassert (c == handlerlist_sentinel);
  handlerlist_sentinel->nextfree = NULL;
  handlerlist_sentinel->next = NULL;

  /* It might be nice to do something with errors here.  */
  internal_condition_case (invoke_thread_function, Qt, record_thread_error);

  update_processes_for_thread_death (Fcurrent_thread ());

  xfree (self->m_specpdl - 1);
  self->m_specpdl = NULL;
  self->m_specpdl_ptr = NULL;
  self->m_specpdl_end = NULL;

#ifndef HAVE_MPS
   for (struct handler *c = handlerlist_sentinel, *c_next; c; c = c_next)
     {
       c_next = c->nextfree;
       xfree (c);
     }
#endif

  xfree (self->thread_name);

#ifdef HAVE_MPS
  igc_thread_remove (&self->gc_info);
#endif

  current_thread = NULL;
  sys_cond_broadcast (&self->thread_condvar);

#ifdef HAVE_NS
  ns_release_autorelease_pool (pool);
#endif

#ifdef THREADS_ENABLED
#if defined HAVE_ANDROID && !defined ANDROID_STUBIFY
  rc = (*android_jvm)->DetachCurrentThread (android_jvm);
  if (rc != JNI_OK)
    emacs_abort ();
#endif /* defined HAVE_ANDROID && !defined ANDROID_STUBIFY */
#endif /* THREADS_ENABLED */

  /* Unlink this thread from the list of all threads.  Note that we
     have to do this very late, after broadcasting our death.
     Otherwise the GC may decide to reap the thread_state object,
     leading to crashes.  */
  for (iter = &all_threads; *iter != self; iter = &(*iter)->next_thread)
    ;
  *iter = (*iter)->next_thread;

  release_global_lock ();

  return NULL;
}

static void
free_search_regs (struct re_registers *regs)
{
  if (regs->num_regs != 0)
    {
      xfree (regs->start);
      xfree (regs->end);
    }
}

void
finalize_one_thread (struct thread_state *state)
{
  free_search_regs (&state->m_search_regs);
  free_search_regs (&state->m_saved_search_regs);
  sys_cond_destroy (&state->thread_condvar);
  free_bc_thread (&state->bc);
}

DEFUN ("make-thread", Fmake_thread, Smake_thread, 1, 2, 0,
       doc: /* Start a new thread and run FUNCTION in it.
When the function exits, the thread dies.
If NAME is given, it must be a string; it names the new thread.  */)
  (Lisp_Object function, Lisp_Object name)
{
  /* Can't start a thread in temacs.  */
  if (!initialized)
    emacs_abort ();

  if (!NILP (name))
    CHECK_STRING (name);

  struct thread_state *new_thread
    = ALLOCATE_ZEROED_PSEUDOVECTOR (struct thread_state, event_object,
				    PVEC_THREAD);
  new_thread->function = function;
  new_thread->name = name;
  /* Perhaps copy m_last_thing_searched from parent?  */
  new_thread->m_current_buffer = current_thread->m_current_buffer;

  ptrdiff_t size = 50;
  union specbinding *pdlvec = xmalloc ((1 + size) * sizeof (union specbinding));
  new_thread->m_specpdl = pdlvec + 1;  /* Skip the dummy entry.  */
  new_thread->m_specpdl_end = new_thread->m_specpdl + size;
  new_thread->m_specpdl_ptr = new_thread->m_specpdl;

  init_bc_thread (&new_thread->bc);
  sys_cond_init (&new_thread->thread_condvar);

  /* We'll need locking here eventually.  */
  new_thread->next_thread = all_threads;
  all_threads = new_thread;

  char const *c_name = !NILP (name) ? SSDATA (ENCODE_SYSTEM (name)) : NULL;
  if (c_name)
    new_thread->thread_name = xstrdup (c_name);
  else
    new_thread->thread_name = NULL;
  sys_thread_t thr;
  if (! sys_thread_create (&thr, run_thread, new_thread))
    {
      /* Restore the previous situation.  */
      all_threads = all_threads->next_thread;
#ifdef THREADS_ENABLED
      error ("Could not start a new thread");
#else
      error ("Concurrency is not supported in this configuration");
#endif
    }

  /* FIXME: race here where new thread might not be filled in?  */
  Lisp_Object result;
  XSETTHREAD (result, new_thread);
  return result;
}

DEFUN ("current-thread", Fcurrent_thread, Scurrent_thread, 0, 0, 0,
       doc: /* Return the current thread.  */)
  (void)
{
  Lisp_Object result;
  XSETTHREAD (result, current_thread);
  return result;
}

DEFUN ("thread-name", Fthread_name, Sthread_name, 1, 1, 0,
       doc: /* Return the name of the THREAD.
The name is the same object that was passed to `make-thread'.  */)
     (Lisp_Object thread)
{
  struct thread_state *tstate;

  CHECK_THREAD (thread);
  tstate = XTHREAD (thread);

  return tstate->name;
}

static void
thread_signal_callback (void *arg)
{
  struct thread_state *tstate = arg;
  struct thread_state *self = current_thread;

  sys_cond_broadcast (tstate->wait_condvar);
  post_acquire_global_lock (self);
}

DEFUN ("thread-signal", Fthread_signal, Sthread_signal, 3, 3, 0,
       doc: /* Signal an error in a thread.
This acts like `signal', but arranges for the signal to be raised
in THREAD.  If THREAD is the current thread, acts just like `signal'.
This will interrupt a blocked call to `mutex-lock', `condition-wait',
or `thread-join' in the target thread.
If THREAD is the main thread, just the error message is shown.  */)
  (Lisp_Object thread, Lisp_Object error_symbol, Lisp_Object data)
{
  struct thread_state *tstate;

  CHECK_THREAD (thread);
  tstate = XTHREAD (thread);

  if (tstate == current_thread)
    Fsignal (error_symbol, data);

#ifdef THREADS_ENABLED
  if (main_thread_p (tstate))
    {
      /* Construct an event.  */
      struct input_event event;
      EVENT_INIT (event);
      event.kind = THREAD_EVENT;
      event.frame_or_window = Qnil;
      event.arg = list3 (Fcurrent_thread (), error_symbol, data);

      /* Store it into the input event queue.  */
      kbd_buffer_store_event (&event);
    }

  else
#endif
    {
      /* What to do if thread is already signaled?  */
      /* What if error_symbol is Qnil?  */
      tstate->error_symbol = error_symbol;
      tstate->error_data = data;

      if (tstate->wait_condvar)
	flush_stack_call_func (thread_signal_callback, tstate);
    }

  return Qnil;
}

DEFUN ("thread-live-p", Fthread_live_p, Sthread_live_p, 1, 1, 0,
       doc: /* Return t if THREAD is alive, or nil if it has exited.  */)
  (Lisp_Object thread)
{
  struct thread_state *tstate;

  CHECK_THREAD (thread);
  tstate = XTHREAD (thread);

  return thread_live_p (tstate) ? Qt : Qnil;
}

DEFUN ("thread--blocker", Fthread_blocker, Sthread_blocker, 1, 1, 0,
       doc: /* Return the object that THREAD is blocking on.
If THREAD is blocked in `thread-join' on a second thread, return that
thread.
If THREAD is blocked in `mutex-lock', return the mutex.
If THREAD is blocked in `condition-wait', return the condition variable.
Otherwise, if THREAD is not blocked, return nil.  */)
  (Lisp_Object thread)
{
  struct thread_state *tstate;

  CHECK_THREAD (thread);
  tstate = XTHREAD (thread);

  return tstate->event_object;
}

static void
thread_join_callback (void *arg)
{
  struct thread_state *tstate = arg;
  struct thread_state *self = current_thread;
  Lisp_Object thread;

  XSETTHREAD (thread, tstate);
  self->event_object = thread;
  self->wait_condvar = &tstate->thread_condvar;
  while (thread_live_p (tstate) && NILP (self->error_symbol))
    sys_cond_wait (self->wait_condvar, &global_lock);

  self->wait_condvar = NULL;
  self->event_object = Qnil;
  post_acquire_global_lock (self);
}

DEFUN ("thread-join", Fthread_join, Sthread_join, 1, 1, 0,
       doc: /* Wait for THREAD to exit.
This blocks the current thread until THREAD exits or until the current
thread is signaled.  It returns the result of the THREAD function.  It
is an error for a thread to try to join itself.  */)
  (Lisp_Object thread)
{
  struct thread_state *tstate;
  Lisp_Object error_symbol, error_data;

  CHECK_THREAD (thread);
  tstate = XTHREAD (thread);

  if (tstate == current_thread)
    error ("Cannot join current thread");

  error_symbol = tstate->error_symbol;
  error_data = tstate->error_data;

  if (thread_live_p (tstate))
    flush_stack_call_func (thread_join_callback, tstate);

  if (!NILP (error_symbol))
    Fsignal (error_symbol, error_data);

  return tstate->result;
}

DEFUN ("all-threads", Fall_threads, Sall_threads, 0, 0, 0,
       doc: /* Return a list of all the live threads.  */)
  (void)
{
  Lisp_Object result = Qnil;
  struct thread_state *iter;

  for (iter = all_threads; iter; iter = iter->next_thread)
    {
      if (thread_live_p (iter))
	{
	  Lisp_Object thread;

	  XSETTHREAD (thread, iter);
	  result = Fcons (thread, result);
	}
    }

  return result;
}

DEFUN ("thread-last-error", Fthread_last_error, Sthread_last_error, 0, 1, 0,
       doc: /* Return the last error form recorded by a dying thread.
If CLEANUP is non-nil, remove this error form from history.  */)
     (Lisp_Object cleanup)
{
  Lisp_Object result = last_thread_error;

  if (!NILP (cleanup))
    last_thread_error = Qnil;

  return result;
}



bool
thread_check_current_buffer (struct buffer *buffer)
{
  struct thread_state *iter;

  for (iter = all_threads; iter; iter = iter->next_thread)
    {
      if (iter == current_thread)
	continue;

      if (iter->m_current_buffer == buffer)
	return true;
    }

  return false;
}



bool
main_thread_p (const void *ptr)
{
  return ptr == &main_thread.s;
}

bool
in_current_thread (void)
{
  if (current_thread == NULL)
    return false;
  return sys_thread_equal (sys_thread_self (), current_thread->thread_id);
}

void
init_threads (void)
{
  sys_cond_init (&main_thread.s.thread_condvar);
  sys_mutex_init (&global_lock);
  sys_mutex_lock (&global_lock);
  current_thread = &main_thread.s;
#if defined HAVE_ANDROID && !defined ANDROID_STUBIFY
  current_thread->java_env = android_java_env;
#endif /* defined HAVE_ANDROID && !defined ANDROID_STUBIFY */

  main_thread.s.thread_id = sys_thread_self ();
  init_bc_thread (&main_thread.s.bc);
#ifdef HAVE_MPS
  igc_on_alloc_main_thread_bc ();
#endif
  gc_init_header (&main_thread.s.header.gc_header, IGC_OBJ_VECTOR);
}

void
syms_of_threads (void)
{
#ifndef THREADS_ENABLED
  if (0)
#endif
    {
      defsubr (&Sthread_yield);
      defsubr (&Smake_thread);
      defsubr (&Scurrent_thread);
      defsubr (&Sthread_name);
      defsubr (&Sthread_signal);
      defsubr (&Sthread_live_p);
      defsubr (&Sthread_join);
      defsubr (&Sthread_blocker);
      defsubr (&Sall_threads);
      defsubr (&Smake_mutex);
      defsubr (&Smutex_lock);
      defsubr (&Smutex_unlock);
      defsubr (&Smutex_name);
      defsubr (&Smake_condition_variable);
      defsubr (&Scondition_wait);
      defsubr (&Scondition_notify);
      defsubr (&Scondition_mutex);
      defsubr (&Scondition_name);
      defsubr (&Sthread_last_error);

      staticpro (&last_thread_error);
      last_thread_error = Qnil;

      Fprovide (intern_c_string ("threads"), Qnil);
    }

  DEFSYM (Qthreadp, "threadp");
  DEFSYM (Qmutexp, "mutexp");
  DEFSYM (Qcondition_variable_p, "condition-variable-p");

  DEFVAR_LISP ("main-thread", Vmain_thread,
    doc: /* The main thread of Emacs.  */);
#ifdef THREADS_ENABLED
  XSETTHREAD (Vmain_thread, &main_thread.s);
#else
  Vmain_thread = Qnil;
#endif
}<|MERGE_RESOLUTION|>--- conflicted
+++ resolved
@@ -39,11 +39,6 @@
 #define release_select_lock() do { } while (0)
 #endif
 
-<<<<<<< HEAD
-static_assert (GCALIGNED (union aligned_thread_state));
-
-=======
->>>>>>> 6dcb99a2
 union aligned_thread_state main_thread
   = {{
       .header.size = PVECHEADERSIZE (PVEC_THREAD,
