/* Window definitions for GNU Emacs.
   Copyright (C) 1985, 1986, 1993, 1995, 1997, 1998, 1999, 2000, 2001,
                 2002, 2003, 2004, 2005, 2006, 2007, 2008, 2009, 2010
                 Free Software Foundation, Inc.

This file is part of GNU Emacs.

GNU Emacs is free software: you can redistribute it and/or modify
it under the terms of the GNU General Public License as published by
the Free Software Foundation, either version 3 of the License, or
(at your option) any later version.

GNU Emacs is distributed in the hope that it will be useful,
but WITHOUT ANY WARRANTY; without even the implied warranty of
MERCHANTABILITY or FITNESS FOR A PARTICULAR PURPOSE.  See the
GNU General Public License for more details.

You should have received a copy of the GNU General Public License
along with GNU Emacs.  If not, see <http://www.gnu.org/licenses/>.  */

#ifndef WINDOW_H_INCLUDED
#define WINDOW_H_INCLUDED

#include "dispextern.h"

extern Lisp_Object Qleft, Qright;

/* Windows are allocated as if they were vectors, but then the
Lisp data type is changed to Lisp_Window.  They are garbage
collected along with the vectors.

All windows in use are arranged into a tree, with pointers up and down.

Windows that are leaves of the tree are actually displayed
and show the contents of buffers.  Windows that are not leaves
are used for representing the way groups of leaf windows are
arranged on the frame.  Leaf windows never become non-leaves.
They are deleted only by calling delete-window on them (but
this can be done implicitly).  Combination windows can be created
and deleted at any time.

A leaf window has a non-nil buffer field, and also
 has markers in its start and pointm fields.  Non-leaf windows
 have nil in these fields.

Non-leaf windows are either vertical or horizontal combinations.

A vertical combination window has children that are arranged on the frame
one above the next.  Its vchild field points to the uppermost child.
The parent field of each of the children points to the vertical
combination window.  The next field of each child points to the
child below it, or is nil for the lowest child.  The prev field
of each child points to the child above it, or is nil for the
highest child.

A horizontal combination window has children that are side by side.
Its hchild field points to the leftmost child.  In each child
the next field points to the child to the right and the prev field
points to the child to the left.

The children of a vertical combination window may be leaf windows
or horizontal combination windows.  The children of a horizontal
combination window may be leaf windows or vertical combination windows.

At the top of the tree are two windows which have nil as parent.
The second of these is minibuf_window.  The first one manages all
the frame area that is not minibuffer, and is called the root window.
Different windows can be the root at different times;
initially the root window is a leaf window, but if more windows
are created then that leaf window ceases to be root and a newly
made combination window becomes root instead.

In any case, on screens which have an ordinary window and a
minibuffer, prev of the minibuf window is the root window and next of
the root window is the minibuf window.  On minibufferless screens or
minibuffer-only screens, the root window and the minibuffer window are
one and the same, so its prev and next members are nil.

A dead window has its buffer, hchild, and vchild windows all nil.  */

struct cursor_pos
{
  /* Pixel position.  These are always window relative.  */
  int x, y;

  /* Glyph matrix position.  */
  int hpos, vpos;
};

struct window
  {
    /* The first two fields are really the header of a vector */
    /* The window code does not refer to them.  */
    EMACS_UINT size;
    struct Lisp_Vector *vec_next;

    /* The frame this window is on.  */
    Lisp_Object frame;

    /* t if this window is a minibuffer window.  */
    Lisp_Object mini_p;

    /* Following (to right or down) and preceding (to left or up) child
       at same level of tree.  */
    Lisp_Object next, prev;

    /* First child of this window: vchild is used if this is a vertical
       combination, hchild if this is a horizontal combination.  Of the
       fields vchild, hchild and buffer, one and only one is non-nil
       unless the window is dead.  */
    Lisp_Object hchild, vchild;

    /* The window this one is a child of. */
    Lisp_Object parent;

    /* The upper left corner coordinates of this window, as integers
       relative to upper left corner of frame = 0, 0.  */
    Lisp_Object left_col;
    Lisp_Object top_line;

    /* The size of the window.  */
    Lisp_Object total_lines;
    Lisp_Object total_cols;

    /* The normal size of the window.  */
    Lisp_Object normal_lines;
    Lisp_Object normal_cols;

    /* New sizes of the window.  */
    Lisp_Object new_total;
    Lisp_Object new_normal;

    /* The buffer displayed in this window.  Of the fields vchild,
       hchild and buffer, one and only one is non-nil unless the window
       is dead.  */
    Lisp_Object buffer;

    /* A marker pointing to where in the text to start displaying.
       BIDI Note: This is the _logical-order_ start, i.e. the smallest
       buffer position visible in the window, not necessarily the
       character displayed in the top left corner of the window.  */
    Lisp_Object start;

    /* A marker pointing to where in the text point is in this window,
       used only when the window is not selected.
       This exists so that when multiple windows show one buffer
       each one can have its own value of point.  */
    Lisp_Object pointm;

    /* Non-nil means next redisplay must use the value of start
       set up for it in advance.  Set by scrolling commands.  */
    Lisp_Object force_start;
    /* Non-nil means we have explicitly changed the value of start,
       but that the next redisplay is not obliged to use the new value.
       This is used in Fdelete_other_windows to force a call to
       Vwindow_scroll_functions; also by Frecenter with argument.  */
    Lisp_Object optional_new_start;

    /* Number of columns display within the window is scrolled to the left.  */
    Lisp_Object hscroll;
    /* Minimum hscroll for automatic hscrolling.  This is the value
       the user has set, by set-window-hscroll for example.  */
    Lisp_Object min_hscroll;

    /* Number saying how recently window was selected */
    Lisp_Object use_time;

    /* Unique number of window assigned when it was created */
    Lisp_Object sequence_number;

    /* No permanent meaning; used by save-window-excursion's bookkeeping */
    Lisp_Object temslot;

    /* text.modified of displayed buffer as of last time display completed */
    Lisp_Object last_modified;
    /* BUF_OVERLAY_MODIFIED of displayed buffer as of last complete update.  */
    Lisp_Object last_overlay_modified;
    /* Value of point at that time */
    Lisp_Object last_point;
    /* Non-nil if the buffer was "modified" when the window
       was last updated.  */
    Lisp_Object last_had_star;

    /* This window's vertical scroll bar.  This field is only for use
       by the window-system-dependent code which implements the
       scroll bars; it can store anything it likes here.  If this
       window is newly created and we haven't displayed a scroll bar in
       it yet, or if the frame doesn't have any scroll bars, this is nil.  */
    Lisp_Object vertical_scroll_bar;

    /* Width of left and right marginal areas.  A value of nil means
       no margin.  */
    Lisp_Object left_margin_cols, right_margin_cols;

    /* Width of left and right fringes.
       A value of nil or t means use frame values.  */
    Lisp_Object left_fringe_width, right_fringe_width;
    /* Non-nil means fringes are drawn outside display margins;
       othersize draw them between margin areas and text.  */
    Lisp_Object fringes_outside_margins;

    /* Pixel width of scroll bars.
       A value of nil or t means use frame values.  */
    Lisp_Object scroll_bar_width;

    /* Type of vertical scroll bar.  A value of nil means
       no scroll bar.  A value of t means use frame value.  */
    Lisp_Object vertical_scroll_bar_type;

    /* Frame coords of mark as of last time display completed */
    /* May be nil if mark does not exist or was not on frame */
    Lisp_Object last_mark_x;
    Lisp_Object last_mark_y;

    /* Z - the buffer position of the last glyph in the current matrix
       of W.  Only valid if WINDOW_END_VALID is not nil.  */
    Lisp_Object window_end_pos;
    /* Glyph matrix row of the last glyph in the current matrix
       of W.  Only valid if WINDOW_END_VALID is not nil.  */
    Lisp_Object window_end_vpos;
    /* t if window_end_pos is truly valid.
       This is nil if nontrivial redisplay is preempted
       since in that case the frame image that window_end_pos
       did not get onto the frame.  */
    Lisp_Object window_end_valid;

    /* Non-nil means must regenerate mode line of this window */
    Lisp_Object update_mode_line;

    /* Non-nil means current value of `start'
       was the beginning of a line when it was chosen.  */
    Lisp_Object start_at_line_beg;

    /* Display-table to use for displaying chars in this window.
       Nil means use the buffer's own display-table.  */
    Lisp_Object display_table;

    /* Non-nil means window is marked as dedicated.  */
    Lisp_Object dedicated;

    /* Line number and position of a line somewhere above the top of the
       screen.  If this field is nil, it means we don't have a base
       line.  */
    Lisp_Object base_line_number;
    /* If this field is nil, it means we don't have a base line.
       If it is a buffer, it means don't display the line number
       as long as the window shows that buffer.  */
    Lisp_Object base_line_pos;

    /* If we have highlighted the region (or any part of it),
       this is the mark position that we used, as an integer.  */
    Lisp_Object region_showing;

    /* The column number currently displayed in this window's mode line,
       or nil if column numbers are not being displayed.  */
    Lisp_Object column_number_displayed;

    /* If redisplay in this window goes beyond this buffer position,
       must run the redisplay-end-trigger-hook.  */
    Lisp_Object redisplay_end_trigger;

    /* Non-nil means window must not be recombined.  */
    Lisp_Object inhibit_recombine;

    /* An alist with parameteres.  */
    Lisp_Object window_parameters;

    /* No Lisp data may follow below this point without changing
       mark_object in alloc.c.  The member current_matrix must be the
       first non-Lisp member.  */

    /* Glyph matrices.  */
    struct glyph_matrix *current_matrix;
    struct glyph_matrix *desired_matrix;

    /* Scaling factor for the glyph_matrix size calculation in this window.
       Used if window contains many small images or uses proportional fonts,
       as the normal  may yield a matrix which is too small.  */
    int nrows_scale_factor, ncols_scale_factor;

    /* Cursor position as of last update that completed without
       pause.  This is the position of last_point.  */
    struct cursor_pos last_cursor;

    /* Intended cursor position.   This is a position within the
       glyph matrix.  */
    struct cursor_pos cursor;

    /* Where the cursor actually is.  */
    struct cursor_pos phys_cursor;

    /* Cursor type and width of last cursor drawn on the window.
       Used for X and w32 frames; -1 initially.  */
    int phys_cursor_type, phys_cursor_width;

    /* This is handy for undrawing the cursor.  */
    int phys_cursor_ascent, phys_cursor_height;

    /* Non-zero means the cursor is currently displayed.  This can be
       set to zero by functions overpainting the cursor image.  */
    unsigned phys_cursor_on_p : 1;

    /* 0 means cursor is logically on, 1 means it's off.  Used for
       blinking cursor.  */
    unsigned cursor_off_p : 1;

    /* Value of cursor_off_p as of the last redisplay.  */
    unsigned last_cursor_off_p : 1;

    /* 1 means desired matrix has been build and window must be
       updated in update_frame.  */
    unsigned must_be_updated_p : 1;

    /* Flag indicating that this window is not a real one.
       Currently only used for menu bar windows of frames.  */
    unsigned pseudo_window_p : 1;

    /* 1 means the window start of this window is frozen and may not
       be changed during redisplay.  If point is not in the window,
       accept that.  */
    unsigned frozen_window_start_p : 1;

    /* Amount by which lines of this window are scrolled in
       y-direction (smooth scrolling).  */
    int vscroll;

    /* Z_BYTE - the buffer position of the last glyph in the current matrix
       of W.  Only valid if WINDOW_END_VALID is not nil.  */
    int window_end_bytepos;
};

/* 1 if W is a minibuffer window.  */

#define MINI_WINDOW_P(W)	(!NILP ((W)->mini_p))

/* General window layout:

   LEFT_EDGE_COL         RIGHT_EDGE_COL
   |                                  |
   |                                  |
   |  BOX_LEFT_EDGE_COL               |
   |  |           BOX_RIGHT_EDGE_COL  |
   |  |                            |  |
   v  v                            v  v
   <-><-><---><-----------><---><-><->
    ^  ^   ^        ^        ^   ^  ^
    |  |   |        |        |   |  |
    |  |   |        |        |   |  +-- RIGHT_SCROLL_BAR_COLS
    |  |   |        |        |   +----- RIGHT_FRINGE_WIDTH
    |  |   |        |        +--------- RIGHT_MARGIN_COLS
    |  |   |        |
    |  |   |        +------------------ TEXT_AREA_COLS
    |  |   |
    |  |   +--------------------------- LEFT_MARGIN_COLS
    |  +------------------------------- LEFT_FRINGE_WIDTH
    +---------------------------------- LEFT_SCROLL_BAR_COLS

*/


/* A handy macro.  */

#define WINDOW_XFRAME(W) \
  (XFRAME (WINDOW_FRAME ((W))))

/* Return the canonical column width of the frame of window W.  */

#define WINDOW_FRAME_COLUMN_WIDTH(W) \
  (FRAME_COLUMN_WIDTH (WINDOW_XFRAME ((W))))

/* Return the canonical column width of the frame of window W.  */

#define WINDOW_FRAME_LINE_HEIGHT(W) \
  (FRAME_LINE_HEIGHT (WINDOW_XFRAME ((W))))

/* Return the width of window W in canonical column units.
   This includes scroll bars and fringes.  */

#define WINDOW_TOTAL_COLS(W) \
  (XFASTINT ((W)->total_cols))

/* Return the height of window W in canonical line units.
   This includes header and mode lines, if any.  */

#define WINDOW_TOTAL_LINES(W) \
  (XFASTINT ((W)->total_lines))

/* Return the total pixel width of window W.  */

#define WINDOW_TOTAL_WIDTH(W) \
  (WINDOW_TOTAL_COLS (W) * WINDOW_FRAME_COLUMN_WIDTH (W))

/* Return the total pixel height of window W.  */

#define WINDOW_TOTAL_HEIGHT(W) \
  (WINDOW_TOTAL_LINES (W) * WINDOW_FRAME_LINE_HEIGHT (W))

/* For HORFLAG non-zero the total number of columns of window W.  Otherwise
   the total number of lines of W.  */

#define WINDOW_TOTAL_SIZE(w, horflag) \
  (horflag ? WINDOW_TOTAL_COLS (w) : WINDOW_TOTAL_LINES (w))

/* The smallest acceptable dimensions for a window.  Anything smaller
   might crash Emacs.  */

#define MIN_SAFE_WINDOW_WIDTH  (2)
#define MIN_SAFE_WINDOW_HEIGHT (1)

/* Return the canonical frame column at which window W starts.
   This includes a left-hand scroll bar, if any.  */

#define WINDOW_LEFT_EDGE_COL(W) \
  (XFASTINT ((W)->left_col))

/* Return the canonical frame column before which window W ends.
   This includes a right-hand scroll bar, if any.  */

#define WINDOW_RIGHT_EDGE_COL(W) \
  (WINDOW_LEFT_EDGE_COL (W) + WINDOW_TOTAL_COLS (W))

/* Return the canonical frame line at which window W starts.
   This includes a header line, if any.  */

#define WINDOW_TOP_EDGE_LINE(W) \
  (XFASTINT ((W)->top_line))

/* Return the canonical frame line before which window W ends.
   This includes a mode line, if any.  */

#define WINDOW_BOTTOM_EDGE_LINE(W) \
  (WINDOW_TOP_EDGE_LINE (W) + WINDOW_TOTAL_LINES (W))


/* Return the frame x-position at which window W starts.
   This includes a left-hand scroll bar, if any.  */

#define WINDOW_LEFT_EDGE_X(W) \
  (FRAME_INTERNAL_BORDER_WIDTH (WINDOW_XFRAME (W)) \
   + WINDOW_LEFT_EDGE_COL (W) * WINDOW_FRAME_COLUMN_WIDTH (W))

/* Return the frame x- position before which window W ends.
   This includes a right-hand scroll bar, if any.  */

#define WINDOW_RIGHT_EDGE_X(W) \
  (FRAME_INTERNAL_BORDER_WIDTH (WINDOW_XFRAME (W)) \
   + WINDOW_RIGHT_EDGE_COL (W) * WINDOW_FRAME_COLUMN_WIDTH (W))

/* 1 if W is a menu bar window.  */

#define WINDOW_MENU_BAR_P(W) \
  (WINDOWP (WINDOW_XFRAME (W)->menu_bar_window) \
   && (W) == XWINDOW (WINDOW_XFRAME (W)->menu_bar_window))

/* 1 if W is a tool bar window.  */

#define WINDOW_TOOL_BAR_P(W) \
  (WINDOWP (WINDOW_XFRAME (W)->tool_bar_window) \
   && (W) == XWINDOW (WINDOW_XFRAME (W)->tool_bar_window))

/* Return the frame y-position at which window W starts.
   This includes a header line, if any.  */

#define WINDOW_TOP_EDGE_Y(W) \
  (((WINDOW_MENU_BAR_P (W) || WINDOW_TOOL_BAR_P (W)) \
    ? 0 : FRAME_INTERNAL_BORDER_WIDTH (WINDOW_XFRAME (W))) \
   + WINDOW_TOP_EDGE_LINE (W) * WINDOW_FRAME_LINE_HEIGHT (W))

/* Return the frame y-position before which window W ends.
   This includes a mode line, if any.  */

#define WINDOW_BOTTOM_EDGE_Y(W) \
  (((WINDOW_MENU_BAR_P (W) || WINDOW_TOOL_BAR_P (W)) \
    ? 0 : FRAME_INTERNAL_BORDER_WIDTH (WINDOW_XFRAME (W))) \
   + WINDOW_BOTTOM_EDGE_LINE (W) * WINDOW_FRAME_LINE_HEIGHT (W))


/* 1 if window W takes up the full width of its frame.  */

#define WINDOW_FULL_WIDTH_P(W) \
  (WINDOW_TOTAL_COLS (W) == FRAME_TOTAL_COLS (WINDOW_XFRAME (W)))

/* 1 if window W's has no other windows to its left in its frame.  */

#define WINDOW_LEFTMOST_P(W) \
  (WINDOW_LEFT_EDGE_COL (W) == 0)

/* 1 if window W's has no other windows to its right in its frame.  */

#define WINDOW_RIGHTMOST_P(W) \
  (WINDOW_RIGHT_EDGE_COL (W) == FRAME_TOTAL_COLS (WINDOW_XFRAME (W)))


/* Return the frame column at which the text (or left fringe) in
   window W starts.  This is different from the `LEFT_EDGE' because it
   does not include a left-hand scroll bar if any.  */

#define WINDOW_BOX_LEFT_EDGE_COL(W) \
  (WINDOW_LEFT_EDGE_COL (W) \
   + WINDOW_LEFT_SCROLL_BAR_COLS (W))

/* Return the window column before which the text in window W ends.
   This is different from WINDOW_RIGHT_EDGE_COL because it does not
   include a scroll bar or window-separating line on the right edge.  */

#define WINDOW_BOX_RIGHT_EDGE_COL(W) \
  (WINDOW_RIGHT_EDGE_COL (W) \
   - WINDOW_RIGHT_SCROLL_BAR_COLS (W))


/* Return the frame position at which the text (or left fringe) in
   window W starts.  This is different from the `LEFT_EDGE' because it
   does not include a left-hand scroll bar if any.  */

#define WINDOW_BOX_LEFT_EDGE_X(W) \
  (FRAME_INTERNAL_BORDER_WIDTH (WINDOW_XFRAME (W)) \
   + WINDOW_BOX_LEFT_EDGE_COL (W) * WINDOW_FRAME_COLUMN_WIDTH (W))

/* Return the window column before which the text in window W ends.
   This is different from WINDOW_RIGHT_EDGE_COL because it does not
   include a scroll bar or window-separating line on the right edge.  */

#define WINDOW_BOX_RIGHT_EDGE_X(W) \
  (FRAME_INTERNAL_BORDER_WIDTH (WINDOW_XFRAME (W)) \
   + WINDOW_BOX_RIGHT_EDGE_COL (W) * WINDOW_FRAME_COLUMN_WIDTH (W))


/* Width of left margin area in columns.  */

#define WINDOW_LEFT_MARGIN_COLS(W)			\
  (NILP ((W)->left_margin_cols)				\
   ? 0							\
   : XINT ((W)->left_margin_cols))

/* Width of right marginal area in columns.  */

#define WINDOW_RIGHT_MARGIN_COLS(W)			\
  (NILP ((W)->right_margin_cols)			\
   ? 0							\
   : XINT ((W)->right_margin_cols))

/* Width of left margin area in pixels.  */

#define WINDOW_LEFT_MARGIN_WIDTH(W)			\
  (NILP ((W)->left_margin_cols)				\
   ? 0							\
   : (XINT ((W)->left_margin_cols)			\
      * WINDOW_FRAME_COLUMN_WIDTH (W)))

/* Width of right marginal area in pixels.  */

#define WINDOW_RIGHT_MARGIN_WIDTH(W)			\
  (NILP ((W)->right_margin_cols)			\
   ? 0							\
   : (XINT ((W)->right_margin_cols)			\
      * WINDOW_FRAME_COLUMN_WIDTH (W)))

/* Total width of fringes reserved for drawing truncation bitmaps,
   continuation bitmaps and alike.  The width is in canonical char
   units of the frame.  This must currently be the case because window
   sizes aren't pixel values.  If it weren't the case, we wouldn't be
   able to split windows horizontally nicely.  */

#define WINDOW_FRINGE_COLS(W)				\
  ((INTEGERP ((W)->left_fringe_width)			\
    || INTEGERP ((W)->right_fringe_width))		\
   ? ((WINDOW_LEFT_FRINGE_WIDTH (W)			\
       + WINDOW_RIGHT_FRINGE_WIDTH (W)			\
       + WINDOW_FRAME_COLUMN_WIDTH (W) - 1)		\
      / WINDOW_FRAME_COLUMN_WIDTH (W))			\
   : FRAME_FRINGE_COLS (WINDOW_XFRAME (W)))

/* Column-width of the left and right fringe.  */

#define WINDOW_LEFT_FRINGE_COLS(W)			\
  ((WINDOW_LEFT_FRINGE_WIDTH ((W))			\
    + WINDOW_FRAME_COLUMN_WIDTH (W) - 1)		\
   / WINDOW_FRAME_COLUMN_WIDTH (W))

#define WINDOW_RIGHT_FRINGE_COLS(W)			\
  ((WINDOW_RIGHT_FRINGE_WIDTH ((W))			\
    + WINDOW_FRAME_COLUMN_WIDTH (W) - 1)		\
   / WINDOW_FRAME_COLUMN_WIDTH (W))

/* Pixel-width of the left and right fringe.  */

#define WINDOW_LEFT_FRINGE_WIDTH(W)			\
  (INTEGERP ((W)->left_fringe_width)			\
   ? XFASTINT ((W)->left_fringe_width)			\
   : FRAME_LEFT_FRINGE_WIDTH (WINDOW_XFRAME (W)))

#define WINDOW_RIGHT_FRINGE_WIDTH(W)			\
  (INTEGERP ((W)->right_fringe_width)			\
   ? XFASTINT ((W)->right_fringe_width)			\
   : FRAME_RIGHT_FRINGE_WIDTH (WINDOW_XFRAME (W)))

/* Total width of fringes in pixels.  */

#define WINDOW_TOTAL_FRINGE_WIDTH(W)		\
  (WINDOW_LEFT_FRINGE_WIDTH (W) + WINDOW_RIGHT_FRINGE_WIDTH (W))

/* Are fringes outside display margins in window W.  */

#define WINDOW_HAS_FRINGES_OUTSIDE_MARGINS(W)	\
  (!NILP ((W)->fringes_outside_margins))

/* Say whether scroll bars are currently enabled for window W,
   and which side they are on.  */

#define WINDOW_VERTICAL_SCROLL_BAR_TYPE(w)		\
  (EQ ((w)->vertical_scroll_bar_type, Qt)		\
   ? FRAME_VERTICAL_SCROLL_BAR_TYPE (WINDOW_XFRAME (w))	\
   : EQ ((w)->vertical_scroll_bar_type, Qleft)		\
   ? vertical_scroll_bar_left				\
   : EQ ((w)->vertical_scroll_bar_type, Qright)		\
   ? vertical_scroll_bar_right				\
   : vertical_scroll_bar_none)				\

#define WINDOW_HAS_VERTICAL_SCROLL_BAR(w)		\
  (EQ ((w)->vertical_scroll_bar_type, Qt)		\
   ? FRAME_HAS_VERTICAL_SCROLL_BARS (WINDOW_XFRAME (w))	\
   : !NILP ((w)->vertical_scroll_bar_type))

#define WINDOW_HAS_VERTICAL_SCROLL_BAR_ON_LEFT(w)		\
  (EQ ((w)->vertical_scroll_bar_type, Qt)			\
   ? FRAME_HAS_VERTICAL_SCROLL_BARS_ON_LEFT (WINDOW_XFRAME (w))	\
   : EQ ((w)->vertical_scroll_bar_type, Qleft))

#define WINDOW_HAS_VERTICAL_SCROLL_BAR_ON_RIGHT(w)		\
  (EQ ((w)->vertical_scroll_bar_type, Qt)			\
   ? FRAME_HAS_VERTICAL_SCROLL_BARS_ON_RIGHT (WINDOW_XFRAME (w))\
   : EQ ((w)->vertical_scroll_bar_type, Qright))

/* Width that a scroll bar in window W should have, if there is one.
   Measured in pixels.  If scroll bars are turned off, this is still
   nonzero.  */

#define WINDOW_CONFIG_SCROLL_BAR_WIDTH(w)		\
  (INTEGERP ((w)->scroll_bar_width)			\
   ? XFASTINT ((w)->scroll_bar_width)			\
   : FRAME_CONFIG_SCROLL_BAR_WIDTH (WINDOW_XFRAME (w)))

/* Width that a scroll bar in window W should have, if there is one.
   Measured in columns (characters).  If scroll bars are turned off,
   this is still nonzero.  */

#define WINDOW_CONFIG_SCROLL_BAR_COLS(w)		\
  (INTEGERP ((w)->scroll_bar_width)			\
   ? ((XFASTINT ((w)->scroll_bar_width)			\
       + WINDOW_FRAME_COLUMN_WIDTH (w) - 1)		\
      / WINDOW_FRAME_COLUMN_WIDTH (w))			\
   : FRAME_CONFIG_SCROLL_BAR_COLS (WINDOW_XFRAME (w)))

/* Width of a scroll bar in window W, measured in columns (characters),
   but only if scroll bars are on the left.  If scroll bars are on
   the right in this frame, or there are no scroll bars, value is 0.  */

#define WINDOW_LEFT_SCROLL_BAR_COLS(w)	       \
  (WINDOW_HAS_VERTICAL_SCROLL_BAR_ON_LEFT (w) \
   ? (WINDOW_CONFIG_SCROLL_BAR_COLS (w))       \
   : 0)

/* Width of a left scroll bar area in window W , measured in pixels.  */

#define WINDOW_LEFT_SCROLL_BAR_AREA_WIDTH(w) \
  (WINDOW_HAS_VERTICAL_SCROLL_BAR_ON_LEFT (w) \
   ? (WINDOW_CONFIG_SCROLL_BAR_COLS (w) * WINDOW_FRAME_COLUMN_WIDTH (w)) \
   : 0)

/* Width of a scroll bar in window W, measured in columns (characters),
   but only if scroll bars are on the right.  If scroll bars are on
   the left in this frame, or there are no scroll bars, value is 0.  */

#define WINDOW_RIGHT_SCROLL_BAR_COLS(w)		\
  (WINDOW_HAS_VERTICAL_SCROLL_BAR_ON_RIGHT (w) \
   ? WINDOW_CONFIG_SCROLL_BAR_COLS (w)		\
   : 0)

/* Width of a left scroll bar area in window W , measured in pixels.  */

#define WINDOW_RIGHT_SCROLL_BAR_AREA_WIDTH(w)				 \
  (WINDOW_HAS_VERTICAL_SCROLL_BAR_ON_RIGHT (w)				 \
   ? (WINDOW_CONFIG_SCROLL_BAR_COLS (w) * WINDOW_FRAME_COLUMN_WIDTH (w)) \
   : 0)


/* Actual width of a scroll bar in window W, measured in columns.  */

#define WINDOW_SCROLL_BAR_COLS(w)	       \
  (WINDOW_HAS_VERTICAL_SCROLL_BAR (w)	       \
   ? WINDOW_CONFIG_SCROLL_BAR_COLS (w)	       \
   : 0)

/* Width of a left scroll bar area in window W , measured in pixels.  */

#define WINDOW_SCROLL_BAR_AREA_WIDTH(w)					 \
  (WINDOW_HAS_VERTICAL_SCROLL_BAR (w)					\
   ? (WINDOW_CONFIG_SCROLL_BAR_COLS (w) * WINDOW_FRAME_COLUMN_WIDTH (w)) \
   : 0)


/* Return the frame position where the scroll bar of window W starts.  */

#define WINDOW_SCROLL_BAR_AREA_X(W)		\
  (WINDOW_HAS_VERTICAL_SCROLL_BAR_ON_RIGHT (W)	\
   ? WINDOW_BOX_RIGHT_EDGE_X (W)		\
   : WINDOW_LEFT_EDGE_X (W))


/* Height in pixels, and in lines, of the mode line.
   May be zero if W doesn't have a mode line.  */

#define WINDOW_MODE_LINE_HEIGHT(W)	\
  (WINDOW_WANTS_MODELINE_P ((W))	\
   ? CURRENT_MODE_LINE_HEIGHT (W)	\
   : 0)

#define WINDOW_MODE_LINE_LINES(W)		\
  (!! WINDOW_WANTS_MODELINE_P ((W)))

/* Height in pixels, and in lines, of the header line.
   Zero if W doesn't have a header line.  */

#define WINDOW_HEADER_LINE_HEIGHT(W)	\
  (WINDOW_WANTS_HEADER_LINE_P ((W))	\
   ? CURRENT_HEADER_LINE_HEIGHT (W)	\
   : 0)

#define WINDOW_HEADER_LINE_LINES(W)		\
  (!! WINDOW_WANTS_HEADER_LINE_P ((W)))

/* Pixel height of window W without mode line.  */

#define WINDOW_BOX_HEIGHT_NO_MODE_LINE(W)	\
  (WINDOW_TOTAL_HEIGHT ((W))			\
   - WINDOW_MODE_LINE_HEIGHT ((W)))

/* Pixel height of window W without mode and header line.  */

#define WINDOW_BOX_TEXT_HEIGHT(W)		\
  (WINDOW_TOTAL_HEIGHT ((W))			\
   - WINDOW_MODE_LINE_HEIGHT ((W))		\
   - WINDOW_HEADER_LINE_HEIGHT ((W)))


/* Convert window W relative pixel X to frame pixel coordinates.  */

#define WINDOW_TO_FRAME_PIXEL_X(W, X)		\
  ((X) + WINDOW_BOX_LEFT_EDGE_X ((W)))

/* Convert window W relative pixel Y to frame pixel coordinates.  */

#define WINDOW_TO_FRAME_PIXEL_Y(W, Y)		\
  ((Y) + WINDOW_TOP_EDGE_Y ((W)))

/* Convert frame relative pixel X to window relative pixel X.  */

#define FRAME_TO_WINDOW_PIXEL_X(W, X)		\
  ((X) - WINDOW_BOX_LEFT_EDGE_X ((W)))

/* Convert frame relative pixel Y to window relative pixel Y.  */

#define FRAME_TO_WINDOW_PIXEL_Y(W, Y)		\
  ((Y) - WINDOW_TOP_EDGE_Y ((W)))

/* Convert a text area relative x-position in window W to frame X
   pixel coordinates.  */

#define WINDOW_TEXT_TO_FRAME_PIXEL_X(W, X)		\
  (window_box_left ((W), TEXT_AREA) + (X))

/* This is the window in which the terminal's cursor should
   be left when nothing is being done with it.  This must
   always be a leaf window, and its buffer is selected by
   the top level editing loop at the end of each command.

   This value is always the same as
    FRAME_SELECTED_WINDOW (selected_frame).  */

extern Lisp_Object selected_window;

/* This is a time stamp for window selection, so we can find the least
   recently used window.  Its only users are Fselect_window,
   init_window_once, and make_frame.  */

extern int window_select_count;

/* The minibuffer window of the selected frame.
   Note that you cannot test for minibufferness of an arbitrary window
   by comparing against this; use the MINI_WINDOW_P macro instead.  */

extern Lisp_Object minibuf_window;

/* Non-nil means it is the window whose mode line should be
   shown as the selected window when the minibuffer is selected.  */

extern Lisp_Object minibuf_selected_window;

/* Non-nil => window to for C-M-v to scroll when the minibuffer is
   selected.  */

extern Lisp_Object Vminibuf_scroll_window;

/* Nil or a symbol naming the window system under which emacs is
   running ('x is the only current possibility) */

extern Lisp_Object Vinitial_window_system;

/* Version number of X windows: 10, 11 or nil.  */

extern Lisp_Object Vwindow_system_version;

/* Window that the mouse is over (nil if no mouse support).  */

extern Lisp_Object Vmouse_window;

/* Last mouse-click event (nil if no mouse support).  */

extern Lisp_Object Vmouse_event;

EXFUN (Fnext_window, 3);
EXFUN (Fselect_window, 2);
EXFUN (Fset_window_buffer, 3);
EXFUN (Fset_window_hscroll, 2);
EXFUN (Fwindow_hscroll, 1);
EXFUN (Fset_window_vscroll, 3);
EXFUN (Fwindow_vscroll, 2);
EXFUN (Fset_window_margins, 3);
EXFUN (Fwindow_live_p, 1);
EXFUN (Fset_window_point, 2);
<<<<<<< HEAD
extern Lisp_Object make_window P_ ((void));
extern Lisp_Object window_from_coordinates P_ ((struct frame *, int, int,
						enum window_part *,
						int *, int*, int));
EXFUN (Fwindow_dedicated_p, 1);
extern int window_height P_ ((Lisp_Object));
extern int window_width P_ ((Lisp_Object));
extern void resize_frame_windows P_ ((struct frame *, int, int));
extern void delete_all_subwindows P_ ((Lisp_Object));
extern void freeze_window_starts P_ ((struct frame *, int));
extern void foreach_window P_ ((struct frame *,
				int (* fn) (struct window *, void *),
				void *));
extern void grow_mini_window P_ ((struct window *, int));
extern void shrink_mini_window P_ ((struct window *));
=======
extern Lisp_Object make_window (void);
extern void delete_window (Lisp_Object);
extern Lisp_Object window_from_coordinates (struct frame *, int, int,
                                            enum window_part *,
                                            int *, int*, int);
EXFUN (Fwindow_dedicated_p, 1);
extern int window_height (Lisp_Object);
extern int window_width (Lisp_Object);
EXFUN (Fwindow_full_width_p, 1);
extern void set_window_height (Lisp_Object, int, int);
extern void set_window_width (Lisp_Object, int, int);
extern void change_window_heights (Lisp_Object, int);
extern void delete_all_subwindows (struct window *);
extern void freeze_window_starts (struct frame *, int);
extern void foreach_window (struct frame *,
                            int (* fn) (struct window *, void *),
                            void *);
extern void grow_mini_window (struct window *, int);
extern void shrink_mini_window (struct window *);
>>>>>>> fe0aa820

void run_window_configuration_change_hook (struct frame *f);

/* Make WINDOW display BUFFER as its contents.  RUN_HOOKS_P non-zero
   means it's allowed to run hooks.  See make_frame for a case where
   it's not allowed.  */

void set_window_buffer (Lisp_Object window, Lisp_Object buffer,
                        int run_hooks_p, int keep_margins_p);

/* Prompt to display in front of the minibuffer contents.  */

extern Lisp_Object minibuf_prompt;

/* The visual width of the above.  */

extern int minibuf_prompt_width;

/* This is the window where the echo area message was displayed.  It
   is always a minibuffer window, but it may not be the same window
   currently active as a minibuffer.  */

extern Lisp_Object echo_area_window;

/* Depth in recursive edits.  */

extern int command_loop_level;

/* Depth in minibuffer invocations.  */

extern int minibuf_level;

/* true if we should redraw the mode lines on the next redisplay.  */

extern int update_mode_lines;

/* Nonzero if BEGV - BEG or Z - ZV of current buffer has changed since
   last redisplay that finished.  */

extern int clip_changed;

/* Nonzero if window sizes or contents have changed since last
   redisplay that finished */

extern int windows_or_buffers_changed;

/* Nonzero means a frame's cursor type has been changed.  */

extern int cursor_type_changed;

/* Number of windows displaying the selected buffer.  Normally this is
   1, but it can be more.  */

extern int buffer_shared;

/* If *ROWS or *COLS are too small a size for FRAME, set them to the
   minimum allowable size.  */

extern void check_frame_size (struct frame *frame, int *rows, int *cols);

/* Return a pointer to the glyph W's physical cursor is on.  Value is
   null if W's current matrix is invalid, so that no meaningfull glyph
   can be returned.  */

struct glyph *get_phys_cursor_glyph (struct window *w);

/* Value is non-zero if WINDOW is a live window.  */

#define WINDOW_LIVE_P(WINDOW) \
     (WINDOWP ((WINDOW)) && !NILP (XWINDOW ((WINDOW))->buffer))


/* These used to be in lisp.h.  */

extern Lisp_Object Qwindowp, Qwindow_live_p;
extern Lisp_Object Vwindow_list;

EXFUN (Fwindow_end, 2);
EXFUN (Fselected_window, 0);
EXFUN (Fwindow_minibuffer_p, 1);
EXFUN (Fwindow_buffer, 1);
EXFUN (Fget_buffer_window, 2);
EXFUN (Fsave_window_excursion, UNEVALLED);
EXFUN (Fset_window_configuration, 1);
EXFUN (Fcurrent_window_configuration, 1);
extern int compare_window_configurations (Lisp_Object, Lisp_Object, int);
EXFUN (Fcoordinates_in_window_p, 2);
EXFUN (Fwindow_at, 3);
EXFUN (Fpos_visible_in_window_p, 3);
<<<<<<< HEAD
extern void mark_window_cursors_off P_ ((struct window *));
extern int window_internal_height P_ ((struct window *));
extern int window_body_lines P_ ((struct window *w));
extern int window_body_cols P_ ((struct window *w));
EXFUN (Frecenter, 1);
EXFUN (Fscroll_other_window, 1);
EXFUN (Fset_window_start, 3);
extern void temp_output_buffer_show P_ ((Lisp_Object));
extern void replace_buffer_in_all_windows P_ ((Lisp_Object));
extern void init_window_once P_ ((void));
extern void init_window P_ ((void));
extern void syms_of_window P_ ((void));
extern void keys_of_window P_ ((void));

=======
extern void mark_window_cursors_off (struct window *);
extern int window_internal_height (struct window *);
extern int window_internal_width (struct window *);
EXFUN (Frecenter, 1);
EXFUN (Fscroll_other_window, 1);
EXFUN (Fset_window_start, 3);
extern void temp_output_buffer_show (Lisp_Object);
extern void replace_buffer_in_all_windows (Lisp_Object);
extern void init_window_once (void);
extern void init_window (void);
extern void syms_of_window (void);
extern void keys_of_window (void);

extern int window_box_text_cols (struct window *w);
>>>>>>> fe0aa820

#endif /* not WINDOW_H_INCLUDED */

/* arch-tag: d4a6942f-e433-4ffe-ac10-2c3574f28577
   (do not change this comment) */<|MERGE_RESOLUTION|>--- conflicted
+++ resolved
@@ -828,43 +828,21 @@
 EXFUN (Fset_window_margins, 3);
 EXFUN (Fwindow_live_p, 1);
 EXFUN (Fset_window_point, 2);
-<<<<<<< HEAD
-extern Lisp_Object make_window P_ ((void));
-extern Lisp_Object window_from_coordinates P_ ((struct frame *, int, int,
-						enum window_part *,
-						int *, int*, int));
-EXFUN (Fwindow_dedicated_p, 1);
-extern int window_height P_ ((Lisp_Object));
-extern int window_width P_ ((Lisp_Object));
-extern void resize_frame_windows P_ ((struct frame *, int, int));
-extern void delete_all_subwindows P_ ((Lisp_Object));
-extern void freeze_window_starts P_ ((struct frame *, int));
-extern void foreach_window P_ ((struct frame *,
-				int (* fn) (struct window *, void *),
-				void *));
-extern void grow_mini_window P_ ((struct window *, int));
-extern void shrink_mini_window P_ ((struct window *));
-=======
 extern Lisp_Object make_window (void);
-extern void delete_window (Lisp_Object);
 extern Lisp_Object window_from_coordinates (struct frame *, int, int,
                                             enum window_part *,
                                             int *, int*, int);
 EXFUN (Fwindow_dedicated_p, 1);
 extern int window_height (Lisp_Object);
 extern int window_width (Lisp_Object);
-EXFUN (Fwindow_full_width_p, 1);
-extern void set_window_height (Lisp_Object, int, int);
-extern void set_window_width (Lisp_Object, int, int);
-extern void change_window_heights (Lisp_Object, int);
-extern void delete_all_subwindows (struct window *);
+extern void resize_frame_windows (struct frame *, int, int);
+extern void delete_all_subwindows (Lisp_Object);
 extern void freeze_window_starts (struct frame *, int);
 extern void foreach_window (struct frame *,
                             int (* fn) (struct window *, void *),
-                            void *);
+			    void *);
 extern void grow_mini_window (struct window *, int);
 extern void shrink_mini_window (struct window *);
->>>>>>> fe0aa820
 
 void run_window_configuration_change_hook (struct frame *f);
 
@@ -954,25 +932,10 @@
 EXFUN (Fcoordinates_in_window_p, 2);
 EXFUN (Fwindow_at, 3);
 EXFUN (Fpos_visible_in_window_p, 3);
-<<<<<<< HEAD
-extern void mark_window_cursors_off P_ ((struct window *));
-extern int window_internal_height P_ ((struct window *));
-extern int window_body_lines P_ ((struct window *w));
-extern int window_body_cols P_ ((struct window *w));
-EXFUN (Frecenter, 1);
-EXFUN (Fscroll_other_window, 1);
-EXFUN (Fset_window_start, 3);
-extern void temp_output_buffer_show P_ ((Lisp_Object));
-extern void replace_buffer_in_all_windows P_ ((Lisp_Object));
-extern void init_window_once P_ ((void));
-extern void init_window P_ ((void));
-extern void syms_of_window P_ ((void));
-extern void keys_of_window P_ ((void));
-
-=======
 extern void mark_window_cursors_off (struct window *);
 extern int window_internal_height (struct window *);
-extern int window_internal_width (struct window *);
+extern int window_body_lines (struct window *w);
+extern int window_body_cols (struct window *w);
 EXFUN (Frecenter, 1);
 EXFUN (Fscroll_other_window, 1);
 EXFUN (Fset_window_start, 3);
@@ -983,9 +946,6 @@
 extern void syms_of_window (void);
 extern void keys_of_window (void);
 
-extern int window_box_text_cols (struct window *w);
->>>>>>> fe0aa820
-
 #endif /* not WINDOW_H_INCLUDED */
 
 /* arch-tag: d4a6942f-e433-4ffe-ac10-2c3574f28577
