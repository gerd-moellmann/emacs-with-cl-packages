/* Define frame-object for GNU Emacs.
   Copyright (C) 1993-1994, 1999-2025 Free Software Foundation, Inc.

This file is part of GNU Emacs.

GNU Emacs is free software: you can redistribute it and/or modify
it under the terms of the GNU General Public License as published by
the Free Software Foundation, either version 3 of the License, or (at
your option) any later version.

GNU Emacs is distributed in the hope that it will be useful,
but WITHOUT ANY WARRANTY; without even the implied warranty of
MERCHANTABILITY or FITNESS FOR A PARTICULAR PURPOSE.  See the
GNU General Public License for more details.

You should have received a copy of the GNU General Public License
along with GNU Emacs.  If not, see <https://www.gnu.org/licenses/>.  */

#ifndef EMACS_FRAME_H
#define EMACS_FRAME_H

#include "termhooks.h"
#include "window.h"

INLINE_HEADER_BEGIN

enum vertical_scroll_bar_type
{
  vertical_scroll_bar_none,
  vertical_scroll_bar_left,
  vertical_scroll_bar_right
};

#ifdef HAVE_WINDOW_SYSTEM

enum fullscreen_type
{
  FULLSCREEN_NONE,
  FULLSCREEN_WIDTH     = 0x1,
  FULLSCREEN_HEIGHT    = 0x2,
  FULLSCREEN_BOTH      = 0x3, /* Not a typo but means "width and height".  */
  FULLSCREEN_MAXIMIZED = 0x4,
#ifdef HAVE_NTGUI
  FULLSCREEN_WAIT      = 0x8
#endif
};

enum z_group
{
  z_group_none,
  z_group_above,
  z_group_below,
  z_group_above_suspended,
};

enum internal_border_part
  {
   INTERNAL_BORDER_NONE,
   INTERNAL_BORDER_LEFT_EDGE,
   INTERNAL_BORDER_TOP_LEFT_CORNER,
   INTERNAL_BORDER_TOP_EDGE,
   INTERNAL_BORDER_TOP_RIGHT_CORNER,
   INTERNAL_BORDER_RIGHT_EDGE,
   INTERNAL_BORDER_BOTTOM_RIGHT_CORNER,
   INTERNAL_BORDER_BOTTOM_EDGE,
   INTERNAL_BORDER_BOTTOM_LEFT_CORNER,
  };

#ifdef NS_IMPL_COCOA
enum ns_appearance_type
  {
    ns_appearance_system_default,
    ns_appearance_aqua,
    ns_appearance_vibrant_dark
  };
#endif
#endif /* HAVE_WINDOW_SYSTEM */

#ifdef HAVE_TEXT_CONVERSION

enum text_conversion_operation
  {
    TEXTCONV_START_BATCH_EDIT,
    TEXTCONV_END_BATCH_EDIT,
    TEXTCONV_COMMIT_TEXT,
    TEXTCONV_FINISH_COMPOSING_TEXT,
    TEXTCONV_SET_COMPOSING_TEXT,
    TEXTCONV_SET_COMPOSING_REGION,
    TEXTCONV_SET_POINT_AND_MARK,
    TEXTCONV_DELETE_SURROUNDING_TEXT,
    TEXTCONV_REQUEST_POINT_UPDATE,
    TEXTCONV_BARRIER,
    TEXTCONV_REPLACE_TEXT,
  };

/* Structure describing a single edit being performed by the input
   method that should be executed in the context of
   kbd_buffer_get_event.  */

struct text_conversion_action
{
  /* The next text conversion action.  */
  struct text_conversion_action *next;

  /* Any associated data.  */
  Lisp_Object data;

  /* The operation being performed.  */
  enum text_conversion_operation operation;

  /* Counter value.  */
  unsigned long counter;
};

/* Structure describing the text conversion state associated with a
   frame.  */

struct text_conversion_state
{
  /* List of text conversion actions associated with this frame.  */
  struct text_conversion_action *actions;

  /* Markers representing the composing region.  */
  Lisp_Object compose_region_start, compose_region_end;

  /* Overlay representing the composing region.  */
  Lisp_Object compose_region_overlay;

  /* Cons of (START END . WINDOW) holding the field to which text
     conversion should be confined, or nil if no such field exists.  */
  Lisp_Object field;

  /* The number of ongoing ``batch edits'' that are causing point
     reporting to be delayed.  */
  int batch_edit_count;

  /* Mask containing what must be updated after batch edits end.  */
  int batch_edit_flags;
};

#endif

/* The structure representing a frame.  */

struct frame
{
  struct vectorlike_header header;

  /* All Lisp_Object components must come first.
     That ensures they are all aligned normally.  */

  /* Name of this frame: a Lisp string.  It is used for looking up resources,
     as well as for the title in some cases.  */
  Lisp_Object name;

  /* The name to use for the icon, the last time
     it was refreshed.  nil means not explicitly specified.  */
  Lisp_Object icon_name;

  /* This is the frame title specified explicitly, if any.
     Usually it is nil.  */
  Lisp_Object title;

  /* This frame's parent frame, if it has one.  */
  Lisp_Object parent_frame;

  /* Last device to move over this frame.  Any value that isn't a
     string means the "Virtual core pointer".  */
  Lisp_Object last_mouse_device;

  /* The frame which should receive keystrokes that occur in this
     frame, or nil if they should go to the frame itself.  This is
     usually nil, but if the frame is minibufferless, we can use this
     to redirect keystrokes to a surrogate minibuffer frame when
     needed.

     Note that a value of nil is different from having the field point
     to the frame itself.  Whenever the Fselect_frame function is used
     to shift from one frame to the other, any redirections to the
     original frame are shifted to the newly selected frame; if
     focus_frame is nil, Fselect_frame will leave it alone.  */
  Lisp_Object focus_frame;

  /* This frame's root window.  Every frame has one.
     If the frame has only a minibuffer window, this is it.
     Otherwise, if the frame has a minibuffer window, this is its sibling.  */
  Lisp_Object root_window;

  /* This frame's selected window.
     Each frame has its own window hierarchy
     and one of the windows in it is selected within the frame.
     This window may be the mini-window of the frame, if any.
     The selected window of the selected frame is Emacs's selected window.  */
  Lisp_Object selected_window;

  /* This frame's selected window when run_window_change_functions was
     called the last time on this frame.  */
  Lisp_Object old_selected_window;

  /* This frame's minibuffer window.
     Most frames have their own minibuffer windows,
     but only the selected frame's minibuffer window
     can actually appear to exist.  */
  Lisp_Object minibuffer_window;

  /* Parameter alist of this frame.
     These are the parameters specified when creating the frame
     or modified with modify-frame-parameters.  */
  Lisp_Object param_alist;

  /* List of scroll bars on this frame.
     Actually, we don't specify exactly what is stored here at all; the
     scroll bar implementation code can use it to store anything it likes.
     This field is marked by the garbage collector.  It is here
     instead of in the `device' structure so that the garbage
     collector doesn't need to look inside the window-system-dependent
     structure.  */
  Lisp_Object scroll_bars;
  Lisp_Object condemned_scroll_bars;

  /* Vector describing the items to display in the menu bar.
     Each item has four elements in this vector.
     They are KEY, STRING, SUBMAP, and HPOS.
     (HPOS is not used in when the X toolkit is in use.)
     There are four additional elements of nil at the end, to terminate.  */
  Lisp_Object menu_bar_items;

  /* Hash table of FACE-NAME keys and FACE-VECTOR-DATA values.  */
  Lisp_Object face_hash_table;

  /* A vector that records the entire structure of this frame's menu bar.
     For the format of the data, see extensive comments in xmenu.c.
     Only the X toolkit version uses this.  */
  Lisp_Object menu_bar_vector;

  /* Predicate for selecting buffers for other-buffer.  */
  Lisp_Object buffer_predicate;

  /* List of buffers viewed in this frame, for other-buffer.  */
  Lisp_Object buffer_list;

  /* List of buffers that were viewed, then buried in this frame.  The
     most recently buried buffer is first.  For last-buffer.  */
  Lisp_Object buried_buffer_list;

#if defined HAVE_WINDOW_SYSTEM && !defined HAVE_EXT_MENU_BAR
  /* A dummy window used to display menu bars under X when no X
     toolkit support is available.  */
  Lisp_Object menu_bar_window;
#endif

#if defined (HAVE_WINDOW_SYSTEM)
  /* A window used to display the tab-bar of a frame.  */
  Lisp_Object tab_bar_window;

  /* Desired and current contents displayed in that window.  */
  Lisp_Object desired_tab_bar_string;
  Lisp_Object current_tab_bar_string;
#endif

#if defined (HAVE_WINDOW_SYSTEM) && ! defined (HAVE_EXT_TOOL_BAR)
  /* A window used to display the tool-bar of a frame.  */
  Lisp_Object tool_bar_window;

  /* Desired and current contents displayed in that window.  */
  Lisp_Object desired_tool_bar_string;
  Lisp_Object current_tool_bar_string;
#endif

  /* Where tool bar is, can be left, right, top or bottom.
     Except with GTK, the only supported position is `top'.  */
  Lisp_Object tool_bar_position;

#if defined (HAVE_XFT) || defined (HAVE_FREETYPE)
  /* List of data specific to font-driver and frame, but common to faces.  */
  Lisp_Object font_data;
#endif

  /* Desired and current tab-bar items.  */
  Lisp_Object tab_bar_items;

  /* Desired and current tool-bar items.  */
  Lisp_Object tool_bar_items;
  /* tool_bar_items should be the last Lisp_Object member.  */

  /* Cache of realized faces.  */
  struct face_cache *face_cache;

#ifdef HAVE_WINDOW_SYSTEM
  /* Cache of realized images, which may be shared with other
     frames.  */
  struct image_cache *image_cache;
#endif /* HAVE_WINDOW_SYSTEM */

  /* Tab-bar item index of the item on which a mouse button was pressed.  */
  int last_tab_bar_item;

#if defined (HAVE_WINDOW_SYSTEM) && ! defined (HAVE_EXT_TOOL_BAR)
  /* Tool-bar item index of the item on which a mouse button was pressed.  */
  int last_tool_bar_item;
#endif

  /* Number of elements in `menu_bar_vector' that have meaningful data.  */
  int menu_bar_items_used;

#if defined (USE_X_TOOLKIT) || defined (HAVE_NTGUI)
  /* A buffer to hold the frame's name.  Since this is used by the
     window system toolkit, we can't use the Lisp string's pointer
     (`name', above) because it might get relocated.  */
  char *namebuf;
#endif

#ifdef USE_X_TOOLKIT
  /* Used to pass geometry parameters to toolkit functions.  */
  char *shell_position;
#endif

  /* Glyph pool and matrix.  */
  struct glyph_pool *current_pool;
  struct glyph_pool *desired_pool;
  struct glyph_matrix *desired_matrix;
  struct glyph_matrix *current_matrix;

  /* Bitfield area begins here.  Keep them together to avoid extra padding.  */

  /* True means that glyphs on this frame have been initialized so it can
     be used for output.  */
  bool_bf glyphs_initialized_p : 1;

  /* Set to true in adjust_frame_size when one of the frame's sizes
     changed.  Clear the frame in clear_garbaged_frames if set.  */
  bool_bf resized_p : 1;

  /* Set to true if the default face for the frame has been
     realized.  Reset to zero whenever the default face changes.
     Used to see the difference between a font change and face change.  */
  bool_bf default_face_done_p : 1;

  /* Set to true if this frame has already been hscrolled during
     current redisplay.  */
  bool_bf already_hscrolled_p : 1;

  /* Set to true when current redisplay has updated frame.  */
  bool_bf updated_p : 1;

#if defined (HAVE_WINDOW_SYSTEM)
  /* Set to true to minimize tab-bar height even when
     auto-resize-tab-bar is set to grow-only.  */
  bool_bf minimize_tab_bar_window_p : 1;
#endif

#if defined (HAVE_WINDOW_SYSTEM) && ! defined (HAVE_EXT_TOOL_BAR)
  /* Set to true to minimize tool-bar height even when
     auto-resize-tool-bar is set to grow-only.  */
  bool_bf minimize_tool_bar_window_p : 1;

  /* Whether or not the tool bar contains a ``new line'' item.  If
     true, tool bar rows will be allowed to differ in height.  */
  bool_bf tool_bar_wraps_p : 1;
#endif

#ifdef HAVE_EXT_TOOL_BAR
  /* True means using a tool bar that comes from the toolkit.  */
  bool_bf external_tool_bar : 1;
#endif

  /* True means that fonts have been loaded since the last glyph
     matrix adjustments.  */
  bool_bf fonts_changed : 1;

  /* True means that cursor type has been changed.  */
  bool_bf cursor_type_changed : 1;

  /* True if it needs to be redisplayed.  */
  bool_bf redisplay : 1;

#ifdef HAVE_EXT_MENU_BAR
  /* True means using a menu bar that comes from the toolkit.  */
  bool_bf external_menu_bar : 1;
#endif

  /* Next two bitfields are mutually exclusive.  They might both be
     zero if the frame has been made invisible without an icon.  */

  /* Nonzero if the frame is currently displayed; we check
     it to see if we should bother updating the frame's contents. */
  unsigned visible : 1;

  /* True if the frame is currently iconified.  Do not
     set this directly, use SET_FRAME_ICONIFIED instead.  */
  bool_bf iconified : 1;

  /* True if this frame should be fully redisplayed.  Disables all
     optimizations while rebuilding matrices and redrawing.  */
  bool_bf garbaged : 1;

  /* False means, if this frame has just one window,
     show no modeline for that window.  */
  bool_bf wants_modeline : 1;

  /* True means raise this frame to the top of the heap when selected.  */
  bool_bf auto_raise : 1;

  /* True means lower this frame to the bottom of the stack when left.  */
  bool_bf auto_lower : 1;

  /* True if frame's root window can't be split.  */
  bool_bf no_split : 1;

  /* If this is set, then Emacs won't change the frame name to indicate
     the current buffer, etcetera.  If the user explicitly sets the frame
     name, this gets set.  If the user sets the name to Qnil, this is
     cleared.  */
  bool_bf explicit_name : 1;

  /* True if at least one window on this frame changed since the last
     call of run_window_change_functions.  Changes are either "state
     changes" (a window has been created, deleted or got assigned
     another buffer) or "size changes" (the total or body size of a
     window changed).  run_window_change_functions exits early unless
     either this flag is true or a window selection happened on this
     frame.  */
  bool_bf window_change : 1;

  /* True if running window state change functions has been explicitly
     requested for this frame since last redisplay.  */
  bool_bf window_state_change : 1;

  /* True if the mouse has moved on this display device
     since the last time we checked.  */
  bool_bf mouse_moved : 1;

  /* True means that the pointer is invisible.  */
  bool_bf pointer_invisible : 1;

  /* True means that all windows except mini-window and
     selected window on this frame have frozen window starts.  */
  bool_bf frozen_window_starts : 1;

  /* The output method says how the contents of this frame are
     displayed.  It could be using termcap, or using an X window.
     This must be the same as the terminal->type. */
  ENUM_BF (output_method) output_method : 4;

  /* True if this is an undecorated frame.  */
  bool_bf undecorated : 1;

  /* Nonzero if this frame's window does not want to receive input focus
     via mouse clicks or by moving the mouse into it.  */
  bool_bf no_accept_focus : 1;

#ifdef HAVE_WINDOW_SYSTEM
# ifndef HAVE_NTGUI
  /* True if this frame is a tooltip frame.  */
  bool_bf tooltip : 1;
# endif

  /* See FULLSCREEN_ enum on top.  */
  ENUM_BF (fullscreen_type) want_fullscreen : 4;

  /* If not vertical_scroll_bar_none, we should actually
     display the scroll bars of this type on this frame.  */
  ENUM_BF (vertical_scroll_bar_type) vertical_scroll_bar_type : 2;

  /* Nonzero if we should actually display horizontal scroll bars on this frame.  */
  bool_bf horizontal_scroll_bars : 1;

# ifndef HAVE_NTGUI
  /* True if this is an override_redirect frame.  */
  bool_bf override_redirect : 1;
#endif

  /* Nonzero if this frame's icon should not appear on its display's taskbar.  */
  bool_bf skip_taskbar : 1;

  /* Nonzero if this frame's window F's X window does not want to
     receive input focus when it is mapped.  */
  bool_bf no_focus_on_map : 1;

  /* The z-group this frame's window belongs to. */
  ENUM_BF (z_group) z_group : 2;
#endif /* HAVE_WINDOW_SYSTEM */

  /* Non-zero if display of truncation and continuation glyphs outside
     the fringes is suppressed.  */
  bool_bf no_special_glyphs : 1;

  /* True means set_window_size_hook requests can be processed for
     this frame.  */
  bool_bf can_set_window_size : 1;

  /* Set to true after this frame was made by `make-frame'.  */
  bool_bf after_make_frame : 1;

  /* Two sticky flags, that are both false when a frame is created.
     'display_tab_bar' sets the former to true the first time it
     displays the tab bar.  When the former is true, the next call of
     'x_change_tab_bar_height' and associates sets the latter true and
     tries to adjust the frame height in a way that the now valid pixel
     height of the tab bar is taken into account by the frame's native
     height.  */
  bool_bf tab_bar_redisplayed : 1;
  bool_bf tab_bar_resized : 1;

  /* Two sticky flags, that are both false when a frame is created.
     'redisplay_tool_bar' sets the former to true the first time it
     displays the tool bar.  When the former is true, the next call of
     'x_change_tool_bar_height' and associates sets the latter true and
     tries to adjust the frame height in a way that the now valid pixel
     height of the tool bar is taken into account by the frame's native
     height.  */
  bool_bf tool_bar_redisplayed : 1;
  bool_bf tool_bar_resized : 1;

  /* Non-zero if this frame's faces need to be recomputed.  */
  bool_bf face_change : 1;

  /* Non-zero if this frame's image cache and face cache cannot be
     freed because the frame is in the process of being redisplayed.  */
  bool_bf inhibit_clear_image_cache : 1;

  /* True when new_width or new_height were set by change_frame_size,
     false when they were set by adjust_frame_size internally or not
     set.  */
  bool_bf new_size_p : 1;

  /* True when frame was invisible before first MapNotify event.  Used
     in X builds only.  */
  bool_bf was_invisible : 1;

  /* True when the frame isn't selected, and selecting it in the
     future should select the mini-window rather than the currently
     selected window in the frame, assuming there is still an active
     minibuffer in that mini-window.  */
  bool_bf select_mini_window_flag : 1;
  /* Bitfield area ends here.  */

  /* This frame's change stamp, set the last time window change
     functions were run for this frame.  Should never be 0 because
     that's the change stamp of a new window.  A window was not on a
     frame the last run_window_change_functions was called on it if
     it's change stamp differs from that of its frame.  */
  int change_stamp;

  /* This frame's number of windows, set the last time window change
     functions were run for this frame.  Should never be 0 even for
     minibuffer-only frames.  If no window has been added, this allows
     to detect whether a window was deleted on this frame since the
     last time run_window_change_functions was called on it.  */
  ptrdiff_t number_of_windows;

  /* Number of frame lines (rounded up) of tab bar.  */
  int tab_bar_lines;

  /* Height of frame internal tab bar in pixels.  */
  int tab_bar_height;

  int n_tab_bar_rows;
  int n_tab_bar_items;

  /* Number of frame lines (rounded up) of tool bar.  */
  int tool_bar_lines;

  /* Height of frame internal tool bar in pixels.  */
  int tool_bar_height;

  int n_tool_bar_rows;
  int n_tool_bar_items;

  /* A buffer for decode_mode_line.  */
  char *decode_mode_spec_buffer;

  /* See do_line_insertion_deletion_costs for info on these arrays.  */
  /* Cost of inserting 1 line on this frame.  */
  int *insert_line_cost;
  /* Cost of deleting 1 line on this frame.  */
  int *delete_line_cost;
  /* Cost of inserting n lines on this frame.  */
  int *insert_n_lines_cost;
  /* Cost of deleting n lines on this frame.  */
  int *delete_n_lines_cost;

  /* Text width and height of this frame in (and maybe rounded to) frame
     columns and lines.  */
  int text_cols, text_lines;
  /* Text width and height of this frame in pixels.  */
  int text_width, text_height;

  /* Native width of this frame in (and maybe rounded to) frame columns
     and lines.  */
  int total_cols, total_lines;
  /* Native width and height of this frame in pixels.  */
  int pixel_width, pixel_height;
  /* New native width and height of this frame for pending size change,
     in pixels.  -1 if no change pending.  */
  int new_width, new_height;

  /* Pixel position of the frame window (x and y offsets in root window).  */
  int left_pos, top_pos;

  /* This is the gravity value for the specified window position.  */
  int win_gravity;

  /* The geometry flags for this window.  */
  int size_hint_flags;

  /* Border width of the frame window as known by the (X) window system.  */
  int border_width;

  /* Width of child frames' internal border.  Acts as
     internal_border_width for child frames.  */
  int child_frame_border_width;

  /* Width of the internal border.  This is a line of background color
     just inside the window's border.  When the frame is selected,
     a highlighting is displayed inside the internal border.  */
  int internal_border_width;

  /* Widths of dividers between this frame's windows in pixels.  */
  int right_divider_width, bottom_divider_width;

  /* Widths of fringes in pixels.  */
  int left_fringe_width, right_fringe_width;

  /* Total width of fringes reserved for drawing truncation bitmaps,
     continuation bitmaps and alike - REMOVE THIS !!!!.    */
  int fringe_cols;

  /* Number of lines of menu bar.  */
  int menu_bar_lines;

  /* Pixel height of menubar.  */
  int menu_bar_height;

  /* Canonical X unit.  Width of default font, in pixels.  */
  int column_width;

  /* Canonical Y unit.  Height of a line, in pixels.  */
  int line_height;

  /* The terminal device that this frame uses.  If this is NULL, then
     the frame has been deleted.  */
  struct terminal *terminal;

  /* Device-dependent, frame-local auxiliary data used for displaying
     the contents.  When the frame is deleted, this data is deleted as
     well.  */
  union output_data
  {
    struct tty_output *tty;		/* From termchar.h.  */
    struct x_output *x;			/* From xterm.h.  */
    struct w32_output *w32;		/* From w32term.h.  */
    struct ns_output *ns;		/* From nsterm.h.  */
    struct pgtk_output *pgtk;		/* From pgtkterm.h. */
    struct haiku_output *haiku;		/* From haikuterm.h. */
    struct android_output *android;	/* From androidterm.h.  */
  }
  output_data;

  /* List of font-drivers available on the frame.  */
  struct font_driver_list *font_driver_list;

#if defined HAVE_X_WINDOWS || defined HAVE_ANDROID
  /* Used by x_wait_for_event when watching for an X event on this
     frame.  */
  int wait_event_type;
#endif

  /* What kind of text cursor should we draw in the future?
     This should always be filled_box_cursor or bar_cursor.  */
  enum text_cursor_kinds desired_cursor;

  /* Width of bar cursor (if we are using that).  */
  int cursor_width;

  /* What kind of text cursor should we draw when the cursor blinks off?
     This can be filled_box_cursor or bar_cursor or no_cursor.  */
  enum text_cursor_kinds blink_off_cursor;

  /* Width of bar cursor (if we are using that) for blink-off state.  */
  int blink_off_cursor_width;

  /* Configured width of the scroll bar, in pixels and in characters.
     config_scroll_bar_cols tracks config_scroll_bar_width if the
     latter is positive; a zero value in config_scroll_bar_width means
     to compute the actual width on the fly, using config_scroll_bar_cols
     and the current font width.  */
  int config_scroll_bar_width;
  int config_scroll_bar_cols;

  /* Configured height of the scroll bar, in pixels and in characters.
     config_scroll_bar_lines tracks config_scroll_bar_height if the
     latter is positive; a zero value in config_scroll_bar_height means
     to compute the actual width on the fly, using
     config_scroll_bar_lines and the current font width.  */
  int config_scroll_bar_height;
  int config_scroll_bar_lines;

  /* The baud rate that was used to calculate costs for this frame.  */
  intmax_t cost_calculation_baud_rate;

  /* Frame opacity
     alpha[0]: alpha transparency of the active frame
     alpha[1]: alpha transparency of inactive frames
     Negative values mean not to change alpha.  */
  double alpha[2];

  /* Background opacity */
  double alpha_background;

  /* Exponent for gamma correction of colors.  1/(VIEWING_GAMMA *
     SCREEN_GAMMA) where viewing_gamma is 0.4545 and SCREEN_GAMMA is a
     frame parameter.  0 means don't do gamma correction.  */
  double gamma;

  /* Additional space to put between text lines on this frame.  */
  int extra_line_spacing;

  /* All display backends seem to need these two pixel values.  */
  unsigned long background_pixel;
  unsigned long foreground_pixel;

#ifdef NS_IMPL_COCOA
  /* NSAppearance theme used on this frame.  */
  enum ns_appearance_type ns_appearance;
  bool_bf ns_transparent_titlebar;
#endif

#ifdef HAVE_TEXT_CONVERSION
  /* Text conversion state used by certain input methods.  */
  struct text_conversion_state conversion;
# endif

  /* Z-order of child frames.  */
  int z_order;
} GCALIGNED_STRUCT;

/* Most code should use these functions to set Lisp fields in struct frame.  */

INLINE void
fset_buffer_list (struct frame *f, Lisp_Object val)
{
  f->buffer_list = val;
}
INLINE void
fset_buried_buffer_list (struct frame *f, Lisp_Object val)
{
  f->buried_buffer_list = val;
}
INLINE void
fset_condemned_scroll_bars (struct frame *f, Lisp_Object val)
{
  f->condemned_scroll_bars = val;
}
INLINE void
fset_face_hash_table (struct frame *f, Lisp_Object val)
{
  f->face_hash_table = val;
}
#if defined (HAVE_WINDOW_SYSTEM)
INLINE void
fset_parent_frame (struct frame *f, Lisp_Object val)
{
  f->parent_frame = val;
}
#endif
INLINE void
fset_focus_frame (struct frame *f, Lisp_Object val)
{
  f->focus_frame = val;
}
INLINE void
fset_icon_name (struct frame *f, Lisp_Object val)
{
  f->icon_name = val;
}
INLINE void
fset_menu_bar_items (struct frame *f, Lisp_Object val)
{
  f->menu_bar_items = val;
}
INLINE void
fset_menu_bar_vector (struct frame *f, Lisp_Object val)
{
  f->menu_bar_vector = val;
}
#if defined HAVE_WINDOW_SYSTEM && !defined HAVE_EXT_MENU_BAR
INLINE void
fset_menu_bar_window (struct frame *f, Lisp_Object val)
{
  f->menu_bar_window = val;
}
#endif
INLINE void
fset_name (struct frame *f, Lisp_Object val)
{
  f->name = val;
}
INLINE void
fset_param_alist (struct frame *f, Lisp_Object val)
{
  f->param_alist = val;
}
INLINE void
fset_root_window (struct frame *f, Lisp_Object val)
{
  f->root_window = val;
}
INLINE void
fset_scroll_bars (struct frame *f, Lisp_Object val)
{
  f->scroll_bars = val;
}
INLINE void
fset_selected_window (struct frame *f, Lisp_Object val)
{
  f->selected_window = val;
}
INLINE void
fset_old_selected_window (struct frame *f, Lisp_Object val)
{
  f->old_selected_window = val;
}
INLINE void
fset_title (struct frame *f, Lisp_Object val)
{
  f->title = val;
}
INLINE void
fset_tab_bar_items (struct frame *f, Lisp_Object val)
{
  f->tab_bar_items = val;
}
#if defined (HAVE_WINDOW_SYSTEM)
INLINE void
fset_tab_bar_window (struct frame *f, Lisp_Object val)
{
  f->tab_bar_window = val;
}
INLINE void
fset_current_tab_bar_string (struct frame *f, Lisp_Object val)
{
  f->current_tab_bar_string = val;
}
INLINE void
fset_desired_tab_bar_string (struct frame *f, Lisp_Object val)
{
  f->desired_tab_bar_string = val;
}
#endif /* HAVE_WINDOW_SYSTEM */
INLINE void
fset_tool_bar_items (struct frame *f, Lisp_Object val)
{
  f->tool_bar_items = val;
}

#if defined (HAVE_WINDOW_SYSTEM) && ! defined (HAVE_EXT_TOOL_BAR)

INLINE void
fset_tool_bar_window (struct frame *f, Lisp_Object val)
{
  f->tool_bar_window = val;
}
INLINE void
fset_current_tool_bar_string (struct frame *f, Lisp_Object val)
{
  f->current_tool_bar_string = val;
}
INLINE void
fset_desired_tool_bar_string (struct frame *f, Lisp_Object val)
{
  f->desired_tool_bar_string = val;
}

#endif /* HAVE_WINDOW_SYSTEM && !HAVE_EXT_TOOL_BAR */

INLINE void
fset_tool_bar_position (struct frame *f, Lisp_Object val)
{
  f->tool_bar_position = val;
}

INLINE double
NUMVAL (Lisp_Object x)
{
  return NUMBERP (x) ? XFLOATINT (x) : -1;
}

INLINE double
default_pixels_per_inch_x (void)
{
  Lisp_Object v = (CONSP (Vdisplay_pixels_per_inch)
		   ? XCAR (Vdisplay_pixels_per_inch)
		   : Vdisplay_pixels_per_inch);
  return NUMVAL (v) > 0 ? NUMVAL (v) : 72.0;
}

INLINE double
default_pixels_per_inch_y (void)
{
  Lisp_Object v = (CONSP (Vdisplay_pixels_per_inch)
		   ? XCDR (Vdisplay_pixels_per_inch)
		   : Vdisplay_pixels_per_inch);
  return NUMVAL (v) > 0 ? NUMVAL (v) : 72.0;
}

#define FRAME_KBOARD(f) ((f)->terminal->kboard)

/* Return a pointer to the image cache of frame F.  */
#define FRAME_IMAGE_CACHE(F) ((F)->image_cache)

#define XFRAME(p) \
  (eassert (FRAMEP (p)), XUNTAG (p, Lisp_Vectorlike, struct frame))
#define XSETFRAME(a, b) XSETPSEUDOVECTOR (a, b, PVEC_FRAME)

/* Given a window, return its frame as a Lisp_Object.  */
#define WINDOW_FRAME(w) ((w)->frame)

/* Test a frame for particular kinds of display methods.  */
#define FRAME_INITIAL_P(f) ((f)->output_method == output_initial)
#define FRAME_TERMCAP_P(f) ((f)->output_method == output_termcap)
#define FRAME_X_P(f) ((f)->output_method == output_x_window)
#ifndef HAVE_NTGUI
#define FRAME_W32_P(f) false
#else
#define FRAME_W32_P(f) ((f)->output_method == output_w32)
#endif
#ifndef MSDOS
#define FRAME_MSDOS_P(f) false
#else
#define FRAME_MSDOS_P(f) ((f)->output_method == output_msdos_raw)
#endif
#ifndef HAVE_NS
#define FRAME_NS_P(f) false
#else
#define FRAME_NS_P(f) ((f)->output_method == output_ns)
#endif
#ifndef HAVE_PGTK
#define FRAME_PGTK_P(f) false
#else
#define FRAME_PGTK_P(f) ((f)->output_method == output_pgtk)
#endif
#ifndef HAVE_HAIKU
#define FRAME_HAIKU_P(f) false
#else
#define FRAME_HAIKU_P(f) ((f)->output_method == output_haiku)
#endif
#ifndef HAVE_ANDROID
#define FRAME_ANDROID_P(f) false
#else
#define FRAME_ANDROID_P(f) ((f)->output_method == output_android)
#endif

/* FRAME_WINDOW_P tests whether the frame is a graphical window system
   frame.  */
#ifdef HAVE_X_WINDOWS
#define FRAME_WINDOW_P(f) FRAME_X_P (f)
#endif
#ifdef HAVE_NTGUI
#define FRAME_WINDOW_P(f) FRAME_W32_P (f)
#endif
#ifdef HAVE_NS
#define FRAME_WINDOW_P(f) FRAME_NS_P(f)
#endif
#ifdef HAVE_PGTK
#define FRAME_WINDOW_P(f) FRAME_PGTK_P(f)
#endif
#ifdef HAVE_HAIKU
#define FRAME_WINDOW_P(f) FRAME_HAIKU_P (f)
#endif
#ifdef HAVE_ANDROID
#define FRAME_WINDOW_P(f) FRAME_ANDROID_P (f)
#endif
#ifndef FRAME_WINDOW_P
#define FRAME_WINDOW_P(f) ((void) (f), false)
#endif

/* Dots per inch of the screen the frame F is on.  */

#ifdef HAVE_WINDOW_SYSTEM

#define FRAME_RES_X(f)						\
  (eassert (FRAME_WINDOW_P (f)), FRAME_DISPLAY_INFO (f)->resx)
#define FRAME_RES_Y(f)						\
  (eassert (FRAME_WINDOW_P (f)), FRAME_DISPLAY_INFO (f)->resy)

#ifdef HAVE_ANDROID

/* Android systems use a font scaling factor independent from the
   display DPI.  */

#define FRAME_RES(f)						\
  (eassert (FRAME_WINDOW_P (f)),				\
   FRAME_DISPLAY_INFO (f)->font_resolution)

#else /* !HAVE_ANDROID */
#define FRAME_RES(f) FRAME_RES_Y (f)
#endif /* HAVE_ANDROID */

#else /* !HAVE_WINDOW_SYSTEM */

/* Defaults when no window system available.  */

#define FRAME_RES_X(f)	default_pixels_per_inch_x ()
#define FRAME_RES_Y(f)	default_pixels_per_inch_y ()
#define FRAME_RES(f)	default_pixels_per_inch_y ()

#endif /* HAVE_WINDOW_SYSTEM */

/* Return a pointer to the structure holding information about the
   region of text, if any, that is currently shown in mouse-face on
   frame F.  We need to define two versions because a TTY-only build
   does not have FRAME_DISPLAY_INFO.  */
#ifdef HAVE_WINDOW_SYSTEM
#ifndef HAVE_ANDROID
#   define MOUSE_HL_INFO(F)					\
  (FRAME_WINDOW_P (F)						\
   ? &FRAME_DISPLAY_INFO (F)->mouse_highlight			\
   : &(F)->output_data.tty->display_info->mouse_highlight)
#else
/* There is no "struct tty_output" on Android at all.  */
# define MOUSE_HL_INFO(F)					\
  (&FRAME_DISPLAY_INFO(F)->mouse_highlight)
#endif
#else
# define MOUSE_HL_INFO(F)					\
  (&(F)->output_data.tty->display_info->mouse_highlight)
#endif

/* True if frame F is still alive (not deleted).  */
#define FRAME_LIVE_P(f) ((f)->terminal != 0)

/* True if frame F is a minibuffer-only frame.  */
#define FRAME_MINIBUF_ONLY_P(f) \
  EQ (FRAME_ROOT_WINDOW (f), FRAME_MINIBUF_WINDOW (f))

/* True if frame F contains it's own minibuffer window.  Frame always has
   minibuffer window, but it could use minibuffer window of another frame.  */
#define FRAME_HAS_MINIBUF_P(f)					\
  (WINDOWP ((f)->minibuffer_window)				\
   && XFRAME (XWINDOW ((f)->minibuffer_window)->frame) == f)

/* Scale factor of frame F.  */
#if defined HAVE_NS
# define FRAME_SCALE_FACTOR(f) (FRAME_NS_P (f) ? ns_frame_scale_factor (f) : 1)
#elif defined HAVE_PGTK
# define FRAME_SCALE_FACTOR(f) (FRAME_PGTK_P (f) ? pgtk_frame_scale_factor (f) : 1)
#else
# define FRAME_SCALE_FACTOR(f) 1
#endif

/* Native width and height of frame F, in pixels and frame
   columns/lines.  */
#define FRAME_PIXEL_WIDTH(f) ((f)->pixel_width)
#define FRAME_PIXEL_HEIGHT(f) ((f)->pixel_height)
#define FRAME_TOTAL_COLS(f) ((f)->total_cols)
#define FRAME_TOTAL_LINES(f) ((f)->total_lines)

/* Text width and height of frame F, in pixels and frame
   columns/lines.  */
#define FRAME_TEXT_WIDTH(f) (f)->text_width
#define FRAME_TEXT_HEIGHT(f) (f)->text_height
#define FRAME_COLS(f) ((f)->text_cols)
#define FRAME_LINES(f) ((f)->text_lines)

/* True if this frame should display an external menu bar.  */
#ifdef HAVE_EXT_MENU_BAR
#define FRAME_EXTERNAL_MENU_BAR(f) (f)->external_menu_bar
#else
#define FRAME_EXTERNAL_MENU_BAR(f) false
#endif

/* Size of frame F's internal menu bar in frame lines and pixels.  */
#define FRAME_MENU_BAR_LINES(f) (f)->menu_bar_lines
#define FRAME_MENU_BAR_HEIGHT(f) (f)->menu_bar_height

/* Size of frame F's tab bar in frame lines and pixels.  */
#define FRAME_TAB_BAR_LINES(f) (f)->tab_bar_lines
#define FRAME_TAB_BAR_HEIGHT(f) (f)->tab_bar_height

/* True if this frame should display an external tool bar.  */
#ifdef HAVE_EXT_TOOL_BAR
#define FRAME_EXTERNAL_TOOL_BAR(f) (f)->external_tool_bar
#else
#define FRAME_EXTERNAL_TOOL_BAR(f) false
#endif

/* Position of F's tool bar; one of Qtop, Qleft, Qright, or
   Qbottom.

   Qleft and Qright are not supported outside GTK+.  */
#define FRAME_TOOL_BAR_POSITION(f) (f)->tool_bar_position

/* Size of frame F's internal tool bar in frame lines and pixels.  */
#define FRAME_TOOL_BAR_LINES(f) (f)->tool_bar_lines
#define FRAME_TOOL_BAR_HEIGHT(f) (f)->tool_bar_height

/* Size of F's tool bar if it is placed at the top of the
   frame, else 0.  */

#define FRAME_TOOL_BAR_TOP_HEIGHT(f)			\
  ((BASE_EQ ((f)->tool_bar_position, Qtop))		\
   ? (f)->tool_bar_height : 0)

#define FRAME_TOOL_BAR_TOP_LINES(f)			\
  ((BASE_EQ ((f)->tool_bar_position, Qtop))		\
   ? (f)->tool_bar_lines : 0)

/* Size of F's tool bar if it is placed at the bottom of the
   frame.  */
#define FRAME_TOOL_BAR_BOTTOM_HEIGHT(f)			\
  ((BASE_EQ ((f)->tool_bar_position, Qbottom))		\
   ? (f)->tool_bar_height : 0)

#define FRAME_TOOL_BAR_BOTTOM_LINES(f)			\
  ((BASE_EQ ((f)->tool_bar_position, Qbottom))		\
   ? (f)->tool_bar_lines : 0)

/* Height of frame F's top margin in frame lines.  */
#define FRAME_TOP_MARGIN(F)			\
  (FRAME_MENU_BAR_LINES (F)			\
   + FRAME_TAB_BAR_LINES (F)			\
   + FRAME_TOOL_BAR_TOP_LINES (F))

/* Pixel height of frame F's top margin.  */

#define FRAME_TOP_MARGIN_HEIGHT(F)		\
  (FRAME_MENU_BAR_HEIGHT (F)			\
   + FRAME_TAB_BAR_HEIGHT (F)			\
   + FRAME_TOOL_BAR_TOP_HEIGHT (F))

/* Height of F's bottom margin in frame lines.  */

#define FRAME_BOTTOM_MARGIN(f)			\
  FRAME_TOOL_BAR_BOTTOM_LINES (f)

/* Pixel height of frame F's bottom margin.  */

#define FRAME_BOTTOM_MARGIN_HEIGHT(f)		\
  FRAME_TOOL_BAR_BOTTOM_HEIGHT (f)

/* Size of both vertical margins combined.  */

#define FRAME_MARGINS(F)			\
  (FRAME_MENU_BAR_LINES (F)			\
   + FRAME_TAB_BAR_LINES (F)			\
   + FRAME_TOOL_BAR_LINES (F))

#define FRAME_MARGIN_HEIGHT(F)			\
  (FRAME_MENU_BAR_HEIGHT (F)			\
   + FRAME_TAB_BAR_HEIGHT (F)			\
   + FRAME_TOOL_BAR_HEIGHT (F))

/* True if frame F is currently visible.  */
#define FRAME_VISIBLE_P(f) (f)->visible

/* True if frame F should be redisplayed.  This is normally the same
   as FRAME_VISIBLE_P (f).  Under X, frames can continue to be
   displayed to the user by the compositing manager even if they are
   invisible, so this also checks whether or not the frame is reported
   visible by the X server.  */

#ifndef HAVE_X_WINDOWS
#define FRAME_REDISPLAY_P(f) FRAME_VISIBLE_P (f)
#else
#define FRAME_REDISPLAY_P(f) (FRAME_VISIBLE_P (f)		\
			      || (FRAME_X_P (f)			\
				  && FRAME_X_VISIBLE (f)))
#endif

/* True if frame F is currently iconified.  */
#define FRAME_ICONIFIED_P(f) (f)->iconified

/* False means there are no visible garbaged frames.  */
extern bool frame_garbaged;

/* Mark frame F as currently garbaged.  */
INLINE void
set_frame_garbaged (struct frame *f, const char *file, int line)
{
#if 0
  fprintf (stderr, "set_frame_garbaged %s:%d\n", file, line);
#else
  (void) file;
  (void) line;
#endif
  frame_garbaged = true;
  fset_redisplay (f);
  f->garbaged = true;
}

#define SET_FRAME_GARBAGED(f) set_frame_garbaged ((f), __FILE__, __LINE__)

/* True if frame F is currently garbaged.  */
#define FRAME_GARBAGED_P(f) (f)->garbaged

/* True means do not allow splitting this frame's window.  */
#define FRAME_NO_SPLIT_P(f) (f)->no_split

/* Not really implemented.  */
#define FRAME_WANTS_MODELINE_P(f) (f)->wants_modeline

/* True if all windows except selected window and mini window
   are frozen on frame F.  */
#define FRAME_WINDOWS_FROZEN(f) (f)->frozen_window_starts

/* True if at least one window changed on frame F since the last time
   window change functions were run on F.  */
#define FRAME_WINDOW_CHANGE(f) (f)->window_change

/* True if running window state change functions has been explicitly
   requested for this frame since last redisplay.  */
#define FRAME_WINDOW_STATE_CHANGE(f) (f)->window_state_change

/* The minibuffer window of frame F, if it has one; otherwise nil.  */
#define FRAME_MINIBUF_WINDOW(f) (f)->minibuffer_window

/* The root window of the window tree of frame F.  */
#define FRAME_ROOT_WINDOW(f) (f)->root_window

/* The currently selected window of frame F.  */
#define FRAME_SELECTED_WINDOW(f) (f)->selected_window
/* The old selected window of frame F.  */
#define FRAME_OLD_SELECTED_WINDOW(f) (f)->old_selected_window

#define FRAME_INSERT_COST(f) (f)->insert_line_cost
#define FRAME_DELETE_COST(f) (f)->delete_line_cost
#define FRAME_INSERTN_COST(f) (f)->insert_n_lines_cost
#define FRAME_DELETEN_COST(f) (f)->delete_n_lines_cost
#define FRAME_FOCUS_FRAME(f) (f)->focus_frame

#ifdef HAVE_WINDOW_SYSTEM
/* This frame slot says whether scroll bars are currently enabled for frame F,
   and which side they are on.  */
#define FRAME_VERTICAL_SCROLL_BAR_TYPE(f) ((f)->vertical_scroll_bar_type)
#define FRAME_HAS_VERTICAL_SCROLL_BARS(f) \
  ((f)->vertical_scroll_bar_type != vertical_scroll_bar_none)
#define FRAME_HAS_VERTICAL_SCROLL_BARS_ON_LEFT(f) \
  ((f)->vertical_scroll_bar_type == vertical_scroll_bar_left)
#define FRAME_HAS_VERTICAL_SCROLL_BARS_ON_RIGHT(f) \
  ((f)->vertical_scroll_bar_type == vertical_scroll_bar_right)
#else /* not HAVE_WINDOW_SYSTEM */
/* If there is no window system, there are no scroll bars.  */
#define FRAME_VERTICAL_SCROLL_BAR_TYPE(f) \
  ((void) (f), vertical_scroll_bar_none)
#define FRAME_HAS_VERTICAL_SCROLL_BARS(f) ((void) (f), 0)
#define FRAME_HAS_VERTICAL_SCROLL_BARS_ON_LEFT(f) ((void) (f), 0)
#define FRAME_HAS_VERTICAL_SCROLL_BARS_ON_RIGHT(f) ((void) (f), 0)
#endif /* HAVE_WINDOW_SYSTEM */

INLINE struct frame *
FRAME_PARENT_FRAME (struct frame *f)
{
  return NILP (f->parent_frame) ? NULL : XFRAME (f->parent_frame);
}

#define FRAME_UNDECORATED(f) ((f)->undecorated)

#if defined (HAVE_WINDOW_SYSTEM)
#ifdef HAVE_NTGUI
#define FRAME_OVERRIDE_REDIRECT(f) ((void) (f), 0)
#else
#define FRAME_OVERRIDE_REDIRECT(f) ((f)->override_redirect)
#endif
#define FRAME_SKIP_TASKBAR(f) ((f)->skip_taskbar)
#define FRAME_NO_FOCUS_ON_MAP(f) ((f)->no_focus_on_map)
#define FRAME_NO_ACCEPT_FOCUS(f) ((f)->no_accept_focus)
#define FRAME_Z_GROUP(f) ((f)->z_group)
#define FRAME_Z_GROUP_NONE(f) ((f)->z_group == z_group_none)
#define FRAME_Z_GROUP_ABOVE(f) ((f)->z_group == z_group_above)
#define FRAME_Z_GROUP_ABOVE_SUSPENDED(f)	\
  ((f)->z_group == z_group_above_suspended)
#define FRAME_Z_GROUP_BELOW(f) ((f)->z_group == z_group_below)
#define FRAME_TOOLTIP_P(f) ((f)->tooltip)
#ifdef NS_IMPL_COCOA
#define FRAME_NS_APPEARANCE(f) ((f)->ns_appearance)
#define FRAME_NS_TRANSPARENT_TITLEBAR(f) ((f)->ns_transparent_titlebar)
#endif
#else /* not HAVE_WINDOW_SYSTEM */
#define FRAME_OVERRIDE_REDIRECT(f) ((void) (f), 0)
#define FRAME_SKIP_TASKBAR(f) ((void) (f), 0)
#define FRAME_NO_FOCUS_ON_MAP(f) ((void) (f), 0)
#define FRAME_NO_ACCEPT_FOCUS(f) ((void) (f), 0)
#define FRAME_Z_GROUP(f) ((void) (f), z_group_none)
#define FRAME_Z_GROUP_NONE(f) ((void) (f), true)
#define FRAME_Z_GROUP_ABOVE(f) ((void) (f), false)
#define FRAME_Z_GROUP_BELOW(f) ((void) (f), false)
#define FRAME_TOOLTIP_P(f) ((void) f, false)
#endif /* HAVE_WINDOW_SYSTEM */

#define FRAME_NO_SPECIAL_GLYPHS(f) ((f)->no_special_glyphs)

/* Whether horizontal scroll bars are currently enabled for frame F.  */
#if USE_HORIZONTAL_SCROLL_BARS
#define FRAME_HAS_HORIZONTAL_SCROLL_BARS(f) \
  ((f)->horizontal_scroll_bars)
#else
#define FRAME_HAS_HORIZONTAL_SCROLL_BARS(f) ((void) (f), 0)
#endif

/* Width that a scroll bar in frame F should have, if there is one.
   Measured in pixels.
   If scroll bars are turned off, this is still nonzero.  */
#define FRAME_CONFIG_SCROLL_BAR_WIDTH(f) ((f)->config_scroll_bar_width)

/* Height that a scroll bar in frame F should have, if there is one.
   Measured in pixels.
   If scroll bars are turned off, this is still nonzero.  */
#define FRAME_CONFIG_SCROLL_BAR_HEIGHT(f) ((f)->config_scroll_bar_height)

/* Width that a scroll bar in frame F should have, if there is one.
   Measured in columns (characters).
   If scroll bars are turned off, this is still nonzero.  */
#define FRAME_CONFIG_SCROLL_BAR_COLS(f) ((f)->config_scroll_bar_cols)

/* Height that a scroll bar in frame F should have, if there is one.
   Measured in lines (characters).
   If scroll bars are turned off, this is still nonzero.  */
#define FRAME_CONFIG_SCROLL_BAR_LINES(f) ((f)->config_scroll_bar_lines)

/* Width of a left scroll bar in frame F, measured in pixels */
#define FRAME_LEFT_SCROLL_BAR_AREA_WIDTH(f)				\
  (FRAME_HAS_VERTICAL_SCROLL_BARS_ON_LEFT (f)				\
   ? FRAME_CONFIG_SCROLL_BAR_WIDTH (f)					\
   : 0)

/* Width of a right scroll bar area in frame F, measured in pixels */
#define FRAME_RIGHT_SCROLL_BAR_AREA_WIDTH(f)				\
  (FRAME_HAS_VERTICAL_SCROLL_BARS_ON_RIGHT (f)				\
   ? FRAME_CONFIG_SCROLL_BAR_WIDTH (f)					\
   : 0)

/* Width of a left scroll bar in frame F, measured in columns
   (characters), but only if scroll bars are on the left.  If scroll
   bars are on the right in this frame, or there are no scroll bars,
   value is 0.  */
#define FRAME_LEFT_SCROLL_BAR_COLS(f)			\
  (FRAME_HAS_VERTICAL_SCROLL_BARS_ON_LEFT (f)		\
   ? FRAME_CONFIG_SCROLL_BAR_COLS (f)			\
   : 0)

/* Width of a right scroll bar in frame F, measured in columns
   (characters), but only if scroll bars are on the right.  If scroll
   bars are on the left in this frame, or there are no scroll bars,
   value is 0.  */
#define FRAME_RIGHT_SCROLL_BAR_COLS(f)			\
  (FRAME_HAS_VERTICAL_SCROLL_BARS_ON_RIGHT (f)		\
   ? FRAME_CONFIG_SCROLL_BAR_COLS (f)			\
   : 0)

/* Width of a vertical scroll bar area in frame F, measured in
   pixels.  */
#define FRAME_SCROLL_BAR_AREA_WIDTH(f)		\
  (FRAME_HAS_VERTICAL_SCROLL_BARS (f)		\
   ? FRAME_CONFIG_SCROLL_BAR_WIDTH (f)		\
   : 0)

/* Height of horizontal scroll bar area in frame F, measured in
   pixels.  */
#define FRAME_SCROLL_BAR_AREA_HEIGHT(f) \
  (FRAME_HAS_HORIZONTAL_SCROLL_BARS (f) \
   ? FRAME_CONFIG_SCROLL_BAR_HEIGHT (f) \
   : 0)

/* Width of vertical scroll bar in frame F, measured in columns.  */
#define FRAME_SCROLL_BAR_COLS(f)      \
  (FRAME_HAS_VERTICAL_SCROLL_BARS (f) \
   ? FRAME_CONFIG_SCROLL_BAR_COLS (f) \
   : 0)

/* Height of horizontal scroll bar in frame F, measured in lines.  */
#define FRAME_SCROLL_BAR_LINES(f)	\
  (FRAME_HAS_HORIZONTAL_SCROLL_BARS (f) \
   ? FRAME_CONFIG_SCROLL_BAR_LINES (f)	\
   : 0)

/* Maximum + 1 legitimate value for FRAME_CURSOR_X.  */
#define FRAME_CURSOR_X_LIMIT(f) \
  (FRAME_COLS (f) + FRAME_LEFT_SCROLL_BAR_COLS (f))

/* Nonzero if frame F has scroll bars.  */
#define FRAME_SCROLL_BARS(f) ((f)->scroll_bars)
#define FRAME_CONDEMNED_SCROLL_BARS(f) ((f)->condemned_scroll_bars)

#define FRAME_MENU_BAR_ITEMS(f) ((f)->menu_bar_items)
#define FRAME_COST_BAUD_RATE(f) ((f)->cost_calculation_baud_rate)

#define FRAME_DESIRED_CURSOR(f) ((f)->desired_cursor)
#define FRAME_BLINK_OFF_CURSOR(f) ((f)->blink_off_cursor)
#define FRAME_CURSOR_WIDTH(f) ((f)->cursor_width)
#define FRAME_BLINK_OFF_CURSOR_WIDTH(f) ((f)->blink_off_cursor_width)

#define FRAME_FOREGROUND_PIXEL(f) ((f)->foreground_pixel)
#define FRAME_BACKGROUND_PIXEL(f) ((f)->background_pixel)

/* Return a pointer to the face cache of frame F.  */
#define FRAME_FACE_CACHE(F)	(F)->face_cache

/* Return the size of message_buf of the frame F.  We multiply the
   width of the frame by 4 because multi-byte form may require at most
   4-byte for a character.  */

#define FRAME_MESSAGE_BUF_SIZE(f) (((int) FRAME_COLS (f)) * 4)

#define CHECK_FRAME(x) \
  CHECK_TYPE (FRAMEP (x), Qframep, x)

#define CHECK_LIVE_FRAME(x) \
  CHECK_TYPE (FRAMEP (x) && FRAME_LIVE_P (XFRAME (x)), Qframe_live_p, x)

/* FOR_EACH_FRAME (LIST_VAR, FRAME_VAR) followed by a statement is a
   `for' loop which iterates over the elements of Vframe_list.  The
   loop will set FRAME_VAR, a Lisp_Object, to each frame in
   Vframe_list in succession and execute the statement.  LIST_VAR
   should be a Lisp_Object too; it is used to iterate through the
   Vframe_list.  Note that this macro walks over child frames and
   the tooltip frame as well.

   This macro is a holdover from a time when multiple frames weren't always
   supported.  An alternate definition of the macro would expand to
   something which executes the statement once.  */
#define FOR_EACH_FRAME(list_var, frame_var)	 \
  for ((list_var) = Vframe_list;		 \
       (CONSP (list_var)			 \
	&& (frame_var = XCAR (list_var), true)); \
       list_var = XCDR (list_var))

/* Reflect mouse movement when a complete frame update is performed.  */
#define FRAME_MOUSE_UPDATE(frame)				\
  do {								\
    Mouse_HLInfo *hlinfo = MOUSE_HL_INFO (frame);		\
    if (frame == hlinfo->mouse_face_mouse_frame)		\
      {								\
	block_input ();						\
	note_mouse_highlight (hlinfo->mouse_face_mouse_frame,	\
			      hlinfo->mouse_face_mouse_x,	\
			      hlinfo->mouse_face_mouse_y);	\
	unblock_input ();					\
      }								\
  } while (false)

/* Handy macro to construct an argument to Fmodify_frame_parameters.  */
#define AUTO_FRAME_ARG(name, parameter, value)		\
  AUTO_LIST1 (name, AUTO_CONS_EXPR (parameter, value))

<<<<<<< HEAD
/* Set visibility of frame F.
   We call redisplay_other_windows to make sure the frame gets redisplayed
   if some changes were applied to it while it wasn't visible (and hence
   wasn't redisplayed).  */
INLINE void
SET_FRAME_VISIBLE (struct frame *f, bool v)
{
  if (v)
    {
      if (v == 1 && f->visible != 1)
	redisplay_other_windows ();
      if (FRAME_GARBAGED_P (f))
	frame_garbaged = true;
    }
  f->visible = v;
}
=======
/* False means there are no visible garbaged frames.  */
extern bool frame_garbaged;
>>>>>>> d4aeb6bd

/* Set iconified status of frame F.  */
INLINE void
SET_FRAME_ICONIFIED (struct frame *f, int i)
{
#ifdef HAVE_WINDOW_SYSTEM
  Lisp_Object frame;
#endif

  eassert (0 <= (i) && (i) <= 1);

  f->iconified = i;

#ifdef HAVE_WINDOW_SYSTEM
  /* Iconifying a frame might cause the frame title to change if no
     title was explicitly specified.  Force the frame title to be
     recomputed.  */

  XSETFRAME (frame, f);

  if (FRAME_WINDOW_P (f))
    gui_consider_frame_title (frame);
#endif
}

extern Lisp_Object selected_frame;
extern Lisp_Object old_selected_frame;

extern int frame_default_tab_bar_height;

#ifndef HAVE_EXT_TOOL_BAR
extern int frame_default_tool_bar_height;
#endif

#ifdef HAVE_WINDOW_SYSTEM
# define WINDOW_SYSTEM_RETURN
#else
# define WINDOW_SYSTEM_RETURN _Noreturn ATTRIBUTE_COLD
#endif

extern WINDOW_SYSTEM_RETURN struct frame *
  decode_window_system_frame (Lisp_Object);
extern struct frame *decode_live_frame (Lisp_Object);
extern struct frame *decode_any_frame (Lisp_Object);
extern struct frame *make_initial_frame (void);
extern struct frame *make_frame (bool);
extern int tty_child_pos_param (struct frame *, Lisp_Object,
				Lisp_Object, int);
extern int tty_child_size_param (struct frame *, Lisp_Object,
				 Lisp_Object, int);
#ifdef HAVE_WINDOW_SYSTEM
extern bool display_available (void);
#endif

struct frame *make_minibuffer_frame (void);
struct frame *
make_frame_without_minibuffer (Lisp_Object mini_window,
			       KBOARD *kb, Lisp_Object display);

INLINE bool
window_system_available (struct frame *f)
{
#ifdef HAVE_WINDOW_SYSTEM
  return f ? FRAME_WINDOW_P (f) || FRAME_MSDOS_P (f) : display_available ();
#else
  return false;
#endif
}

extern WINDOW_SYSTEM_RETURN void check_window_system (struct frame *);
void check_tty (struct frame *f);
struct frame *decode_tty_frame (Lisp_Object frame);
extern void frame_make_pointer_invisible (struct frame *);
extern void frame_make_pointer_visible (struct frame *);
extern struct frame *root_frame (struct frame *f);
extern Lisp_Object delete_frame (Lisp_Object, Lisp_Object);
extern bool frame_inhibit_resize (struct frame *, bool, Lisp_Object);
extern void adjust_frame_size (struct frame *, int, int, int, bool,
			       Lisp_Object);
extern Lisp_Object mouse_position (bool);
extern void frame_size_history_plain (struct frame *, Lisp_Object);
extern void frame_size_history_extra (struct frame *, Lisp_Object,
				      int, int, int, int, int, int);
#ifdef NS_IMPL_COCOA
/* Implemented in nsfns.m.  */
extern void ns_make_frame_key_window (struct frame *);
#endif
extern Lisp_Object Vframe_list;

/* Value is a pointer to the selected frame.  If the selected frame
   isn't live, abort.  */

#define SELECTED_FRAME()				\
     ((FRAMEP (selected_frame)				\
       && FRAME_LIVE_P (XFRAME (selected_frame)))	\
      ? XFRAME (selected_frame)				\
      : (emacs_abort (), (struct frame *) 0))

/* Set visibility of frame F.
   We call redisplay_other_windows to make sure the frame gets redisplayed
   if some changes were applied to it while it wasn't visible (and hence
   wasn't redisplayed).  */
INLINE void
SET_FRAME_VISIBLE (struct frame *f, bool v)
{
  if (v)
    {
      if (v == 1 && f->visible != 1)
	redisplay_other_windows ();
      if (FRAME_GARBAGED_P (f))
	frame_garbaged = true;
    }
  /* If F is a child frame on a tty and is the selected frame, try to
     re-select the frame that was selected before F.  */
  else if (is_tty_child_frame (f) && f == XFRAME (selected_frame))
    do_switch_frame (mru_rooted_frame (f), 0, 0, Qnil);

  f->visible = v;
}

/***********************************************************************
			Display-related Macros
 ***********************************************************************/

/* Canonical y-unit on frame F.
   This value currently equals the line height of the frame (which is
   the height of the default font of F).  */
#define FRAME_LINE_HEIGHT(F) ((F)->line_height)

/* Canonical x-unit on frame F.
   This value currently equals the average width of the default font of F.  */
#define FRAME_COLUMN_WIDTH(F) ((F)->column_width)

/* Get a frame's window system dimension.  If no window system, this is 0.  */

INLINE int
frame_dimension (int x)
{
#ifdef HAVE_WINDOW_SYSTEM
  return x;
#else
  return 0;
#endif
}

/* Total width of fringes reserved for drawing truncation bitmaps,
   continuation bitmaps and alike.  The width is in canonical char
   units of the frame.  This must currently be the case because window
   sizes aren't pixel values.  If it weren't the case, we wouldn't be
   able to split windows horizontally nicely.  */
INLINE int
FRAME_FRINGE_COLS (struct frame *f)
{
  return frame_dimension (f->fringe_cols);
}

/* Pixel-width of the left and right fringe.  */

INLINE int
FRAME_LEFT_FRINGE_WIDTH (struct frame *f)
{
  return frame_dimension (f->left_fringe_width);
}
INLINE int
FRAME_RIGHT_FRINGE_WIDTH (struct frame *f)
{
  return frame_dimension (f->right_fringe_width);
}

/* Total width of fringes in pixels.  */

INLINE int
FRAME_TOTAL_FRINGE_WIDTH (struct frame *f)
{
  return FRAME_LEFT_FRINGE_WIDTH (f) + FRAME_RIGHT_FRINGE_WIDTH (f);
}

INLINE int
FRAME_CHILD_FRAME_BORDER_WIDTH (struct frame *f)
{
  return frame_dimension (f->child_frame_border_width);
}

/* Pixel-width of internal border.  Uses child_frame_border_width for
   child frames if possible, and falls back on internal_border_width
   otherwise.  */
INLINE int
FRAME_INTERNAL_BORDER_WIDTH (struct frame *f)
{
  return (FRAME_PARENT_FRAME(f)
	  ? (FRAME_CHILD_FRAME_BORDER_WIDTH(f) >= 0
	     ? FRAME_CHILD_FRAME_BORDER_WIDTH(f)
	     : frame_dimension (f->internal_border_width))
	  : frame_dimension (f->internal_border_width));
}

/* Pixel-size of window divider lines.  */
INLINE int
FRAME_RIGHT_DIVIDER_WIDTH (struct frame *f)
{
  return frame_dimension (f->right_divider_width);
}

INLINE int
FRAME_BOTTOM_DIVIDER_WIDTH (struct frame *f)
{
  return frame_dimension (f->bottom_divider_width);
}

/* Return a non-null pointer to the cached face with ID on frame F.  */

INLINE struct face *
FACE_FROM_ID (struct frame *f, int id)
{
  eassert (0 <= id && id < FRAME_FACE_CACHE (f)->used);
  return FRAME_FACE_CACHE (f)->faces_by_id[id];
}

/* Return a pointer to the face with ID on frame F, or null if such a
   face doesn't exist.  */

INLINE struct face *
FACE_FROM_ID_OR_NULL (struct frame *f, int id)
{
  int used = FRAME_FACE_CACHE (f)->used;
  eassume (0 <= used);
  return 0 <= id && id < used ? FRAME_FACE_CACHE (f)->faces_by_id[id] : NULL;
}

#ifdef HAVE_WINDOW_SYSTEM

/* A non-null pointer to the image with id ID on frame F.  */

INLINE struct image *
IMAGE_FROM_ID (struct frame *f, int id)
{
  eassert (0 <= id && id < FRAME_IMAGE_CACHE (f)->used);
  return FRAME_IMAGE_CACHE (f)->images[id];
}

/* Value is a pointer to the image with id ID on frame F, or null if
   no image with that id exists.  */

INLINE struct image *
IMAGE_OPT_FROM_ID (struct frame *f, int id)
{
  int used = FRAME_IMAGE_CACHE (f)->used;
  eassume (0 <= used);
  return 0 <= id && id < used ? FRAME_IMAGE_CACHE (f)->images[id] : NULL;
}
#endif

/***********************************************************************
	    Conversion between canonical units and pixels
 ***********************************************************************/

/* Canonical x-values are fractions of FRAME_COLUMN_WIDTH, canonical
   y-unit are fractions of FRAME_LINE_HEIGHT of a frame.  Both are
   represented as Lisp numbers, i.e. integers or floats.  */

/* Convert canonical value X to pixels.  F is the frame whose
   canonical char width is to be used.  X must be a Lisp integer or
   float.  Value is a C integer.  */
#define FRAME_PIXEL_X_FROM_CANON_X(F, X)		\
  ((int) (XFLOATINT (X) * FRAME_COLUMN_WIDTH (F)))

/* Convert canonical value Y to pixels.  F is the frame whose
   canonical character height is to be used.  X must be a Lisp integer
   or float.  Value is a C integer.  */
#define FRAME_PIXEL_Y_FROM_CANON_Y(F, Y)		\
  ((int) (XFLOATINT (Y) * FRAME_LINE_HEIGHT (F)))

/* Convert pixel-value X to canonical units.  F is the frame whose
   canonical character width is to be used.  X is a C integer.  Result
   is a Lisp float if X is not a multiple of the canon width,
   otherwise it's a Lisp integer.  */
#define FRAME_CANON_X_FROM_PIXEL_X(F, X)			\
  ((X) % FRAME_COLUMN_WIDTH (F) != 0				\
   ? make_float ((double) (X) / FRAME_COLUMN_WIDTH (F))		\
   : make_fixnum ((X) / FRAME_COLUMN_WIDTH (F)))

/* Convert pixel-value Y to canonical units.  F is the frame whose
   canonical character height is to be used.  Y is a C integer.
   Result is a Lisp float if Y is not a multiple of the canon width,
   otherwise it's a Lisp integer.  */
#define FRAME_CANON_Y_FROM_PIXEL_Y(F, Y)			\
  ((Y) % FRAME_LINE_HEIGHT (F)					\
   ? make_float ((double) (Y) / FRAME_LINE_HEIGHT (F))		\
   : make_fixnum ((Y) / FRAME_LINE_HEIGHT (F)))



/* Manipulating pixel sizes and character sizes.
   Knowledge of which factors affect the overall size of the window should
   be hidden in these macros, if that's possible.

   Return the upper/left pixel position of the character cell on frame F
   at ROW/COL.  */
#define FRAME_LINE_TO_PIXEL_Y(f, row)					\
  (((row) < FRAME_TOP_MARGIN (f) ? 0 : FRAME_INTERNAL_BORDER_WIDTH (f))	\
   + (row) * FRAME_LINE_HEIGHT (f))

#define FRAME_COL_TO_PIXEL_X(f, col)		\
  (FRAME_INTERNAL_BORDER_WIDTH (f)		\
   + (col) * FRAME_COLUMN_WIDTH (f))

/* Return the pixel width/height of frame F if it has
   COLS columns/LINES rows.  */
#define FRAME_TEXT_COLS_TO_PIXEL_WIDTH(f, cols) \
  ((cols) * FRAME_COLUMN_WIDTH (f)		\
   + FRAME_SCROLL_BAR_AREA_WIDTH (f)		\
   + FRAME_TOTAL_FRINGE_WIDTH (f)		\
   + 2 * FRAME_INTERNAL_BORDER_WIDTH (f))

#define FRAME_TEXT_LINES_TO_PIXEL_HEIGHT(f, lines) \
  ((lines) * FRAME_LINE_HEIGHT (f)		   \
   + FRAME_TOP_MARGIN_HEIGHT (f)		   \
   + FRAME_SCROLL_BAR_AREA_HEIGHT (f)		   \
   + 2 * FRAME_INTERNAL_BORDER_WIDTH (f))

/* Return the row/column (zero-based) of the character cell containing
   the pixel on FRAME at Y/X.  */
#define FRAME_PIXEL_Y_TO_LINE(f, y)					\
  (((y) < FRAME_TOP_MARGIN_HEIGHT (f)					\
    ? (y)								\
    : ((y) < (FRAME_TOP_MARGIN_HEIGHT (f)				\
	      + FRAME_INTERNAL_BORDER_WIDTH (f))			\
       ? (y) - (FRAME_TOP_MARGIN_HEIGHT (f)				\
		+ FRAME_INTERNAL_BORDER_WIDTH (f)			\
		/* Arrange for the division to round down.  */		\
		+ FRAME_LINE_HEIGHT (f) - 1)				\
       : (y) - FRAME_INTERNAL_BORDER_WIDTH (f)))			\
   / FRAME_LINE_HEIGHT (f))

#define FRAME_PIXEL_X_TO_COL(f, x)		\
  (((x) - FRAME_INTERNAL_BORDER_WIDTH (f))	\
   / FRAME_COLUMN_WIDTH (f))

/* How many columns/rows of text can we fit in WIDTH/HEIGHT pixels on
   frame F (so we round down)?  */
#define FRAME_PIXEL_WIDTH_TO_TEXT_COLS(f, width)			\
  (((width)								\
    - FRAME_TOTAL_FRINGE_WIDTH (f)					\
    - FRAME_SCROLL_BAR_AREA_WIDTH (f)					\
    - 2 * FRAME_INTERNAL_BORDER_WIDTH (f))				\
   / FRAME_COLUMN_WIDTH (f))

#define FRAME_PIXEL_HEIGHT_TO_TEXT_LINES(f, height)			\
  (((height)								\
    - FRAME_MARGIN_HEIGHT (f)						\
    - FRAME_SCROLL_BAR_AREA_HEIGHT (f)					\
    - 2 * FRAME_INTERNAL_BORDER_WIDTH (f))				\
   / FRAME_LINE_HEIGHT (f))

/* Return the pixel width/height of frame F with a text size of
   width/height.  */
#define FRAME_TEXT_TO_PIXEL_WIDTH(f, width)	  \
  ((width)					  \
   + FRAME_SCROLL_BAR_AREA_WIDTH (f)		  \
   + FRAME_TOTAL_FRINGE_WIDTH (f)		  \
   + 2 * FRAME_INTERNAL_BORDER_WIDTH (f))

#define FRAME_TEXT_TO_PIXEL_HEIGHT(f, height)	     \
  ((height)					     \
   + FRAME_MARGIN_HEIGHT (f)			     \
   + FRAME_SCROLL_BAR_AREA_HEIGHT (f)		     \
   + 2 * FRAME_INTERNAL_BORDER_WIDTH (f))

/* Return the text width/height of frame F with a pixel size of
   width/height.  */
#define FRAME_PIXEL_TO_TEXT_WIDTH(f, width)	  \
  ((width)					  \
   - FRAME_SCROLL_BAR_AREA_WIDTH (f)		  \
   - FRAME_TOTAL_FRINGE_WIDTH (f)		  \
   - 2 * FRAME_INTERNAL_BORDER_WIDTH (f))

#define FRAME_PIXEL_TO_TEXT_HEIGHT(f, height)		\
  ((height)						\
   - FRAME_MARGIN_HEIGHT (f)				\
   - FRAME_SCROLL_BAR_AREA_HEIGHT (f)			\
   - 2 * FRAME_INTERNAL_BORDER_WIDTH (f))

#define FRAME_INNER_WIDTH(f)			\
  (FRAME_PIXEL_WIDTH (f)			\
   - 2 * FRAME_INTERNAL_BORDER_WIDTH (f))

#define FRAME_INNER_HEIGHT(f)			\
  (FRAME_PIXEL_HEIGHT (f)			\
   - FRAME_MARGIN_HEIGHT (f)			\
   - 2 * FRAME_INTERNAL_BORDER_WIDTH (f))

/* Value is the smallest width of any character in any font on frame F.  */
#define FRAME_SMALLEST_CHAR_WIDTH(f)		\
  FRAME_DISPLAY_INFO (f)->smallest_char_width

/* Value is the smallest height of any font on frame F.  */
#define FRAME_SMALLEST_FONT_HEIGHT(f)		\
  FRAME_DISPLAY_INFO (f)->smallest_font_height

/***********************************************************************
				Frame Parameters
 ***********************************************************************/

#ifdef HAVE_WINDOW_SYSTEM

/* The class of this X application.  */
#define EMACS_CLASS "Emacs"

extern void gui_set_frame_parameters_1 (struct frame *, Lisp_Object, bool);
extern void gui_set_frame_parameters (struct frame *, Lisp_Object);
extern void gui_set_fullscreen (struct frame *, Lisp_Object, Lisp_Object);
extern void gui_set_line_spacing (struct frame *, Lisp_Object, Lisp_Object);
extern void gui_set_screen_gamma (struct frame *, Lisp_Object, Lisp_Object);
extern void gui_set_font (struct frame *, Lisp_Object, Lisp_Object);
extern void gui_set_font_backend (struct frame *, Lisp_Object, Lisp_Object);
extern void gui_set_left_fringe (struct frame *, Lisp_Object, Lisp_Object);
extern void gui_set_right_fringe (struct frame *, Lisp_Object, Lisp_Object);
extern void gui_set_border_width (struct frame *, Lisp_Object, Lisp_Object);
extern void gui_set_right_divider_width (struct frame *, Lisp_Object,
                                         Lisp_Object);
extern void gui_set_bottom_divider_width (struct frame *, Lisp_Object,
                                          Lisp_Object);
extern void gui_set_visibility (struct frame *, Lisp_Object, Lisp_Object);
extern void gui_set_autoraise (struct frame *, Lisp_Object, Lisp_Object);
extern void gui_set_autolower (struct frame *, Lisp_Object, Lisp_Object);
extern void gui_set_unsplittable (struct frame *, Lisp_Object, Lisp_Object);
extern void gui_set_vertical_scroll_bars (struct frame *, Lisp_Object, Lisp_Object);
extern void gui_set_horizontal_scroll_bars (struct frame *, Lisp_Object, Lisp_Object);
extern void gui_set_scroll_bar_width (struct frame *, Lisp_Object, Lisp_Object);
extern void gui_set_scroll_bar_height (struct frame *, Lisp_Object, Lisp_Object);

extern long gui_figure_window_size (struct frame *, Lisp_Object, bool, bool);

extern void gui_set_alpha (struct frame *, Lisp_Object, Lisp_Object);
extern void gui_set_alpha_background (struct frame *, Lisp_Object, Lisp_Object);
extern void gui_set_no_special_glyphs (struct frame *, Lisp_Object, Lisp_Object);

extern void validate_x_resource_name (void);

extern Lisp_Object gui_display_get_resource (Display_Info *,
                                             Lisp_Object attribute,
                                             Lisp_Object class,
                                             Lisp_Object component,
                                             Lisp_Object subclass);

extern void set_frame_menubar (struct frame *f, bool deep_p);
extern void frame_set_mouse_pixel_position (struct frame *f, int pix_x, int pix_y);
extern void free_frame_menubar (struct frame *);
extern enum internal_border_part frame_internal_border_part (struct frame *f, int x, int y);

#if defined HAVE_X_WINDOWS
extern void x_wm_set_icon_position (struct frame *, int, int);
#if !defined USE_X_TOOLKIT
extern const char *x_get_resource_string (const char *, const char *);
#endif
#endif /* HAVE_X_WINDOWS */

#if !defined (HAVE_NS) && !defined (HAVE_PGTK)

/* Set F's bitmap icon, if specified among F's parameters.  */

INLINE void
gui_set_bitmap_icon (struct frame *f)
{
  Lisp_Object obj = assq_no_quit (Qicon_type, f->param_alist);

  if (CONSP (obj) && !NILP (XCDR (obj))
      && FRAME_TERMINAL (f)->set_bitmap_icon_hook)
    FRAME_TERMINAL (f)->set_bitmap_icon_hook (f, XCDR (obj));
}

#endif /* !HAVE_NS */
#endif /* HAVE_WINDOW_SYSTEM */

extern bool frame_ancestor_p (struct frame *af, struct frame *df);

INLINE void
flush_frame (struct frame *f)
{
  struct redisplay_interface *rif = FRAME_RIF (f);

  if (rif && rif->flush_display)
    rif->flush_display (f);
}

/***********************************************************************
			Multimonitor data
 ***********************************************************************/

#ifdef HAVE_WINDOW_SYSTEM

struct MonitorInfo {
  Emacs_Rectangle geom, work;
  int mm_width, mm_height;
  char *name;
#ifdef HAVE_PGTK
  double scale_factor;
#endif
};

extern void free_monitors (struct MonitorInfo *monitors, int n_monitors);
extern Lisp_Object make_monitor_attribute_list (struct MonitorInfo *monitors,
                                                int n_monitors,
                                                int primary_monitor,
                                                Lisp_Object monitor_frames,
                                                const char *source);

#endif /* HAVE_WINDOW_SYSTEM */


INLINE_HEADER_END

/* Suppress -Wsuggest-attribute=const if there are no scroll bars.
   This is for functions like x_set_horizontal_scroll_bars that have
   no effect in this case.  */
#if ! USE_HORIZONTAL_SCROLL_BARS && GNUC_PREREQ (4, 6, 0)
# pragma GCC diagnostic ignored "-Wsuggest-attribute=const"
#endif

#endif /* not EMACS_FRAME_H */<|MERGE_RESOLUTION|>--- conflicted
+++ resolved
@@ -1443,27 +1443,8 @@
 #define AUTO_FRAME_ARG(name, parameter, value)		\
   AUTO_LIST1 (name, AUTO_CONS_EXPR (parameter, value))
 
-<<<<<<< HEAD
-/* Set visibility of frame F.
-   We call redisplay_other_windows to make sure the frame gets redisplayed
-   if some changes were applied to it while it wasn't visible (and hence
-   wasn't redisplayed).  */
-INLINE void
-SET_FRAME_VISIBLE (struct frame *f, bool v)
-{
-  if (v)
-    {
-      if (v == 1 && f->visible != 1)
-	redisplay_other_windows ();
-      if (FRAME_GARBAGED_P (f))
-	frame_garbaged = true;
-    }
-  f->visible = v;
-}
-=======
 /* False means there are no visible garbaged frames.  */
 extern bool frame_garbaged;
->>>>>>> d4aeb6bd
 
 /* Set iconified status of frame F.  */
 INLINE void
