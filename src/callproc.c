/* Synchronous subprocess invocation for GNU Emacs.

Copyright (C) 1985-1988, 1993-1995, 1999-2017 Free Software Foundation,
Inc.

This file is part of GNU Emacs.

GNU Emacs is free software: you can redistribute it and/or modify
it under the terms of the GNU General Public License as published by
the Free Software Foundation, either version 3 of the License, or (at
your option) any later version.

GNU Emacs is distributed in the hope that it will be useful,
but WITHOUT ANY WARRANTY; without even the implied warranty of
MERCHANTABILITY or FITNESS FOR A PARTICULAR PURPOSE.  See the
GNU General Public License for more details.

You should have received a copy of the GNU General Public License
along with GNU Emacs.  If not, see <https://www.gnu.org/licenses/>.  */


#include <config.h>
#include <errno.h>
#include <stdio.h>
#include <stdlib.h>
#include <sys/types.h>
#include <unistd.h>

#include <sys/file.h>
#include <fcntl.h>

#include "lisp.h"

#ifdef WINDOWSNT
#include <sys/socket.h>	/* for fcntl */
#include <windows.h>
#include "w32.h"
#define _P_NOWAIT 1	/* from process.h */
#endif

#ifdef MSDOS	/* Demacs 1.1.1 91/10/16 HIRANO Satoshi */
#include <sys/stat.h>
#include <sys/param.h>
#endif /* MSDOS */

#include "commands.h"
#include "buffer.h"
#include "coding.h"
#include <epaths.h>
#include "process.h"
#include "syssignal.h"
#include "syswait.h"
#include "blockinput.h"
#include "frame.h"
#include "systty.h"
<<<<<<< HEAD
=======
#include "keyboard.h"
>>>>>>> 906224eb

#ifdef MSDOS
#include "msdos.h"
#endif

#ifdef HAVE_NS
#include "nsterm.h"
#endif

/* Pattern used by call-process-region to make temp files.  */
static Lisp_Object Vtemp_file_name_pattern;

/* The next two variables are used while record-unwind-protect is in place
   during call-process for a subprocess for which record_deleted_pid has
   not yet been called.  At other times, synch_process_pid is zero and
   synch_process_tempfile's contents are irrelevant.  Doing this via static
   C variables is more convenient than putting them into the arguments
   of record-unwind-protect, as they need to be updated at randomish
   times in the code, and Lisp cannot always store these values as
   Emacs integers.  It's safe to use static variables here, as the
   code is never invoked reentrantly.  */

/* If nonzero, a process-ID that has not been reaped.  */
static pid_t synch_process_pid;

/* If a string, the name of a temp file that has not been removed.  */
#ifdef MSDOS
static Lisp_Object synch_process_tempfile;
#else
# define synch_process_tempfile make_number (0)
#endif

/* Indexes of file descriptors that need closing on call_process_kill.  */
enum
  {
    /* The subsidiary process's stdout and stderr.  stdin is handled
       separately, in either Fcall_process_region or create_temp_file.  */
    CALLPROC_STDOUT, CALLPROC_STDERR,

    /* How to read from a pipe (or substitute) from the subsidiary process.  */
    CALLPROC_PIPEREAD,

    /* A bound on the number of file descriptors.  */
    CALLPROC_FDS
  };

static Lisp_Object call_process (ptrdiff_t, Lisp_Object *, int, ptrdiff_t);

/* Return the current buffer's working directory, or the home
   directory if it's unreachable, as a string suitable for a system call.
   Signal an error if the result would not be an accessible directory.  */

Lisp_Object
encode_current_directory (void)
{
  Lisp_Object dir;

  dir = BVAR (current_buffer, directory);

  dir = Funhandled_file_name_directory (dir);

  /* If the file name handler says that dir is unreachable, use
     a sensible default. */
  if (NILP (dir))
    dir = build_string ("~");

  dir = expand_and_dir_to_file (dir);

  if (NILP (Ffile_accessible_directory_p (dir)))
    report_file_error ("Setting current directory",
		       BVAR (current_buffer, directory));

  /* Remove "/:" from DIR and encode it.  */
  dir = ENCODE_FILE (remove_slash_colon (dir));

  if (! file_accessible_directory_p (dir))
    report_file_error ("Setting current directory",
		       BVAR (current_buffer, directory));

  return dir;
}

/* If P is reapable, record it as a deleted process and kill it.
   Do this in a critical section.  Unless PID is wedged it will be
   reaped on receipt of the first SIGCHLD after the critical section.  */

void
record_kill_process (struct Lisp_Process *p, Lisp_Object tempfile)
{
#ifndef MSDOS
  sigset_t oldset;
  block_child_signal (&oldset);

  if (p->alive)
    {
      record_deleted_pid (p->pid, tempfile);
      p->alive = 0;
      kill (- p->pid, SIGKILL);
    }

  unblock_child_signal (&oldset);
#endif	/* !MSDOS */
}

/* Clean up files, file descriptors and processes created by Fcall_process.  */

static void
delete_temp_file (Lisp_Object name)
{
  unlink (SSDATA (name));
}

static void
call_process_kill (void *ptr)
{
  int *callproc_fd = ptr;
  int i;
  for (i = 0; i < CALLPROC_FDS; i++)
    if (0 <= callproc_fd[i])
      emacs_close (callproc_fd[i]);

  if (synch_process_pid)
    {
      struct Lisp_Process proc;
      proc.alive = 1;
      proc.pid = synch_process_pid;
      record_kill_process (&proc, synch_process_tempfile);
      synch_process_pid = 0;
    }
  else if (STRINGP (synch_process_tempfile))
    delete_temp_file (synch_process_tempfile);
}

/* Clean up when exiting Fcall_process: restore the buffer, and
   kill the subsidiary process group if the process still exists.  */

static void
call_process_cleanup (Lisp_Object buffer)
{
  Fset_buffer (buffer);

#ifndef MSDOS
  if (synch_process_pid)
    {
      kill (-synch_process_pid, SIGINT);
      message1 ("Waiting for process to die...(type C-g again to kill it instantly)");

      /* This will quit on C-g.  */
      bool wait_ok = wait_for_termination (synch_process_pid, NULL, true);
      synch_process_pid = 0;
      message1 (wait_ok
		? "Waiting for process to die...done"
		: "Waiting for process to die...internal error");
    }
#endif	/* !MSDOS */
}

#ifdef DOS_NT
static mode_t const default_output_mode = S_IREAD | S_IWRITE;
#else
static mode_t const default_output_mode = 0666;
#endif

DEFUN ("call-process", Fcall_process, Scall_process, 1, MANY, 0,
       doc: /* Call PROGRAM synchronously in separate process.
The remaining arguments are optional.
The program's input comes from file INFILE (nil means `/dev/null').
Insert output in DESTINATION before point; t means current buffer; nil for DESTINATION
 means discard it; 0 means discard and don't wait; and `(:file FILE)', where
 FILE is a file name string, means that it should be written to that file
 (if the file already exists it is overwritten).
DESTINATION can also have the form (REAL-BUFFER STDERR-FILE); in that case,
REAL-BUFFER says what to do with standard output, as above,
while STDERR-FILE says what to do with standard error in the child.
STDERR-FILE may be nil (discard standard error output),
t (mix it with ordinary output), or a file name string.

Fourth arg DISPLAY non-nil means redisplay buffer as output is inserted.
Remaining arguments are strings passed as command arguments to PROGRAM.

If executable PROGRAM can't be found as an executable, `call-process'
signals a Lisp error.  `call-process' reports errors in execution of
the program only through its return and output.

If DESTINATION is 0, `call-process' returns immediately with value nil.
Otherwise it waits for PROGRAM to terminate
and returns a numeric exit status or a signal description string.
If you quit, the process is killed with SIGINT, or SIGKILL if you quit again.

The process runs in `default-directory' if that is local (as
determined by `unhandled-file-name-directory'), or "~" otherwise.  If
you want to run a process in a remote directory use `process-file'.

usage: (call-process PROGRAM &optional INFILE DESTINATION DISPLAY &rest ARGS)  */)
  (ptrdiff_t nargs, Lisp_Object *args)
{
  Lisp_Object infile, encoded_infile;
  int filefd;
  ptrdiff_t count = SPECPDL_INDEX ();

  if (nargs >= 2 && ! NILP (args[1]))
    {
      infile = Fexpand_file_name (args[1], BVAR (current_buffer, directory));
      CHECK_STRING (infile);
    }
  else
    infile = build_string (NULL_DEVICE);

  encoded_infile = ENCODE_FILE (infile);

  filefd = emacs_open (SSDATA (encoded_infile), O_RDONLY, 0);
  if (filefd < 0)
    report_file_error ("Opening process input file", infile);
  record_unwind_protect_int (close_file_unwind, filefd);
  return unbind_to (count, call_process (nargs, args, filefd, -1));
}

/* Like Fcall_process (NARGS, ARGS), except use FILEFD as the input file.

   If TEMPFILE_INDEX is nonnegative, it is the specpdl index of an
   unwinder that is intended to remove the input temporary file; in
   this case NARGS must be at least 2 and ARGS[1] is the file's name.

   At entry, the specpdl stack top entry must be close_file_unwind (FILEFD).  */

static Lisp_Object
call_process (ptrdiff_t nargs, Lisp_Object *args, int filefd,
	      ptrdiff_t tempfile_index)
{
  Lisp_Object buffer, current_dir, path;
  bool display_p;
  int fd0;
  int callproc_fd[CALLPROC_FDS];
  int status;
  ptrdiff_t i;
  ptrdiff_t count = SPECPDL_INDEX ();
  USE_SAFE_ALLOCA;

  char **new_argv;
  /* File to use for stderr in the child.
     t means use same as standard output.  */
  Lisp_Object error_file;
  Lisp_Object output_file = Qnil;
#ifdef MSDOS	/* Demacs 1.1.1 91/10/16 HIRANO Satoshi */
  char *tempfile = NULL;
#else
  sigset_t oldset;
  pid_t pid;
#endif
  int child_errno;
  int fd_output, fd_error;
  struct coding_system process_coding; /* coding-system of process output */
  struct coding_system argument_coding;	/* coding-system of arguments */
  /* Set to the return value of Ffind_operation_coding_system.  */
  Lisp_Object coding_systems;
  bool discard_output;

  if (synch_process_pid)
    error ("call-process invoked recursively");

  /* Qt denotes that Ffind_operation_coding_system is not yet called.  */
  coding_systems = Qt;

  CHECK_STRING (args[0]);

  error_file = Qt;

#ifndef subprocesses
  /* Without asynchronous processes we cannot have BUFFER == 0.  */
  if (nargs >= 3
      && (INTEGERP (CONSP (args[2]) ? XCAR (args[2]) : args[2])))
    error ("Operating system cannot handle asynchronous subprocesses");
#endif /* subprocesses */

  /* Decide the coding-system for giving arguments.  */
  {
    Lisp_Object val, *args2;

    /* If arguments are supplied, we may have to encode them.  */
    if (nargs >= 5)
      {
	bool must_encode = 0;
	Lisp_Object coding_attrs;

	for (i = 4; i < nargs; i++)
	  CHECK_STRING (args[i]);

	for (i = 4; i < nargs; i++)
	  if (STRING_MULTIBYTE (args[i]))
	    must_encode = 1;

	if (!NILP (Vcoding_system_for_write))
	  val = Vcoding_system_for_write;
	else if (! must_encode)
	  val = Qraw_text;
	else
	  {
	    SAFE_NALLOCA (args2, 1, nargs + 1);
	    args2[0] = Qcall_process;
	    for (i = 0; i < nargs; i++) args2[i + 1] = args[i];
	    coding_systems = Ffind_operation_coding_system (nargs + 1, args2);
	    val = CONSP (coding_systems) ? XCDR (coding_systems) : Qnil;
	  }
	val = complement_process_encoding_system (val);
	setup_coding_system (Fcheck_coding_system (val), &argument_coding);
	coding_attrs = CODING_ID_ATTRS (argument_coding.id);
	if (NILP (CODING_ATTR_ASCII_COMPAT (coding_attrs)))
	  {
	    /* We should not use an ASCII incompatible coding system.  */
	    val = raw_text_coding_system (val);
	    setup_coding_system (val, &argument_coding);
	  }
      }
  }

  if (nargs < 3)
    buffer = Qnil;
  else
    {
      buffer = args[2];

      /* If BUFFER is a list, its meaning is (BUFFER-FOR-STDOUT
	 FILE-FOR-STDERR), unless the first element is :file, in which case see
	 the next paragraph. */
      if (CONSP (buffer) && !EQ (XCAR (buffer), QCfile))
	{
	  if (CONSP (XCDR (buffer)))
	    {
	      Lisp_Object stderr_file;
	      stderr_file = XCAR (XCDR (buffer));

	      if (NILP (stderr_file) || EQ (Qt, stderr_file))
		error_file = stderr_file;
	      else
		error_file = Fexpand_file_name (stderr_file, Qnil);
	    }

	  buffer = XCAR (buffer);
	}

      /* If the buffer is (still) a list, it might be a (:file "file") spec. */
      if (CONSP (buffer) && EQ (XCAR (buffer), QCfile))
	{
	  output_file = Fexpand_file_name (XCAR (XCDR (buffer)),
					   BVAR (current_buffer, directory));
	  CHECK_STRING (output_file);
	  buffer = Qnil;
	}

      if (! (NILP (buffer) || EQ (buffer, Qt) || INTEGERP (buffer)))
	{
	  Lisp_Object spec_buffer;
	  spec_buffer = buffer;
	  buffer = Fget_buffer_create (buffer);
	  /* Mention the buffer name for a better error message.  */
	  if (NILP (buffer))
	    CHECK_BUFFER (spec_buffer);
	  CHECK_BUFFER (buffer);
	}
    }

  /* Make sure that the child will be able to chdir to the current
     buffer's current directory, or its unhandled equivalent.  We
     can't just have the child check for an error when it does the
     chdir, since it's in a vfork.  */
  current_dir = encode_current_directory ();

  if (STRINGP (error_file))
    error_file = ENCODE_FILE (error_file);
  if (STRINGP (output_file))
    output_file = ENCODE_FILE (output_file);

  display_p = INTERACTIVE && nargs >= 4 && !NILP (args[3]);

  for (i = 0; i < CALLPROC_FDS; i++)
    callproc_fd[i] = -1;
#ifdef MSDOS
  synch_process_tempfile = make_number (0);
#endif
  record_unwind_protect_ptr (call_process_kill, callproc_fd);

  /* Search for program; barf if not found.  */
  {
    int ok;

    ok = openp (Vexec_path, args[0], Vexec_suffixes, &path,
		make_number (X_OK), false);
    if (ok < 0)
      report_file_error ("Searching for program", args[0]);
  }

  /* Remove "/:" from PATH.  */
  path = remove_slash_colon (path);

  SAFE_NALLOCA (new_argv, 1, nargs < 4 ? 2 : nargs - 2);

  if (nargs > 4)
    {
      ptrdiff_t i;

      argument_coding.dst_multibyte = 0;
      for (i = 4; i < nargs; i++)
	{
	  argument_coding.src_multibyte = STRING_MULTIBYTE (args[i]);
	  if (CODING_REQUIRE_ENCODING (&argument_coding))
	    /* We must encode this argument.  */
	    args[i] = encode_coding_string (&argument_coding, args[i], 1);
	}
      for (i = 4; i < nargs; i++)
	new_argv[i - 3] = SSDATA (args[i]);
      new_argv[i - 3] = 0;
    }
  else
    new_argv[1] = 0;
  path = ENCODE_FILE (path);
  new_argv[0] = SSDATA (path);

  discard_output = INTEGERP (buffer) || (NILP (buffer) && NILP (output_file));

#ifdef MSDOS
  if (! discard_output && ! STRINGP (output_file))
    {
      char const *tmpdir = egetenv ("TMPDIR");
      char const *outf = tmpdir ? tmpdir : "";
      tempfile = alloca (strlen (outf) + 20);
      strcpy (tempfile, outf);
      dostounix_filename (tempfile);
      if (*tempfile == '\0' || tempfile[strlen (tempfile) - 1] != '/')
	strcat (tempfile, "/");
      strcat (tempfile, "emXXXXXX");
      mktemp (tempfile);
      if (!*tempfile)
	report_file_error ("Opening process output file", Qnil);
      output_file = build_string (tempfile);
      synch_process_tempfile = output_file;
    }
#endif

  if (discard_output)
    {
      fd_output = emacs_open (NULL_DEVICE, O_WRONLY, 0);
      if (fd_output < 0)
	report_file_error ("Opening null device", Qnil);
    }
  else if (STRINGP (output_file))
    {
      fd_output = emacs_open (SSDATA (output_file),
			      O_WRONLY | O_CREAT | O_TRUNC | O_TEXT,
			      default_output_mode);
      if (fd_output < 0)
	{
	  int open_errno = errno;
	  output_file = DECODE_FILE (output_file);
	  report_file_errno ("Opening process output file",
			     output_file, open_errno);
	}
    }
  else
    {
      int fd[2];
      if (emacs_pipe (fd) != 0)
	report_file_error ("Creating process pipe", Qnil);
      callproc_fd[CALLPROC_PIPEREAD] = fd[0];
      fd_output = fd[1];
    }
  callproc_fd[CALLPROC_STDOUT] = fd_output;

  fd_error = fd_output;

  if (STRINGP (error_file) || (NILP (error_file) && !discard_output))
    {
      fd_error = emacs_open ((STRINGP (error_file)
			      ? SSDATA (error_file)
			      : NULL_DEVICE),
			     O_WRONLY | O_CREAT | O_TRUNC | O_TEXT,
			     default_output_mode);
      if (fd_error < 0)
	{
	  int open_errno = errno;
	  report_file_errno ("Cannot redirect stderr",
			     (STRINGP (error_file)
			      ? DECODE_FILE (error_file)
			      : build_string (NULL_DEVICE)),
			     open_errno);
	}
      callproc_fd[CALLPROC_STDERR] = fd_error;
    }

#ifdef MSDOS /* MW, July 1993 */
  status = child_setup (filefd, fd_output, fd_error, new_argv, 0, current_dir);

  if (status < 0)
    {
      child_errno = errno;
      unbind_to (count, Qnil);
      synchronize_system_messages_locale ();
      return
	code_convert_string_norecord (build_string (strerror (child_errno)),
				      Vlocale_coding_system, 0);
    }

  for (i = 0; i < CALLPROC_FDS; i++)
    if (0 <= callproc_fd[i])
      {
	emacs_close (callproc_fd[i]);
	callproc_fd[i] = -1;
      }
  emacs_close (filefd);
  clear_unwind_protect (count - 1);

  if (tempfile)
    {
      /* Since CRLF is converted to LF within `decode_coding', we
	 can always open a file with binary mode.  */
      callproc_fd[CALLPROC_PIPEREAD] = emacs_open (tempfile, O_RDONLY, 0);
      if (callproc_fd[CALLPROC_PIPEREAD] < 0)
	{
	  int open_errno = errno;
	  report_file_errno ("Cannot re-open temporary file",
			     build_string (tempfile), open_errno);
	}
    }

#endif /* MSDOS */

  /* Do the unwind-protect now, even though the pid is not known, so
     that no storage allocation is done in the critical section.
     The actual PID will be filled in during the critical section.  */
  record_unwind_protect (call_process_cleanup, Fcurrent_buffer ());

#ifndef MSDOS

  block_input ();
  block_child_signal (&oldset);

#ifdef WINDOWSNT
  pid = child_setup (filefd, fd_output, fd_error, new_argv, 0, current_dir);
#else  /* not WINDOWSNT */

  /* vfork, and prevent local vars from being clobbered by the vfork.  */
  {
    Lisp_Object volatile buffer_volatile = buffer;
    Lisp_Object volatile coding_systems_volatile = coding_systems;
    Lisp_Object volatile current_dir_volatile = current_dir;
    bool volatile display_p_volatile = display_p;
    bool volatile sa_must_free_volatile = sa_must_free;
    int volatile fd_error_volatile = fd_error;
    int volatile filefd_volatile = filefd;
    ptrdiff_t volatile count_volatile = count;
    ptrdiff_t volatile sa_avail_volatile = sa_avail;
    ptrdiff_t volatile sa_count_volatile = sa_count;
    char **volatile new_argv_volatile = new_argv;
    int volatile callproc_fd_volatile[CALLPROC_FDS];
    for (i = 0; i < CALLPROC_FDS; i++)
      callproc_fd_volatile[i] = callproc_fd[i];

    pid = vfork ();

    buffer = buffer_volatile;
    coding_systems = coding_systems_volatile;
    current_dir = current_dir_volatile;
    display_p = display_p_volatile;
    sa_must_free = sa_must_free_volatile;
    fd_error = fd_error_volatile;
    filefd = filefd_volatile;
    count = count_volatile;
    sa_avail = sa_avail_volatile;
    sa_count = sa_count_volatile;
    new_argv = new_argv_volatile;

    for (i = 0; i < CALLPROC_FDS; i++)
      callproc_fd[i] = callproc_fd_volatile[i];
    fd_output = callproc_fd[CALLPROC_STDOUT];
  }

  if (pid == 0)
    {
#ifdef DARWIN_OS
      /* Work around a macOS bug, where SIGCHLD is apparently
	 delivered to a vforked child instead of to its parent.  See:
<<<<<<< HEAD
	 http://lists.gnu.org/archive/html/emacs-devel/2017-05/msg00342.html
=======
	 https://lists.gnu.org/archive/html/emacs-devel/2017-05/msg00342.html
>>>>>>> 906224eb
      */
      signal (SIGCHLD, SIG_DFL);
#endif

      unblock_child_signal (&oldset);

#ifdef DARWIN_OS
      /* Darwin doesn't let us run setsid after a vfork, so use
         TIOCNOTTY when necessary. */
<<<<<<< HEAD
      int j = emacs_open ("/dev/tty", O_RDWR, 0);
=======
      int j = emacs_open (DEV_TTY, O_RDWR, 0);
>>>>>>> 906224eb
      if (j >= 0)
        {
          ioctl (j, TIOCNOTTY, 0);
          emacs_close (j);
        }
#else
      setsid ();
#endif

      /* Emacs ignores SIGPIPE, but the child should not.  */
      signal (SIGPIPE, SIG_DFL);
      /* Likewise for SIGPROF.  */
#ifdef SIGPROF
      signal (SIGPROF, SIG_DFL);
#endif

      child_setup (filefd, fd_output, fd_error, new_argv, 0, current_dir);
    }

#endif /* not WINDOWSNT */

  child_errno = errno;

  if (pid > 0)
    {
      synch_process_pid = pid;

      if (INTEGERP (buffer))
	{
	  if (tempfile_index < 0)
	    record_deleted_pid (pid, Qnil);
	  else
	    {
	      eassert (1 < nargs);
	      record_deleted_pid (pid, args[1]);
	      clear_unwind_protect (tempfile_index);
	    }
	  synch_process_pid = 0;
	}
    }

  unblock_child_signal (&oldset);
  unblock_input ();

  if (pid < 0)
    report_file_errno ("Doing vfork", Qnil, child_errno);

  /* Close our file descriptors, except for callproc_fd[CALLPROC_PIPEREAD]
     since we will use that to read input from.  */
  for (i = 0; i < CALLPROC_FDS; i++)
    if (i != CALLPROC_PIPEREAD && 0 <= callproc_fd[i])
      {
	emacs_close (callproc_fd[i]);
	callproc_fd[i] = -1;
      }
  emacs_close (filefd);
  clear_unwind_protect (count - 1);

#endif /* not MSDOS */

  if (INTEGERP (buffer))
    return unbind_to (count, Qnil);

  if (BUFFERP (buffer))
    Fset_buffer (buffer);

  fd0 = callproc_fd[CALLPROC_PIPEREAD];

  if (0 <= fd0)
    {
      Lisp_Object val, *args2;

      val = Qnil;
      if (!NILP (Vcoding_system_for_read))
	val = Vcoding_system_for_read;
      else
	{
	  if (EQ (coding_systems, Qt))
	    {
	      ptrdiff_t i;

	      SAFE_NALLOCA (args2, 1, nargs + 1);
	      args2[0] = Qcall_process;
	      for (i = 0; i < nargs; i++) args2[i + 1] = args[i];
	      coding_systems
		= Ffind_operation_coding_system (nargs + 1, args2);
	    }
	  if (CONSP (coding_systems))
	    val = XCAR (coding_systems);
	  else if (CONSP (Vdefault_process_coding_system))
	    val = XCAR (Vdefault_process_coding_system);
	  else
	    val = Qnil;
	}
      Fcheck_coding_system (val);
      /* In unibyte mode, character code conversion should not take
	 place but EOL conversion should.  So, setup raw-text or one
	 of the subsidiary according to the information just setup.  */
      if (NILP (BVAR (current_buffer, enable_multibyte_characters))
	  && !NILP (val))
	val = raw_text_coding_system (val);
      setup_coding_system (val, &process_coding);
      process_coding.dst_multibyte
	= ! NILP (BVAR (current_buffer, enable_multibyte_characters));
      process_coding.src_multibyte = 0;
    }

  if (0 <= fd0)
    {
      enum { CALLPROC_BUFFER_SIZE_MIN = 16 * 1024 };
      enum { CALLPROC_BUFFER_SIZE_MAX = 4 * CALLPROC_BUFFER_SIZE_MIN };
      char buf[CALLPROC_BUFFER_SIZE_MAX];
      int bufsize = CALLPROC_BUFFER_SIZE_MIN;
      int nread;
      EMACS_INT total_read = 0;
      int carryover = 0;
      bool display_on_the_fly = display_p;
      struct coding_system saved_coding = process_coding;

      while (1)
	{
	  /* Repeatedly read until we've filled as much as possible
	     of the buffer size we have.  But don't read
	     less than 1024--save that for the next bufferful.  */
	  nread = carryover;
	  while (nread < bufsize - 1024)
	    {
	      int this_read = emacs_read_quit (fd0, buf + nread,
					       bufsize - nread);

	      if (this_read < 0)
		goto give_up;

	      if (this_read == 0)
		{
		  process_coding.mode |= CODING_MODE_LAST_BLOCK;
		  break;
		}

	      nread += this_read;
	      total_read += this_read;

	      if (display_on_the_fly)
		break;
	    }

	  /* Now NREAD is the total amount of data in the buffer.  */

	  if (!nread)
	    ;
	  else if (NILP (BVAR (current_buffer, enable_multibyte_characters))
		   && ! CODING_MAY_REQUIRE_DECODING (&process_coding))
	    insert_1_both (buf, nread, nread, 0, 1, 0);
	  else
	    {			/* We have to decode the input.  */
	      Lisp_Object curbuf;
	      ptrdiff_t count1 = SPECPDL_INDEX ();

	      XSETBUFFER (curbuf, current_buffer);
	      /* FIXME: Call signal_after_change!  */
	      prepare_to_modify_buffer (PT, PT, NULL);
	      /* We cannot allow after-change-functions be run
		 during decoding, because that might modify the
		 buffer, while we rely on process_coding.produced to
		 faithfully reflect inserted text until we
		 TEMP_SET_PT_BOTH below.  */
	      specbind (Qinhibit_modification_hooks, Qt);
	      decode_coding_c_string (&process_coding,
				      (unsigned char *) buf, nread, curbuf);
	      unbind_to (count1, Qnil);
	      if (display_on_the_fly
		  && CODING_REQUIRE_DETECTION (&saved_coding)
		  && ! CODING_REQUIRE_DETECTION (&process_coding))
		{
		  /* We have detected some coding system, but the
		     detection may have been via insufficient data.
		     So give up displaying on the fly.  */
		  if (process_coding.produced > 0)
		    del_range_2 (process_coding.dst_pos,
				 process_coding.dst_pos_byte,
				 (process_coding.dst_pos
				  + process_coding.produced_char),
				 (process_coding.dst_pos_byte
				  + process_coding.produced),
				 0);
		  display_on_the_fly = false;
		  process_coding = saved_coding;
		  carryover = nread;
		  /* Make the above condition always fail in the future.  */
		  saved_coding.common_flags
		    &= ~CODING_REQUIRE_DETECTION_MASK;
		  continue;
		}

	      TEMP_SET_PT_BOTH (PT + process_coding.produced_char,
				PT_BYTE + process_coding.produced);
	      carryover = process_coding.carryover_bytes;
	      if (carryover > 0)
		memcpy (buf, process_coding.carryover,
			process_coding.carryover_bytes);
	    }

	  if (process_coding.mode & CODING_MODE_LAST_BLOCK)
	    break;

	  /* Make the buffer bigger as we continue to read more data,
	     but not past CALLPROC_BUFFER_SIZE_MAX.  */
	  if (bufsize < CALLPROC_BUFFER_SIZE_MAX && total_read > 32 * bufsize)
	    if ((bufsize *= 2) > CALLPROC_BUFFER_SIZE_MAX)
	      bufsize = CALLPROC_BUFFER_SIZE_MAX;

	  if (display_p)
	    {
	      redisplay_preserve_echo_area (1);
	      /* This variable might have been set to 0 for code
		 detection.  In that case, set it back to 1 because
		 we should have already detected a coding system.  */
	      display_on_the_fly = true;
	    }
	}
    give_up: ;

      Vlast_coding_system_used = CODING_ID_NAME (process_coding.id);
      /* If the caller required, let the buffer inherit the
	 coding-system used to decode the process output.  */
      if (inherit_process_coding_system)
	call1 (intern ("after-insert-file-set-buffer-file-coding-system"),
	       make_number (total_read));
    }

  bool wait_ok = true;
#ifndef MSDOS
  /* Wait for it to terminate, unless it already has.  */
  wait_ok = wait_for_termination (pid, &status, fd0 < 0);
#endif

  /* Don't kill any children that the subprocess may have left behind
     when exiting.  */
  synch_process_pid = 0;

  SAFE_FREE ();
  unbind_to (count, Qnil);

  if (!wait_ok)
    return build_unibyte_string ("internal error");

  if (WIFSIGNALED (status))
    {
      const char *signame;

      synchronize_system_messages_locale ();
      signame = strsignal (WTERMSIG (status));

      if (signame == 0)
	signame = "unknown";

      return code_convert_string_norecord (build_string (signame),
					   Vlocale_coding_system, 0);
    }

  eassert (WIFEXITED (status));
  return make_number (WEXITSTATUS (status));
}

/* Create a temporary file suitable for storing the input data of
   call-process-region.  NARGS and ARGS are the same as for
   call-process-region.  Store into *FILENAME_STRING_PTR a Lisp string
   naming the file, and return a file descriptor for reading.
   Unwind-protect the file, so that the file descriptor will be closed
   and the file removed when the caller unwinds the specpdl stack.  */

static int
create_temp_file (ptrdiff_t nargs, Lisp_Object *args,
		  Lisp_Object *filename_string_ptr)
{
  int fd;
  Lisp_Object filename_string;
  Lisp_Object val, start, end;
  Lisp_Object tmpdir;

  if (STRINGP (Vtemporary_file_directory))
    tmpdir = Vtemporary_file_directory;
  else
    {
      char *outf;
#ifndef DOS_NT
      outf = getenv ("TMPDIR");
      tmpdir = build_string (outf ? outf : "/tmp/");
#else /* DOS_NT */
      if ((outf = egetenv ("TMPDIR"))
	  || (outf = egetenv ("TMP"))
	  || (outf = egetenv ("TEMP")))
	tmpdir = build_string (outf);
      else
	tmpdir = Ffile_name_as_directory (build_string ("c:/temp"));
#endif
    }

  {
    Lisp_Object pattern = Fexpand_file_name (Vtemp_file_name_pattern, tmpdir);
    char *tempfile;
    ptrdiff_t count;

#ifdef WINDOWSNT
    /* Cannot use the result of Fexpand_file_name, because it
       downcases the XXXXXX part of the pattern, and mktemp then
       doesn't recognize it.  */
    if (!NILP (Vw32_downcase_file_names))
      {
	Lisp_Object dirname = Ffile_name_directory (pattern);

	if (NILP (dirname))
	  pattern = Vtemp_file_name_pattern;
	else
	  pattern = concat2 (dirname, Vtemp_file_name_pattern);
      }
#endif

    filename_string = Fcopy_sequence (ENCODE_FILE (pattern));
    tempfile = SSDATA (filename_string);

    count = SPECPDL_INDEX ();
    record_unwind_protect_nothing ();
    fd = mkostemp (tempfile, O_BINARY | O_CLOEXEC);
    if (fd < 0)
      report_file_error ("Failed to open temporary file using pattern",
			 pattern);
    set_unwind_protect (count, delete_temp_file, filename_string);
    record_unwind_protect_int (close_file_unwind, fd);
  }

  start = args[0];
  end = args[1];
  /* Decide coding-system of the contents of the temporary file.  */
  if (!NILP (Vcoding_system_for_write))
    val = Vcoding_system_for_write;
  else if (NILP (BVAR (current_buffer, enable_multibyte_characters)))
    val = Qraw_text;
  else
    {
      Lisp_Object coding_systems;
      Lisp_Object *args2;
      USE_SAFE_ALLOCA;
      SAFE_NALLOCA (args2, 1, nargs + 1);
      args2[0] = Qcall_process_region;
      memcpy (args2 + 1, args, nargs * sizeof *args);
      coding_systems = Ffind_operation_coding_system (nargs + 1, args2);
      val = CONSP (coding_systems) ? XCDR (coding_systems) : Qnil;
      SAFE_FREE ();
    }
  val = complement_process_encoding_system (val);

  {
    ptrdiff_t count1 = SPECPDL_INDEX ();

    specbind (intern ("coding-system-for-write"), val);
    /* POSIX lets mk[s]temp use "."; don't invoke jka-compr if we
       happen to get a ".Z" suffix.  */
    specbind (Qfile_name_handler_alist, Qnil);
    write_region (start, end, filename_string, Qnil, Qlambda, Qnil, Qnil, fd);

    unbind_to (count1, Qnil);
  }

  if (lseek (fd, 0, SEEK_SET) < 0)
    report_file_error ("Setting file position", filename_string);

  /* Note that Fcall_process takes care of binding
     coding-system-for-read.  */

  *filename_string_ptr = filename_string;
  return fd;
}

DEFUN ("call-process-region", Fcall_process_region, Scall_process_region,
       3, MANY, 0,
       doc: /* Send text from START to END to a synchronous process running PROGRAM.

START and END are normally buffer positions specifying the part of the
buffer to send to the process.
If START is nil, that means to use the entire buffer contents; END is
ignored.
If START is a string, then send that string to the process
instead of any buffer contents; END is ignored.
The remaining arguments are optional.
Delete the text if fourth arg DELETE is non-nil.

Insert output in BUFFER before point; t means current buffer; nil for
 BUFFER means discard it; 0 means discard and don't wait; and `(:file
 FILE)', where FILE is a file name string, means that it should be
 written to that file (if the file already exists it is overwritten).
BUFFER can also have the form (REAL-BUFFER STDERR-FILE); in that case,
REAL-BUFFER says what to do with standard output, as above,
while STDERR-FILE says what to do with standard error in the child.
STDERR-FILE may be nil (discard standard error output),
t (mix it with ordinary output), or a file name string.

Sixth arg DISPLAY non-nil means redisplay buffer as output is inserted.
Remaining args are passed to PROGRAM at startup as command args.

If BUFFER is 0, `call-process-region' returns immediately with value nil.
Otherwise it waits for PROGRAM to terminate
and returns a numeric exit status or a signal description string.
If you quit, the process is killed with SIGINT, or SIGKILL if you quit again.

usage: (call-process-region START END PROGRAM &optional DELETE BUFFER DISPLAY &rest ARGS)  */)
  (ptrdiff_t nargs, Lisp_Object *args)
{
  Lisp_Object infile, val;
  ptrdiff_t count = SPECPDL_INDEX ();
  Lisp_Object start = args[0];
  Lisp_Object end = args[1];
  bool empty_input;
  int fd;

  if (STRINGP (start))
    empty_input = SCHARS (start) == 0;
  else if (NILP (start))
    empty_input = BEG == Z;
  else
    {
      validate_region (&args[0], &args[1]);
      start = args[0];
      end = args[1];
      empty_input = XINT (start) == XINT (end);
    }

  if (!empty_input)
    fd = create_temp_file (nargs, args, &infile);
  else
    {
      infile = Qnil;
      fd = emacs_open (NULL_DEVICE, O_RDONLY, 0);
      if (fd < 0)
	report_file_error ("Opening null device", Qnil);
      record_unwind_protect_int (close_file_unwind, fd);
    }

  if (nargs > 3 && !NILP (args[3]))
    Fdelete_region (start, end);

  if (nargs > 3)
    {
      args += 2;
      nargs -= 2;
    }
  else
    {
      args[0] = args[2];
      nargs = 2;
    }
  args[1] = infile;

  val = call_process (nargs, args, fd, empty_input ? -1 : count);
  return unbind_to (count, val);
}

static char **
add_env (char **env, char **new_env, char *string)
{
  char **ep;
  bool ok = 1;
  if (string == NULL)
    return new_env;

  /* See if this string duplicates any string already in the env.
     If so, don't put it in.
     When an env var has multiple definitions,
     we keep the definition that comes first in process-environment.  */
  for (ep = env; ok && ep != new_env; ep++)
    {
      char *p = *ep, *q = string;
      while (ok)
	{
	  if (*p && *q != *p)
	    break;
	  if (*q == 0)
	    /* The string is a lone variable name; keep it for now, we
	       will remove it later.  It is a placeholder for a
	       variable that is not to be included in the environment.  */
	    break;
	  if (*q == '=')
	    ok = 0;
	  p++, q++;
	}
    }
  if (ok)
    *new_env++ = string;
  return new_env;
}

#ifndef DOS_NT

/* 'exec' failed inside a child running NAME, with error number ERR.
   Possibly a vforked child needed to allocate a large vector on the
   stack; such a child cannot fall back on malloc because that might
   mess up the allocator's data structures in the parent.
   Report the error and exit the child.  */

static _Noreturn void
exec_failed (char const *name, int err)
{
  /* Avoid deadlock if the child's perror writes to a full pipe; the
     pipe's reader is the parent, but with vfork the parent can't
     run until the child exits.  Truncate the diagnostic instead.  */
  fcntl (STDERR_FILENO, F_SETFL, O_NONBLOCK);

  errno = err;
  emacs_perror (name);
  _exit (err == ENOENT ? EXIT_ENOENT : EXIT_CANNOT_INVOKE);
}

#else

/* Do nothing.  There is no need to fail, as DOS_NT platforms do not
   fork and exec, and handle alloca exhaustion in a different way.  */

static void
exec_failed (char const *name, int err)
{
}

#endif

/* This is the last thing run in a newly forked inferior
   either synchronous or asynchronous.
   Copy descriptors IN, OUT and ERR as descriptors 0, 1 and 2.
   Initialize inferior's priority, pgrp, connected dir and environment.
   then exec another program based on new_argv.

   If SET_PGRP, put the subprocess into a separate process group.

   CURRENT_DIR is an elisp string giving the path of the current
   directory the subprocess should have.  Since we can't really signal
   a decent error from within the child, this should be verified as an
   executable directory by the parent.

   On GNUish hosts, either exec or return an error number.
   On MS-Windows, either return a pid or signal an error.
   On MS-DOS, either return an exit status or signal an error.  */

CHILD_SETUP_TYPE
child_setup (int in, int out, int err, char **new_argv, bool set_pgrp,
	     Lisp_Object current_dir)
{
  char **env;
  char *pwd_var;
#ifdef WINDOWSNT
  int cpid;
  HANDLE handles[3];
#else
  pid_t pid = getpid ();
#endif /* WINDOWSNT */

  /* Note that use of alloca is always safe here.  It's obvious for systems
     that do not have true vfork or that have true (stack) alloca.
     If using vfork and C_ALLOCA (when Emacs used to include
     src/alloca.c) it is safe because that changes the superior's
     static variables as if the superior had done alloca and will be
     cleaned up in the usual way. */
  {
    char *temp;
    ptrdiff_t i;

    i = SBYTES (current_dir);
#ifdef MSDOS
    /* MSDOS must have all environment variables malloc'ed, because
       low-level libc functions that launch subsidiary processes rely
       on that.  */
    pwd_var = xmalloc (i + 5);
#else
    if (MAX_ALLOCA - 5 < i)
      exec_failed (new_argv[0], ENOMEM);
    pwd_var = alloca (i + 5);
#endif
    temp = pwd_var + 4;
    memcpy (pwd_var, "PWD=", 4);
    lispstpcpy (temp, current_dir);

#ifndef DOS_NT
    /* We can't signal an Elisp error here; we're in a vfork.  Since
       the callers check the current directory before forking, this
       should only return an error if the directory's permissions
       are changed between the check and this chdir, but we should
       at least check.  */
    if (chdir (temp) < 0)
      _exit (EXIT_CANCELED);
#else /* DOS_NT */
    /* Get past the drive letter, so that d:/ is left alone.  */
    if (i > 2 && IS_DEVICE_SEP (temp[1]) && IS_DIRECTORY_SEP (temp[2]))
      {
	temp += 2;
	i -= 2;
      }
#endif /* DOS_NT */

    /* Strip trailing slashes for PWD, but leave "/" and "//" alone.  */
    while (i > 2 && IS_DIRECTORY_SEP (temp[i - 1]))
      temp[--i] = 0;
  }

  /* Set `env' to a vector of the strings in the environment.  */
  {
    register Lisp_Object tem;
    register char **new_env;
    char **p, **q;
    register int new_length;
    Lisp_Object display = Qnil;

    new_length = 0;

    for (tem = Vprocess_environment;
	 CONSP (tem) && STRINGP (XCAR (tem));
	 tem = XCDR (tem))
      {
	if (strncmp (SSDATA (XCAR (tem)), "DISPLAY", 7) == 0
	    && (SDATA (XCAR (tem)) [7] == '\0'
		|| SDATA (XCAR (tem)) [7] == '='))
	  /* DISPLAY is specified in process-environment.  */
	  display = Qt;
	new_length++;
      }

    /* If not provided yet, use the frame's DISPLAY.  */
    if (NILP (display))
      {
	Lisp_Object tmp = Fframe_parameter (selected_frame, Qdisplay);
	if (!STRINGP (tmp) && CONSP (Vinitial_environment))
	  /* If still not found, Look for DISPLAY in Vinitial_environment.  */
	  tmp = Fgetenv_internal (build_string ("DISPLAY"),
				  Vinitial_environment);
	if (STRINGP (tmp))
	  {
	    display = tmp;
	    new_length++;
	  }
      }

    /* new_length + 2 to include PWD and terminating 0.  */
    if (MAX_ALLOCA / sizeof *env - 2 < new_length)
      exec_failed (new_argv[0], ENOMEM);
    env = new_env = alloca ((new_length + 2) * sizeof *env);
    /* If we have a PWD envvar, pass one down,
       but with corrected value.  */
    if (egetenv ("PWD"))
      *new_env++ = pwd_var;

    if (STRINGP (display))
      {
	if (MAX_ALLOCA - sizeof "DISPLAY=" < SBYTES (display))
	  exec_failed (new_argv[0], ENOMEM);
	char *vdata = alloca (sizeof "DISPLAY=" + SBYTES (display));
	lispstpcpy (stpcpy (vdata, "DISPLAY="), display);
	new_env = add_env (env, new_env, vdata);
      }

    /* Overrides.  */
    for (tem = Vprocess_environment;
	 CONSP (tem) && STRINGP (XCAR (tem));
	 tem = XCDR (tem))
      new_env = add_env (env, new_env, SSDATA (XCAR (tem)));

    *new_env = 0;

    /* Remove variable names without values.  */
    p = q = env;
    while (*p != 0)
      {
	while (*q != 0 && strchr (*q, '=') == NULL)
	  q++;
	*p = *q++;
	if (*p != 0)
	  p++;
      }
  }


#ifdef WINDOWSNT
  prepare_standard_handles (in, out, err, handles);
  set_process_dir (SSDATA (current_dir));
  /* Spawn the child.  (See w32proc.c:sys_spawnve).  */
  cpid = spawnve (_P_NOWAIT, new_argv[0], new_argv, env);
  reset_standard_handles (in, out, err, handles);
  if (cpid == -1)
    /* An error occurred while trying to spawn the process.  */
    report_file_error ("Spawning child process", Qnil);
  return cpid;

#else  /* not WINDOWSNT */

#ifndef MSDOS

  restore_nofile_limit ();

  /* Redirect file descriptors and clear the close-on-exec flag on the
     redirected ones.  IN, OUT, and ERR are close-on-exec so they
     need not be closed explicitly.  */
  dup2 (in, STDIN_FILENO);
  dup2 (out, STDOUT_FILENO);
  dup2 (err, STDERR_FILENO);

  setpgid (0, 0);
  tcsetpgrp (0, pid);

  int errnum = emacs_exec_file (new_argv[0], new_argv, env);
  exec_failed (new_argv[0], errnum);

#else /* MSDOS */
  pid = run_msdos_command (new_argv, pwd_var + 4, in, out, err, env);
  xfree (pwd_var);
  if (pid == -1)
    /* An error occurred while trying to run the subprocess.  */
    report_file_error ("Spawning child process", Qnil);
  return pid;
#endif  /* MSDOS */
#endif  /* not WINDOWSNT */
}

static bool
getenv_internal_1 (const char *var, ptrdiff_t varlen, char **value,
		   ptrdiff_t *valuelen, Lisp_Object env)
{
  for (; CONSP (env); env = XCDR (env))
    {
      Lisp_Object entry = XCAR (env);
      if (STRINGP (entry)
	  && SBYTES (entry) >= varlen
#ifdef WINDOWSNT
	  /* NT environment variables are case insensitive.  */
	  && ! strnicmp (SSDATA (entry), var, varlen)
#else  /* not WINDOWSNT */
	  && ! memcmp (SDATA (entry), var, varlen)
#endif /* not WINDOWSNT */
	  )
	{
	  if (SBYTES (entry) > varlen && SREF (entry, varlen) == '=')
	    {
	      *value = SSDATA (entry) + (varlen + 1);
	      *valuelen = SBYTES (entry) - (varlen + 1);
	      return 1;
	    }
	  else if (SBYTES (entry) == varlen)
	    {
	      /* Lone variable names in Vprocess_environment mean that
		 variable should be removed from the environment. */
	      *value = NULL;
	      return 1;
	    }
	}
    }
  return 0;
}

static bool
getenv_internal (const char *var, ptrdiff_t varlen, char **value,
		 ptrdiff_t *valuelen, Lisp_Object frame)
{
  /* Try to find VAR in Vprocess_environment first.  */
  if (getenv_internal_1 (var, varlen, value, valuelen,
			 Vprocess_environment))
    return *value ? 1 : 0;

  /* On Windows we make some modifications to Emacs' environment
     without recording them in Vprocess_environment.  */
#ifdef WINDOWSNT
  {
    char *tmpval = getenv (var);
    if (tmpval)
      {
        *value = tmpval;
        *valuelen = strlen (tmpval);
        return 1;
      }
  }
#endif

  /* For DISPLAY try to get the values from the frame or the initial env.  */
  if (strcmp (var, "DISPLAY") == 0)
    {
      Lisp_Object display
	= Fframe_parameter (NILP (frame) ? selected_frame : frame, Qdisplay);
      if (STRINGP (display))
	{
	  *value    = SSDATA (display);
	  *valuelen = SBYTES (display);
	  return 1;
	}
      /* If still not found, Look for DISPLAY in Vinitial_environment.  */
      if (getenv_internal_1 (var, varlen, value, valuelen,
			     Vinitial_environment))
	return *value ? 1 : 0;
    }

  return 0;
}

DEFUN ("getenv-internal", Fgetenv_internal, Sgetenv_internal, 1, 2, 0,
       doc: /* Get the value of environment variable VARIABLE.
VARIABLE should be a string.  Value is nil if VARIABLE is undefined in
the environment.  Otherwise, value is a string.

This function searches `process-environment' for VARIABLE.

If optional parameter ENV is a list, then search this list instead of
`process-environment', and return t when encountering a negative entry
\(an entry for a variable with no value).  */)
  (Lisp_Object variable, Lisp_Object env)
{
  char *value;
  ptrdiff_t valuelen;

  CHECK_STRING (variable);
  if (CONSP (env))
    {
      if (getenv_internal_1 (SSDATA (variable), SBYTES (variable),
			     &value, &valuelen, env))
	return value ? make_string (value, valuelen) : Qt;
      else
	return Qnil;
    }
  else if (getenv_internal (SSDATA (variable), SBYTES (variable),
			    &value, &valuelen, env))
    return make_string (value, valuelen);
  else
    return Qnil;
}

/* A version of getenv that consults the Lisp environment lists,
   easily callable from C.  This is usually called from egetenv.  */
char *
egetenv_internal (const char *var, ptrdiff_t len)
{
  char *value;
  ptrdiff_t valuelen;

  if (getenv_internal (var, len, &value, &valuelen, Qnil))
    return value;
  else
    return 0;
}


/* This is run before init_cmdargs.  */

void
init_callproc_1 (void)
{
#ifdef HAVE_MACGUI
  const char *etc_dir = mac_etc_directory;
  const char *path_exec = mac_exec_path;
#elif defined (HAVE_NS)
  const char *etc_dir = ns_etc_directory ();
  const char *path_exec = ns_exec_path ();
#endif

  Vdata_directory = decode_env_path ("EMACSDATA",
#if defined (HAVE_MACGUI) || defined (HAVE_NS)
                                             etc_dir ? etc_dir :
#endif
                                             PATH_DATA, 0);
  Vdata_directory = Ffile_name_as_directory (Fcar (Vdata_directory));

  Vdoc_directory = decode_env_path ("EMACSDOC",
#if defined (HAVE_MACGUI) || defined (HAVE_NS)
                                             etc_dir ? etc_dir :
#endif
                                             PATH_DOC, 0);
  Vdoc_directory = Ffile_name_as_directory (Fcar (Vdoc_directory));

  /* Check the EMACSPATH environment variable, defaulting to the
     PATH_EXEC path from epaths.h.  */
  Vexec_path = decode_env_path ("EMACSPATH",
#if defined (HAVE_MACGUI) || defined (HAVE_NS)
                                path_exec ? path_exec :
#endif
                                PATH_EXEC, 0);
  Vexec_directory = Ffile_name_as_directory (Fcar (Vexec_path));
  /* FIXME?  For ns, path_exec should go at the front?  */
  Vexec_path = nconc2 (decode_env_path ("PATH", "", 0), Vexec_path);
}

/* This is run after init_cmdargs, when Vinstallation_directory is valid.  */

void
init_callproc (void)
{
  bool data_dir = egetenv ("EMACSDATA") != 0;

  char *sh;
  Lisp_Object tempdir;
#if defined (HAVE_MACGUI) || defined (HAVE_NS)
  if (data_dir == 0)
#ifdef HAVE_MACGUI
    data_dir = mac_etc_directory != 0;
#else
    data_dir = ns_etc_directory () != 0;
#endif
#endif

  if (!NILP (Vinstallation_directory))
    {
      /* Add to the path the lib-src subdir of the installation dir.  */
      Lisp_Object tem;
      tem = Fexpand_file_name (build_string ("lib-src"),
			       Vinstallation_directory);
#ifndef MSDOS
	  /* MSDOS uses wrapped binaries, so don't do this.  */
      if (NILP (Fmember (tem, Vexec_path)))
	{
#ifdef HAVE_MACGUI
	  const char *path_exec = mac_exec_path;
#elif defined (HAVE_NS)
	  const char *path_exec = ns_exec_path ();
#endif
	  /* Running uninstalled, so default to tem rather than PATH_EXEC.  */
	  Vexec_path = decode_env_path ("EMACSPATH",
#if defined (HAVE_MACGUI) || defined (HAVE_NS)
					path_exec ? path_exec :
#endif
					SSDATA (tem), 0);
	  Vexec_path = nconc2 (decode_env_path ("PATH", "", 0), Vexec_path);
	}

      Vexec_directory = Ffile_name_as_directory (tem);
#endif /* not MSDOS */

      /* Maybe use ../etc as well as ../lib-src.  */
      if (data_dir == 0)
	{
	  tem = Fexpand_file_name (build_string ("etc"),
				   Vinstallation_directory);
	  Vdoc_directory = Ffile_name_as_directory (tem);
	}
    }

  /* Look for the files that should be in etc.  We don't use
     Vinstallation_directory, because these files are never installed
     near the executable, and they are never in the build
     directory when that's different from the source directory.

     Instead, if these files are not in the nominal place, we try the
     source directory.  */
  if (data_dir == 0)
    {
      Lisp_Object tem, tem1, srcdir;
      Lisp_Object lispdir = Fcar (decode_env_path (0, PATH_DUMPLOADSEARCH, 0));

      srcdir = Fexpand_file_name (build_string ("../src/"), lispdir);

      tem = Fexpand_file_name (build_string ("NEWS"), Vdata_directory);
      tem1 = Ffile_exists_p (tem);
      if (!NILP (Fequal (srcdir, Vinvocation_directory)) || NILP (tem1))
	{
	  Lisp_Object newdir;
	  newdir = Fexpand_file_name (build_string ("../etc/"), lispdir);
	  tem = Fexpand_file_name (build_string ("NEWS"), newdir);
	  tem1 = Ffile_exists_p (tem);
	  if (!NILP (tem1))
	    Vdata_directory = newdir;
	}
    }

#ifndef CANNOT_DUMP
  if (initialized)
#endif
    {
      tempdir = Fdirectory_file_name (Vexec_directory);
      if (! file_accessible_directory_p (tempdir))
	dir_warning ("arch-dependent data dir", Vexec_directory);
    }

  tempdir = Fdirectory_file_name (Vdata_directory);
  if (! file_accessible_directory_p (tempdir))
    dir_warning ("arch-independent data dir", Vdata_directory);

  sh = getenv ("SHELL");
  Vshell_file_name = build_string (sh ? sh : "/bin/sh");

  Lisp_Object gamedir = Qnil;
  if (PATH_GAME)
    {
      Lisp_Object path_game = build_unibyte_string (PATH_GAME);
      if (file_accessible_directory_p (path_game))
	gamedir = path_game;
    }
  Vshared_game_score_directory = gamedir;
}

void
set_initial_environment (void)
{
  char **envp;
  for (envp = environ; *envp; envp++)
    Vprocess_environment = Fcons (build_string (*envp),
				  Vprocess_environment);
  /* Ideally, the `copy' shouldn't be necessary, but it seems it's frequent
     to use `delete' and friends on process-environment.  */
  Vinitial_environment = Fcopy_sequence (Vprocess_environment);
}

void
syms_of_callproc (void)
{
#ifndef DOS_NT
  Vtemp_file_name_pattern = build_string ("emacsXXXXXX");
#else  /* DOS_NT */
  Vtemp_file_name_pattern = build_string ("emXXXXXX");
#endif
  staticpro (&Vtemp_file_name_pattern);

#ifdef MSDOS
  synch_process_tempfile = make_number (0);
  staticpro (&synch_process_tempfile);
#endif

  DEFVAR_LISP ("shell-file-name", Vshell_file_name,
	       doc: /* File name to load inferior shells from.
Initialized from the SHELL environment variable, or to a system-dependent
default if SHELL is unset.  See Info node `(elisp)Security Considerations'.  */);

  DEFVAR_LISP ("exec-path", Vexec_path,
	       doc: /* List of directories to search programs to run in subprocesses.
Each element is a string (directory name) or nil (try default directory).

By default the last element of this list is `exec-directory'. The
last element is not always used, for example in shell completion
\(`shell-dynamic-complete-command').  */);

  DEFVAR_LISP ("exec-suffixes", Vexec_suffixes,
	       doc: /* List of suffixes to try to find executable file names.
Each element is a string.  */);
  Vexec_suffixes = Qnil;

  DEFVAR_LISP ("exec-directory", Vexec_directory,
	       doc: /* Directory for executables for Emacs to invoke.
More generally, this includes any architecture-dependent files
that are built and installed from the Emacs distribution.  */);

  DEFVAR_LISP ("data-directory", Vdata_directory,
	       doc: /* Directory of machine-independent files that come with GNU Emacs.
These are files intended for Emacs to use while it runs.  */);

  DEFVAR_LISP ("doc-directory", Vdoc_directory,
	       doc: /* Directory containing the DOC file that comes with GNU Emacs.
This is usually the same as `data-directory'.  */);

  DEFVAR_LISP ("configure-info-directory", Vconfigure_info_directory,
	       doc: /* For internal use by the build procedure only.
This is the name of the directory in which the build procedure installed
Emacs's info files; the default value for `Info-default-directory-list'
includes this.  */);
  Vconfigure_info_directory = build_string (PATH_INFO);

  DEFVAR_LISP ("shared-game-score-directory", Vshared_game_score_directory,
	       doc: /* Directory of score files for games which come with GNU Emacs.
If this variable is nil, then Emacs is unable to use a shared directory.  */);

  DEFVAR_LISP ("initial-environment", Vinitial_environment,
	       doc: /* List of environment variables inherited from the parent process.
Each element should be a string of the form ENVVARNAME=VALUE.
The elements must normally be decoded (using `locale-coding-system') for use.  */);
  Vinitial_environment = Qnil;

  DEFVAR_LISP ("process-environment", Vprocess_environment,
	       doc: /* List of overridden environment variables for subprocesses to inherit.
Each element should be a string of the form ENVVARNAME=VALUE.

Entries in this list take precedence to those in the frame-local
environments.  Therefore, let-binding `process-environment' is an easy
way to temporarily change the value of an environment variable,
irrespective of where it comes from.  To use `process-environment' to
remove an environment variable, include only its name in the list,
without "=VALUE".

This variable is set to nil when Emacs starts.

If multiple entries define the same variable, the first one always
takes precedence.

Non-ASCII characters are encoded according to the initial value of
`locale-coding-system', i.e. the elements must normally be decoded for
use.

See `setenv' and `getenv'.  */);
  Vprocess_environment = Qnil;

  defsubr (&Scall_process);
  defsubr (&Sgetenv_internal);
  defsubr (&Scall_process_region);
}<|MERGE_RESOLUTION|>--- conflicted
+++ resolved
@@ -53,10 +53,7 @@
 #include "blockinput.h"
 #include "frame.h"
 #include "systty.h"
-<<<<<<< HEAD
-=======
 #include "keyboard.h"
->>>>>>> 906224eb
 
 #ifdef MSDOS
 #include "msdos.h"
@@ -638,11 +635,7 @@
 #ifdef DARWIN_OS
       /* Work around a macOS bug, where SIGCHLD is apparently
 	 delivered to a vforked child instead of to its parent.  See:
-<<<<<<< HEAD
-	 http://lists.gnu.org/archive/html/emacs-devel/2017-05/msg00342.html
-=======
 	 https://lists.gnu.org/archive/html/emacs-devel/2017-05/msg00342.html
->>>>>>> 906224eb
       */
       signal (SIGCHLD, SIG_DFL);
 #endif
@@ -652,11 +645,7 @@
 #ifdef DARWIN_OS
       /* Darwin doesn't let us run setsid after a vfork, so use
          TIOCNOTTY when necessary. */
-<<<<<<< HEAD
-      int j = emacs_open ("/dev/tty", O_RDWR, 0);
-=======
       int j = emacs_open (DEV_TTY, O_RDWR, 0);
->>>>>>> 906224eb
       if (j >= 0)
         {
           ioctl (j, TIOCNOTTY, 0);
