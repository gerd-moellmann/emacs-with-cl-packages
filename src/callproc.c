--- conflicted
+++ resolved
@@ -34,7 +34,6 @@
 
 /* In order to be able to use `posix_spawn', it needs to support some
    variant of `chdir' as well as `setsid'.  */
-<<<<<<< HEAD
 /* On Darwin, availability of a variant of `chdir' is checked at
    runtime so executables compiled on older versions can use
    `posix_spawn' when running on Darwin 19 (macOS 10.15) or later.  */
@@ -44,18 +43,10 @@
       || ((defined HAVE_POSIX_SPAWN_FILE_ACTIONS_ADDCHDIR		\
 	   || defined HAVE_POSIX_SPAWN_FILE_ACTIONS_ADDCHDIR_NP)	\
 	  && defined HAVE_DECL_POSIX_SPAWN_SETSID			\
-	  && HAVE_DECL_POSIX_SPAWN_SETSID == 1))
-=======
-#if defined HAVE_SPAWN_H && defined HAVE_POSIX_SPAWN        \
-  && defined HAVE_POSIX_SPAWNATTR_SETFLAGS                  \
-  && (defined HAVE_POSIX_SPAWN_FILE_ACTIONS_ADDCHDIR        \
-      || defined HAVE_POSIX_SPAWN_FILE_ACTIONS_ADDCHDIR_NP) \
-  && defined HAVE_DECL_POSIX_SPAWN_SETSID                   \
-  && HAVE_DECL_POSIX_SPAWN_SETSID == 1			    \
-  /* posix_spawnattr_setflags rejects POSIX_SPAWN_SETSID on \
-     Haiku */						    \
-  && !defined HAIKU
->>>>>>> a9b28224
+	  && HAVE_DECL_POSIX_SPAWN_SETSID == 1)				\
+	  /* posix_spawnattr_setflags rejects POSIX_SPAWN_SETSID on	\
+	     Haiku */							\
+	  && !defined HAIKU)
 # include <spawn.h>
 # define USABLE_POSIX_SPAWN 1
 # ifdef DARWIN_OS
@@ -1353,24 +1344,16 @@
   if (error != 0)
     goto out;
 
-<<<<<<< HEAD
-  error =
-#ifdef HAVE_POSIX_SPAWN_FILE_ACTIONS_ADDCHDIR
-    posix_spawn_file_actions_addchdir
-#elif defined HAVE_POSIX_SPAWN_FILE_ACTIONS_ADDCHDIR_NP
-    posix_spawn_file_actions_addchdir_np
-#elif defined DARWIN_OS
-    (*darwin_posix_spawn_file_actions_addchdir_np_func)
-#else
-# error "posix_spawn_file_actions_addchdir(_np) not available"
-=======
   /* Haiku appears to have linkable posix_spawn_file_actions_chdir,
      but it always fails.  So use the _np function instead.  */
 #if defined HAVE_POSIX_SPAWN_FILE_ACTIONS_ADDCHDIR && !defined HAIKU
   error = posix_spawn_file_actions_addchdir (actions, cwd);
+#elif defined HAVE_POSIX_SPAWN_FILE_ACTIONS_ADDCHDIR_NP
+  error = posix_spawn_file_actions_addchdir_np (actions, cwd);
+#elif defined DARWIN_OS
+  error = (*darwin_posix_spawn_file_actions_addchdir_np_func) (actions, cwd);
 #else
-  error = posix_spawn_file_actions_addchdir_np (actions, cwd);
->>>>>>> a9b28224
+# error "posix_spawn_file_actions_addchdir(_np) not available"
 #endif
   if (error != 0)
     goto out;
