/* font.c -- "Font" primitives.

Copyright (C) 2006-2012  Free Software Foundation, Inc.
Copyright (C) 2006, 2007, 2008, 2009, 2010, 2011
  National Institute of Advanced Industrial Science and Technology (AIST)
  Registration Number H13PRO009

This file is part of GNU Emacs.

GNU Emacs is free software: you can redistribute it and/or modify
it under the terms of the GNU General Public License as published by
the Free Software Foundation, either version 3 of the License, or
(at your option) any later version.

GNU Emacs is distributed in the hope that it will be useful,
but WITHOUT ANY WARRANTY; without even the implied warranty of
MERCHANTABILITY or FITNESS FOR A PARTICULAR PURPOSE.  See the
GNU General Public License for more details.

You should have received a copy of the GNU General Public License
along with GNU Emacs.  If not, see <http://www.gnu.org/licenses/>.  */

#include <config.h>
#include <float.h>
#include <stdio.h>
#include <ctype.h>
#include <setjmp.h>

#include "lisp.h"
#include "buffer.h"
#include "frame.h"
#include "window.h"
#include "dispextern.h"
#include "charset.h"
#include "character.h"
#include "composite.h"
#include "fontset.h"
#include "font.h"

#ifdef HAVE_X_WINDOWS
#include "xterm.h"
#endif /* HAVE_X_WINDOWS */

#ifdef HAVE_NTGUI
#include "w32term.h"
#endif /* HAVE_NTGUI */

#ifdef HAVE_MACGUI
#include "macterm.h"
#endif /* HAVE_MACGUI */

#ifdef HAVE_NS
#include "nsterm.h"
#endif /* HAVE_NS */

Lisp_Object Qopentype;

/* Important character set strings.  */
Lisp_Object Qascii_0, Qiso8859_1, Qiso10646_1, Qunicode_bmp, Qunicode_sip;

#define DEFAULT_ENCODING Qiso8859_1

/* Unicode category `Cf'.  */
static Lisp_Object QCf;

/* Special vector of zero length.  This is repeatedly used by (struct
   font_driver *)->list when a specified font is not found. */
static Lisp_Object null_vector;

/* Vector of Vfont_weight_table, Vfont_slant_table, and Vfont_width_table. */
static Lisp_Object font_style_table;

/* Structure used for tables mapping weight, slant, and width numeric
   values and their names.  */

struct table_entry
{
  int numeric;
  /* The first one is a valid name as a face attribute.
     The second one (if any) is a typical name in XLFD field.  */
  const char *names[5];
};

/* Table of weight numeric values and their names.  This table must be
   sorted by numeric values in ascending order.  */

static const struct table_entry weight_table[] =
{
  { 0, { "thin" }},
  { 20, { "ultra-light", "ultralight" }},
  { 40, { "extra-light", "extralight" }},
  { 50, { "light" }},
  { 75, { "semi-light", "semilight", "demilight", "book" }},
  { 100, { "normal", "medium", "regular", "unspecified" }},
  { 180, { "semi-bold", "semibold", "demibold", "demi" }},
  { 200, { "bold" }},
  { 205, { "extra-bold", "extrabold" }},
  { 210, { "ultra-bold", "ultrabold", "black" }}
};

/* Table of slant numeric values and their names.  This table must be
   sorted by numeric values in ascending order.  */

static const struct table_entry slant_table[] =
{
  { 0, { "reverse-oblique", "ro" }},
  { 10, { "reverse-italic", "ri" }},
  { 100, { "normal", "r", "unspecified" }},
  { 200, { "italic" ,"i", "ot" }},
  { 210, { "oblique", "o" }}
};

/* Table of width numeric values and their names.  This table must be
   sorted by numeric values in ascending order.  */

static const struct table_entry width_table[] =
{
  { 50, { "ultra-condensed", "ultracondensed" }},
  { 63, { "extra-condensed", "extracondensed" }},
  { 75, { "condensed", "compressed", "narrow" }},
  { 87, { "semi-condensed", "semicondensed", "demicondensed" }},
  { 100, { "normal", "medium", "regular", "unspecified" }},
  { 113, { "semi-expanded", "semiexpanded", "demiexpanded" }},
  { 125, { "expanded" }},
  { 150, { "extra-expanded", "extraexpanded" }},
  { 200, { "ultra-expanded", "ultraexpanded", "wide" }}
};

Lisp_Object QCfoundry;
static Lisp_Object QCadstyle, QCregistry;
/* Symbols representing keys of font extra info.  */
Lisp_Object QCspacing, QCdpi, QCscalable, QCotf, QClang, QCscript, QCavgwidth;
Lisp_Object QCantialias, QCfont_entity;
static Lisp_Object QCfc_unknown_spec;
/* Symbols representing values of font spacing property.  */
static Lisp_Object Qc, Qm, Qd;
Lisp_Object Qp;
/* Special ADSTYLE properties to avoid fonts used for Latin
   characters; used in xfont.c and ftfont.c.  */
Lisp_Object Qja, Qko;

static Lisp_Object QCuser_spec;

/* Alist of font registry symbols and the corresponding charset
   information.  The information is retrieved from
   Vfont_encoding_alist on demand.

   Eash element has the form:
	(REGISTRY . (ENCODING-CHARSET-ID . REPERTORY-CHARSET-ID))
   or
	(REGISTRY . nil)

   In the former form, ENCODING-CHARSET-ID is an ID of a charset that
   encodes a character code to a glyph code of a font, and
   REPERTORY-CHARSET-ID is an ID of a charset that tells if a
   character is supported by a font.

   The latter form means that the information for REGISTRY couldn't be
   retrieved.  */
static Lisp_Object font_charset_alist;

/* List of all font drivers.  Each font-backend (XXXfont.c) calls
   register_font_driver in syms_of_XXXfont to register its font-driver
   here.  */
static struct font_driver_list *font_driver_list;



/* Creators of font-related Lisp object.  */

static Lisp_Object
font_make_spec (void)
{
  Lisp_Object font_spec;
  struct font_spec *spec
    = ((struct font_spec *)
       allocate_pseudovector (VECSIZE (struct font_spec),
			      FONT_SPEC_MAX, PVEC_FONT));
  XSETFONT (font_spec, spec);
  return font_spec;
}

Lisp_Object
font_make_entity (void)
{
  Lisp_Object font_entity;
  struct font_entity *entity
    = ((struct font_entity *)
       allocate_pseudovector (VECSIZE (struct font_entity),
			      FONT_ENTITY_MAX, PVEC_FONT));
  XSETFONT (font_entity, entity);
  return font_entity;
}

/* Create a font-object whose structure size is SIZE.  If ENTITY is
   not nil, copy properties from ENTITY to the font-object.  If
   PIXELSIZE is positive, set the `size' property to PIXELSIZE.  */
Lisp_Object
font_make_object (int size, Lisp_Object entity, int pixelsize)
{
  Lisp_Object font_object;
  struct font *font
    = (struct font *) allocate_pseudovector (size, FONT_OBJECT_MAX, PVEC_FONT);
  int i;

  XSETFONT (font_object, font);

  if (! NILP (entity))
    {
      for (i = 1; i < FONT_SPEC_MAX; i++)
	font->props[i] = AREF (entity, i);
      if (! NILP (AREF (entity, FONT_EXTRA_INDEX)))
	font->props[FONT_EXTRA_INDEX]
	  = Fcopy_alist (AREF (entity, FONT_EXTRA_INDEX));
    }
  if (size > 0)
    font->props[FONT_SIZE_INDEX] = make_number (pixelsize);
  return font_object;
}



static int font_pixel_size (FRAME_PTR f, Lisp_Object);
static Lisp_Object font_open_entity (FRAME_PTR, Lisp_Object, int);
static Lisp_Object font_matching_entity (FRAME_PTR, Lisp_Object *,
                                         Lisp_Object);
static unsigned font_encode_char (Lisp_Object, int);

/* Number of registered font drivers.  */
static int num_font_drivers;


/* Return a Lispy value of a font property value at STR and LEN bytes.
   If STR is "*", return nil.
   If FORCE_SYMBOL is zero and all characters in STR are digits,
   return an integer.  Otherwise, return a symbol interned from
   STR.  */

Lisp_Object
font_intern_prop (const char *str, ptrdiff_t len, int force_symbol)
{
  ptrdiff_t i;
  Lisp_Object tem;
  Lisp_Object obarray;
  EMACS_INT nbytes, nchars;

  if (len == 1 && *str == '*')
    return Qnil;
  if (!force_symbol && 0 < len && '0' <= *str && *str <= '9')
    {
      for (i = 1; i < len; i++)
	if (! ('0' <= str[i] && str[i] <= '9'))
	  break;
      if (i == len)
	{
	  EMACS_INT n;

	  i = 0;
	  for (n = 0; (n += str[i++] - '0') <= MOST_POSITIVE_FIXNUM; n *= 10)
	    {
	      if (i == len)
		return make_number (n);
	      if (MOST_POSITIVE_FIXNUM / 10 < n)
		break;
	    }

	  xsignal1 (Qoverflow_error, make_string (str, len));
	}
    }

  /* The following code is copied from the function intern (in
     lread.c), and modified to suit our purpose.  */
  obarray = Vobarray;
  if (!VECTORP (obarray) || ASIZE (obarray) == 0)
    obarray = check_obarray (obarray);
  parse_str_as_multibyte ((unsigned char *) str, len, &nchars, &nbytes);
  if (len == nchars || len != nbytes)
    /* CONTENTS contains no multibyte sequences or contains an invalid
       multibyte sequence.  We'll make a unibyte string.  */
    tem = oblookup (obarray, str, len, len);
  else
    tem = oblookup (obarray, str, nchars, len);
  if (SYMBOLP (tem))
    return tem;
  if (len == nchars || len != nbytes)
    tem = make_unibyte_string (str, len);
  else
    tem = make_multibyte_string (str, nchars, len);
  return Fintern (tem, obarray);
}

/* Return a pixel size of font-spec SPEC on frame F.  */

static int
font_pixel_size (FRAME_PTR f, Lisp_Object spec)
{
#ifdef HAVE_WINDOW_SYSTEM
  Lisp_Object size = AREF (spec, FONT_SIZE_INDEX);
  double point_size;
  int dpi, pixel_size;
  Lisp_Object val;

  if (INTEGERP (size))
    return XINT (size);
  if (NILP (size))
    return 0;
  font_assert (FLOATP (size));
  point_size = XFLOAT_DATA (size);
  val = AREF (spec, FONT_DPI_INDEX);
  if (INTEGERP (val))
    dpi = XINT (val);
  else
    dpi = f->resy;
  pixel_size = POINT_TO_PIXEL (point_size, dpi);
  return pixel_size;
#else
  return 1;
#endif
}


/* Return a value of PROP's VAL (symbol or integer) to be stored in a
   font vector.  If VAL is not valid (i.e. not registered in
   font_style_table), return -1 if NOERROR is zero, and return a
   proper index if NOERROR is nonzero.  In that case, register VAL in
   font_style_table if VAL is a symbol, and return the closest index if
   VAL is an integer.  */

int
font_style_to_value (enum font_property_index prop, Lisp_Object val, int noerror)
{
  Lisp_Object table = AREF (font_style_table, prop - FONT_WEIGHT_INDEX);
  int len = ASIZE (table);

  if (SYMBOLP (val))
    {
      int i, j;
      char *s;
      Lisp_Object args[2], elt;

      /* At first try exact match.  */
      for (i = 0; i < len; i++)
	for (j = 1; j < ASIZE (AREF (table, i)); j++)
	  if (EQ (val, AREF (AREF (table, i), j)))
	    return ((XINT (AREF (AREF (table, i), 0)) << 8)
		    | (i << 4) | (j - 1));
      /* Try also with case-folding match.  */
      s = SSDATA (SYMBOL_NAME (val));
      for (i = 0; i < len; i++)
	for (j = 1; j < ASIZE (AREF (table, i)); j++)
	  {
	    elt = AREF (AREF (table, i), j);
	    if (xstrcasecmp (s, SSDATA (SYMBOL_NAME (elt))) == 0)
	      return ((XINT (AREF (AREF (table, i), 0)) << 8)
		      | (i << 4) | (j - 1));
	  }
      if (! noerror)
	return -1;
      if (len == 255)
	abort ();
      elt = Fmake_vector (make_number (2), make_number (100));
      ASET (elt, 1, val);
      args[0] = table;
      args[1] = Fmake_vector (make_number (1), elt);
      ASET (font_style_table, prop - FONT_WEIGHT_INDEX, Fvconcat (2, args));
      return (100 << 8) | (i << 4);
    }
  else
    {
      int i, last_n;
      int numeric = XINT (val);

      for (i = 0, last_n = -1; i < len; i++)
	{
	  int n = XINT (AREF (AREF (table, i), 0));

	  if (numeric == n)
	    return (n << 8) | (i << 4);
	  if (numeric < n)
	    {
	      if (! noerror)
		return -1;
	      return ((i == 0 || n - numeric < numeric - last_n)
		      ? (n << 8) | (i << 4): (last_n << 8 | ((i - 1) << 4)));
	    }
	  last_n = n;
	}
      if (! noerror)
	return -1;
      return ((last_n << 8) | ((i - 1) << 4));
    }
}

Lisp_Object
font_style_symbolic (Lisp_Object font, enum font_property_index prop, int for_face)
{
  Lisp_Object val = AREF (font, prop);
  Lisp_Object table, elt;
  int i;

  if (NILP (val))
    return Qnil;
  table = AREF (font_style_table, prop - FONT_WEIGHT_INDEX);
  i = XINT (val) & 0xFF;
  font_assert (((i >> 4) & 0xF) < ASIZE (table));
  elt = AREF (table, ((i >> 4) & 0xF));
  font_assert ((i & 0xF) + 1 < ASIZE (elt));
  return (for_face ? AREF (elt, 1) : AREF (elt, (i & 0xF) + 1));
}

/* Return ENCODING or a cons of ENCODING and REPERTORY of the font
   FONTNAME.  ENCODING is a charset symbol that specifies the encoding
   of the font.  REPERTORY is a charset symbol or nil.  */

Lisp_Object
find_font_encoding (Lisp_Object fontname)
{
  Lisp_Object tail, elt;

  for (tail = Vfont_encoding_alist; CONSP (tail); tail = XCDR (tail))
    {
      elt = XCAR (tail);
      if (CONSP (elt)
	  && STRINGP (XCAR (elt))
	  && fast_string_match_ignore_case (XCAR (elt), fontname) >= 0
	  && (SYMBOLP (XCDR (elt))
	      ? CHARSETP (XCDR (elt))
	      : CONSP (XCDR (elt)) && CHARSETP (XCAR (XCDR (elt)))))
	return (XCDR (elt));
    }
  return Qnil;
}

/* Return encoding charset and repertory charset for REGISTRY in
   ENCODING and REPERTORY correspondingly.  If correct information for
   REGISTRY is available, return 0.  Otherwise return -1.  */

int
font_registry_charsets (Lisp_Object registry, struct charset **encoding, struct charset **repertory)
{
  Lisp_Object val;
  int encoding_id, repertory_id;

  val = Fassoc_string (registry, font_charset_alist, Qt);
  if (! NILP (val))
    {
      val = XCDR (val);
      if (NILP (val))
	return -1;
      encoding_id = XINT (XCAR (val));
      repertory_id = XINT (XCDR (val));
    }
  else
    {
      val = find_font_encoding (SYMBOL_NAME (registry));
      if (SYMBOLP (val) && CHARSETP (val))
	{
	  encoding_id = repertory_id = XINT (CHARSET_SYMBOL_ID (val));
	}
      else if (CONSP (val))
	{
	  if (! CHARSETP (XCAR (val)))
	    goto invalid_entry;
	  encoding_id = XINT (CHARSET_SYMBOL_ID (XCAR (val)));
	  if (NILP (XCDR (val)))
	    repertory_id = -1;
	  else
	    {
	      if (! CHARSETP (XCDR (val)))
		goto invalid_entry;
	      repertory_id = XINT (CHARSET_SYMBOL_ID (XCDR (val)));
	    }
	}
      else
	goto invalid_entry;
      val = Fcons (make_number (encoding_id), make_number (repertory_id));
      font_charset_alist
	= nconc2 (font_charset_alist, Fcons (Fcons (registry, val), Qnil));
    }

  if (encoding)
    *encoding = CHARSET_FROM_ID (encoding_id);
  if (repertory)
    *repertory = repertory_id >= 0 ? CHARSET_FROM_ID (repertory_id) : NULL;
  return 0;

 invalid_entry:
  font_charset_alist
    = nconc2 (font_charset_alist, Fcons (Fcons (registry, Qnil), Qnil));
  return -1;
}


/* Font property value validators.  See the comment of
   font_property_table for the meaning of the arguments.  */

static Lisp_Object font_prop_validate (int, Lisp_Object, Lisp_Object);
static Lisp_Object font_prop_validate_symbol (Lisp_Object, Lisp_Object);
static Lisp_Object font_prop_validate_style (Lisp_Object, Lisp_Object);
static Lisp_Object font_prop_validate_non_neg (Lisp_Object, Lisp_Object);
static Lisp_Object font_prop_validate_spacing (Lisp_Object, Lisp_Object);
static int get_font_prop_index (Lisp_Object);

static Lisp_Object
font_prop_validate_symbol (Lisp_Object prop, Lisp_Object val)
{
  if (STRINGP (val))
    val = Fintern (val, Qnil);
  if (! SYMBOLP (val))
    val = Qerror;
  else if (EQ (prop, QCregistry))
    val = Fintern (Fdowncase (SYMBOL_NAME (val)), Qnil);
  return val;
}


static Lisp_Object
font_prop_validate_style (Lisp_Object style, Lisp_Object val)
{
  enum font_property_index prop = (EQ (style, QCweight) ? FONT_WEIGHT_INDEX
				   : EQ (style, QCslant) ? FONT_SLANT_INDEX
				   : FONT_WIDTH_INDEX);
  if (INTEGERP (val))
    {
      int n = XINT (val);
      if (((n >> 4) & 0xF)
	  >= ASIZE (AREF (font_style_table, prop - FONT_WEIGHT_INDEX)))
	val = Qerror;
      else
	{
	  Lisp_Object elt = AREF (AREF (font_style_table, prop - FONT_WEIGHT_INDEX), (n >> 4) & 0xF);

	  if ((n & 0xF) + 1 >= ASIZE (elt))
	    val = Qerror;
	  else if (XINT (AREF (elt, 0)) != (n >> 8))
	    val = Qerror;
	}
    }
  else if (SYMBOLP (val))
    {
      int n = font_style_to_value (prop, val, 0);

      val = n >= 0 ? make_number (n) : Qerror;
    }
  else
    val = Qerror;
  return val;
}

static Lisp_Object
font_prop_validate_non_neg (Lisp_Object prop, Lisp_Object val)
{
  return (NATNUMP (val) || (FLOATP (val) && XFLOAT_DATA (val) >= 0)
	  ? val : Qerror);
}

static Lisp_Object
font_prop_validate_spacing (Lisp_Object prop, Lisp_Object val)
{
  if (NILP (val) || (NATNUMP (val) && XINT (val) <= FONT_SPACING_CHARCELL))
    return val;
  if (SYMBOLP (val) && SBYTES (SYMBOL_NAME (val)) == 1)
    {
      char spacing = SDATA (SYMBOL_NAME (val))[0];

      if (spacing == 'c' || spacing == 'C')
	return make_number (FONT_SPACING_CHARCELL);
      if (spacing == 'm' || spacing == 'M')
	return make_number (FONT_SPACING_MONO);
      if (spacing == 'p' || spacing == 'P')
	return make_number (FONT_SPACING_PROPORTIONAL);
      if (spacing == 'd' || spacing == 'D')
	return make_number (FONT_SPACING_DUAL);
    }
  return Qerror;
}

static Lisp_Object
font_prop_validate_otf (Lisp_Object prop, Lisp_Object val)
{
  Lisp_Object tail, tmp;
  int i;

  /* VAL = (SCRIPT [ LANGSYS [ GSUB-FEATURES [ GPOS-FEATURES ]]])
     GSUB-FEATURES = (FEATURE ... [ nil FEATURE ... ]) | nil
     GPOS-FEATURES = (FEATURE ... [ nil FEATURE ... ]) | nil  */
  if (! CONSP (val))
    return Qerror;
  if (! SYMBOLP (XCAR (val)))
    return Qerror;
  tail = XCDR (val);
  if (NILP (tail))
    return val;
  if (! CONSP (tail) || ! SYMBOLP (XCAR (val)))
    return Qerror;
  for (i = 0; i < 2; i++)
    {
      tail = XCDR (tail);
      if (NILP (tail))
	return val;
      if (! CONSP (tail))
	return Qerror;
      for (tmp = XCAR (tail); CONSP (tmp); tmp = XCDR (tmp))
	if (! SYMBOLP (XCAR (tmp)))
	  return Qerror;
      if (! NILP (tmp))
	return Qerror;
    }
  return val;
}

/* Structure of known font property keys and validator of the
   values.  */
static const struct
{
  /* Pointer to the key symbol.  */
  Lisp_Object *key;
  /* Function to validate PROP's value VAL, or NULL if any value is
     ok.  The value is VAL or its regularized value if VAL is valid,
     and Qerror if not.  */
  Lisp_Object (*validator) (Lisp_Object prop, Lisp_Object val);
} font_property_table[] =
  { { &QCtype, font_prop_validate_symbol },
    { &QCfoundry, font_prop_validate_symbol },
    { &QCfamily, font_prop_validate_symbol },
    { &QCadstyle, font_prop_validate_symbol },
    { &QCregistry, font_prop_validate_symbol },
    { &QCweight, font_prop_validate_style },
    { &QCslant, font_prop_validate_style },
    { &QCwidth, font_prop_validate_style },
    { &QCsize, font_prop_validate_non_neg },
    { &QCdpi, font_prop_validate_non_neg },
    { &QCspacing, font_prop_validate_spacing },
    { &QCavgwidth, font_prop_validate_non_neg },
    /* The order of the above entries must match with enum
       font_property_index.  */
    { &QClang, font_prop_validate_symbol },
    { &QCscript, font_prop_validate_symbol },
    { &QCotf, font_prop_validate_otf }
  };

/* Size (number of elements) of the above table.  */
#define FONT_PROPERTY_TABLE_SIZE \
  ((sizeof font_property_table) / (sizeof *font_property_table))

/* Return an index number of font property KEY or -1 if KEY is not an
   already known property.  */

static int
get_font_prop_index (Lisp_Object key)
{
  int i;

  for (i = 0; i < FONT_PROPERTY_TABLE_SIZE; i++)
    if (EQ (key, *font_property_table[i].key))
      return i;
  return -1;
}

/* Validate the font property.  The property key is specified by the
   symbol PROP, or the index IDX (if PROP is nil).  If VAL is invalid,
   signal an error.  The value is VAL or the regularized one.  */

static Lisp_Object
font_prop_validate (int idx, Lisp_Object prop, Lisp_Object val)
{
  Lisp_Object validated;

  if (NILP (val))
    return val;
  if (NILP (prop))
    prop = *font_property_table[idx].key;
  else
    {
      idx = get_font_prop_index (prop);
      if (idx < 0)
	return val;
    }
  validated = (font_property_table[idx].validator) (prop, val);
  if (EQ (validated, Qerror))
    signal_error ("invalid font property", Fcons (prop, val));
  return validated;
}


/* Store VAL as a value of extra font property PROP in FONT while
   keeping the sorting order.  Don't check the validity of VAL.  */

Lisp_Object
font_put_extra (Lisp_Object font, Lisp_Object prop, Lisp_Object val)
{
  Lisp_Object extra = AREF (font, FONT_EXTRA_INDEX);
  Lisp_Object slot = (NILP (extra) ? Qnil : assq_no_quit (prop, extra));

  if (NILP (slot))
    {
      Lisp_Object prev = Qnil;

      while (CONSP (extra)
	     && NILP (Fstring_lessp (prop, XCAR (XCAR (extra)))))
	prev = extra, extra = XCDR (extra);

      if (NILP (prev))
        ASET (font, FONT_EXTRA_INDEX, Fcons (Fcons (prop, val), extra));
      else
        XSETCDR (prev, Fcons (Fcons (prop, val), extra));

      return val;
    }
  XSETCDR (slot, val);
  if (NILP (val))
    ASET (font, FONT_EXTRA_INDEX, Fdelq (slot, extra));
  return val;
}


/* Font name parser and unparser */

static int parse_matrix (const char *);
static int font_expand_wildcards (Lisp_Object *, int);
static int font_parse_name (char *, Lisp_Object);

/* An enumerator for each field of an XLFD font name.  */
enum xlfd_field_index
{
  XLFD_FOUNDRY_INDEX,
  XLFD_FAMILY_INDEX,
  XLFD_WEIGHT_INDEX,
  XLFD_SLANT_INDEX,
  XLFD_SWIDTH_INDEX,
  XLFD_ADSTYLE_INDEX,
  XLFD_PIXEL_INDEX,
  XLFD_POINT_INDEX,
  XLFD_RESX_INDEX,
  XLFD_RESY_INDEX,
  XLFD_SPACING_INDEX,
  XLFD_AVGWIDTH_INDEX,
  XLFD_REGISTRY_INDEX,
  XLFD_ENCODING_INDEX,
  XLFD_LAST_INDEX
};

/* An enumerator for mask bit corresponding to each XLFD field.  */
enum xlfd_field_mask
{
  XLFD_FOUNDRY_MASK = 0x0001,
  XLFD_FAMILY_MASK = 0x0002,
  XLFD_WEIGHT_MASK = 0x0004,
  XLFD_SLANT_MASK = 0x0008,
  XLFD_SWIDTH_MASK = 0x0010,
  XLFD_ADSTYLE_MASK = 0x0020,
  XLFD_PIXEL_MASK = 0x0040,
  XLFD_POINT_MASK = 0x0080,
  XLFD_RESX_MASK = 0x0100,
  XLFD_RESY_MASK = 0x0200,
  XLFD_SPACING_MASK = 0x0400,
  XLFD_AVGWIDTH_MASK = 0x0800,
  XLFD_REGISTRY_MASK = 0x1000,
  XLFD_ENCODING_MASK = 0x2000
};


/* Parse P pointing to the pixel/point size field of the form
   `[A B C D]' which specifies a transformation matrix:

	A  B  0
	C  D  0
	0  0  1

   by which all glyphs of the font are transformed.  The spec says
   that scalar value N for the pixel/point size is equivalent to:
   A = N * resx/resy, B = C = 0, D = N.

   Return the scalar value N if the form is valid.  Otherwise return
   -1.  */

static int
parse_matrix (const char *p)
{
  double matrix[4];
  char *end;
  int i;

  for (i = 0, p++; i < 4 && *p && *p != ']'; i++)
    {
      if (*p == '~')
	matrix[i] = - strtod (p + 1, &end);
      else
	matrix[i] = strtod (p, &end);
      p = end;
    }
  return (i == 4 ? (int) matrix[3] : -1);
}

/* Expand a wildcard field in FIELD (the first N fields are filled) to
   multiple fields to fill in all 14 XLFD fields while restricting a
   field position by its contents.  */

static int
font_expand_wildcards (Lisp_Object *field, int n)
{
  /* Copy of FIELD.  */
  Lisp_Object tmp[XLFD_LAST_INDEX];
  /* Array of information about where this element can go.  Nth
     element is for Nth element of FIELD. */
  struct {
    /* Minimum possible field.  */
    int from;
    /* Maximum possible field.  */
    int to;
    /* Bit mask of possible field.  Nth bit corresponds to Nth field.  */
    int mask;
  } range[XLFD_LAST_INDEX];
  int i, j;
  int range_from, range_to;
  unsigned range_mask;

#define XLFD_SYMBOL_MASK (XLFD_FOUNDRY_MASK | XLFD_FAMILY_MASK \
			  | XLFD_ADSTYLE_MASK  | XLFD_REGISTRY_MASK)
#define XLFD_NULL_MASK (XLFD_FOUNDRY_MASK | XLFD_ADSTYLE_MASK)
#define XLFD_LARGENUM_MASK (XLFD_POINT_MASK | XLFD_RESX_MASK | XLFD_RESY_MASK \
			    | XLFD_AVGWIDTH_MASK)
#define XLFD_REGENC_MASK (XLFD_REGISTRY_MASK | XLFD_ENCODING_MASK)

  /* Initialize RANGE_MASK for FIELD[0] which can be 0th to (14 - N)th
     field.  The value is shifted to left one bit by one in the
     following loop.  */
  for (i = 0, range_mask = 0; i <= 14 - n; i++)
    range_mask = (range_mask << 1) | 1;

  /* The triplet RANGE_FROM, RANGE_TO, and RANGE_MASK is a
     position-based restriction for FIELD[I].  */
  for (i = 0, range_from = 0, range_to = 14 - n; i < n;
       i++, range_from++, range_to++, range_mask <<= 1)
    {
      Lisp_Object val = field[i];

      tmp[i] = val;
      if (NILP (val))
	{
	  /* Wildcard.  */
	  range[i].from = range_from;
	  range[i].to = range_to;
	  range[i].mask = range_mask;
	}
      else
	{
	  /* The triplet FROM, TO, and MASK is a value-based
	     restriction for FIELD[I].  */
	  int from, to;
	  unsigned mask;

	  if (INTEGERP (val))
	    {
	      int numeric = XINT (val);

	      if (i + 1 == n)
		from = to = XLFD_ENCODING_INDEX,
		  mask = XLFD_ENCODING_MASK;
	      else if (numeric == 0)
		from = XLFD_PIXEL_INDEX, to = XLFD_AVGWIDTH_INDEX,
		  mask = XLFD_PIXEL_MASK | XLFD_LARGENUM_MASK;
	      else if (numeric <= 48)
		from = to = XLFD_PIXEL_INDEX,
		  mask = XLFD_PIXEL_MASK;
	      else
		from = XLFD_POINT_INDEX, to = XLFD_AVGWIDTH_INDEX,
		  mask = XLFD_LARGENUM_MASK;
	    }
	  else if (SBYTES (SYMBOL_NAME (val)) == 0)
	    from = XLFD_FOUNDRY_INDEX, to = XLFD_ADSTYLE_INDEX,
	      mask = XLFD_NULL_MASK;
	  else if (i == 0)
	    from = to = XLFD_FOUNDRY_INDEX, mask = XLFD_FOUNDRY_MASK;
	  else if (i + 1 == n)
	    {
	      Lisp_Object name = SYMBOL_NAME (val);

	      if (SDATA (name)[SBYTES (name) - 1] == '*')
		from = XLFD_REGISTRY_INDEX, to = XLFD_ENCODING_INDEX,
		  mask = XLFD_REGENC_MASK;
	      else
		from = to = XLFD_ENCODING_INDEX,
		  mask = XLFD_ENCODING_MASK;
	    }
	  else if (range_from <= XLFD_WEIGHT_INDEX
		   && range_to >= XLFD_WEIGHT_INDEX
		   && FONT_WEIGHT_NAME_NUMERIC (val) >= 0)
	    from = to = XLFD_WEIGHT_INDEX, mask = XLFD_WEIGHT_MASK;
	  else if (range_from <= XLFD_SLANT_INDEX
		   && range_to >= XLFD_SLANT_INDEX
		   && FONT_SLANT_NAME_NUMERIC (val) >= 0)
	    from = to = XLFD_SLANT_INDEX, mask = XLFD_SLANT_MASK;
	  else if (range_from <= XLFD_SWIDTH_INDEX
		   && range_to >= XLFD_SWIDTH_INDEX
		   && FONT_WIDTH_NAME_NUMERIC (val) >= 0)
	    from = to = XLFD_SWIDTH_INDEX, mask = XLFD_SWIDTH_MASK;
	  else
	    {
	      if (EQ (val, Qc) || EQ (val, Qm) || EQ (val, Qp) || EQ (val, Qd))
		from = to = XLFD_SPACING_INDEX, mask = XLFD_SPACING_MASK;
	      else
		from = XLFD_FOUNDRY_INDEX, to = XLFD_ENCODING_INDEX,
		  mask = XLFD_SYMBOL_MASK;
	    }

	  /* Merge position-based and value-based restrictions.  */
	  mask &= range_mask;
	  while (from < range_from)
	    mask &= ~(1 << from++);
	  while (from < 14 && ! (mask & (1 << from)))
	    from++;
	  while (to > range_to)
	    mask &= ~(1 << to--);
	  while (to >= 0 && ! (mask & (1 << to)))
	    to--;
	  if (from > to)
	    return -1;
	  range[i].from = from;
	  range[i].to = to;
	  range[i].mask = mask;

	  if (from > range_from || to < range_to)
	    {
	      /* The range is narrowed by value-based restrictions.
		 Reflect it to the other fields.  */

	      /* Following fields should be after FROM.  */
	      range_from = from;
	      /* Preceding fields should be before TO.  */
	      for (j = i - 1, from--, to--; j >= 0; j--, from--, to--)
		{
		  /* Check FROM for non-wildcard field.  */
		  if (! NILP (tmp[j]) && range[j].from < from)
		    {
		      while (range[j].from < from)
			range[j].mask &= ~(1 << range[j].from++);
		      while (from < 14 && ! (range[j].mask & (1 << from)))
			from++;
		      range[j].from = from;
		    }
		  else
		    from = range[j].from;
		  if (range[j].to > to)
		    {
		      while (range[j].to > to)
			range[j].mask &= ~(1 << range[j].to--);
		      while (to >= 0 && ! (range[j].mask & (1 << to)))
			to--;
		      range[j].to = to;
		    }
		  else
		    to = range[j].to;
		  if (from > to)
		    return -1;
		}
	    }
	}
    }

  /* Decide all fields from restrictions in RANGE.  */
  for (i = j = 0; i < n ; i++)
    {
      if (j < range[i].from)
	{
	  if (i == 0 || ! NILP (tmp[i - 1]))
	    /* None of TMP[X] corresponds to Jth field.  */
	    return -1;
	  for (; j < range[i].from; j++)
	    field[j] = Qnil;
	}
      field[j++] = tmp[i];
    }
  if (! NILP (tmp[n - 1]) && j < XLFD_REGISTRY_INDEX)
    return -1;
  for (; j < XLFD_LAST_INDEX; j++)
    field[j] = Qnil;
  if (INTEGERP (field[XLFD_ENCODING_INDEX]))
    field[XLFD_ENCODING_INDEX]
      = Fintern (Fnumber_to_string (field[XLFD_ENCODING_INDEX]), Qnil);
  return 0;
}


/* Parse NAME (null terminated) as XLFD and store information in FONT
   (font-spec or font-entity).  Size property of FONT is set as
   follows:
	specified XLFD fields		FONT property
	---------------------		-------------
	PIXEL_SIZE			PIXEL_SIZE (Lisp integer)
	POINT_SIZE and RESY		calculated pixel size (Lisp integer)
	POINT_SIZE			POINT_SIZE/10 (Lisp float)

   If NAME is successfully parsed, return 0.  Otherwise return -1.

   FONT is usually a font-spec, but when this function is called from
   X font backend driver, it is a font-entity.  In that case, NAME is
   a fully specified XLFD.  */

int
font_parse_xlfd (char *name, Lisp_Object font)
{
  ptrdiff_t len = strlen (name);
  int i, j, n;
  char *f[XLFD_LAST_INDEX + 1];
  Lisp_Object val;
  char *p;

  if (len > 255 || !len)
    /* Maximum XLFD name length is 255. */
    return -1;
  /* Accept "*-.." as a fully specified XLFD. */
  if (name[0] == '*' && (len == 1 || name[1] == '-'))
    i = 1, f[XLFD_FOUNDRY_INDEX] = name;
  else
    i = 0;
  for (p = name + i; *p; p++)
    if (*p == '-')
      {
	f[i++] = p + 1;
	if (i == XLFD_LAST_INDEX)
	  break;
      }
  f[i] = name + len;

#define INTERN_FIELD(N) font_intern_prop (f[N], f[(N) + 1] - 1 - f[N], 0)
#define INTERN_FIELD_SYM(N) font_intern_prop (f[N], f[(N) + 1] - 1 - f[N], 1)

  if (i == XLFD_LAST_INDEX)
    {
      /* Fully specified XLFD.  */
      int pixel_size;

      ASET (font, FONT_FOUNDRY_INDEX, INTERN_FIELD_SYM (XLFD_FOUNDRY_INDEX));
      ASET (font, FONT_FAMILY_INDEX, INTERN_FIELD_SYM (XLFD_FAMILY_INDEX));
      for (i = XLFD_WEIGHT_INDEX, j = FONT_WEIGHT_INDEX;
	   i <= XLFD_SWIDTH_INDEX; i++, j++)
	{
	  val = INTERN_FIELD_SYM (i);
	  if (! NILP (val))
	    {
	      if ((n = font_style_to_value (j, INTERN_FIELD_SYM (i), 0)) < 0)
		return -1;
	      ASET (font, j, make_number (n));
	    }
	}
      ASET (font, FONT_ADSTYLE_INDEX, INTERN_FIELD_SYM (XLFD_ADSTYLE_INDEX));
      if (strcmp (f[XLFD_REGISTRY_INDEX], "*-*") == 0)
	ASET (font, FONT_REGISTRY_INDEX, Qnil);
      else
	ASET (font, FONT_REGISTRY_INDEX,
	      font_intern_prop (f[XLFD_REGISTRY_INDEX],
				f[XLFD_LAST_INDEX] - f[XLFD_REGISTRY_INDEX],
				1));
      p = f[XLFD_PIXEL_INDEX];
      if (*p == '[' && (pixel_size = parse_matrix (p)) >= 0)
	ASET (font, FONT_SIZE_INDEX, make_number (pixel_size));
      else
	{
	  val = INTERN_FIELD (XLFD_PIXEL_INDEX);
	  if (INTEGERP (val))
	    ASET (font, FONT_SIZE_INDEX, val);
	  else if (FONT_ENTITY_P (font))
	    return -1;
	  else
	    {
	      double point_size = -1;

	      font_assert (FONT_SPEC_P (font));
	      p = f[XLFD_POINT_INDEX];
	      if (*p == '[')
		point_size = parse_matrix (p);
	      else if (isdigit (*p))
		point_size = atoi (p), point_size /= 10;
	      if (point_size >= 0)
		ASET (font, FONT_SIZE_INDEX, make_float (point_size));
	    }
	}

      val = INTERN_FIELD (XLFD_RESY_INDEX);
      if (! NILP (val) && ! INTEGERP (val))
	return -1;
      ASET (font, FONT_DPI_INDEX, val);
      val = INTERN_FIELD (XLFD_SPACING_INDEX);
      if (! NILP (val))
	{
	  val = font_prop_validate_spacing (QCspacing, val);
	  if (! INTEGERP (val))
	    return -1;
	  ASET (font, FONT_SPACING_INDEX, val);
	}
      p = f[XLFD_AVGWIDTH_INDEX];
      if (*p == '~')
	p++;
      val = font_intern_prop (p, f[XLFD_REGISTRY_INDEX] - 1 - p, 0);
      if (! NILP (val) && ! INTEGERP (val))
	return -1;
      ASET (font, FONT_AVGWIDTH_INDEX, val);
    }
  else
    {
      int wild_card_found = 0;
      Lisp_Object prop[XLFD_LAST_INDEX];

      if (FONT_ENTITY_P (font))
	return -1;
      for (j = 0; j < i; j++)
	{
	  if (*f[j] == '*')
	    {
	      if (f[j][1] && f[j][1] != '-')
		return -1;
	      prop[j] = Qnil;
	      wild_card_found = 1;
	    }
	  else if (j + 1 < i)
	    prop[j] = INTERN_FIELD (j);
	  else
	    prop[j] = font_intern_prop (f[j], f[i] - f[j], 0);
	}
      if (! wild_card_found)
	return -1;
      if (font_expand_wildcards (prop, i) < 0)
	return -1;

      ASET (font, FONT_FOUNDRY_INDEX, prop[XLFD_FOUNDRY_INDEX]);
      ASET (font, FONT_FAMILY_INDEX, prop[XLFD_FAMILY_INDEX]);
      for (i = XLFD_WEIGHT_INDEX, j = FONT_WEIGHT_INDEX;
	   i <= XLFD_SWIDTH_INDEX; i++, j++)
	if (! NILP (prop[i]))
	  {
	    if ((n = font_style_to_value (j, prop[i], 1)) < 0)
	      return -1;
	    ASET (font, j, make_number (n));
	  }
      ASET (font, FONT_ADSTYLE_INDEX, prop[XLFD_ADSTYLE_INDEX]);
      val = prop[XLFD_REGISTRY_INDEX];
      if (NILP (val))
	{
	  val = prop[XLFD_ENCODING_INDEX];
	  if (! NILP (val))
	    val = concat2 (build_string ("*-"), SYMBOL_NAME (val));
	}
      else if (NILP (prop[XLFD_ENCODING_INDEX]))
	val = concat2 (SYMBOL_NAME (val), build_string ("-*"));
      else
	val = concat3 (SYMBOL_NAME (val), build_string ("-"),
		       SYMBOL_NAME (prop[XLFD_ENCODING_INDEX]));
      if (! NILP (val))
	ASET (font, FONT_REGISTRY_INDEX, Fintern (val, Qnil));

      if (INTEGERP (prop[XLFD_PIXEL_INDEX]))
	ASET (font, FONT_SIZE_INDEX, prop[XLFD_PIXEL_INDEX]);
      else if (INTEGERP (prop[XLFD_POINT_INDEX]))
	{
	  double point_size = XINT (prop[XLFD_POINT_INDEX]);

	  ASET (font, FONT_SIZE_INDEX, make_float (point_size / 10));
	}

      if (INTEGERP (prop[XLFD_RESX_INDEX]))
	ASET (font, FONT_DPI_INDEX, prop[XLFD_RESY_INDEX]);
      if (! NILP (prop[XLFD_SPACING_INDEX]))
	{
	  val = font_prop_validate_spacing (QCspacing,
					    prop[XLFD_SPACING_INDEX]);
	  if (! INTEGERP (val))
	    return -1;
	  ASET (font, FONT_SPACING_INDEX, val);
	}
      if (INTEGERP (prop[XLFD_AVGWIDTH_INDEX]))
	ASET (font, FONT_AVGWIDTH_INDEX, prop[XLFD_AVGWIDTH_INDEX]);
    }

  return 0;
}

/* Store XLFD name of FONT (font-spec or font-entity) in NAME (NBYTES
   length), and return the name length.  If FONT_SIZE_INDEX of FONT is
   0, use PIXEL_SIZE instead.  */

int
font_unparse_xlfd (Lisp_Object font, int pixel_size, char *name, int nbytes)
{
  char *p;
  const char *f[XLFD_REGISTRY_INDEX + 1];
  Lisp_Object val;
  int i, j, len;

  font_assert (FONTP (font));

  for (i = FONT_FOUNDRY_INDEX, j = XLFD_FOUNDRY_INDEX; i <= FONT_REGISTRY_INDEX;
       i++, j++)
    {
      if (i == FONT_ADSTYLE_INDEX)
	j = XLFD_ADSTYLE_INDEX;
      else if (i == FONT_REGISTRY_INDEX)
	j = XLFD_REGISTRY_INDEX;
      val = AREF (font, i);
      if (NILP (val))
	{
	  if (j == XLFD_REGISTRY_INDEX)
	    f[j] = "*-*";
	  else
	    f[j] = "*";
	}
      else
	{
	  if (SYMBOLP (val))
	    val = SYMBOL_NAME (val);
	  if (j == XLFD_REGISTRY_INDEX
	      && ! strchr (SSDATA (val), '-'))
	    {
	      /* Change "jisx0208*" and "jisx0208" to "jisx0208*-*".  */
	      ptrdiff_t alloc = SBYTES (val) + 4;
	      if (nbytes <= alloc)
		return -1;
	      f[j] = p = alloca (alloc);
	      sprintf (p, "%s%s-*", SDATA (val),
		       "*" + (SDATA (val)[SBYTES (val) - 1] == '*'));
	    }
	  else
	    f[j] = SSDATA (val);
	}
    }

  for (i = FONT_WEIGHT_INDEX, j = XLFD_WEIGHT_INDEX; i <= FONT_WIDTH_INDEX;
       i++, j++)
    {
      val = font_style_symbolic (font, i, 0);
      if (NILP (val))
	f[j] = "*";
      else
	{
	  val = SYMBOL_NAME (val);
	  f[j] = SSDATA (val);
	}
    }

  val = AREF (font, FONT_SIZE_INDEX);
  font_assert (NUMBERP (val) || NILP (val));
  if (INTEGERP (val))
    {
      EMACS_INT v = XINT (val);
      if (v <= 0)
	v = pixel_size;
      if (v > 0)
	{
	  f[XLFD_PIXEL_INDEX] = p =
	    alloca (sizeof "-*" + INT_STRLEN_BOUND (EMACS_INT));
	  sprintf (p, "%"pI"d-*", v);
	}
      else
	f[XLFD_PIXEL_INDEX] = "*-*";
    }
  else if (FLOATP (val))
    {
      double v = XFLOAT_DATA (val) * 10;
      f[XLFD_PIXEL_INDEX] = p = alloca (sizeof "*-" + 1 + DBL_MAX_10_EXP + 1);
      sprintf (p, "*-%.0f", v);
    }
  else
    f[XLFD_PIXEL_INDEX] = "*-*";

  if (INTEGERP (AREF (font, FONT_DPI_INDEX)))
    {
      EMACS_INT v = XINT (AREF (font, FONT_DPI_INDEX));
      f[XLFD_RESX_INDEX] = p =
	alloca (sizeof "-" + 2 * INT_STRLEN_BOUND (EMACS_INT));
      sprintf (p, "%"pI"d-%"pI"d", v, v);
    }
  else
    f[XLFD_RESX_INDEX] = "*-*";
  if (INTEGERP (AREF (font, FONT_SPACING_INDEX)))
    {
      EMACS_INT spacing = XINT (AREF (font, FONT_SPACING_INDEX));

      f[XLFD_SPACING_INDEX] = (spacing <= FONT_SPACING_PROPORTIONAL ? "p"
			       : spacing <= FONT_SPACING_DUAL ? "d"
			       : spacing <= FONT_SPACING_MONO ? "m"
			       : "c");
    }
  else
    f[XLFD_SPACING_INDEX] = "*";
  if (INTEGERP (AREF (font,  FONT_AVGWIDTH_INDEX)))
    {
      f[XLFD_AVGWIDTH_INDEX] = p = alloca (INT_BUFSIZE_BOUND (EMACS_INT));
      sprintf (p, "%"pI"d", XINT (AREF (font, FONT_AVGWIDTH_INDEX)));
    }
  else
    f[XLFD_AVGWIDTH_INDEX] = "*";
  len = snprintf (name, nbytes, "-%s-%s-%s-%s-%s-%s-%s-%s-%s-%s-%s",
		  f[XLFD_FOUNDRY_INDEX], f[XLFD_FAMILY_INDEX],
		  f[XLFD_WEIGHT_INDEX], f[XLFD_SLANT_INDEX],
		  f[XLFD_SWIDTH_INDEX], f[XLFD_ADSTYLE_INDEX],
		  f[XLFD_PIXEL_INDEX], f[XLFD_RESX_INDEX],
		  f[XLFD_SPACING_INDEX], f[XLFD_AVGWIDTH_INDEX],
		  f[XLFD_REGISTRY_INDEX]);
  return len < nbytes ? len : -1;
}

/* Parse NAME (null terminated) and store information in FONT
   (font-spec or font-entity).  NAME is supplied in either the
   Fontconfig or GTK font name format.  If NAME is successfully
   parsed, return 0.  Otherwise return -1.

   The fontconfig format is

    FAMILY[-SIZE][:PROP1[=VAL1][:PROP2[=VAL2]...]]

   The GTK format is

    FAMILY [PROPS...] [SIZE]

   This function tries to guess which format it is.  */

static int
font_parse_fcname (char *name, Lisp_Object font)
{
  char *p, *q;
  char *size_beg = NULL, *size_end = NULL;
  char *props_beg = NULL, *family_end = NULL;
  ptrdiff_t len = strlen (name);

  if (len == 0)
    return -1;

  for (p = name; *p; p++)
    {
      if (*p == '\\' && p[1])
	p++;
      else if (*p == ':')
	{
	  props_beg = family_end = p;
	  break;
	}
      else if (*p == '-')
	{
	  int decimal = 0, size_found = 1;
	  for (q = p + 1; *q && *q != ':'; q++)
	    if (! isdigit (*q))
	      {
		if (*q != '.' || decimal)
		  {
		    size_found = 0;
		    break;
		  }
		decimal = 1;
	      }
	  if (size_found)
	    {
	      family_end = p;
	      size_beg = p + 1;
	      size_end = q;
	      break;
	    }
	}
    }

  if (family_end)
    {
      Lisp_Object extra_props = Qnil;

      /* A fontconfig name with size and/or property data.  */
      if (family_end > name)
	{
	  Lisp_Object family;
	  family = font_intern_prop (name, family_end - name, 1);
	  ASET (font, FONT_FAMILY_INDEX, family);
	}
      if (size_beg)
	{
	  double point_size = strtod (size_beg, &size_end);
	  ASET (font, FONT_SIZE_INDEX, make_float (point_size));
	  if (*size_end == ':' && size_end[1])
	    props_beg = size_end;
	}
      if (props_beg)
	{
	  /* Now parse ":KEY=VAL" patterns.  */
	  Lisp_Object val;

	  for (p = props_beg; *p; p = q)
	    {
	      for (q = p + 1; *q && *q != '=' && *q != ':'; q++);
	      if (*q != '=')
		{
		  /* Must be an enumerated value.  */
		  ptrdiff_t word_len;
		  p = p + 1;
		  word_len = q - p;
		  val = font_intern_prop (p, q - p, 1);

#define PROP_MATCH(STR) (word_len == strlen (STR)		\
			 && memcmp (p, STR, strlen (STR)) == 0)

		  if (PROP_MATCH ("light")
		      || PROP_MATCH ("medium")
		      || PROP_MATCH ("demibold")
		      || PROP_MATCH ("bold")
		      || PROP_MATCH ("black"))
		    FONT_SET_STYLE (font, FONT_WEIGHT_INDEX, val);
		  else if (PROP_MATCH ("roman")
			   || PROP_MATCH ("italic")
			   || PROP_MATCH ("oblique"))
		    FONT_SET_STYLE (font, FONT_SLANT_INDEX, val);
		  else if (PROP_MATCH ("charcell"))
		    ASET (font, FONT_SPACING_INDEX,
			  make_number (FONT_SPACING_CHARCELL));
		  else if (PROP_MATCH ("mono"))
		    ASET (font, FONT_SPACING_INDEX,
			  make_number (FONT_SPACING_MONO));
		  else if (PROP_MATCH ("proportional"))
		    ASET (font, FONT_SPACING_INDEX,
			  make_number (FONT_SPACING_PROPORTIONAL));
#undef PROP_MATCH
		}
	      else
		{
		  /* KEY=VAL pairs  */
		  Lisp_Object key;
		  int prop;

		  if (q - p == 10 && memcmp (p + 1, "pixelsize", 9) == 0)
		    prop = FONT_SIZE_INDEX;
		  else
		    {
		      key = font_intern_prop (p, q - p, 1);
		      prop = get_font_prop_index (key);
		    }

		  p = q + 1;
		  for (q = p; *q && *q != ':'; q++);
		  val = font_intern_prop (p, q - p, 0);

		  if (prop >= FONT_FOUNDRY_INDEX
		      && prop < FONT_EXTRA_INDEX)
                    ASET (font, prop, font_prop_validate (prop, Qnil, val));
		  else
                    {
                      extra_props = nconc2 (extra_props,
                                            Fcons (Fcons (key, val), Qnil));
                    }
		}
	      p = q;
	    }
	}

      if (! NILP (extra_props))
        {
          struct font_driver_list *driver_list = font_driver_list;
          for ( ; driver_list; driver_list = driver_list->next)
	    {
#ifdef HAVE_MACGUI
	      extern Lisp_Object macfont_driver_type;

	      if (!EQ (macfont_driver_type, driver_list->driver->type))
		continue;
#endif
	      if (driver_list->driver->filter_properties)
		(*driver_list->driver->filter_properties) (font, extra_props);
	    }
        }

    }
  else
    {
      /* Either a fontconfig-style name with no size and property
	 data, or a GTK-style name.  */
      Lisp_Object weight = Qnil, slant = Qnil;
      Lisp_Object width  = Qnil, size  = Qnil;
      char *word_start;
      ptrdiff_t word_len;

      /* Scan backwards from the end, looking for a size.  */
      for (p = name + len - 1; p >= name; p--)
	if (!isdigit (*p))
	  break;

      if ((p < name + len - 1) && ((p + 1 == name) || *p == ' '))
	/* Found a font size.  */
	size = make_float (strtod (p + 1, NULL));
      else
	p = name + len;

      /* Now P points to the termination of the string, sans size.
	 Scan backwards, looking for font properties.  */
      for (; p > name; p = q)
	{
	  for (q = p - 1; q >= name; q--)
	    {
	      if (q > name && *(q-1) == '\\')
		--q;   /* Skip quoting backslashes.  */
	      else if (*q == ' ')
		break;
	    }

	  word_start = q + 1;
	  word_len = p - word_start;

#define PROP_MATCH(STR)						\
	  (word_len == strlen (STR)				\
	   && memcmp (word_start, STR, strlen (STR)) == 0)
#define PROP_SAVE(VAR, STR)					\
	  (VAR = NILP (VAR) ? font_intern_prop (STR, strlen (STR), 1) : VAR)

	  if (PROP_MATCH ("Ultra-Light"))
	    PROP_SAVE (weight, "ultra-light");
	  else if (PROP_MATCH ("Light"))
	    PROP_SAVE (weight, "light");
	  else if (PROP_MATCH ("Book"))
	    PROP_SAVE (weight, "book");
	  else if (PROP_MATCH ("Medium"))
	    PROP_SAVE (weight, "medium");
	  else if (PROP_MATCH ("Semi-Bold"))
	    PROP_SAVE (weight, "semi-bold");
	  else if (PROP_MATCH ("Bold"))
	    PROP_SAVE (weight, "bold");
	  else if (PROP_MATCH ("Italic"))
	    PROP_SAVE (slant, "italic");
	  else if (PROP_MATCH ("Oblique"))
	    PROP_SAVE (slant, "oblique");
	  else if (PROP_MATCH ("Semi-Condensed"))
	    PROP_SAVE (width, "semi-condensed");
	  else if (PROP_MATCH ("Condensed"))
	    PROP_SAVE (width, "condensed");
	  /* An unknown word must be part of the font name.  */
	  else
	    {
	      family_end = p;
	      break;
	    }
	}
#undef PROP_MATCH
#undef PROP_SAVE

      if (family_end)
	ASET (font, FONT_FAMILY_INDEX,
	      font_intern_prop (name, family_end - name, 1));
      if (!NILP (size))
	ASET (font, FONT_SIZE_INDEX, size);
      if (!NILP (weight))
	FONT_SET_STYLE (font, FONT_WEIGHT_INDEX, weight);
      if (!NILP (slant))
	FONT_SET_STYLE (font, FONT_SLANT_INDEX, slant);
      if (!NILP (width))
	FONT_SET_STYLE (font, FONT_WIDTH_INDEX, width);
    }

  return 0;
}

/* Store fontconfig's font name of FONT (font-spec or font-entity) in
   NAME (NBYTES length), and return the name length.  If
   FONT_SIZE_INDEX of FONT is 0, use PIXEL_SIZE instead.  */

int
font_unparse_fcname (Lisp_Object font, int pixel_size, char *name, int nbytes)
{
  Lisp_Object family, foundry;
  Lisp_Object val;
  int point_size;
  int i;
  char *p;
  char *lim;
  Lisp_Object styles[3];
  const char *style_names[3] = { "weight", "slant", "width" };

  family = AREF (font, FONT_FAMILY_INDEX);
  if (! NILP (family))
    {
      if (SYMBOLP (family))
	family = SYMBOL_NAME (family);
      else
	family = Qnil;
    }

  val = AREF (font, FONT_SIZE_INDEX);
  if (INTEGERP (val))
    {
      if (XINT (val) != 0)
	pixel_size = XINT (val);
      point_size = -1;
    }
  else
    {
      if (! FLOATP (val))
	abort ();
      pixel_size = -1;
      point_size = (int) XFLOAT_DATA (val);
    }

  foundry = AREF (font, FONT_FOUNDRY_INDEX);
  if (! NILP (foundry))
    {
      if (SYMBOLP (foundry))
	foundry = SYMBOL_NAME (foundry);
      else
	foundry = Qnil;
    }

  for (i = 0; i < 3; i++)
    styles[i] = font_style_symbolic (font, FONT_WEIGHT_INDEX + i, 0);

  p = name;
  lim = name + nbytes;
  if (! NILP (family))
    {
      int len = snprintf (p, lim - p, "%s", SSDATA (family));
      if (! (0 <= len && len < lim - p))
	return -1;
      p += len;
    }
  if (point_size > 0)
    {
      int len = snprintf (p, lim - p, "-%d" + (p == name), point_size);
      if (! (0 <= len && len < lim - p))
	return -1;
      p += len;
    }
  else if (pixel_size > 0)
    {
      int len = snprintf (p, lim - p, ":pixelsize=%d", pixel_size);
      if (! (0 <= len && len < lim - p))
	return -1;
      p += len;
    }
  if (! NILP (AREF (font, FONT_FOUNDRY_INDEX)))
    {
      int len = snprintf (p, lim - p, ":foundry=%s",
			  SSDATA (SYMBOL_NAME (AREF (font,
						     FONT_FOUNDRY_INDEX))));
      if (! (0 <= len && len < lim - p))
	return -1;
      p += len;
    }
  for (i = 0; i < 3; i++)
    if (! NILP (styles[i]))
      {
	int len = snprintf (p, lim - p, ":%s=%s", style_names[i],
			    SSDATA (SYMBOL_NAME (styles[i])));
	if (! (0 <= len && len < lim - p))
	  return -1;
	p += len;
      }

  if (INTEGERP (AREF (font, FONT_DPI_INDEX)))
    {
      int len = snprintf (p, lim - p, ":dpi=%"pI"d",
			  XINT (AREF (font, FONT_DPI_INDEX)));
      if (! (0 <= len && len < lim - p))
	return -1;
      p += len;
    }

  if (INTEGERP (AREF (font, FONT_SPACING_INDEX)))
    {
      int len = snprintf (p, lim - p, ":spacing=%"pI"d",
			  XINT (AREF (font, FONT_SPACING_INDEX)));
      if (! (0 <= len && len < lim - p))
	return -1;
      p += len;
    }

  if (INTEGERP (AREF (font, FONT_AVGWIDTH_INDEX)))
    {
      int len = snprintf (p, lim - p,
			  (XINT (AREF (font, FONT_AVGWIDTH_INDEX)) == 0
			   ? ":scalable=true"
			   : ":scalable=false"));
      if (! (0 <= len && len < lim - p))
	return -1;
      p += len;
    }

  return (p - name);
}

/* Parse NAME (null terminated) and store information in FONT
   (font-spec or font-entity).  If NAME is successfully parsed, return
   0.  Otherwise return -1.  */

static int
font_parse_name (char *name, Lisp_Object font)
{
  if (name[0] == '-' || strchr (name, '*') || strchr (name, '?'))
    return font_parse_xlfd (name, font);
  return font_parse_fcname (name, font);
}


/* Merge FAMILY and REGISTRY into FONT_SPEC.  FAMILY may have the form
   "FAMILY-FOUNDRY".  REGISTRY may not contain charset-encoding
   part.  */

void
font_parse_family_registry (Lisp_Object family, Lisp_Object registry, Lisp_Object font_spec)
{
  int len;
  char *p0, *p1;

  if (! NILP (family)
      && NILP (AREF (font_spec, FONT_FAMILY_INDEX)))
    {
      CHECK_STRING (family);
      len = SBYTES (family);
      p0 = SSDATA (family);
      p1 = strchr (p0, '-');
      if (p1)
	{
	  if ((*p0 != '*' && p1 - p0 > 0)
	      && NILP (AREF (font_spec, FONT_FOUNDRY_INDEX)))
	    Ffont_put (font_spec, QCfoundry, font_intern_prop (p0, p1 - p0, 1));
	  p1++;
	  len -= p1 - p0;
	  Ffont_put (font_spec, QCfamily, font_intern_prop (p1, len, 1));
	}
      else
	ASET (font_spec, FONT_FAMILY_INDEX, Fintern (family, Qnil));
    }
  if (! NILP (registry))
    {
      /* Convert "XXX" and "XXX*" to "XXX*-*".  */
      CHECK_STRING (registry);
      len = SBYTES (registry);
      p0 = SSDATA (registry);
      p1 = strchr (p0, '-');
      if (! p1)
	{
	  if (SDATA (registry)[len - 1] == '*')
	    registry = concat2 (registry, build_string ("-*"));
	  else
	    registry = concat2 (registry, build_string ("*-*"));
	}
      registry = Fdowncase (registry);
      ASET (font_spec, FONT_REGISTRY_INDEX, Fintern (registry, Qnil));
    }
}


/* This part (through the next ^L) is still experimental and not
   tested much.  We may drastically change codes.  */

/* OTF handler */

#if 0

#define LGSTRING_HEADER_SIZE 6
#define LGSTRING_GLYPH_SIZE 8

static int
check_gstring (Lisp_Object gstring)
{
  Lisp_Object val;
  int i, j;

  CHECK_VECTOR (gstring);
  val = AREF (gstring, 0);
  CHECK_VECTOR (val);
  if (ASIZE (val) < LGSTRING_HEADER_SIZE)
    goto err;
  CHECK_FONT_OBJECT (LGSTRING_FONT (gstring));
  if (!NILP (LGSTRING_SLOT (gstring, LGSTRING_IX_LBEARING)))
    CHECK_NUMBER (LGSTRING_SLOT (gstring, LGSTRING_IX_LBEARING));
  if (!NILP (LGSTRING_SLOT (gstring, LGSTRING_IX_RBEARING)))
    CHECK_NUMBER (LGSTRING_SLOT (gstring, LGSTRING_IX_RBEARING));
  if (!NILP (LGSTRING_SLOT (gstring, LGSTRING_IX_WIDTH)))
    CHECK_NATNUM (LGSTRING_SLOT (gstring, LGSTRING_IX_WIDTH));
  if (!NILP (LGSTRING_SLOT (gstring, LGSTRING_IX_ASCENT)))
    CHECK_NUMBER (LGSTRING_SLOT (gstring, LGSTRING_IX_ASCENT));
  if (!NILP (LGSTRING_SLOT (gstring, LGSTRING_IX_ASCENT)))
    CHECK_NUMBER (LGSTRING_SLOT (gstring, LGSTRING_IX_ASCENT));

  for (i = 0; i < LGSTRING_GLYPH_LEN (gstring); i++)
    {
      val = LGSTRING_GLYPH (gstring, i);
      CHECK_VECTOR (val);
      if (ASIZE (val) < LGSTRING_GLYPH_SIZE)
	goto err;
      if (NILP (AREF (val, LGLYPH_IX_CHAR)))
	break;
      CHECK_NATNUM (AREF (val, LGLYPH_IX_FROM));
      CHECK_NATNUM (AREF (val, LGLYPH_IX_TO));
      CHECK_CHARACTER (AREF (val, LGLYPH_IX_CHAR));
      if (!NILP (AREF (val, LGLYPH_IX_CODE)))
	CHECK_NATNUM (AREF (val, LGLYPH_IX_CODE));
      if (!NILP (AREF (val, LGLYPH_IX_WIDTH)))
	CHECK_NATNUM (AREF (val, LGLYPH_IX_WIDTH));
      if (!NILP (AREF (val, LGLYPH_IX_ADJUSTMENT)))
	{
	  val = AREF (val, LGLYPH_IX_ADJUSTMENT);
	  CHECK_VECTOR (val);
	  if (ASIZE (val) < 3)
	    goto err;
	  for (j = 0; j < 3; j++)
	    CHECK_NUMBER (AREF (val, j));
	}
    }
  return i;
 err:
  error ("Invalid glyph-string format");
  return -1;
}

static void
check_otf_features (Lisp_Object otf_features)
{
  Lisp_Object val;

  CHECK_CONS (otf_features);
  CHECK_SYMBOL (XCAR (otf_features));
  otf_features = XCDR (otf_features);
  CHECK_CONS (otf_features);
  CHECK_SYMBOL (XCAR (otf_features));
  otf_features = XCDR (otf_features);
  for (val = Fcar (otf_features); ! NILP (val);  val = Fcdr (val))
    {
      CHECK_SYMBOL (Fcar (val));
      if (SBYTES (SYMBOL_NAME (XCAR (val))) > 4)
	error ("Invalid OTF GSUB feature: %s",
	       SDATA (SYMBOL_NAME (XCAR (val))));
    }
  otf_features = XCDR (otf_features);
  for (val = Fcar (otf_features); ! NILP (val);  val = Fcdr (val))
    {
      CHECK_SYMBOL (Fcar (val));
      if (SBYTES (SYMBOL_NAME (XCAR (val))) > 4)
	error ("Invalid OTF GPOS feature: %s",
	       SDATA (SYMBOL_NAME (XCAR (val))));
    }
}

#ifdef HAVE_LIBOTF
#include <otf.h>

Lisp_Object otf_list;

static Lisp_Object
otf_tag_symbol (OTF_Tag tag)
{
  char name[5];

  OTF_tag_name (tag, name);
  return Fintern (make_unibyte_string (name, 4), Qnil);
}

static OTF *
otf_open (Lisp_Object file)
{
  Lisp_Object val = Fassoc (file, otf_list);
  OTF *otf;

  if (! NILP (val))
    otf = XSAVE_VALUE (XCDR (val))->pointer;
  else
    {
      otf = STRINGP (file) ? OTF_open (SSDATA (file)) : NULL;
      val = make_save_value (otf, 0);
      otf_list = Fcons (Fcons (file, val), otf_list);
    }
  return otf;
}


/* Return a list describing which scripts/languages FONT supports by
   which GSUB/GPOS features of OpenType tables.  See the comment of
   (struct font_driver).otf_capability.  */

Lisp_Object
font_otf_capability (struct font *font)
{
  OTF *otf;
  Lisp_Object capability = Fcons (Qnil, Qnil);
  int i;

  otf = otf_open (font->props[FONT_FILE_INDEX]);
  if (! otf)
    return Qnil;
  for (i = 0; i < 2; i++)
    {
      OTF_GSUB_GPOS *gsub_gpos;
      Lisp_Object script_list = Qnil;
      int j;

      if (OTF_get_features (otf, i == 0) < 0)
	continue;
      gsub_gpos = i == 0 ? otf->gsub : otf->gpos;
      for (j = gsub_gpos->ScriptList.ScriptCount - 1; j >= 0; j--)
	{
	  OTF_Script *script = gsub_gpos->ScriptList.Script + j;
	  Lisp_Object langsys_list = Qnil;
	  Lisp_Object script_tag = otf_tag_symbol (script->ScriptTag);
	  int k;

	  for (k = script->LangSysCount; k >= 0; k--)
	    {
	      OTF_LangSys *langsys;
	      Lisp_Object feature_list = Qnil;
	      Lisp_Object langsys_tag;
	      int l;

	      if (k == script->LangSysCount)
		{
		  langsys = &script->DefaultLangSys;
		  langsys_tag = Qnil;
		}
	      else
		{
		  langsys = script->LangSys + k;
		  langsys_tag
		    = otf_tag_symbol (script->LangSysRecord[k].LangSysTag);
		}
	      for (l = langsys->FeatureCount - 1; l >= 0; l--)
		{
		  OTF_Feature *feature
		    = gsub_gpos->FeatureList.Feature + langsys->FeatureIndex[l];
		  Lisp_Object feature_tag
		    = otf_tag_symbol (feature->FeatureTag);

		  feature_list = Fcons (feature_tag, feature_list);
		}
	      langsys_list = Fcons (Fcons (langsys_tag, feature_list),
				    langsys_list);
	    }
	  script_list = Fcons (Fcons (script_tag, langsys_list),
			       script_list);
	}

      if (i == 0)
	XSETCAR (capability, script_list);
      else
	XSETCDR (capability, script_list);
    }

  return capability;
}

/* Parse OTF features in SPEC and write a proper features spec string
   in FEATURES for the call of OTF_drive_gsub/gpos (of libotf).  It is
   assured that the sufficient memory has already allocated for
   FEATURES.  */

static void
generate_otf_features (Lisp_Object spec, char *features)
{
  Lisp_Object val;
  char *p;
  int asterisk;

  p = features;
  *p = '\0';
  for (asterisk = 0; CONSP (spec); spec = XCDR (spec))
    {
      val = XCAR (spec);
      CHECK_SYMBOL (val);
      if (p > features)
	*p++ = ',';
      if (SREF (SYMBOL_NAME (val), 0) == '*')
	{
	  asterisk = 1;
	  *p++ = '*';
	}
      else if (! asterisk)
	{
	  val = SYMBOL_NAME (val);
	  p += esprintf (p, "%s", SDATA (val));
	}
      else
	{
	  val = SYMBOL_NAME (val);
	  p += esprintf (p, "~%s", SDATA (val));
	}
    }
  if (CONSP (spec))
    error ("OTF spec too long");
}

Lisp_Object
font_otf_DeviceTable (OTF_DeviceTable *device_table)
{
  int len = device_table->StartSize - device_table->EndSize + 1;

  return Fcons (make_number (len),
		make_unibyte_string (device_table->DeltaValue, len));
}

Lisp_Object
font_otf_ValueRecord (int value_format, OTF_ValueRecord *value_record)
{
  Lisp_Object val = Fmake_vector (make_number (8), Qnil);

  if (value_format & OTF_XPlacement)
    ASET (val, 0, make_number (value_record->XPlacement));
  if (value_format & OTF_YPlacement)
    ASET (val, 1, make_number (value_record->YPlacement));
  if (value_format & OTF_XAdvance)
    ASET (val, 2, make_number (value_record->XAdvance));
  if (value_format & OTF_YAdvance)
    ASET (val, 3, make_number (value_record->YAdvance));
  if (value_format & OTF_XPlaDevice)
    ASET (val, 4, font_otf_DeviceTable (&value_record->XPlaDevice));
  if (value_format & OTF_YPlaDevice)
    ASET (val, 4, font_otf_DeviceTable (&value_record->YPlaDevice));
  if (value_format & OTF_XAdvDevice)
    ASET (val, 4, font_otf_DeviceTable (&value_record->XAdvDevice));
  if (value_format & OTF_YAdvDevice)
    ASET (val, 4, font_otf_DeviceTable (&value_record->YAdvDevice));
  return val;
}

Lisp_Object
font_otf_Anchor (OTF_Anchor *anchor)
{
  Lisp_Object val;

  val = Fmake_vector (make_number (anchor->AnchorFormat + 1), Qnil);
  ASET (val, 0, make_number (anchor->XCoordinate));
  ASET (val, 1, make_number (anchor->YCoordinate));
  if (anchor->AnchorFormat == 2)
    ASET (val, 2, make_number (anchor->f.f1.AnchorPoint));
  else
    {
      ASET (val, 3, font_otf_DeviceTable (&anchor->f.f2.XDeviceTable));
      ASET (val, 4, font_otf_DeviceTable (&anchor->f.f2.YDeviceTable));
    }
  return val;
}
#endif	/* HAVE_LIBOTF */
#endif	/* 0 */


/* Font sorting */

static unsigned font_score (Lisp_Object, Lisp_Object *);
static int font_compare (const void *, const void *);
static Lisp_Object font_sort_entities (Lisp_Object, Lisp_Object,
                                       Lisp_Object, int);

static double
font_rescale_ratio (Lisp_Object font_entity)
{
  Lisp_Object tail, elt;
  Lisp_Object name = Qnil;

  for (tail = Vface_font_rescale_alist; CONSP (tail); tail = XCDR (tail))
    {
      elt = XCAR (tail);
      if (FLOATP (XCDR (elt)))
	{
	  if (STRINGP (XCAR (elt)))
	    {
	      if (NILP (name))
		name = Ffont_xlfd_name (font_entity, Qnil);
	      if (fast_string_match_ignore_case (XCAR (elt), name) >= 0)
		return XFLOAT_DATA (XCDR (elt));
	    }
	  else if (FONT_SPEC_P (XCAR (elt)))
	    {
	      if (font_match_p (XCAR (elt), font_entity))
		return XFLOAT_DATA (XCDR (elt));
	    }
	}
    }
  return 1.0;
}

/* We sort fonts by scoring each of them against a specified
   font-spec.  The score value is 32 bit (`unsigned'), and the smaller
   the value is, the closer the font is to the font-spec.

   The lowest 2 bits of the score are used for driver type.  The font
   available by the most preferred font driver is 0.

   The 4 7-bit fields in the higher 28 bits are used for numeric properties
   WEIGHT, SLANT, WIDTH, and SIZE.  */

/* How many bits to shift to store the difference value of each font
   property in a score.  Note that floats for FONT_TYPE_INDEX and
   FONT_REGISTRY_INDEX are not used.  */
static int sort_shift_bits[FONT_SIZE_INDEX + 1];

/* Score font-entity ENTITY against properties of font-spec SPEC_PROP.
   The return value indicates how different ENTITY is compared with
   SPEC_PROP.  */

static unsigned
font_score (Lisp_Object entity, Lisp_Object *spec_prop)
{
  unsigned score = 0;
  int i;

  /* Score three style numeric fields.  Maximum difference is 127. */
  for (i = FONT_WEIGHT_INDEX; i <= FONT_WIDTH_INDEX; i++)
    if (! NILP (spec_prop[i]) && ! EQ (AREF (entity, i), spec_prop[i]))
      {
	EMACS_INT diff = ((XINT (AREF (entity, i)) >> 8)
			  - (XINT (spec_prop[i]) >> 8));
	if (diff < 0)
	  diff = - diff;
	score |= min (diff, 127) << sort_shift_bits[i];
      }

  /* Score the size.  Maximum difference is 127.  */
  i = FONT_SIZE_INDEX;
  if (! NILP (spec_prop[FONT_SIZE_INDEX])
      && XINT (AREF (entity, FONT_SIZE_INDEX)) > 0)
    {
      /* We use the higher 6-bit for the actual size difference.  The
	 lowest bit is set if the DPI is different.  */
      EMACS_INT diff;
      EMACS_INT pixel_size = XINT (spec_prop[FONT_SIZE_INDEX]);

      if (CONSP (Vface_font_rescale_alist))
	pixel_size *= font_rescale_ratio (entity);
      diff = pixel_size - XINT (AREF (entity, FONT_SIZE_INDEX));
      if (diff < 0)
	diff = - diff;
      diff <<= 1;
      if (! NILP (spec_prop[FONT_DPI_INDEX])
	  && ! EQ (spec_prop[FONT_DPI_INDEX], AREF (entity, FONT_DPI_INDEX)))
	diff |= 1;
      if (! NILP (spec_prop[FONT_AVGWIDTH_INDEX])
	  && ! EQ (spec_prop[FONT_AVGWIDTH_INDEX], AREF (entity, FONT_AVGWIDTH_INDEX)))
	diff |= 1;
      score |= min (diff, 127) << sort_shift_bits[FONT_SIZE_INDEX];
    }

  return score;
}


/* Concatenate all elements of LIST into one vector.  LIST is a list
   of font-entity vectors.  */

static Lisp_Object
font_vconcat_entity_vectors (Lisp_Object list)
{
  int nargs = XINT (Flength (list));
  Lisp_Object *args = alloca (sizeof (Lisp_Object) * nargs);
  int i;

  for (i = 0; i < nargs; i++, list = XCDR (list))
    args[i] = XCAR (list);
  return Fvconcat (nargs, args);
}


/* The structure for elements being sorted by qsort.  */
struct font_sort_data
{
  unsigned score;
  int font_driver_preference;
  Lisp_Object entity;
};


/* The comparison function for qsort.  */

static int
font_compare (const void *d1, const void *d2)
{
  const struct font_sort_data *data1 = d1;
  const struct font_sort_data *data2 = d2;

  if (data1->score < data2->score)
    return -1;
  else if (data1->score > data2->score)
    return 1;
  return (data1->font_driver_preference - data2->font_driver_preference);
}


/* Sort each font-entity vector in LIST by closeness to font-spec PREFER.
   If PREFER specifies a point-size, calculate the corresponding
   pixel-size from QCdpi property of PREFER or from the Y-resolution
   of FRAME before sorting.

   If BEST-ONLY is nonzero, return the best matching entity (that
   supports the character BEST-ONLY if BEST-ONLY is positive, or any
   if BEST-ONLY is negative).  Otherwise, return the sorted result as
   a single vector of font-entities.

   This function does no optimization for the case that the total
   number of elements is 1.  The caller should avoid calling this in
   such a case.  */

static Lisp_Object
font_sort_entities (Lisp_Object list, Lisp_Object prefer, Lisp_Object frame, int best_only)
{
  Lisp_Object prefer_prop[FONT_SPEC_MAX];
  int len, maxlen, i;
  struct font_sort_data *data;
  unsigned best_score;
  Lisp_Object best_entity;
  struct frame *f = XFRAME (frame);
  Lisp_Object tail, vec IF_LINT (= Qnil);
  USE_SAFE_ALLOCA;

  for (i = FONT_WEIGHT_INDEX; i <= FONT_AVGWIDTH_INDEX; i++)
    prefer_prop[i] = AREF (prefer, i);
  if (FLOATP (prefer_prop[FONT_SIZE_INDEX]))
    prefer_prop[FONT_SIZE_INDEX]
      = make_number (font_pixel_size (XFRAME (frame), prefer));

  if (NILP (XCDR (list)))
    {
      /* What we have to take care of is this single vector.  */
      vec = XCAR (list);
      maxlen = ASIZE (vec);
    }
  else if (best_only)
    {
      /* We don't have to perform sort, so there's no need of creating
	 a single vector.  But, we must find the length of the longest
	 vector.  */
      maxlen = 0;
      for (tail = list; CONSP (tail); tail = XCDR (tail))
	if (maxlen < ASIZE (XCAR (tail)))
	  maxlen = ASIZE (XCAR (tail));
    }
  else
    {
      /* We have to create a single vector to sort it.  */
      vec = font_vconcat_entity_vectors (list);
      maxlen = ASIZE (vec);
    }

  SAFE_ALLOCA (data, struct font_sort_data *, (sizeof *data) * maxlen);
  best_score = 0xFFFFFFFF;
  best_entity = Qnil;

  for (tail = list; CONSP (tail); tail = XCDR (tail))
    {
      int font_driver_preference = 0;
      Lisp_Object current_font_driver;

      if (best_only)
	vec = XCAR (tail);
      len = ASIZE (vec);

      /* We are sure that the length of VEC > 0.  */
      current_font_driver = AREF (AREF (vec, 0), FONT_TYPE_INDEX);
      /* Score the elements.  */
      for (i = 0; i < len; i++)
	{
	  data[i].entity = AREF (vec, i);
	  data[i].score
	    = ((best_only <= 0 || font_has_char (f, data[i].entity, best_only)
		> 0)
	       ? font_score (data[i].entity, prefer_prop)
	       : 0xFFFFFFFF);
	  if (best_only && best_score > data[i].score)
	    {
	      best_score = data[i].score;
	      best_entity = data[i].entity;
	      if (best_score == 0)
		break;
	    }
	  if (! EQ (current_font_driver, AREF (AREF (vec, i), FONT_TYPE_INDEX)))
	    {
	      current_font_driver = AREF (AREF (vec, i), FONT_TYPE_INDEX);
	      font_driver_preference++;
	    }
	  data[i].font_driver_preference = font_driver_preference;
	}

      /* Sort if necessary.  */
      if (! best_only)
	{
	  qsort (data, len, sizeof *data, font_compare);
	  for (i = 0; i < len; i++)
	    ASET (vec, i, data[i].entity);
	  break;
	}
      else
	vec = best_entity;
    }

  SAFE_FREE ();

  FONT_ADD_LOG ("sort-by", prefer, vec);
  return vec;
}


/* API of Font Service Layer.  */

/* Reflect ORDER (see the variable font_sort_order in xfaces.c) to
   sort_shift_bits.  Finternal_set_font_selection_order calls this
   function with font_sort_order after setting up it.  */

void
font_update_sort_order (int *order)
{
  int i, shift_bits;

  for (i = 0, shift_bits = 23; i < 4; i++, shift_bits -= 7)
    {
      int xlfd_idx = order[i];

      if (xlfd_idx == XLFD_WEIGHT_INDEX)
	sort_shift_bits[FONT_WEIGHT_INDEX] = shift_bits;
      else if (xlfd_idx == XLFD_SLANT_INDEX)
	sort_shift_bits[FONT_SLANT_INDEX] = shift_bits;
      else if (xlfd_idx == XLFD_SWIDTH_INDEX)
	sort_shift_bits[FONT_WIDTH_INDEX] = shift_bits;
      else
	sort_shift_bits[FONT_SIZE_INDEX] = shift_bits;
    }
}

static int
font_check_otf_features (Lisp_Object script, Lisp_Object langsys, Lisp_Object features, Lisp_Object table)
{
  Lisp_Object val;
  int negative;

  table = assq_no_quit (script, table);
  if (NILP (table))
    return 0;
  table = XCDR (table);
  if (! NILP (langsys))
    {
      table = assq_no_quit (langsys, table);
      if (NILP (table))
	return 0;
    }
  else
    {
      val = assq_no_quit (Qnil, table);
      if (NILP (val))
	table = XCAR (table);
      else
	table = val;
    }
  table = XCDR (table);
  for (negative = 0; CONSP (features); features = XCDR (features))
    {
      if (NILP (XCAR (features)))
	{
	  negative = 1;
	  continue;
	}
      if (NILP (Fmemq (XCAR (features), table)) != negative)
	return 0;
    }
  return 1;
}

/* Check if OTF_CAPABILITY satisfies SPEC (otf-spec).  */

static int
font_check_otf (Lisp_Object spec, Lisp_Object otf_capability)
{
  Lisp_Object script, langsys = Qnil, gsub = Qnil, gpos = Qnil;

  script = XCAR (spec);
  spec = XCDR (spec);
  if (! NILP (spec))
    {
      langsys = XCAR (spec);
      spec = XCDR (spec);
      if (! NILP (spec))
	{
	  gsub = XCAR (spec);
	  spec = XCDR (spec);
	  if (! NILP (spec))
	    gpos = XCAR (spec);
	}
    }

  if (! NILP (gsub) && ! font_check_otf_features (script, langsys, gsub,
						  XCAR (otf_capability)))
    return 0;
  if (! NILP (gpos) && ! font_check_otf_features (script, langsys, gpos,
						  XCDR (otf_capability)))
    return 0;
  return 1;
}



/* Check if FONT (font-entity or font-object) matches with the font
   specification SPEC.  */

int
font_match_p (Lisp_Object spec, Lisp_Object font)
{
  Lisp_Object prop[FONT_SPEC_MAX], *props;
  Lisp_Object extra, font_extra;
  int i;

  for (i = FONT_FOUNDRY_INDEX; i <= FONT_REGISTRY_INDEX; i++)
    if (! NILP (AREF (spec, i))
	&& ! NILP (AREF (font, i))
	&& ! EQ (AREF (spec, i), AREF (font, i)))
      return 0;
  props = XFONT_SPEC (spec)->props;
  if (FLOATP (props[FONT_SIZE_INDEX]))
    {
      for (i = FONT_FOUNDRY_INDEX; i < FONT_SIZE_INDEX; i++)
	prop[i] = AREF (spec, i);
      prop[FONT_SIZE_INDEX]
	= make_number (font_pixel_size (XFRAME (selected_frame), spec));
      props = prop;
    }

  if (font_score (font, props) > 0)
    return 0;
  extra = AREF (spec, FONT_EXTRA_INDEX);
  font_extra = AREF (font, FONT_EXTRA_INDEX);
  for (; CONSP (extra); extra = XCDR (extra))
    {
      Lisp_Object key = XCAR (XCAR (extra));
      Lisp_Object val = XCDR (XCAR (extra)), val2;

      if (EQ (key, QClang))
	{
	  val2 = assq_no_quit (key, font_extra);
	  if (NILP (val2))
	    return 0;
	  val2 = XCDR (val2);
	  if (CONSP (val))
	    {
	      if (! CONSP (val2))
		return 0;
	      while (CONSP (val))
		if (NILP (Fmemq (val, val2)))
		  return 0;
	    }
	  else
	    if (CONSP (val2)
		? NILP (Fmemq (val, XCDR (val2)))
		: ! EQ (val, val2))
	      return 0;
	}
      else if (EQ (key, QCscript))
	{
	  val2 = assq_no_quit (val, Vscript_representative_chars);
	  if (CONSP (val2))
	    {
	      val2 = XCDR (val2);
	      if (CONSP (val2))
		{
		  /* All characters in the list must be supported.  */
		  for (; CONSP (val2); val2 = XCDR (val2))
		    {
		      if (! NATNUMP (XCAR (val2)))
			continue;
		      if (font_encode_char (font, XFASTINT (XCAR (val2)))
			  == FONT_INVALID_CODE)
			return 0;
		    }
		}
	      else if (VECTORP (val2))
		{
		  /* At most one character in the vector must be supported.  */
		  for (i = 0; i < ASIZE (val2); i++)
		    {
		      if (! NATNUMP (AREF (val2, i)))
			continue;
		      if (font_encode_char (font, XFASTINT (AREF (val2, i)))
			  != FONT_INVALID_CODE)
			break;
		    }
		  if (i == ASIZE (val2))
		    return 0;
		}
	    }
	}
      else if (EQ (key, QCotf))
	{
	  struct font *fontp;

	  if (! FONT_OBJECT_P (font))
	    return 0;
	  fontp = XFONT_OBJECT (font);
	  if (! fontp->driver->otf_capability)
	    return 0;
	  val2 = fontp->driver->otf_capability (fontp);
	  if (NILP (val2) || ! font_check_otf (val, val2))
	    return 0;
	}
    }

  return 1;
}


/* Font cache

   Each font backend has the callback function get_cache, and it
   returns a cons cell of which cdr part can be freely used for
   caching fonts.  The cons cell may be shared by multiple frames
   and/or multiple font drivers.  So, we arrange the cdr part as this:

	((DRIVER-TYPE NUM-FRAMES FONT-CACHE-DATA ...) ...)

   where DRIVER-TYPE is a symbol such as `x', `xft', etc., NUM-FRAMES
   is a number frames sharing this cache, and FONT-CACHE-DATA is a
   cons (FONT-SPEC FONT-ENTITY ...).  */

static void font_prepare_cache (FRAME_PTR, struct font_driver *);
static void font_finish_cache (FRAME_PTR, struct font_driver *);
static Lisp_Object font_get_cache (FRAME_PTR, struct font_driver *);
static void font_clear_cache (FRAME_PTR, Lisp_Object,
                              struct font_driver *);

static void
font_prepare_cache (FRAME_PTR f, struct font_driver *driver)
{
  Lisp_Object cache, val;

  cache = driver->get_cache (f);
  val = XCDR (cache);
  while (CONSP (val) && ! EQ (XCAR (XCAR (val)), driver->type))
    val = XCDR (val);
  if (NILP (val))
    {
      val = Fcons (driver->type, Fcons (make_number (1), Qnil));
      XSETCDR (cache, Fcons (val, XCDR (cache)));
    }
  else
    {
      val = XCDR (XCAR (val));
      XSETCAR (val, make_number (XINT (XCAR (val)) + 1));
    }
}


static void
font_finish_cache (FRAME_PTR f, struct font_driver *driver)
{
  Lisp_Object cache, val, tmp;


  cache = driver->get_cache (f);
  val = XCDR (cache);
  while (CONSP (val) && ! EQ (XCAR (XCAR (val)), driver->type))
    cache = val, val = XCDR (val);
  font_assert (! NILP (val));
  tmp = XCDR (XCAR (val));
  XSETCAR (tmp, make_number (XINT (XCAR (tmp)) - 1));
  if (XINT (XCAR (tmp)) == 0)
    {
      font_clear_cache (f, XCAR (val), driver);
      XSETCDR (cache, XCDR (val));
    }
}


static Lisp_Object
font_get_cache (FRAME_PTR f, struct font_driver *driver)
{
  Lisp_Object val = driver->get_cache (f);
  Lisp_Object type = driver->type;

  font_assert (CONSP (val));
  for (val = XCDR (val); ! EQ (XCAR (XCAR (val)), type); val = XCDR (val));
  font_assert (CONSP (val));
  /* VAL = ((DRIVER-TYPE NUM-FRAMES FONT-CACHE-DATA ...) ...) */
  val = XCDR (XCAR (val));
  return val;
}

static int num_fonts;

static void
font_clear_cache (FRAME_PTR f, Lisp_Object cache, struct font_driver *driver)
{
  Lisp_Object tail, elt;
  Lisp_Object tail2, entity;

  /* CACHE = (DRIVER-TYPE NUM-FRAMES FONT-CACHE-DATA ...) */
  for (tail = XCDR (XCDR (cache)); CONSP (tail); tail = XCDR (tail))
    {
      elt = XCAR (tail);
      /* elt should have the form (FONT-SPEC FONT-ENTITY ...) */
      if (CONSP (elt) && FONT_SPEC_P (XCAR (elt)))
	{
	  for (tail2 = XCDR (elt); CONSP (tail2); tail2 = XCDR (tail2))
	    {
	      entity = XCAR (tail2);

	      if (FONT_ENTITY_P (entity)
		  && EQ (driver->type, AREF (entity, FONT_TYPE_INDEX)))
		{
		  Lisp_Object objlist = AREF (entity, FONT_OBJLIST_INDEX);

		  for (; CONSP (objlist); objlist = XCDR (objlist))
		    {
		      Lisp_Object val = XCAR (objlist);
		      struct font *font = XFONT_OBJECT (val);

		      if (! NILP (AREF (val, FONT_TYPE_INDEX)))
			{
			  font_assert (font && driver == font->driver);
			  driver->close (f, font);
			  num_fonts--;
			}
		    }
		  if (driver->free_entity)
		    driver->free_entity (entity);
		}
	    }
	}
    }
  XSETCDR (cache, Qnil);
}


static Lisp_Object scratch_font_spec, scratch_font_prefer;

/* Check each font-entity in VEC, and return a list of font-entities
   that satisfy these conditions:
     (1) matches with SPEC and SIZE if SPEC is not nil, and
     (2) doesn't match with any regexps in Vface_ignored_fonts (if non-nil).
*/

static Lisp_Object
font_delete_unmatched (Lisp_Object vec, Lisp_Object spec, int size)
{
  Lisp_Object entity, val;
  enum font_property_index prop;
  int i;

  for (val = Qnil, i = ASIZE (vec) - 1; i >= 0; i--)
    {
      entity = AREF (vec, i);
      if (! NILP (Vface_ignored_fonts))
	{
	  char name[256];
	  Lisp_Object tail, regexp;

	  if (font_unparse_xlfd (entity, 0, name, 256) >= 0)
	    {
	      for (tail = Vface_ignored_fonts; CONSP (tail); tail = XCDR (tail))
		{
		  regexp = XCAR (tail);
		  if (STRINGP (regexp)
		      && fast_c_string_match_ignore_case (regexp, name) >= 0)
		    break;
		}
	      if (CONSP (tail))
		continue;
	    }
	}
      if (NILP (spec))
	{
	  val = Fcons (entity, val);
	  continue;
	}
      for (prop = FONT_WEIGHT_INDEX; prop < FONT_SIZE_INDEX; prop++)
	if (INTEGERP (AREF (spec, prop))
	    && ((XINT (AREF (spec, prop)) >> 8)
		!= (XINT (AREF (entity, prop)) >> 8)))
	  prop = FONT_SPEC_MAX;
      if (prop < FONT_SPEC_MAX
	  && size
	  && XINT (AREF (entity, FONT_SIZE_INDEX)) > 0)
	{
	  int diff = XINT (AREF (entity, FONT_SIZE_INDEX)) - size;

	  if (diff != 0
	      && (diff < 0 ? -diff > FONT_PIXEL_SIZE_QUANTUM
		  : diff > FONT_PIXEL_SIZE_QUANTUM))
	    prop = FONT_SPEC_MAX;
	}
      if (prop < FONT_SPEC_MAX
	  && INTEGERP (AREF (spec, FONT_DPI_INDEX))
	  && INTEGERP (AREF (entity, FONT_DPI_INDEX))
	  && XINT (AREF (entity, FONT_DPI_INDEX)) != 0
	  && ! EQ (AREF (spec, FONT_DPI_INDEX), AREF (entity, FONT_DPI_INDEX)))
	prop = FONT_SPEC_MAX;
      if (prop < FONT_SPEC_MAX
	  && INTEGERP (AREF (spec, FONT_AVGWIDTH_INDEX))
	  && INTEGERP (AREF (entity, FONT_AVGWIDTH_INDEX))
	  && XINT (AREF (entity, FONT_AVGWIDTH_INDEX)) != 0
	  && ! EQ (AREF (spec, FONT_AVGWIDTH_INDEX),
		   AREF (entity, FONT_AVGWIDTH_INDEX)))
	prop = FONT_SPEC_MAX;
      if (prop < FONT_SPEC_MAX)
	val = Fcons (entity, val);
    }
  return (Fvconcat (1, &val));
}


/* Return a list of vectors of font-entities matching with SPEC on
   FRAME.  Each elements in the list is a vector of entities from the
   same font-driver.  */

Lisp_Object
font_list_entities (Lisp_Object frame, Lisp_Object spec)
{
  FRAME_PTR f = XFRAME (frame);
  struct font_driver_list *driver_list = f->font_driver_list;
  Lisp_Object ftype, val;
  Lisp_Object list = Qnil;
  int size;
  int need_filtering = 0;
  int i;

  font_assert (FONT_SPEC_P (spec));

  if (INTEGERP (AREF (spec, FONT_SIZE_INDEX)))
    size = XINT (AREF (spec, FONT_SIZE_INDEX));
  else if (FLOATP (AREF (spec, FONT_SIZE_INDEX)))
    size = font_pixel_size (f, spec);
  else
    size = 0;

  ftype = AREF (spec, FONT_TYPE_INDEX);
  for (i = FONT_FOUNDRY_INDEX; i <= FONT_REGISTRY_INDEX; i++)
    ASET (scratch_font_spec, i, AREF (spec, i));
  for (i = FONT_WEIGHT_INDEX; i < FONT_EXTRA_INDEX; i++)
    if (i != FONT_SPACING_INDEX)
      {
	ASET (scratch_font_spec, i, Qnil);
	if (! NILP (AREF (spec, i)))
	  need_filtering = 1;
      }
  ASET (scratch_font_spec, FONT_SPACING_INDEX, AREF (spec, FONT_SPACING_INDEX));
  ASET (scratch_font_spec, FONT_EXTRA_INDEX, AREF (spec, FONT_EXTRA_INDEX));

  for (i = 0; driver_list; driver_list = driver_list->next)
    if (driver_list->on
	&& (NILP (ftype) || EQ (driver_list->driver->type, ftype)))
      {
	Lisp_Object cache = font_get_cache (f, driver_list->driver);

	ASET (scratch_font_spec, FONT_TYPE_INDEX, driver_list->driver->type);
	val = assoc_no_quit (scratch_font_spec, XCDR (cache));
	if (CONSP (val))
	  val = XCDR (val);
	else
	  {
	    Lisp_Object copy;

	    val = driver_list->driver->list (frame, scratch_font_spec);
	    if (NILP (val))
	      val = null_vector;
	    else
	      val = Fvconcat (1, &val);
	    copy = copy_font_spec (scratch_font_spec);
	    ASET (copy, FONT_TYPE_INDEX, driver_list->driver->type);
	    XSETCDR (cache, Fcons (Fcons (copy, val), XCDR (cache)));
	  }
	if (ASIZE (val) > 0
	    && (need_filtering
		|| ! NILP (Vface_ignored_fonts)))
	  val = font_delete_unmatched (val, need_filtering ? spec : Qnil, size);
	if (ASIZE (val) > 0)
	  list = Fcons (val, list);
      }

  list = Fnreverse (list);
  FONT_ADD_LOG ("list", spec, list);
  return list;
}


/* Return a font entity matching with SPEC on FRAME.  ATTRS, if non
   nil, is an array of face's attributes, which specifies preferred
   font-related attributes.  */

static Lisp_Object
font_matching_entity (FRAME_PTR f, Lisp_Object *attrs, Lisp_Object spec)
{
  struct font_driver_list *driver_list = f->font_driver_list;
  Lisp_Object ftype, size, entity;
  Lisp_Object frame;
  Lisp_Object work = copy_font_spec (spec);

  XSETFRAME (frame, f);
  ftype = AREF (spec, FONT_TYPE_INDEX);
  size = AREF (spec, FONT_SIZE_INDEX);

  if (FLOATP (size))
    ASET (work, FONT_SIZE_INDEX, make_number (font_pixel_size (f, spec)));
  FONT_SET_STYLE (work, FONT_WEIGHT_INDEX, attrs[LFACE_WEIGHT_INDEX]);
  FONT_SET_STYLE (work, FONT_SLANT_INDEX, attrs[LFACE_SLANT_INDEX]);
  FONT_SET_STYLE (work, FONT_WIDTH_INDEX, attrs[LFACE_SWIDTH_INDEX]);

  entity = Qnil;
  for (; driver_list; driver_list = driver_list->next)
    if (driver_list->on
	&& (NILP (ftype) || EQ (driver_list->driver->type, ftype)))
      {
	Lisp_Object cache = font_get_cache (f, driver_list->driver);
	Lisp_Object copy;

	ASET (work, FONT_TYPE_INDEX, driver_list->driver->type);
	entity = assoc_no_quit (work, XCDR (cache));
	if (CONSP (entity))
	  entity = XCDR (entity);
	else
	  {
	    entity = driver_list->driver->match (frame, work);
	    copy = copy_font_spec (work);
	    ASET (copy, FONT_TYPE_INDEX, driver_list->driver->type);
	    XSETCDR (cache, Fcons (Fcons (copy, entity), XCDR (cache)));
	  }
	if (! NILP (entity))
	  break;
      }
  FONT_ADD_LOG ("match", work, entity);
  return entity;
}


/* Open a font of ENTITY and PIXEL_SIZE on frame F, and return the
   opened font object.  */

static Lisp_Object
font_open_entity (FRAME_PTR f, Lisp_Object entity, int pixel_size)
{
  struct font_driver_list *driver_list;
  Lisp_Object objlist, size, val, font_object;
  struct font *font;
  int min_width, height;
  int scaled_pixel_size = pixel_size;

  font_assert (FONT_ENTITY_P (entity));
  size = AREF (entity, FONT_SIZE_INDEX);
  if (XINT (size) != 0)
    scaled_pixel_size = pixel_size = XINT (size);
  else if (CONSP (Vface_font_rescale_alist))
    scaled_pixel_size = pixel_size * font_rescale_ratio (entity);

  val = AREF (entity, FONT_TYPE_INDEX);
  for (driver_list = f->font_driver_list;
       driver_list && ! EQ (driver_list->driver->type, val);
       driver_list = driver_list->next);
  if (! driver_list)
    return Qnil;

  for (objlist = AREF (entity, FONT_OBJLIST_INDEX); CONSP (objlist);
       objlist = XCDR (objlist))
    {
      Lisp_Object fn = XCAR (objlist);
      if (! NILP (AREF (fn, FONT_TYPE_INDEX))
          && XFONT_OBJECT (fn)->pixel_size == pixel_size)
        {
          if (driver_list->driver->cached_font_ok == NULL
              || driver_list->driver->cached_font_ok (f, fn, entity))
            return fn;
        }
    }

  font_object = driver_list->driver->open (f, entity, scaled_pixel_size);
  if (!NILP (font_object))
    ASET (font_object, FONT_SIZE_INDEX, make_number (pixel_size));
  FONT_ADD_LOG ("open", entity, font_object);
  if (NILP (font_object))
    return Qnil;
  ASET (entity, FONT_OBJLIST_INDEX,
	Fcons (font_object, AREF (entity, FONT_OBJLIST_INDEX)));
  num_fonts++;

  font = XFONT_OBJECT (font_object);
  min_width = (font->min_width ? font->min_width
	       : font->average_width ? font->average_width
	       : font->space_width ? font->space_width
	       : 1);
  height = (font->height ? font->height : 1);
#ifdef HAVE_WINDOW_SYSTEM
  FRAME_X_DISPLAY_INFO (f)->n_fonts++;
  if (FRAME_X_DISPLAY_INFO (f)->n_fonts == 1)
    {
      FRAME_SMALLEST_CHAR_WIDTH (f) = min_width;
      FRAME_SMALLEST_FONT_HEIGHT (f) = height;
      fonts_changed_p = 1;
    }
  else
    {
      if (FRAME_SMALLEST_CHAR_WIDTH (f) > min_width)
	FRAME_SMALLEST_CHAR_WIDTH (f) = min_width, fonts_changed_p = 1;
      if (FRAME_SMALLEST_FONT_HEIGHT (f) > height)
	FRAME_SMALLEST_FONT_HEIGHT (f) = height, fonts_changed_p = 1;
    }
#endif

  return font_object;
}


/* Close FONT_OBJECT that is opened on frame F.  */

static void
font_close_object (FRAME_PTR f, Lisp_Object font_object)
{
  struct font *font = XFONT_OBJECT (font_object);

  if (NILP (AREF (font_object, FONT_TYPE_INDEX)))
    /* Already closed.  */
    return;
  FONT_ADD_LOG ("close", font_object, Qnil);
  font->driver->close (f, font);
#ifdef HAVE_WINDOW_SYSTEM
  font_assert (FRAME_X_DISPLAY_INFO (f)->n_fonts);
  FRAME_X_DISPLAY_INFO (f)->n_fonts--;
#endif
  num_fonts--;
}


/* Return 1 if FONT on F has a glyph for character C, 0 if not, -1 if
   FONT is a font-entity and it must be opened to check.  */

int
font_has_char (FRAME_PTR f, Lisp_Object font, int c)
{
  struct font *fontp;

  if (FONT_ENTITY_P (font))
    {
      Lisp_Object type = AREF (font, FONT_TYPE_INDEX);
      struct font_driver_list *driver_list;

      for (driver_list = f->font_driver_list;
	   driver_list && ! EQ (driver_list->driver->type, type);
	   driver_list = driver_list->next);
      if (! driver_list)
	return 0;
      if (! driver_list->driver->has_char)
	return -1;
      return driver_list->driver->has_char (font, c);
    }

  font_assert (FONT_OBJECT_P (font));
  fontp = XFONT_OBJECT (font);
  if (fontp->driver->has_char)
    {
      int result = fontp->driver->has_char (font, c);

      if (result >= 0)
	return result;
    }
  return (fontp->driver->encode_char (fontp, c) != FONT_INVALID_CODE);
}


/* Return the glyph ID of FONT_OBJECT for character C.  */

static unsigned
font_encode_char (Lisp_Object font_object, int c)
{
  struct font *font;

  font_assert (FONT_OBJECT_P (font_object));
  font = XFONT_OBJECT (font_object);
  return font->driver->encode_char (font, c);
}


/* Return the name of FONT_OBJECT.  */

Lisp_Object
font_get_name (Lisp_Object font_object)
{
  font_assert (FONT_OBJECT_P (font_object));
  return AREF (font_object, FONT_NAME_INDEX);
}


/* Create a new font spec from FONT_NAME, and return it.  If FONT_NAME
   could not be parsed by font_parse_name, return Qnil.  */

Lisp_Object
font_spec_from_name (Lisp_Object font_name)
{
  Lisp_Object spec = Ffont_spec (0, NULL);

  CHECK_STRING (font_name);
  if (font_parse_name (SSDATA (font_name), spec) == -1)
    return Qnil;
  font_put_extra (spec, QCname, font_name);
  font_put_extra (spec, QCuser_spec, font_name);
  return spec;
}


void
font_clear_prop (Lisp_Object *attrs, enum font_property_index prop)
{
  Lisp_Object font = attrs[LFACE_FONT_INDEX];

  if (! FONTP (font))
    return;

  if (! NILP (Ffont_get (font, QCname)))
    {
      font = copy_font_spec (font);
      font_put_extra (font, QCname, Qnil);
    }

  if (NILP (AREF (font, prop))
      && prop != FONT_FAMILY_INDEX
      && prop != FONT_FOUNDRY_INDEX
      && prop != FONT_WIDTH_INDEX
      && prop != FONT_SIZE_INDEX)
    return;
  if (EQ (font, attrs[LFACE_FONT_INDEX]))
    font = copy_font_spec (font);
  ASET (font, prop, Qnil);
  if (prop == FONT_FAMILY_INDEX || prop == FONT_FOUNDRY_INDEX)
    {
      if (prop == FONT_FAMILY_INDEX)
	{
	  ASET (font, FONT_FOUNDRY_INDEX, Qnil);
	  /* If we are setting the font family, we must also clear
	     FONT_WIDTH_INDEX to avoid rejecting families that lack
	     support for some widths.  */
	  ASET (font, FONT_WIDTH_INDEX, Qnil);
	}
      ASET (font, FONT_ADSTYLE_INDEX, Qnil);
      ASET (font, FONT_REGISTRY_INDEX, Qnil);
      ASET (font, FONT_SIZE_INDEX, Qnil);
      ASET (font, FONT_DPI_INDEX, Qnil);
      ASET (font, FONT_SPACING_INDEX, Qnil);
      ASET (font, FONT_AVGWIDTH_INDEX, Qnil);
    }
  else if (prop == FONT_SIZE_INDEX)
    {
      ASET (font, FONT_DPI_INDEX, Qnil);
      ASET (font, FONT_SPACING_INDEX, Qnil);
      ASET (font, FONT_AVGWIDTH_INDEX, Qnil);
    }
  else if (prop == FONT_WIDTH_INDEX)
    ASET (font, FONT_AVGWIDTH_INDEX, Qnil);
  attrs[LFACE_FONT_INDEX] = font;
}

/* Select a font from ENTITIES (list of font-entity vectors) that
   supports C and is the best match for ATTRS and PIXEL_SIZE.  */

static Lisp_Object
font_select_entity (Lisp_Object frame, Lisp_Object entities, Lisp_Object *attrs, int pixel_size, int c)
{
  Lisp_Object font_entity;
  Lisp_Object prefer;
  int result, i;
  FRAME_PTR f = XFRAME (frame);

  if (NILP (XCDR (entities))
      && ASIZE (XCAR (entities)) == 1)
    {
      font_entity = AREF (XCAR (entities), 0);
      if (c < 0
	  || (result = font_has_char (f, font_entity, c)) > 0)
	return font_entity;
      return Qnil;
    }

  /* Sort fonts by properties specified in ATTRS.  */
  prefer = scratch_font_prefer;

  for (i = FONT_WEIGHT_INDEX; i <= FONT_SIZE_INDEX; i++)
    ASET (prefer, i, Qnil);
  if (FONTP (attrs[LFACE_FONT_INDEX]))
    {
      Lisp_Object face_font = attrs[LFACE_FONT_INDEX];

      for (i = FONT_WEIGHT_INDEX; i <= FONT_SIZE_INDEX; i++)
	ASET (prefer, i, AREF (face_font, i));
    }
  if (NILP (AREF (prefer, FONT_WEIGHT_INDEX)))
    FONT_SET_STYLE (prefer, FONT_WEIGHT_INDEX, attrs[LFACE_WEIGHT_INDEX]);
  if (NILP (AREF (prefer, FONT_SLANT_INDEX)))
    FONT_SET_STYLE (prefer, FONT_SLANT_INDEX, attrs[LFACE_SLANT_INDEX]);
  if (NILP (AREF (prefer, FONT_WIDTH_INDEX)))
    FONT_SET_STYLE (prefer, FONT_WIDTH_INDEX, attrs[LFACE_SWIDTH_INDEX]);
  ASET (prefer, FONT_SIZE_INDEX, make_number (pixel_size));

  return font_sort_entities (entities, prefer, frame, c);
}

/* Return a font-entity that satisfies SPEC and is the best match for
   face's font related attributes in ATTRS.  C, if not negative, is a
   character that the entity must support.  */

Lisp_Object
font_find_for_lface (FRAME_PTR f, Lisp_Object *attrs, Lisp_Object spec, int c)
{
  Lisp_Object work;
  Lisp_Object frame, entities, val;
  Lisp_Object foundry[3], *family, registry[3], adstyle[3];
  int pixel_size;
  int i, j, k, l;

  registry[0] = AREF (spec, FONT_REGISTRY_INDEX);
  if (NILP (registry[0]))
    {
      registry[0] = DEFAULT_ENCODING;
      registry[1] = Qascii_0;
      registry[2] = null_vector;
    }
  else
    registry[1] = null_vector;

  if (c >= 0 && ! NILP (AREF (spec, FONT_REGISTRY_INDEX)))
    {
      struct charset *encoding, *repertory;

      if (font_registry_charsets (AREF (spec, FONT_REGISTRY_INDEX),
				  &encoding, &repertory) < 0)
	return Qnil;
      if (repertory
	  && ENCODE_CHAR (repertory, c) == CHARSET_INVALID_CODE (repertory))
	return Qnil;
      else if (c > encoding->max_char)
	return Qnil;
    }

  work = copy_font_spec (spec);
  ASET (work, FONT_TYPE_INDEX, AREF (spec, FONT_TYPE_INDEX));
  XSETFRAME (frame, f);
  pixel_size = font_pixel_size (f, spec);
  if (pixel_size == 0 && INTEGERP (attrs[LFACE_HEIGHT_INDEX]))
    {
      double pt = XINT (attrs[LFACE_HEIGHT_INDEX]);

      pixel_size = POINT_TO_PIXEL (pt / 10, f->resy);
    }
  ASET (work, FONT_SIZE_INDEX, Qnil);
  foundry[0] = AREF (work, FONT_FOUNDRY_INDEX);
  if (! NILP (foundry[0]))
    foundry[1] = null_vector;
  else if (STRINGP (attrs[LFACE_FOUNDRY_INDEX]))
    {
      val = attrs[LFACE_FOUNDRY_INDEX];
      foundry[0] = font_intern_prop (SSDATA (val), SBYTES (val), 1);
      foundry[1] = Qnil;
      foundry[2] = null_vector;
    }
  else
    foundry[0] = Qnil, foundry[1] = null_vector;

  adstyle[0] = AREF (work, FONT_ADSTYLE_INDEX);
  if (! NILP (adstyle[0]))
    adstyle[1] = null_vector;
  else if (FONTP (attrs[LFACE_FONT_INDEX]))
    {
      Lisp_Object face_font = attrs[LFACE_FONT_INDEX];

      if (! NILP (AREF (face_font, FONT_ADSTYLE_INDEX)))
	{
	  adstyle[0] = AREF (face_font, FONT_ADSTYLE_INDEX);
	  adstyle[1] = Qnil;
	  adstyle[2] = null_vector;
	}
      else
	adstyle[0] = Qnil, adstyle[1] = null_vector;
    }
  else
    adstyle[0] = Qnil, adstyle[1] = null_vector;


  val = AREF (work, FONT_FAMILY_INDEX);
  if (NILP (val) && STRINGP (attrs[LFACE_FAMILY_INDEX]))
    {
      val = attrs[LFACE_FAMILY_INDEX];
      val = font_intern_prop (SSDATA (val), SBYTES (val), 1);
    }
  if (NILP (val))
    {
      family = alloca ((sizeof family[0]) * 2);
      family[0] = Qnil;
      family[1] = null_vector;	/* terminator.  */
    }
  else
    {
      Lisp_Object alters
	= Fassoc_string (val, Vface_alternative_font_family_alist, Qt);

      if (! NILP (alters))
	{
	  family = alloca ((sizeof family[0]) * (XINT (Flength (alters)) + 2));
	  for (i = 0; CONSP (alters); i++, alters = XCDR (alters))
	    family[i] = XCAR (alters);
	  if (NILP (AREF (spec, FONT_FAMILY_INDEX)))
	    family[i++] = Qnil;
	  family[i] = null_vector;
	}
      else
	{
	  family = alloca ((sizeof family[0]) * 3);
	  i = 0;
	  family[i++] = val;
	  if (NILP (AREF (spec, FONT_FAMILY_INDEX)))
	    family[i++] = Qnil;
	  family[i] = null_vector;
	}
    }

  for (i = 0; SYMBOLP (family[i]); i++)
    {
      ASET (work, FONT_FAMILY_INDEX, family[i]);
      for (j = 0; SYMBOLP (foundry[j]); j++)
	{
	  ASET (work, FONT_FOUNDRY_INDEX, foundry[j]);
	  for (k = 0; SYMBOLP (registry[k]); k++)
	    {
	      ASET (work, FONT_REGISTRY_INDEX, registry[k]);
	      for (l = 0; SYMBOLP (adstyle[l]); l++)
		{
		  ASET (work, FONT_ADSTYLE_INDEX, adstyle[l]);
		  entities = font_list_entities (frame, work);
		  if (! NILP (entities))
		    {
		      val = font_select_entity (frame, entities,
						attrs, pixel_size, c);
		      if (! NILP (val))
                        return val;
		    }
		}
	    }
	}
    }
  return Qnil;
}


Lisp_Object
font_open_for_lface (FRAME_PTR f, Lisp_Object entity, Lisp_Object *attrs, Lisp_Object spec)
{
  int size;

  if (INTEGERP (AREF (entity, FONT_SIZE_INDEX))
      && XINT (AREF (entity, FONT_SIZE_INDEX)) > 0)
    size = XINT (AREF (entity, FONT_SIZE_INDEX));
  else if (FONT_SPEC_P (spec) && ! NILP (AREF (spec, FONT_SIZE_INDEX)))
    size = font_pixel_size (f, spec);
  else
    {
      double pt;
      if (INTEGERP (attrs[LFACE_HEIGHT_INDEX]))
	pt = XINT (attrs[LFACE_HEIGHT_INDEX]);
      else
	{
	  struct face *def = FACE_FROM_ID (f, DEFAULT_FACE_ID);
	  Lisp_Object height = def->lface[LFACE_HEIGHT_INDEX];
	  if (INTEGERP (height))
	    pt = XINT (height);
	  else
	    abort (); /* We should never end up here.  */
	}

      pt /= 10;
      size = POINT_TO_PIXEL (pt, f->resy);
#ifdef HAVE_NS
      if (size == 0)
        {
          Lisp_Object ffsize = get_frame_param (f, Qfontsize);
          size = NUMBERP (ffsize) ? POINT_TO_PIXEL (XINT (ffsize), f->resy) : 0;
        }
#endif
    }
  return font_open_entity (f, entity, size);
}


/* Find a font that satisfies SPEC and is the best match for
   face's attributes in ATTRS on FRAME, and return the opened
   font-object.  */

Lisp_Object
font_load_for_lface (FRAME_PTR f, Lisp_Object *attrs, Lisp_Object spec)
{
  Lisp_Object entity, name;

  entity = font_find_for_lface (f, attrs, spec, -1);
  if (NILP (entity))
    {
      /* No font is listed for SPEC, but each font-backend may have
	 different criteria about "font matching".  So, try it.  */
      entity = font_matching_entity (f, attrs, spec);
      if (NILP (entity))
	return Qnil;
    }
  /* Don't lose the original name that was put in initially.  We need
     it to re-apply the font when font parameters (like hinting or dpi) have
     changed.  */
  entity = font_open_for_lface (f, entity, attrs, spec);
  if (!NILP (entity))
    {
      name = Ffont_get (spec, QCuser_spec);
      if (STRINGP (name)) font_put_extra (entity, QCuser_spec, name);
    }
  return entity;
}


/* Make FACE on frame F ready to use the font opened for FACE.  */

void
font_prepare_for_face (FRAME_PTR f, struct face *face)
{
  if (face->font->driver->prepare_face)
    face->font->driver->prepare_face (f, face);
}


/* Make FACE on frame F stop using the font opened for FACE.  */

void
font_done_for_face (FRAME_PTR f, struct face *face)
{
  if (face->font->driver->done_face)
    face->font->driver->done_face (f, face);
  face->extra = NULL;
}


/* Open a font that is a match for font-spec SPEC on frame F.  If no proper
   font is found, return Qnil.  */

Lisp_Object
font_open_by_spec (FRAME_PTR f, Lisp_Object spec)
{
  Lisp_Object attrs[LFACE_VECTOR_SIZE];

  /* We set up the default font-related attributes of a face to prefer
     a moderate font.  */
  attrs[LFACE_FAMILY_INDEX] = attrs[LFACE_FOUNDRY_INDEX] = Qnil;
  attrs[LFACE_SWIDTH_INDEX] = attrs[LFACE_WEIGHT_INDEX]
    = attrs[LFACE_SLANT_INDEX] = Qnormal;
#ifndef HAVE_NS
  attrs[LFACE_HEIGHT_INDEX] = make_number (120);
#else
  attrs[LFACE_HEIGHT_INDEX] = make_number (0);
#endif
  attrs[LFACE_FONT_INDEX] = Qnil;

  return font_load_for_lface (f, attrs, spec);
}


/* Open a font that matches NAME on frame F.  If no proper font is
   found, return Qnil.  */

Lisp_Object
font_open_by_name (FRAME_PTR f, const char *name)
{
  Lisp_Object args[2];
  Lisp_Object spec, ret;

  args[0] = QCname;
  args[1] = make_unibyte_string (name, strlen (name));
  spec = Ffont_spec (2, args);
  ret = font_open_by_spec (f, spec);
  /* Do not lose name originally put in.  */
  if (!NILP (ret))
    font_put_extra (ret, QCuser_spec, args[1]);

  return ret;
}


/* Register font-driver DRIVER.  This function is used in two ways.

   The first is with frame F non-NULL.  In this case, make DRIVER
   available (but not yet activated) on F.  All frame creators
   (e.g. Fx_create_frame) must call this function at least once with
   an available font-driver.

   The second is with frame F NULL.  In this case, DRIVER is globally
   registered in the variable `font_driver_list'.  All font-driver
   implementations must call this function in its syms_of_XXXX
   (e.g. syms_of_xfont).  */

void
register_font_driver (struct font_driver *driver, FRAME_PTR f)
{
  struct font_driver_list *root = f ? f->font_driver_list : font_driver_list;
  struct font_driver_list *prev, *list;

  if (f && ! driver->draw)
    error ("Unusable font driver for a frame: %s",
	   SDATA (SYMBOL_NAME (driver->type)));

  for (prev = NULL, list = root; list; prev = list, list = list->next)
    if (EQ (list->driver->type, driver->type))
      error ("Duplicated font driver: %s", SDATA (SYMBOL_NAME (driver->type)));

  list = xmalloc (sizeof (struct font_driver_list));
  list->on = 0;
  list->driver = driver;
  list->next = NULL;
  if (prev)
    prev->next = list;
  else if (f)
    f->font_driver_list = list;
  else
    font_driver_list = list;
  if (! f)
    num_font_drivers++;
}

void
free_font_driver_list (FRAME_PTR f)
{
  struct font_driver_list *list, *next;

  for (list = f->font_driver_list; list; list = next)
    {
      next = list->next;
      xfree (list);
    }
  f->font_driver_list = NULL;
}


/* Make the frame F use font backends listed in NEW_DRIVERS (list of
   symbols, e.g. xft, x).  If NEW_DRIVERS is t, make F use all
   available font drivers.  If NEW_DRIVERS is nil, finalize all drivers.

   A caller must free all realized faces if any in advance.  The
   return value is a list of font backends actually made used on
   F.  */

Lisp_Object
font_update_drivers (FRAME_PTR f, Lisp_Object new_drivers)
{
  Lisp_Object active_drivers = Qnil;
  struct font_driver_list *list;

  /* At first, turn off non-requested drivers, and turn on requested
     drivers.  */
  for (list = f->font_driver_list; list; list = list->next)
    {
      struct font_driver *driver = list->driver;
      if ((EQ (new_drivers, Qt) || ! NILP (Fmemq (driver->type, new_drivers)))
	  != list->on)
	{
	  if (list->on)
	    {
	      if (driver->end_for_frame)
		driver->end_for_frame (f);
	      font_finish_cache (f, driver);
	      list->on = 0;
	    }
	  else
	    {
	      if (! driver->start_for_frame
		  || driver->start_for_frame (f) == 0)
		{
		  font_prepare_cache (f, driver);
		  list->on = 1;
		}
	    }
	}
    }

  if (NILP (new_drivers))
    return Qnil;

  if (! EQ (new_drivers, Qt))
    {
      /* Re-order the driver list according to new_drivers.  */
      struct font_driver_list **list_table, **next;
      Lisp_Object tail;
      int i;

      list_table = alloca (sizeof list_table[0] * (num_font_drivers + 1));
      for (i = 0, tail = new_drivers; ! NILP (tail); tail = XCDR (tail))
	{
	  for (list = f->font_driver_list; list; list = list->next)
	    if (list->on && EQ (list->driver->type, XCAR (tail)))
	      break;
	  if (list)
	    list_table[i++] = list;
	}
      for (list = f->font_driver_list; list; list = list->next)
	if (! list->on)
	  list_table[i++] = list;
      list_table[i] = NULL;

      next = &f->font_driver_list;
      for (i = 0; list_table[i]; i++)
	{
	  *next = list_table[i];
	  next = &(*next)->next;
	}
      *next = NULL;

      if (! f->font_driver_list->on)
	{ /* None of the drivers is enabled: enable them all.
	     Happens if you set the list of drivers to (xft x) in your .emacs
	     and then use it under w32 or ns.  */
	  for (list = f->font_driver_list; list; list = list->next)
	    {
	      struct font_driver *driver = list->driver;
	      eassert (! list->on);
	      if (! driver->start_for_frame
		  || driver->start_for_frame (f) == 0)
		{
		  font_prepare_cache (f, driver);
		  list->on = 1;
		}
	    }
	}
    }

  for (list = f->font_driver_list; list; list = list->next)
    if (list->on)
      active_drivers = nconc2 (active_drivers,
			       Fcons (list->driver->type, Qnil));
  return active_drivers;
}

int
font_put_frame_data (FRAME_PTR f, struct font_driver *driver, void *data)
{
  struct font_data_list *list, *prev;

  for (prev = NULL, list = f->font_data_list; list;
       prev = list, list = list->next)
    if (list->driver == driver)
      break;
  if (! data)
    {
      if (list)
	{
	  if (prev)
	    prev->next = list->next;
	  else
	    f->font_data_list = list->next;
	  xfree (list);
	}
      return 0;
    }

  if (! list)
    {
      list = xmalloc (sizeof (struct font_data_list));
      list->driver = driver;
      list->next = f->font_data_list;
      f->font_data_list = list;
    }
  list->data = data;
  return 0;
}


void *
font_get_frame_data (FRAME_PTR f, struct font_driver *driver)
{
  struct font_data_list *list;

  for (list = f->font_data_list; list; list = list->next)
    if (list->driver == driver)
      break;
  if (! list)
    return NULL;
  return list->data;
}


/* Sets attributes on a font.  Any properties that appear in ALIST and
   BOOLEAN_PROPERTIES or NON_BOOLEAN_PROPERTIES are set on the font.
   BOOLEAN_PROPERTIES and NON_BOOLEAN_PROPERTIES are NULL-terminated
   arrays of strings.  This function is intended for use by the font
   drivers to implement their specific font_filter_properties.  */
void
<<<<<<< HEAD
font_filter_properties (font, alist, boolean_properties, non_boolean_properties)
     Lisp_Object font;
     Lisp_Object alist;
     const char *const boolean_properties[];
     const char *const non_boolean_properties[];
=======
font_filter_properties (Lisp_Object font,
			Lisp_Object alist,
			const char *const boolean_properties[],
			const char *const non_boolean_properties[])
>>>>>>> 9c62cd04
{
  Lisp_Object it;
  int i;

  /* Set boolean values to Qt or Qnil */
  for (i = 0; boolean_properties[i] != NULL; ++i)
    for (it = alist; ! NILP (it); it = XCDR (it))
      {
        Lisp_Object key = XCAR (XCAR (it));
        Lisp_Object val = XCDR (XCAR (it));
        char *keystr = SSDATA (SYMBOL_NAME (key));

        if (strcmp (boolean_properties[i], keystr) == 0)
          {
            const char *str = INTEGERP (val) ? (XINT (val) ? "true" : "false")
	      : SYMBOLP (val) ? SSDATA (SYMBOL_NAME (val))
	      : "true";

            if (strcmp ("false", str) == 0 || strcmp ("False", str) == 0
                || strcmp ("FALSE", str) == 0 || strcmp ("FcFalse", str) == 0
                || strcmp ("off", str) == 0 || strcmp ("OFF", str) == 0
                || strcmp ("Off", str) == 0)
              val = Qnil;
	    else
              val = Qt;

            Ffont_put (font, key, val);
          }
      }

  for (i = 0; non_boolean_properties[i] != NULL; ++i)
    for (it = alist; ! NILP (it); it = XCDR (it))
      {
        Lisp_Object key = XCAR (XCAR (it));
        Lisp_Object val = XCDR (XCAR (it));
        char *keystr = SSDATA (SYMBOL_NAME (key));
        if (strcmp (non_boolean_properties[i], keystr) == 0)
          Ffont_put (font, key, val);
      }
}


/* Return the font used to draw character C by FACE at buffer position
   POS in window W.  If STRING is non-nil, it is a string containing C
   at index POS.  If C is negative, get C from the current buffer or
   STRING.  */

static Lisp_Object
font_at (int c, EMACS_INT pos, struct face *face, struct window *w,
	 Lisp_Object string)
{
  FRAME_PTR f;
  int multibyte;
  Lisp_Object font_object;

  multibyte = (NILP (string)
	       ? ! NILP (BVAR (current_buffer, enable_multibyte_characters))
	       : STRING_MULTIBYTE (string));
  if (c < 0)
    {
      if (NILP (string))
	{
	  if (multibyte)
	    {
	      EMACS_INT pos_byte = CHAR_TO_BYTE (pos);

	      c = FETCH_CHAR (pos_byte);
	    }
	  else
	    c = FETCH_BYTE (pos);
	}
      else
	{
	  unsigned char *str;

	  multibyte = STRING_MULTIBYTE (string);
	  if (multibyte)
	    {
	      EMACS_INT pos_byte = string_char_to_byte (string, pos);

	      str = SDATA (string) + pos_byte;
	      c = STRING_CHAR (str);
	    }
	  else
	    c = SDATA (string)[pos];
	}
    }

  f = XFRAME (w->frame);
  if (! FRAME_WINDOW_P (f))
    return Qnil;
  if (! face)
    {
      int face_id;
      EMACS_INT endptr;

      if (STRINGP (string))
	face_id = face_at_string_position (w, string, pos, 0, -1, -1, &endptr,
					   DEFAULT_FACE_ID, 0);
      else
	face_id = face_at_buffer_position (w, pos, -1, -1, &endptr,
					   pos + 100, 0, -1);
      face = FACE_FROM_ID (f, face_id);
    }
  if (multibyte)
    {
      int face_id = FACE_FOR_CHAR (f, face, c, pos, string);
      face = FACE_FROM_ID (f, face_id);
    }
  if (! face->font)
    return Qnil;

  XSETFONT (font_object, face->font);
  return font_object;
}


#ifdef HAVE_WINDOW_SYSTEM

/* Check how many characters after POS (at most to *LIMIT) can be
   displayed by the same font in the window W.  FACE, if non-NULL, is
   the face selected for the character at POS.  If STRING is not nil,
   it is the string to check instead of the current buffer.  In that
   case, FACE must be not NULL.

   The return value is the font-object for the character at POS.
   *LIMIT is set to the position where that font can't be used.

   It is assured that the current buffer (or STRING) is multibyte.  */

Lisp_Object
font_range (EMACS_INT pos, EMACS_INT *limit, struct window *w, struct face *face, Lisp_Object string)
{
  EMACS_INT pos_byte, ignore;
  int c;
  Lisp_Object font_object = Qnil;

  if (NILP (string))
    {
      pos_byte = CHAR_TO_BYTE (pos);
      if (! face)
	{
	  int face_id;

	  face_id = face_at_buffer_position (w, pos, 0, 0, &ignore,
					     *limit, 0, -1);
	  face = FACE_FROM_ID (XFRAME (w->frame), face_id);
	}
    }
  else
    {
      font_assert (face);
      pos_byte = string_char_to_byte (string, pos);
    }

  while (pos < *limit)
    {
      Lisp_Object category;

      if (NILP (string))
	FETCH_CHAR_ADVANCE_NO_CHECK (c, pos, pos_byte);
      else
	FETCH_STRING_CHAR_ADVANCE_NO_CHECK (c, string, pos, pos_byte);
      category = CHAR_TABLE_REF (Vunicode_category_table, c);
      if (INTEGERP (category)
	  && (XINT (category) == UNICODE_CATEGORY_Cf
	      || CHAR_VARIATION_SELECTOR_P (c)))
	continue;
      if (NILP (font_object))
	{
	  font_object = font_for_char (face, c, pos - 1, string);
	  if (NILP (font_object))
	    return Qnil;
	  continue;
	}
      if (font_encode_char (font_object, c) == FONT_INVALID_CODE)
	*limit = pos - 1;
    }
  return font_object;
}
#endif


/* Lisp API */

DEFUN ("fontp", Ffontp, Sfontp, 1, 2, 0,
       doc: /* Return t if OBJECT is a font-spec, font-entity, or font-object.
Return nil otherwise.
Optional 2nd argument EXTRA-TYPE, if non-nil, specifies to check
which kind of font it is.  It must be one of `font-spec', `font-entity',
`font-object'.  */)
  (Lisp_Object object, Lisp_Object extra_type)
{
  if (NILP (extra_type))
    return (FONTP (object) ? Qt : Qnil);
  if (EQ (extra_type, Qfont_spec))
    return (FONT_SPEC_P (object) ? Qt : Qnil);
  if (EQ (extra_type, Qfont_entity))
    return (FONT_ENTITY_P (object) ? Qt : Qnil);
  if (EQ (extra_type, Qfont_object))
    return (FONT_OBJECT_P (object) ? Qt : Qnil);
  wrong_type_argument (intern ("font-extra-type"), extra_type);
}

DEFUN ("font-spec", Ffont_spec, Sfont_spec, 0, MANY, 0,
       doc: /* Return a newly created font-spec with arguments as properties.

ARGS must come in pairs KEY VALUE of font properties.  KEY must be a
valid font property name listed below:

`:family', `:weight', `:slant', `:width'

They are the same as face attributes of the same name.  See
`set-face-attribute'.

`:foundry'

VALUE must be a string or a symbol specifying the font foundry, e.g. ``misc''.

`:adstyle'

VALUE must be a string or a symbol specifying the additional
typographic style information of a font, e.g. ``sans''.

`:registry'

VALUE must be a string or a symbol specifying the charset registry and
encoding of a font, e.g. ``iso8859-1''.

`:size'

VALUE must be a non-negative integer or a floating point number
specifying the font size.  It specifies the font size in pixels (if
VALUE is an integer), or in points (if VALUE is a float).

`:name'

VALUE must be a string of XLFD-style or fontconfig-style font name.

`:script'

VALUE must be a symbol representing a script that the font must
support.  It may be a symbol representing a subgroup of a script
listed in the variable `script-representative-chars'.

`:lang'

VALUE must be a symbol of two-letter ISO-639 language names,
e.g. `ja'.

`:otf'

VALUE must be a list (SCRIPT-TAG LANGSYS-TAG GSUB [ GPOS ]) to specify
required OpenType features.

  SCRIPT-TAG: OpenType script tag symbol (e.g. `deva').
  LANGSYS-TAG: OpenType language system tag symbol,
     or nil for the default language system.
  GSUB: List of OpenType GSUB feature tag symbols, or nil if none required.
  GPOS: List of OpenType GPOS feature tag symbols, or nil if none required.

GSUB and GPOS may contain `nil' element.  In such a case, the font
must not have any of the remaining elements.

For instance, if the VALUE is `(thai nil nil (mark))', the font must
be an OpenType font whose GPOS table of `thai' script's default
language system must contain `mark' feature.

usage: (font-spec ARGS...)  */)
  (ptrdiff_t nargs, Lisp_Object *args)
{
  Lisp_Object spec = font_make_spec ();
  ptrdiff_t i;

  for (i = 0; i < nargs; i += 2)
    {
      Lisp_Object key = args[i], val;

      CHECK_SYMBOL (key);
      if (i + 1 >= nargs)
	error ("No value for key `%s'", SDATA (SYMBOL_NAME (key)));
      val = args[i + 1];

      if (EQ (key, QCname))
	{
	  CHECK_STRING (val);
	  font_parse_name (SSDATA (val), spec);
	  font_put_extra (spec, key, val);
	}
      else
	{
	  int idx = get_font_prop_index (key);

	  if (idx >= 0)
	    {
	      val = font_prop_validate (idx, Qnil, val);
	      if (idx < FONT_EXTRA_INDEX)
		ASET (spec, idx, val);
	      else
		font_put_extra (spec, key, val);
	    }
	  else
	    font_put_extra (spec, key, font_prop_validate (0, key, val));
	}
    }
  return spec;
}

/* Return a copy of FONT as a font-spec.  */
Lisp_Object
copy_font_spec (Lisp_Object font)
{
  Lisp_Object new_spec, tail, prev, extra;
  int i;

  CHECK_FONT (font);
  new_spec = font_make_spec ();
  for (i = 1; i < FONT_EXTRA_INDEX; i++)
    ASET (new_spec, i, AREF (font, i));
  extra = Fcopy_alist (AREF (font, FONT_EXTRA_INDEX));
  /* We must remove :font-entity property.  */
  for (prev = Qnil, tail = extra; CONSP (tail); prev = tail, tail = XCDR (tail))
    if (EQ (XCAR (XCAR (tail)), QCfont_entity))
      {
	if (NILP (prev))
	  extra = XCDR (extra);
	else
	  XSETCDR (prev, XCDR (tail));
	break;
      }
  ASET (new_spec, FONT_EXTRA_INDEX, extra);
  return new_spec;
}

/* Merge font-specs FROM and TO, and return a new font-spec.
   Every specified property in FROM overrides the corresponding
   property in TO.  */
Lisp_Object
merge_font_spec (Lisp_Object from, Lisp_Object to)
{
  Lisp_Object extra, tail;
  int i;

  CHECK_FONT (from);
  CHECK_FONT (to);
  to = copy_font_spec (to);
  for (i = 0; i < FONT_EXTRA_INDEX; i++)
    ASET (to, i, AREF (from, i));
  extra = AREF (to, FONT_EXTRA_INDEX);
  for (tail = AREF (from, FONT_EXTRA_INDEX); CONSP (tail); tail = XCDR (tail))
    if (! EQ (XCAR (XCAR (tail)), Qfont_entity))
      {
	Lisp_Object slot = assq_no_quit (XCAR (XCAR (tail)), extra);

	if (! NILP (slot))
	  XSETCDR (slot, XCDR (XCAR (tail)));
	else
	  extra = Fcons (Fcons (XCAR (XCAR (tail)), XCDR (XCAR (tail))), extra);
      }
  ASET (to, FONT_EXTRA_INDEX, extra);
  return to;
}

DEFUN ("font-get", Ffont_get, Sfont_get, 2, 2, 0,
       doc: /* Return the value of FONT's property KEY.
FONT is a font-spec, a font-entity, or a font-object.
KEY is any symbol, but these are reserved for specific meanings:
  :family, :weight, :slant, :width, :foundry, :adstyle, :registry,
  :size, :name, :script, :otf
See the documentation of `font-spec' for their meanings.
In addition, if FONT is a font-entity or a font-object, values of
:script and :otf are different from those of a font-spec as below:

The value of :script may be a list of scripts that are supported by the font.

The value of :otf is a cons (GSUB . GPOS) where GSUB and GPOS are lists
representing the OpenType features supported by the font by this form:
  ((SCRIPT (LANGSYS FEATURE ...) ...) ...)
SCRIPT, LANGSYS, and FEATURE are all symbols representing OpenType
Layout tags.  */)
  (Lisp_Object font, Lisp_Object key)
{
  int idx;
  Lisp_Object val;

  CHECK_FONT (font);
  CHECK_SYMBOL (key);

  idx = get_font_prop_index (key);
  if (idx >= FONT_WEIGHT_INDEX && idx <= FONT_WIDTH_INDEX)
    return font_style_symbolic (font, idx, 0);
  if (idx >= 0 && idx < FONT_EXTRA_INDEX)
    return AREF (font, idx);
  val = Fassq (key, AREF (font, FONT_EXTRA_INDEX));
  if (NILP (val) && EQ (key, QCotf) && FONT_OBJECT_P (font))
    {
      struct font *fontp = XFONT_OBJECT (font);

      if (fontp->driver->otf_capability)
	val = fontp->driver->otf_capability (fontp);
      else
	val = Fcons (Qnil, Qnil);
    }
  else
    val = Fcdr (val);
  return val;
}

#ifdef HAVE_WINDOW_SYSTEM

DEFUN ("font-face-attributes", Ffont_face_attributes, Sfont_face_attributes, 1, 2, 0,
       doc: /* Return a plist of face attributes generated by FONT.
FONT is a font name, a font-spec, a font-entity, or a font-object.
The return value is a list of the form

\(:family FAMILY :height HEIGHT :weight WEIGHT :slant SLANT :width WIDTH)

where FAMILY, HEIGHT, WEIGHT, SLANT, and WIDTH are face attribute values
compatible with `set-face-attribute'.  Some of these key-attribute pairs
may be omitted from the list if they are not specified by FONT.

The optional argument FRAME specifies the frame that the face attributes
are to be displayed on.  If omitted, the selected frame is used.  */)
  (Lisp_Object font, Lisp_Object frame)
{
  struct frame *f;
  Lisp_Object plist[10];
  Lisp_Object val;
  int n = 0;

  if (NILP (frame))
    frame = selected_frame;
  CHECK_LIVE_FRAME (frame);
  f = XFRAME (frame);

  if (STRINGP (font))
    {
      int fontset = fs_query_fontset (font, 0);
      Lisp_Object name = font;
      if (fontset >= 0)
	font = fontset_ascii (fontset);
      font = font_spec_from_name (name);
      if (! FONTP (font))
	signal_error ("Invalid font name", name);
    }
  else if (! FONTP (font))
    signal_error ("Invalid font object", font);

  val = AREF (font, FONT_FAMILY_INDEX);
  if (! NILP (val))
    {
      plist[n++] = QCfamily;
      plist[n++] = SYMBOL_NAME (val);
    }

  val = AREF (font, FONT_SIZE_INDEX);
  if (INTEGERP (val))
    {
      Lisp_Object font_dpi = AREF (font, FONT_DPI_INDEX);
      int dpi = INTEGERP (font_dpi) ? XINT (font_dpi) : f->resy;
      plist[n++] = QCheight;
      plist[n++] = make_number (PIXEL_TO_POINT (XINT (val) * 10, dpi));
    }
  else if (FLOATP (val))
    {
      plist[n++] = QCheight;
      plist[n++] = make_number (10 * (int) XFLOAT_DATA (val));
    }

  val = FONT_WEIGHT_FOR_FACE (font);
  if (! NILP (val))
    {
      plist[n++] = QCweight;
      plist[n++] = val;
    }

  val = FONT_SLANT_FOR_FACE (font);
  if (! NILP (val))
    {
      plist[n++] = QCslant;
      plist[n++] = val;
    }

  val = FONT_WIDTH_FOR_FACE (font);
  if (! NILP (val))
    {
      plist[n++] = QCwidth;
      plist[n++] = val;
    }

  return Flist (n, plist);
}

#endif

DEFUN ("font-put", Ffont_put, Sfont_put, 3, 3, 0,
       doc: /* Set one property of FONT: give property KEY value VAL.
FONT is a font-spec, a font-entity, or a font-object.

If FONT is a font-spec, KEY can be any symbol.  But if KEY is the one
accepted by the function `font-spec' (which see), VAL must be what
allowed in `font-spec'.

If FONT is a font-entity or a font-object, KEY must not be the one
accepted by `font-spec'.  */)
  (Lisp_Object font, Lisp_Object prop, Lisp_Object val)
{
  int idx;

  idx = get_font_prop_index (prop);
  if (idx >= 0 && idx < FONT_EXTRA_INDEX)
    {
      CHECK_FONT_SPEC (font);
      ASET (font, idx, font_prop_validate (idx, Qnil, val));
    }
  else
    {
      if (EQ (prop, QCname)
	  || EQ (prop, QCscript)
	  || EQ (prop, QClang)
	  || EQ (prop, QCotf))
	CHECK_FONT_SPEC (font);
      else
	CHECK_FONT (font);
      font_put_extra (font, prop, font_prop_validate (0, prop, val));
    }
  return val;
}

DEFUN ("list-fonts", Flist_fonts, Slist_fonts, 1, 4, 0,
       doc: /* List available fonts matching FONT-SPEC on the current frame.
Optional 2nd argument FRAME specifies the target frame.
Optional 3rd argument NUM, if non-nil, limits the number of returned fonts.
Optional 4th argument PREFER, if non-nil, is a font-spec to
control the order of the returned list.  Fonts are sorted by
how close they are to PREFER.  */)
  (Lisp_Object font_spec, Lisp_Object frame, Lisp_Object num, Lisp_Object prefer)
{
  Lisp_Object vec, list;
  int n = 0;

  if (NILP (frame))
    frame = selected_frame;
  CHECK_LIVE_FRAME (frame);
  CHECK_FONT_SPEC (font_spec);
  if (! NILP (num))
    {
      CHECK_NUMBER (num);
      n = XINT (num);
      if (n <= 0)
	return Qnil;
    }
  if (! NILP (prefer))
    CHECK_FONT_SPEC (prefer);

  list = font_list_entities (frame, font_spec);
  if (NILP (list))
    return Qnil;
  if (NILP (XCDR (list))
      && ASIZE (XCAR (list)) == 1)
    return Fcons (AREF (XCAR (list), 0), Qnil);

  if (! NILP (prefer))
    vec = font_sort_entities (list, prefer, frame, 0);
  else
    vec = font_vconcat_entity_vectors (list);
  if (n == 0 || n >= ASIZE (vec))
    {
      Lisp_Object args[2];

      args[0] = vec;
      args[1] = Qnil;
      list = Fappend (2, args);
    }
  else
    {
      for (list = Qnil, n--; n >= 0; n--)
	list = Fcons (AREF (vec, n), list);
    }
  return list;
}

DEFUN ("font-family-list", Ffont_family_list, Sfont_family_list, 0, 1, 0,
       doc: /* List available font families on the current frame.
Optional argument FRAME, if non-nil, specifies the target frame.  */)
  (Lisp_Object frame)
{
  FRAME_PTR f;
  struct font_driver_list *driver_list;
  Lisp_Object list;

  if (NILP (frame))
    frame = selected_frame;
  CHECK_LIVE_FRAME (frame);
  f = XFRAME (frame);
  list = Qnil;
  for (driver_list = f->font_driver_list; driver_list;
       driver_list = driver_list->next)
    if (driver_list->driver->list_family)
      {
	Lisp_Object val = driver_list->driver->list_family (frame);
	Lisp_Object tail = list;

	for (; CONSP (val); val = XCDR (val))
	  if (NILP (Fmemq (XCAR (val), tail))
	      && SYMBOLP (XCAR (val)))
	    list = Fcons (SYMBOL_NAME (XCAR (val)), list);
      }
  return list;
}

DEFUN ("find-font", Ffind_font, Sfind_font, 1, 2, 0,
       doc: /* Return a font-entity matching with FONT-SPEC on the current frame.
Optional 2nd argument FRAME, if non-nil, specifies the target frame.  */)
  (Lisp_Object font_spec, Lisp_Object frame)
{
  Lisp_Object val = Flist_fonts (font_spec, frame, make_number (1), Qnil);

  if (CONSP (val))
    val = XCAR (val);
  return val;
}

DEFUN ("font-xlfd-name", Ffont_xlfd_name, Sfont_xlfd_name, 1, 2, 0,
       doc: /*  Return XLFD name of FONT.
FONT is a font-spec, font-entity, or font-object.
If the name is too long for XLFD (maximum 255 chars), return nil.
If the 2nd optional arg FOLD-WILDCARDS is non-nil,
the consecutive wildcards are folded into one.  */)
  (Lisp_Object font, Lisp_Object fold_wildcards)
{
  char name[256];
  int pixel_size = 0;

  CHECK_FONT (font);

  if (FONT_OBJECT_P (font))
    {
      Lisp_Object font_name = AREF (font, FONT_NAME_INDEX);

      if (STRINGP (font_name)
	  && SDATA (font_name)[0] == '-')
	{
	  if (NILP (fold_wildcards))
	    return font_name;
	  strcpy (name, SSDATA (font_name));
	  goto done;
	}
      pixel_size = XFONT_OBJECT (font)->pixel_size;
    }
  if (font_unparse_xlfd (font, pixel_size, name, 256) < 0)
    return Qnil;
 done:
  if (! NILP (fold_wildcards))
    {
      char *p0 = name, *p1;

      while ((p1 = strstr (p0, "-*-*")))
	{
	  strcpy (p1, p1 + 2);
	  p0 = p1;
	}
    }

  return build_string (name);
}

DEFUN ("clear-font-cache", Fclear_font_cache, Sclear_font_cache, 0, 0, 0,
       doc: /* Clear font cache.  */)
  (void)
{
  Lisp_Object list, frame;

  FOR_EACH_FRAME (list, frame)
    {
      FRAME_PTR f = XFRAME (frame);
      struct font_driver_list *driver_list = f->font_driver_list;

      for (; driver_list; driver_list = driver_list->next)
	if (driver_list->on)
	  {
	    Lisp_Object cache = driver_list->driver->get_cache (f);
	    Lisp_Object val, tmp;

	    val = XCDR (cache);
	    while (! NILP (val)
		   && ! EQ (XCAR (XCAR (val)), driver_list->driver->type))
	      val = XCDR (val);
	    font_assert (! NILP (val));
	    tmp = XCDR (XCAR (val));
	    if (XINT (XCAR (tmp)) == 0)
	      {
		font_clear_cache (f, XCAR (val), driver_list->driver);
		XSETCDR (cache, XCDR (val));
	      }
	  }
    }

  return Qnil;
}


void
font_fill_lglyph_metrics (Lisp_Object glyph, Lisp_Object font_object)
{
  struct font *font = XFONT_OBJECT (font_object);
  unsigned code;
  /* ecode used in LGLYPH_SET_CODE to avoid compiler warnings.  */
  EMACS_INT ecode = font->driver->encode_char (font, LGLYPH_CHAR (glyph));
  struct font_metrics metrics;

  LGLYPH_SET_CODE (glyph, ecode);
  code = ecode;
  font->driver->text_extents (font, &code, 1, &metrics);
  LGLYPH_SET_LBEARING (glyph, metrics.lbearing);
  LGLYPH_SET_RBEARING (glyph, metrics.rbearing);
  LGLYPH_SET_WIDTH (glyph, metrics.width);
  LGLYPH_SET_ASCENT (glyph, metrics.ascent);
  LGLYPH_SET_DESCENT (glyph, metrics.descent);
}


DEFUN ("font-shape-gstring", Ffont_shape_gstring, Sfont_shape_gstring, 1, 1, 0,
       doc: /* Shape the glyph-string GSTRING.
Shaping means substituting glyphs and/or adjusting positions of glyphs
to get the correct visual image of character sequences set in the
header of the glyph-string.

If the shaping was successful, the value is GSTRING itself or a newly
created glyph-string.  Otherwise, the value is nil.  */)
  (Lisp_Object gstring)
{
  struct font *font;
  Lisp_Object font_object, n, glyph;
  EMACS_INT i, j, from, to;

  if (! composition_gstring_p (gstring))
    signal_error ("Invalid glyph-string: ", gstring);
  if (! NILP (LGSTRING_ID (gstring)))
    return gstring;
  font_object = LGSTRING_FONT (gstring);
  CHECK_FONT_OBJECT (font_object);
  font = XFONT_OBJECT (font_object);
  if (! font->driver->shape)
    return Qnil;

  /* Try at most three times with larger gstring each time.  */
  for (i = 0; i < 3; i++)
    {
      n = font->driver->shape (gstring);
      if (INTEGERP (n))
	break;
      gstring = larger_vector (gstring,
			       ASIZE (gstring) + LGSTRING_GLYPH_LEN (gstring),
			       Qnil);
    }
  if (i == 3 || XINT (n) == 0)
    return Qnil;
  if (XINT (n) < LGSTRING_GLYPH_LEN (gstring))
    LGSTRING_SET_GLYPH (gstring, XINT (n), Qnil);

  glyph = LGSTRING_GLYPH (gstring, 0);
  from = LGLYPH_FROM (glyph);
  to = LGLYPH_TO (glyph);
  for (i = 1, j = 0; i < LGSTRING_GLYPH_LEN (gstring); i++)
    {
      Lisp_Object this = LGSTRING_GLYPH (gstring, i);

      if (NILP (this))
	break;
      if (NILP (LGLYPH_ADJUSTMENT (this)))
	{
	  if (j < i - 1)
	    for (; j < i; j++)
	      {
		glyph = LGSTRING_GLYPH (gstring, j);
		LGLYPH_SET_FROM (glyph, from);
		LGLYPH_SET_TO (glyph, to);
	      }
	  from = LGLYPH_FROM (this);
	  to = LGLYPH_TO (this);
	  j = i;
	}
      else
	{
	  if (from > LGLYPH_FROM (this))
	    from = LGLYPH_FROM (this);
	  if (to < LGLYPH_TO (this))
	    to = LGLYPH_TO (this);
	}
    }
  if (j < i - 1)
    for (; j < i; j++)
      {
	glyph = LGSTRING_GLYPH (gstring, j);
	LGLYPH_SET_FROM (glyph, from);
	LGLYPH_SET_TO (glyph, to);
      }
  return composition_gstring_put_cache (gstring, XINT (n));
}

DEFUN ("font-variation-glyphs", Ffont_variation_glyphs, Sfont_variation_glyphs,
       2, 2, 0,
       doc: /* Return a list of variation glyphs for CHAR in FONT-OBJECT.
Each element of the value is a cons (VARIATION-SELECTOR . GLYPH-ID),
where
  VARIATION-SELECTOR is a character code of variation selection
    (#xFE00..#xFE0F or #xE0100..#xE01EF)
  GLYPH-ID is a glyph code of the corresponding variation glyph.  */)
  (Lisp_Object font_object, Lisp_Object character)
{
  unsigned variations[256];
  struct font *font;
  int i, n;
  Lisp_Object val;

  CHECK_FONT_OBJECT (font_object);
  CHECK_CHARACTER (character);
  font = XFONT_OBJECT (font_object);
  if (! font->driver->get_variation_glyphs)
    return Qnil;
  n = font->driver->get_variation_glyphs (font, XINT (character), variations);
  if (! n)
    return Qnil;
  val = Qnil;
  for (i = 0; i < 255; i++)
    if (variations[i])
      {
	int vs = (i < 16 ? 0xFE00 + i : 0xE0100 + (i - 16));
	Lisp_Object code = INTEGER_TO_CONS (variations[i]);
	val = Fcons (Fcons (make_number (vs), code), val);
      }
  return val;
}

#if 0

DEFUN ("font-drive-otf", Ffont_drive_otf, Sfont_drive_otf, 6, 6, 0,
       doc: /* Apply OpenType features on glyph-string GSTRING-IN.
OTF-FEATURES specifies which features to apply in this format:
  (SCRIPT LANGSYS GSUB GPOS)
where
  SCRIPT is a symbol specifying a script tag of OpenType,
  LANGSYS is a symbol specifying a langsys tag of OpenType,
  GSUB and GPOS, if non-nil, are lists of symbols specifying feature tags.

If LANGYS is nil, the default langsys is selected.

The features are applied in the order they appear in the list.  The
symbol `*' means to apply all available features not present in this
list, and the remaining features are ignored.  For instance, (vatu
pstf * haln) is to apply vatu and pstf in this order, then to apply
all available features other than vatu, pstf, and haln.

The features are applied to the glyphs in the range FROM and TO of
the glyph-string GSTRING-IN.

If some feature is actually applicable, the resulting glyphs are
produced in the glyph-string GSTRING-OUT from the index INDEX.  In
this case, the value is the number of produced glyphs.

If no feature is applicable, no glyph is produced in GSTRING-OUT, and
the value is 0.

If GSTRING-OUT is too short to hold produced glyphs, no glyphs are
produced in GSTRING-OUT, and the value is nil.

See the documentation of `composition-get-gstring' for the format of
glyph-string.  */)
  (Lisp_Object otf_features, Lisp_Object gstring_in, Lisp_Object from, Lisp_Object to, Lisp_Object gstring_out, Lisp_Object index)
{
  Lisp_Object font_object = LGSTRING_FONT (gstring_in);
  Lisp_Object val;
  struct font *font;
  int len, num;

  check_otf_features (otf_features);
  CHECK_FONT_OBJECT (font_object);
  font = XFONT_OBJECT (font_object);
  if (! font->driver->otf_drive)
    error ("Font backend %s can't drive OpenType GSUB table",
	   SDATA (SYMBOL_NAME (font->driver->type)));
  CHECK_CONS (otf_features);
  CHECK_SYMBOL (XCAR (otf_features));
  val = XCDR (otf_features);
  CHECK_SYMBOL (XCAR (val));
  val = XCDR (otf_features);
  if (! NILP (val))
    CHECK_CONS (val);
  len = check_gstring (gstring_in);
  CHECK_VECTOR (gstring_out);
  CHECK_NATNUM (from);
  CHECK_NATNUM (to);
  CHECK_NATNUM (index);

  if (XINT (from) >= XINT (to) || XINT (to) > len)
    args_out_of_range_3 (from, to, make_number (len));
  if (XINT (index) >= ASIZE (gstring_out))
    args_out_of_range (index, make_number (ASIZE (gstring_out)));
  num = font->driver->otf_drive (font, otf_features,
				 gstring_in, XINT (from), XINT (to),
				 gstring_out, XINT (index), 0);
  if (num < 0)
    return Qnil;
  return make_number (num);
}

DEFUN ("font-otf-alternates", Ffont_otf_alternates, Sfont_otf_alternates,
       3, 3, 0,
       doc: /* Return a list of alternate glyphs of CHARACTER in FONT-OBJECT.
OTF-FEATURES specifies which features of the font FONT-OBJECT to apply
in this format:
  (SCRIPT LANGSYS FEATURE ...)
See the documentation of `font-drive-otf' for more detail.

The value is a list of cons cells of the format (GLYPH-ID . CHARACTER),
where GLYPH-ID is a glyph index of the font, and CHARACTER is a
character code corresponding to the glyph or nil if there's no
corresponding character.  */)
  (Lisp_Object font_object, Lisp_Object character, Lisp_Object otf_features)
{
  struct font *font;
  Lisp_Object gstring_in, gstring_out, g;
  Lisp_Object alternates;
  int i, num;

  CHECK_FONT_GET_OBJECT (font_object, font);
  if (! font->driver->otf_drive)
    error ("Font backend %s can't drive OpenType GSUB table",
	   SDATA (SYMBOL_NAME (font->driver->type)));
  CHECK_CHARACTER (character);
  CHECK_CONS (otf_features);

  gstring_in = Ffont_make_gstring (font_object, make_number (1));
  g = LGSTRING_GLYPH (gstring_in, 0);
  LGLYPH_SET_CHAR (g, XINT (character));
  gstring_out = Ffont_make_gstring (font_object, make_number (10));
  while ((num = font->driver->otf_drive (font, otf_features, gstring_in, 0, 1,
					 gstring_out, 0, 1)) < 0)
    gstring_out = Ffont_make_gstring (font_object,
				      make_number (ASIZE (gstring_out) * 2));
  alternates = Qnil;
  for (i = 0; i < num; i++)
    {
      Lisp_Object g = LGSTRING_GLYPH (gstring_out, i);
      int c = LGLYPH_CHAR (g);
      unsigned code = LGLYPH_CODE (g);

      alternates = Fcons (Fcons (make_number (code),
				 c > 0 ? make_number (c) : Qnil),
			  alternates);
    }
  return Fnreverse (alternates);
}
#endif	/* 0 */

#ifdef FONT_DEBUG

DEFUN ("open-font", Fopen_font, Sopen_font, 1, 3, 0,
       doc: /* Open FONT-ENTITY.  */)
  (Lisp_Object font_entity, Lisp_Object size, Lisp_Object frame)
{
  int isize;

  CHECK_FONT_ENTITY (font_entity);
  if (NILP (frame))
    frame = selected_frame;
  CHECK_LIVE_FRAME (frame);

  if (NILP (size))
    isize = XINT (AREF (font_entity, FONT_SIZE_INDEX));
  else
    {
      CHECK_NUMBER_OR_FLOAT (size);
      if (FLOATP (size))
	isize = POINT_TO_PIXEL (XFLOAT_DATA (size), XFRAME (frame)->resy);
      else
	isize = XINT (size);
      if (isize == 0)
	isize = 120;
    }
  return font_open_entity (XFRAME (frame), font_entity, isize);
}

DEFUN ("close-font", Fclose_font, Sclose_font, 1, 2, 0,
       doc: /* Close FONT-OBJECT.  */)
  (Lisp_Object font_object, Lisp_Object frame)
{
  CHECK_FONT_OBJECT (font_object);
  if (NILP (frame))
    frame = selected_frame;
  CHECK_LIVE_FRAME (frame);
  font_close_object (XFRAME (frame), font_object);
  return Qnil;
}

DEFUN ("query-font", Fquery_font, Squery_font, 1, 1, 0,
       doc: /* Return information about FONT-OBJECT.
The value is a vector:
  [ NAME FILENAME PIXEL-SIZE SIZE ASCENT DESCENT SPACE-WIDTH AVERAGE-WIDTH
    CAPABILITY ]

NAME is the font name, a string (or nil if the font backend doesn't
provide a name).

FILENAME is the font file name, a string (or nil if the font backend
doesn't provide a file name).

PIXEL-SIZE is a pixel size by which the font is opened.

SIZE is a maximum advance width of the font in pixels.

ASCENT, DESCENT, SPACE-WIDTH, AVERAGE-WIDTH are metrics of the font in
pixels.

CAPABILITY is a list whose first element is a symbol representing the
font format \(x, opentype, truetype, type1, pcf, or bdf) and the
remaining elements describe the details of the font capability.

If the font is OpenType font, the form of the list is
  \(opentype GSUB GPOS)
where GSUB shows which "GSUB" features the font supports, and GPOS
shows which "GPOS" features the font supports.  Both GSUB and GPOS are
lists of the format:
  \((SCRIPT (LANGSYS FEATURE ...) ...) ...)

If the font is not OpenType font, currently the length of the form is
one.

SCRIPT is a symbol representing OpenType script tag.

LANGSYS is a symbol representing OpenType langsys tag, or nil
representing the default langsys.

FEATURE is a symbol representing OpenType feature tag.

If the font is not OpenType font, CAPABILITY is nil.  */)
  (Lisp_Object font_object)
{
  struct font *font;
  Lisp_Object val;

  CHECK_FONT_GET_OBJECT (font_object, font);

  val = Fmake_vector (make_number (9), Qnil);
  ASET (val, 0, AREF (font_object, FONT_NAME_INDEX));
  ASET (val, 1, AREF (font_object, FONT_FILE_INDEX));
  ASET (val, 2, make_number (font->pixel_size));
  ASET (val, 3, make_number (font->max_width));
  ASET (val, 4, make_number (font->ascent));
  ASET (val, 5, make_number (font->descent));
  ASET (val, 6, make_number (font->space_width));
  ASET (val, 7, make_number (font->average_width));
  if (font->driver->otf_capability)
    ASET (val, 8, Fcons (Qopentype, font->driver->otf_capability (font)));
  return val;
}

DEFUN ("font-get-glyphs", Ffont_get_glyphs, Sfont_get_glyphs, 3, 4, 0,
       doc:
       /* Return a vector of FONT-OBJECT's glyphs for the specified characters.
FROM and TO are positions (integers or markers) specifying a region
of the current buffer.
If the optional fourth arg OBJECT is not nil, it is a string or a
vector containing the target characters.

Each element is a vector containing information of a glyph in this format:
  [FROM-IDX TO-IDX C CODE WIDTH LBEARING RBEARING ASCENT DESCENT ADJUSTMENT]
where
  FROM is an index numbers of a character the glyph corresponds to.
  TO is the same as FROM.
  C is the character of the glyph.
  CODE is the glyph-code of C in FONT-OBJECT.
  WIDTH thru DESCENT are the metrics (in pixels) of the glyph.
  ADJUSTMENT is always nil.
If FONT-OBJECT doesn't have a glyph for a character,
the corresponding element is nil.  */)
  (Lisp_Object font_object, Lisp_Object from, Lisp_Object to,
   Lisp_Object object)
{
  struct font *font;
  int i, len;
  Lisp_Object *chars, vec;
  USE_SAFE_ALLOCA;

  CHECK_FONT_GET_OBJECT (font_object, font);
  if (NILP (object))
    {
      EMACS_INT charpos, bytepos;

      validate_region (&from, &to);
      if (EQ (from, to))
	return Qnil;
      len = XFASTINT (to) - XFASTINT (from);
      SAFE_ALLOCA_LISP (chars, len);
      charpos = XFASTINT (from);
      bytepos = CHAR_TO_BYTE (charpos);
      for (i = 0; charpos < XFASTINT (to); i++)
	{
	  int c;
	  FETCH_CHAR_ADVANCE (c, charpos, bytepos);
	  chars[i] = make_number (c);
	}
    }
  else if (STRINGP (object))
    {
      const unsigned char *p;

      CHECK_NUMBER (from);
      CHECK_NUMBER (to);
      if (XINT (from) < 0 || XINT (from) > XINT (to)
	  || XINT (to) > SCHARS (object))
	args_out_of_range_3 (object, from, to);
      if (EQ (from, to))
	return Qnil;
      len = XFASTINT (to) - XFASTINT (from);
      SAFE_ALLOCA_LISP (chars, len);
      p = SDATA (object);
      if (STRING_MULTIBYTE (object))
	for (i = 0; i < len; i++)
	  {
	    int c = STRING_CHAR_ADVANCE (p);
	    chars[i] = make_number (c);
	  }
      else
	for (i = 0; i < len; i++)
	  chars[i] = make_number (p[i]);
    }
  else
    {
      CHECK_VECTOR (object);
      CHECK_NUMBER (from);
      CHECK_NUMBER (to);
      if (XINT (from) < 0 || XINT (from) > XINT (to)
	  || XINT (to) > ASIZE (object))
	args_out_of_range_3 (object, from, to);
      if (EQ (from, to))
	return Qnil;
      len = XFASTINT (to) - XFASTINT (from);
      for (i = 0; i < len; i++)
	{
	  Lisp_Object elt = AREF (object, XFASTINT (from) + i);
	  CHECK_CHARACTER (elt);
	}
      chars = &(AREF (object, XFASTINT (from)));
    }

  vec = Fmake_vector (make_number (len), Qnil);
  for (i = 0; i < len; i++)
    {
      Lisp_Object g;
      int c = XFASTINT (chars[i]);
      unsigned code;
      struct font_metrics metrics;

      code = font->driver->encode_char (font, c);
      if (code == FONT_INVALID_CODE)
	continue;
      g = Fmake_vector (make_number (LGLYPH_SIZE), Qnil);
      LGLYPH_SET_FROM (g, i);
      LGLYPH_SET_TO (g, i);
      LGLYPH_SET_CHAR (g, c);
      LGLYPH_SET_CODE (g, code);
      font->driver->text_extents (font, &code, 1, &metrics);
      LGLYPH_SET_WIDTH (g, metrics.width);
      LGLYPH_SET_LBEARING (g, metrics.lbearing);
      LGLYPH_SET_RBEARING (g, metrics.rbearing);
      LGLYPH_SET_ASCENT (g, metrics.ascent);
      LGLYPH_SET_DESCENT (g, metrics.descent);
      ASET (vec, i, g);
    }
  if (! VECTORP (object))
    SAFE_FREE ();
  return vec;
}

DEFUN ("font-match-p", Ffont_match_p, Sfont_match_p, 2, 2, 0,
       doc: /* Return t if and only if font-spec SPEC matches with FONT.
FONT is a font-spec, font-entity, or font-object. */)
  (Lisp_Object spec, Lisp_Object font)
{
  CHECK_FONT_SPEC (spec);
  CHECK_FONT (font);

  return (font_match_p (spec, font) ? Qt : Qnil);
}

DEFUN ("font-at", Ffont_at, Sfont_at, 1, 3, 0,
       doc: /* Return a font-object for displaying a character at POSITION.
Optional second arg WINDOW, if non-nil, is a window displaying
the current buffer.  It defaults to the currently selected window.  */)
  (Lisp_Object position, Lisp_Object window, Lisp_Object string)
{
  struct window *w;
  EMACS_INT pos;

  if (NILP (string))
    {
      CHECK_NUMBER_COERCE_MARKER (position);
      pos = XINT (position);
      if (pos < BEGV || pos >= ZV)
	args_out_of_range_3 (position, make_number (BEGV), make_number (ZV));
    }
  else
    {
      CHECK_NUMBER (position);
      CHECK_STRING (string);
      pos = XINT (position);
      if (pos < 0 || pos >= SCHARS (string))
	args_out_of_range (string, position);
    }
  if (NILP (window))
    window = selected_window;
  CHECK_LIVE_WINDOW (window);
  w = XWINDOW (window);

  return font_at (-1, pos, NULL, w, string);
}

#if 0
DEFUN ("draw-string", Fdraw_string, Sdraw_string, 2, 2, 0,
       doc: /*  Draw STRING by FONT-OBJECT on the top left corner of the current frame.
The value is a number of glyphs drawn.
Type C-l to recover what previously shown.  */)
  (Lisp_Object font_object, Lisp_Object string)
{
  Lisp_Object frame = selected_frame;
  FRAME_PTR f = XFRAME (frame);
  struct font *font;
  struct face *face;
  int i, len, width;
  unsigned *code;

  CHECK_FONT_GET_OBJECT (font_object, font);
  CHECK_STRING (string);
  len = SCHARS (string);
  code = alloca (sizeof (unsigned) * len);
  for (i = 0; i < len; i++)
    {
      Lisp_Object ch = Faref (string, make_number (i));
      Lisp_Object val;
      int c = XINT (ch);

      code[i] = font->driver->encode_char (font, c);
      if (code[i] == FONT_INVALID_CODE)
	break;
    }
  face = FACE_FROM_ID (f, DEFAULT_FACE_ID);
  face->fontp = font;
  if (font->driver->prepare_face)
    font->driver->prepare_face (f, face);
  width = font->driver->text_extents (font, code, i, NULL);
  len = font->driver->draw_text (f, face, 0, font->ascent, code, i, width);
  if (font->driver->done_face)
    font->driver->done_face (f, face);
  face->fontp = NULL;
  return make_number (len);
}
#endif

#endif	/* FONT_DEBUG */

#ifdef HAVE_WINDOW_SYSTEM

DEFUN ("font-info", Ffont_info, Sfont_info, 1, 2, 0,
       doc: /* Return information about a font named NAME on frame FRAME.
If FRAME is omitted or nil, use the selected frame.
The returned value is a vector of OPENED-NAME, FULL-NAME, SIZE,
  HEIGHT, BASELINE-OFFSET, RELATIVE-COMPOSE, and DEFAULT-ASCENT,
where
  OPENED-NAME is the name used for opening the font,
  FULL-NAME is the full name of the font,
  SIZE is the pixelsize of the font,
  HEIGHT is the pixel-height of the font (i.e ascent + descent),
  BASELINE-OFFSET is the upward offset pixels from ASCII baseline,
  RELATIVE-COMPOSE and DEFAULT-ASCENT are the numbers controlling
    how to compose characters.
If the named font is not yet loaded, return nil.  */)
  (Lisp_Object name, Lisp_Object frame)
{
  FRAME_PTR f;
  struct font *font;
  Lisp_Object info;
  Lisp_Object font_object;

  (*check_window_system_func) ();

  if (! FONTP (name))
    CHECK_STRING (name);
  if (NILP (frame))
    frame = selected_frame;
  CHECK_LIVE_FRAME (frame);
  f = XFRAME (frame);

  if (STRINGP (name))
    {
      int fontset = fs_query_fontset (name, 0);

      if (fontset >= 0)
	name = fontset_ascii (fontset);
      font_object = font_open_by_name (f, SSDATA (name));
    }
  else if (FONT_OBJECT_P (name))
    font_object = name;
  else if (FONT_ENTITY_P (name))
    font_object = font_open_entity (f, name, 0);
  else
    {
      struct face *face = FACE_FROM_ID (f, DEFAULT_FACE_ID);
      Lisp_Object entity = font_matching_entity (f, face->lface, name);

      font_object = ! NILP (entity) ? font_open_entity (f, entity, 0) : Qnil;
    }
  if (NILP (font_object))
    return Qnil;
  font = XFONT_OBJECT (font_object);

  info = Fmake_vector (make_number (7), Qnil);
  XVECTOR (info)->contents[0] = AREF (font_object, FONT_NAME_INDEX);
  XVECTOR (info)->contents[1] = AREF (font_object, FONT_FULLNAME_INDEX);
  XVECTOR (info)->contents[2] = make_number (font->pixel_size);
  XVECTOR (info)->contents[3] = make_number (font->height);
  XVECTOR (info)->contents[4] = make_number (font->baseline_offset);
  XVECTOR (info)->contents[5] = make_number (font->relative_compose);
  XVECTOR (info)->contents[6] = make_number (font->default_ascent);

#if 0
  /* As font_object is still in FONT_OBJLIST of the entity, we can't
     close it now.  Perhaps, we should manage font-objects
     by `reference-count'.  */
  font_close_object (f, font_object);
#endif
  return info;
}
#endif


#define BUILD_STYLE_TABLE(TBL) \
  build_style_table ((TBL), sizeof TBL / sizeof (struct table_entry))

static Lisp_Object
build_style_table (const struct table_entry *entry, int nelement)
{
  int i, j;
  Lisp_Object table, elt;

  table = Fmake_vector (make_number (nelement), Qnil);
  for (i = 0; i < nelement; i++)
    {
      for (j = 0; entry[i].names[j]; j++);
      elt = Fmake_vector (make_number (j + 1), Qnil);
      ASET (elt, 0, make_number (entry[i].numeric));
      for (j = 0; entry[i].names[j]; j++)
	ASET (elt, j + 1, intern_c_string (entry[i].names[j]));
      ASET (table, i, elt);
    }
  return table;
}

/* The deferred font-log data of the form [ACTION ARG RESULT].
   If ACTION is not nil, that is added to the log when font_add_log is
   called next time.  At that time, ACTION is set back to nil.  */
static Lisp_Object Vfont_log_deferred;

/* Prepend the font-related logging data in Vfont_log if it is not
   `t'.  ACTION describes a kind of font-related action (e.g. listing,
   opening), ARG is the argument for the action, and RESULT is the
   result of the action.  */
void
font_add_log (const char *action, Lisp_Object arg, Lisp_Object result)
{
  Lisp_Object val;
  int i;

  if (EQ (Vfont_log, Qt))
    return;
  if (STRINGP (AREF (Vfont_log_deferred, 0)))
    {
      char *str = SSDATA (AREF (Vfont_log_deferred, 0));

      ASET (Vfont_log_deferred, 0, Qnil);
      font_add_log (str, AREF (Vfont_log_deferred, 1),
		    AREF (Vfont_log_deferred, 2));
    }

  if (FONTP (arg))
    {
      Lisp_Object tail, elt;
      Lisp_Object equalstr = build_string ("=");

      val = Ffont_xlfd_name (arg, Qt);
      for (tail = AREF (arg, FONT_EXTRA_INDEX); CONSP (tail);
	   tail = XCDR (tail))
	{
	  elt = XCAR (tail);
	  if (EQ (XCAR (elt), QCscript)
	      && SYMBOLP (XCDR (elt)))
	    val = concat3 (val, SYMBOL_NAME (QCscript),
			   concat2 (equalstr, SYMBOL_NAME (XCDR (elt))));
	  else if (EQ (XCAR (elt), QClang)
		   && SYMBOLP (XCDR (elt)))
	    val = concat3 (val, SYMBOL_NAME (QClang),
			   concat2 (equalstr, SYMBOL_NAME (XCDR (elt))));
	  else if (EQ (XCAR (elt), QCotf)
		   && CONSP (XCDR (elt)) && SYMBOLP (XCAR (XCDR (elt))))
	    val = concat3 (val, SYMBOL_NAME (QCotf),
			   concat2 (equalstr,
				    SYMBOL_NAME (XCAR (XCDR (elt)))));
	}
      arg = val;
    }

  if (CONSP (result)
      && VECTORP (XCAR (result))
      && ASIZE (XCAR (result)) > 0
      && FONTP (AREF (XCAR (result), 0)))
    result = font_vconcat_entity_vectors (result);
  if (FONTP (result))
    {
      val = Ffont_xlfd_name (result, Qt);
      if (! FONT_SPEC_P (result))
	val = concat3 (SYMBOL_NAME (AREF (result, FONT_TYPE_INDEX)),
		       build_string (":"), val);
      result = val;
    }
  else if (CONSP (result))
    {
      Lisp_Object tail;
      result = Fcopy_sequence (result);
      for (tail = result; CONSP (tail); tail = XCDR (tail))
	{
	  val = XCAR (tail);
	  if (FONTP (val))
	    val = Ffont_xlfd_name (val, Qt);
	  XSETCAR (tail, val);
	}
    }
  else if (VECTORP (result))
    {
      result = Fcopy_sequence (result);
      for (i = 0; i < ASIZE (result); i++)
	{
	  val = AREF (result, i);
	  if (FONTP (val))
	    val = Ffont_xlfd_name (val, Qt);
	  ASET (result, i, val);
	}
    }
  Vfont_log = Fcons (list3 (intern (action), arg, result), Vfont_log);
}

/* Record a font-related logging data to be added to Vfont_log when
   font_add_log is called next time.  ACTION, ARG, RESULT are the same
   as font_add_log.  */

void
font_deferred_log (const char *action, Lisp_Object arg, Lisp_Object result)
{
  if (EQ (Vfont_log, Qt))
    return;
  ASET (Vfont_log_deferred, 0, build_string (action));
  ASET (Vfont_log_deferred, 1, arg);
  ASET (Vfont_log_deferred, 2, result);
}

<<<<<<< HEAD
extern void syms_of_ftfont P_ (());
extern void syms_of_xfont P_ (());
extern void syms_of_xftfont P_ (());
extern void syms_of_ftxfont P_ (());
extern void syms_of_bdffont P_ (());
extern void syms_of_w32font P_ (());
extern void syms_of_macfont P_ (());
extern void syms_of_nsfont P_ (());

=======
>>>>>>> 9c62cd04
void
syms_of_font (void)
{
  sort_shift_bits[FONT_TYPE_INDEX] = 0;
  sort_shift_bits[FONT_SLANT_INDEX] = 2;
  sort_shift_bits[FONT_WEIGHT_INDEX] = 9;
  sort_shift_bits[FONT_SIZE_INDEX] = 16;
  sort_shift_bits[FONT_WIDTH_INDEX] = 23;
  /* Note that the other elements in sort_shift_bits are not used.  */

  staticpro (&font_charset_alist);
  font_charset_alist = Qnil;

  DEFSYM (Qopentype, "opentype");

  DEFSYM (Qascii_0, "ascii-0");
  DEFSYM (Qiso8859_1, "iso8859-1");
  DEFSYM (Qiso10646_1, "iso10646-1");
  DEFSYM (Qunicode_bmp, "unicode-bmp");
  DEFSYM (Qunicode_sip, "unicode-sip");

  DEFSYM (QCf, "Cf");

  DEFSYM (QCotf, ":otf");
  DEFSYM (QClang, ":lang");
  DEFSYM (QCscript, ":script");
  DEFSYM (QCantialias, ":antialias");

  DEFSYM (QCfoundry, ":foundry");
  DEFSYM (QCadstyle, ":adstyle");
  DEFSYM (QCregistry, ":registry");
  DEFSYM (QCspacing, ":spacing");
  DEFSYM (QCdpi, ":dpi");
  DEFSYM (QCscalable, ":scalable");
  DEFSYM (QCavgwidth, ":avgwidth");
  DEFSYM (QCfont_entity, ":font-entity");
  DEFSYM (QCfc_unknown_spec, ":fc-unknown-spec");

  DEFSYM (Qc, "c");
  DEFSYM (Qm, "m");
  DEFSYM (Qp, "p");
  DEFSYM (Qd, "d");

  DEFSYM (Qja, "ja");
  DEFSYM (Qko, "ko");

  DEFSYM (QCuser_spec, "user-spec");

  staticpro (&null_vector);
  null_vector = Fmake_vector (make_number (0), Qnil);

  staticpro (&scratch_font_spec);
  scratch_font_spec = Ffont_spec (0, NULL);
  staticpro (&scratch_font_prefer);
  scratch_font_prefer = Ffont_spec (0, NULL);

  staticpro (&Vfont_log_deferred);
  Vfont_log_deferred = Fmake_vector (make_number (3), Qnil);

#if 0
#ifdef HAVE_LIBOTF
  staticpro (&otf_list);
  otf_list = Qnil;
#endif	/* HAVE_LIBOTF */
#endif	/* 0 */

  defsubr (&Sfontp);
  defsubr (&Sfont_spec);
  defsubr (&Sfont_get);
#ifdef HAVE_WINDOW_SYSTEM
  defsubr (&Sfont_face_attributes);
#endif
  defsubr (&Sfont_put);
  defsubr (&Slist_fonts);
  defsubr (&Sfont_family_list);
  defsubr (&Sfind_font);
  defsubr (&Sfont_xlfd_name);
  defsubr (&Sclear_font_cache);
  defsubr (&Sfont_shape_gstring);
  defsubr (&Sfont_variation_glyphs);
#if 0
  defsubr (&Sfont_drive_otf);
  defsubr (&Sfont_otf_alternates);
#endif	/* 0 */

#ifdef FONT_DEBUG
  defsubr (&Sopen_font);
  defsubr (&Sclose_font);
  defsubr (&Squery_font);
  defsubr (&Sfont_get_glyphs);
  defsubr (&Sfont_match_p);
  defsubr (&Sfont_at);
#if 0
  defsubr (&Sdraw_string);
#endif
#endif	/* FONT_DEBUG */
#ifdef HAVE_WINDOW_SYSTEM
  defsubr (&Sfont_info);
#endif

  DEFVAR_LISP ("font-encoding-alist", Vfont_encoding_alist,
	       doc: /*
Alist of fontname patterns vs the corresponding encoding and repertory info.
Each element looks like (REGEXP . (ENCODING . REPERTORY)),
where ENCODING is a charset or a char-table,
and REPERTORY is a charset, a char-table, or nil.

If ENCODING and REPERTORY are the same, the element can have the form
\(REGEXP . ENCODING).

ENCODING is for converting a character to a glyph code of the font.
If ENCODING is a charset, encoding a character by the charset gives
the corresponding glyph code.  If ENCODING is a char-table, looking up
the table by a character gives the corresponding glyph code.

REPERTORY specifies a repertory of characters supported by the font.
If REPERTORY is a charset, all characters belonging to the charset are
supported.  If REPERTORY is a char-table, all characters who have a
non-nil value in the table are supported.  If REPERTORY is nil, Emacs
gets the repertory information by an opened font and ENCODING.  */);
  Vfont_encoding_alist = Qnil;

  /* FIXME: These 3 vars are not quite what they appear: setq on them
     won't have any effect other than disconnect them from the style
     table used by the font display code.  So we make them read-only,
     to avoid this confusing situation.  */

  DEFVAR_LISP_NOPRO ("font-weight-table", Vfont_weight_table,
	       doc: /*  Vector of valid font weight values.
Each element has the form:
    [NUMERIC-VALUE SYMBOLIC-NAME ALIAS-NAME ...]
NUMERIC-VALUE is an integer, and SYMBOLIC-NAME and ALIAS-NAME are symbols. */);
  Vfont_weight_table = BUILD_STYLE_TABLE (weight_table);
  XSYMBOL (intern_c_string ("font-weight-table"))->constant = 1;

  DEFVAR_LISP_NOPRO ("font-slant-table", Vfont_slant_table,
	       doc: /*  Vector of font slant symbols vs the corresponding numeric values.
See `font-weight-table' for the format of the vector. */);
  Vfont_slant_table = BUILD_STYLE_TABLE (slant_table);
  XSYMBOL (intern_c_string ("font-slant-table"))->constant = 1;

  DEFVAR_LISP_NOPRO ("font-width-table", Vfont_width_table,
	       doc: /*  Alist of font width symbols vs the corresponding numeric values.
See `font-weight-table' for the format of the vector. */);
  Vfont_width_table = BUILD_STYLE_TABLE (width_table);
  XSYMBOL (intern_c_string ("font-width-table"))->constant = 1;

  staticpro (&font_style_table);
  font_style_table = Fmake_vector (make_number (3), Qnil);
  ASET (font_style_table, 0, Vfont_weight_table);
  ASET (font_style_table, 1, Vfont_slant_table);
  ASET (font_style_table, 2, Vfont_width_table);

  DEFVAR_LISP ("font-log", Vfont_log, doc: /*
*Logging list of font related actions and results.
The value t means to suppress the logging.
The initial value is set to nil if the environment variable
EMACS_FONT_LOG is set.  Otherwise, it is set to t.  */);
  Vfont_log = Qnil;

#ifdef HAVE_WINDOW_SYSTEM
#ifdef HAVE_FREETYPE
  syms_of_ftfont ();
#ifdef HAVE_X_WINDOWS
  syms_of_xfont ();
  syms_of_ftxfont ();
#ifdef HAVE_XFT
  syms_of_xftfont ();
#endif  /* HAVE_XFT */
#endif	/* HAVE_X_WINDOWS */
#else	/* not HAVE_FREETYPE */
#ifdef HAVE_X_WINDOWS
  syms_of_xfont ();
#endif	/* HAVE_X_WINDOWS */
#endif	/* not HAVE_FREETYPE */
#ifdef HAVE_BDFFONT
  syms_of_bdffont ();
#endif	/* HAVE_BDFFONT */
#ifdef WINDOWSNT
  syms_of_w32font ();
#endif	/* WINDOWSNT */
#ifdef HAVE_MACGUI
  syms_of_macfont ();
#endif	/* HAVE_MACGUI */
#ifdef HAVE_NS
  syms_of_nsfont ();
#endif	/* HAVE_NS */
#endif	/* HAVE_WINDOW_SYSTEM */
}

void
init_font (void)
{
  Vfont_log = egetenv ("EMACS_FONT_LOG") ? Qnil : Qt;
}<|MERGE_RESOLUTION|>--- conflicted
+++ resolved
@@ -169,7 +169,10 @@
 
 /* Creators of font-related Lisp object.  */
 
-static Lisp_Object
+#ifndef HAVE_MACGUI
+static
+#endif
+Lisp_Object
 font_make_spec (void)
 {
   Lisp_Object font_spec;
@@ -3573,18 +3576,10 @@
    arrays of strings.  This function is intended for use by the font
    drivers to implement their specific font_filter_properties.  */
 void
-<<<<<<< HEAD
-font_filter_properties (font, alist, boolean_properties, non_boolean_properties)
-     Lisp_Object font;
-     Lisp_Object alist;
-     const char *const boolean_properties[];
-     const char *const non_boolean_properties[];
-=======
 font_filter_properties (Lisp_Object font,
 			Lisp_Object alist,
 			const char *const boolean_properties[],
 			const char *const non_boolean_properties[])
->>>>>>> 9c62cd04
 {
   Lisp_Object it;
   int i;
@@ -5053,18 +5048,6 @@
   ASET (Vfont_log_deferred, 2, result);
 }
 
-<<<<<<< HEAD
-extern void syms_of_ftfont P_ (());
-extern void syms_of_xfont P_ (());
-extern void syms_of_xftfont P_ (());
-extern void syms_of_ftxfont P_ (());
-extern void syms_of_bdffont P_ (());
-extern void syms_of_w32font P_ (());
-extern void syms_of_macfont P_ (());
-extern void syms_of_nsfont P_ (());
-
-=======
->>>>>>> 9c62cd04
 void
 syms_of_font (void)
 {
