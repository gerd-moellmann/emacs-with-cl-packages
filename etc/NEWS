GNU Emacs NEWS -- history of user-visible changes.

Copyright (C) 2022-2025 Free Software Foundation, Inc.
See the end of the file for license conditions.

Please send Emacs bug reports to 'bug-gnu-emacs@gnu.org'.
If possible, use 'M-x report-emacs-bug'.

This file is about changes in Emacs version 31.

See file HISTORY for a list of GNU Emacs versions and release dates.
See files NEWS.30, NEWS.29, ..., NEWS.18, and NEWS.1-17 for changes
in older Emacs versions.

You can narrow news to a specific version by calling 'view-emacs-news'
with a prefix argument or by typing 'C-u C-h C-n'.

Temporary note:
+++ indicates that all relevant manuals in doc/ have been updated.
--- means no change in the manuals is needed.
When you add a new item, use the appropriate mark if you are sure it
applies, and please also update docstrings as needed.


* Installation Changes in Emacs 31.1

+++
** Unexec dumper removed.
The traditional unexec dumper, deprecated since Emacs 27, has been
removed.

---
** Emacs's old 'ctags' program is no longer built or installed.
You are encouraged to use Universal Ctags <https://ctags.io/> instead.
For now, to get the old 'ctags' behavior you can can run 'etags --ctags'
or use a shell script named 'ctags' that runs 'etags --ctags "$@"'.

---
** Changed GCC default options on 32-bit x86 systems.
When using GCC 4 or later to build Emacs on 32-bit x86 systems,
'configure' now defaults to using the GCC options '-mfpmath=sse' (if the
host system supports SSE2) or '-fno-tree-sra' (if not).  These GCC
options work around GCC bug 58416, which can cause Emacs to behave
incorrectly in rare cases.

---
** New configure option '--with-systemduserunitdir'.
This allows to specify the directory where the user unit file for
systemd is installed; default is '${prefix}/usr/lib/systemd/user'.


* Startup Changes in Emacs 31.1

** In compatible terminals, 'xterm-mouse-mode' is turned on by default.
For these terminals the mouse will work by default.  A compatible
terminal is one that supports Emacs setting and getting the OS selection
data (a.k.a. the clipboard) and mouse button and motion events.  With
'xterm-mouse-mode' enabled, you must use Emacs keybindings to copy to the
OS selection instead of terminal-specific keybindings.

You can keep the old behavior by putting '(xterm-mouse-mode -1)' in your
init file.

+++
** 'site-start.el' is now loaded before the user's early init file.
Previously, the order was early-init.el, site-start.el and then the
user's regular init file, but now site-start.el comes first.  This
allows site administrators to customize things that can normally only be
done from early-init.el, such as adding to 'package-directory-list'.


* Changes in Emacs 31.1

** 'prettify-symbols-mode' attempts to ignore undisplayable characters.
Previously, such characters would be rendered as, e.g., white boxes.

+++
** 'standard-display-table' now has more extra slots.
'standard-display-table' has been extended to allow specifying glyphs
that are used for borders around child frames and menu separators on TTY
frames.

Call the function 'standard-display-unicode-special-glyphs' to set up
the 'standard-display-table's extra slots with Unicode characters.
Please see the documentation of that function to see which slots of the
display table it changes.

+++
** Child frames are now supported on TTY frames.
This supports use-cases like Posframe, Corfu, and child frames acting
like tooltips.

To enable tooltips on TTY frames, call 'tty-tip-mode'.

The presence of child frame support on TTY frames can be checked with
'(featurep 'tty-child-frames)'.

Recent versions of Posframe and Corfu are known to use child frames on
TTYs if they are supported.

+++
** Several font-lock face variables are now obsolete.
The following variables are now obsolete: 'font-lock-builtin-face',
'font-lock-comment-delimiter-face', 'font-lock-comment-face',
'font-lock-constant-face', 'font-lock-doc-face',
'font-lock-doc-markup-face', 'font-lock-function-name-face',
'font-lock-keyword-face', 'font-lock-negation-char-face',
'font-lock-preprocessor-face', 'font-lock-string-face',
'font-lock-type-face', 'font-lock-variable-name-face', and
'font-lock-warning-face'.

These variables contributed both to confusion about the relation between
faces and variables, and to inconsistency when major mode authors used
one or the other (sometimes interchangeably).  We always recommended
using faces directly, and not creating variables going by the same name.

If you have customized these variables, you should now customize the
corresponding faces instead, using something like:

    M-x customize-face RET font-lock-string-face RET

If you have been using these variables in Lisp code (for example, in
font-lock rules), simply quote the symbol, to use the face directly
instead of its now-obsolete variable.

** Network Security Manager (NSM) is now more strict.

*** NSM warns about TLS 1.1 by default.
It has been deprecated by RFC 8996, published in 2021.

*** NSM warns about DHE and RSA key exchange by default.
Emacs now warns about ephemeral Diffie-Hellman key exchange, and static
RSA key exchange, also when 'network-security-level' is customized to
its default 'medium' value.

** Etags

+++
*** New command-line options for handling unrecognized programming languages.
The new command-line option '--no-fallback-lang' disables attempts to
parse as Fortran or C/C++ files whose programming language 'etags' could
not determine.  This allows to avoid false positives and reduces the time
required to scan directories with many such files.  Another new option
'--no-empty-file-entries' disables generation of file entries in tags
tables for files in which no tags were found.

---
** find-func.el commands now have history enabled.
The 'find-function', 'find-library', 'find-face-definition', and
'find-variable' commands now allow retrieving previous input using the
usual minibuffer history commands.  Each command has a separate history.

---
** New minor mode 'find-function-mode' replaces 'find-function-setup-keys'.
The new minor mode defines the keys at a higher precedence level than
the old function, one more usual for a minor mode.  To restore the old
behavior, customize 'find-function-mode-lower-precedence' to non-nil.

---
** 'find-function' can now find 'cl-defmethod' invocations inside macros.

** Minibuffer and Completions

+++
*** Support for immediate display of the "*Completions*" buffer.
Whenever a minibuffer with completion is opened, the "*Completions*"
buffer will now be displayed immediately if the completion property
'eager-display', set by the completion table, is non-nil.  This property
can be overridden for different completion categories by customizing
'completion-category-overrides'.  Alternatively, the new user option
'completion-eager-display' can be set to t to force eager display of
"*Completions*" for all minibuffers, or nil to suppress this for all
minibuffers.

+++
*** Support for updating "*Completions*" as you type.
If the "*Completions*" buffer is displayed, it will now be updated as
you type if the completion property 'eager-update', set by the
completion table, is non-nil.  This property can be overridden for
different completion categories by customizing
'completion-category-overrides'.  Alternatively, the new user option
'completion-eager-update can be set to t to make "*Completions*" always
be updated as you type, or nil to suppress this always.  Note that for
large or inefficient completion tables this can slow down typing.

+++
*** New user option 'completion-pcm-leading-wildcard'.
This option configures how the partial-completion style does completion.
It defaults to nil, which preserves the existing behavior.  When it is set
to t, the partial-completion style behaves more like the substring
style, in that a string being completed can match against a candidate
anywhere in the candidate string.

+++
*** 'completion-styles' now can contain lists of bindings.
In addition to being a symbol naming a completion style, an element of
'completion-styles' can now be a list of the form '(STYLE ((VARIABLE
VALUE) ...))' where STYLE is a symbol naming a completion style.
VARIABLE will be bound to VALUE (without evaluating it) while the style
is executing.  This allows multiple references to the same style with
different values for completion-affecting variables like
'completion-pcm-leading-wildcard' or 'completion-ignore-case'.  This also
applies for the styles configuration in 'completion-category-overrides'
and 'completion-category-defaults'.

---
*** Selected completion candidate is preserved across "*Completions*" updates.
When point is on a completion candidate in the "*Completions*" buffer
(because of 'minibuffer-next-completion' or for any other reason), point
will still be on that candidate after "*Completions*" is updated with a
new list of completions.  The candidate is automatically deselected when
the "*Completions*" buffer is hidden.

---
*** "*Completions*" is now displayed faster when there are many candidates.
As before, if there are more completion candidates than can be displayed
in the current frame, only a subset of the candidates is displayed.
This process is now faster: only that subset of the candidates is
actually inserted into "*Completions*" until you run a command which
interacts with the text of the "*Completions*" buffer.  This
optimization only applies when 'completions-format' is 'horizontal' or
'one-column'.

---
*** New user option 'crm-prompt' for 'completing-read-multiple'.
This option configures the prompt format of 'completing-read-multiple'.
By default, the prompt indicates to the user that the completion command
accepts a comma-separated list.  The prompt format can include the
separator description and the separator string, which are both stored as
text properties of the 'crm-separator' regular expression.

---
*** New user option 'completion-preview-sort-function'.
This option controls how Completion Preview mode sorts completion
candidates.  If you use this mode together with an in-buffer completion
popup interface, such as the interfaces that the GNU ELPA packages Corfu
and Company provide, you can set this option to the same sort function
that your popup interface uses for a more integrated experience.

('completion-preview-sort-function' was already present in Emacs 30.1,
but as a plain Lisp variable, not a user option.)

** Mouse

---
*** 'context-menu-mode now' includes a "Send to..." menu item.
The menu item enables sending current file(s) or region text to external
(non-Emacs) applications or services.  See send-to.el for customisations.

** Windows

+++
*** New commands to modify window layouts.

- 'C-x w t' and 'C-x w r <left>/<right>' rotate the window layout.
- 'C-x w o <left>/<right>' rotate the windows within the current layout.
- 'C-x w f <left>/<right>/<up>/<down>' flip window layouts.

By default, these commands operate on the selected frame's root window.
With a prefix argument, they operate on the selected window's parent.

+++
*** Windmove commands now move to skipped windows if invoked twice in a row.
The new user option 'windmove-allow-repeated-command-override' controls
this behavior: if it is non-nil, invoking the same windmove command twice
overrides the 'no-other-window' property, allowing navigation to windows
that would normally be skipped.  The default is t; customize it to nil
if you want the old behavior.

+++
*** New hook 'window-deletable-functions'.
This abnormal hook gives its client a way to save a window from getting
deleted implicitly by functions like 'kill-buffer', 'bury-buffer' and
'quit-restore-window'.

+++
*** New user option 'quit-window-kill-buffer'.
This option specifies whether 'quit-window' should preferably kill or
bury the buffer shown by the window to quit.  The default is nil.
Customize it to t to always kill the buffer; customize to a list of
major modes to kill if the buffer's major mode is one of those.

+++
*** New user option 'kill-buffer-quit-windows'.
This option has 'kill-buffer' call 'quit-restore-window' to handle the
further destiny of any window showing the buffer to be killed.

+++
*** 'split-window' can optionally resurrect deleted windows.
A new argument REFER of 'split-window' makes it possible to, instead of
making a new window object, reuse an existing, deleted one.  This can be
used to preserve the identity of windows when swapping or transposing
them.

+++
*** New window parameter 'quit-restore-prev'.
This parameter is set up by 'display-buffer' when it detects that the
window used already has a 'quit-restore' parameter.  Its presence gives
'quit-restore-window' a way to undo a sequence of buffer display
operations more intuitively.

+++
*** 'quit-restore-window' handles new values for BURY-OR-KILL argument.
The values 'killing' and 'burying' are like 'kill' and 'bury' but assume
that the actual killing or burying of the buffer is done by the caller.

+++
*** New user option 'quit-restore-window-no-switch'.
With this option set, 'quit-restore-window' will delete its window more
aggressively rather than switching to some other buffer in it.

---
*** The user option 'display-comint-buffer-action' has been removed.
It has been obsolete since Emacs 30.1.  Use '(category . comint)' instead.
Another user option 'display-tex-shell-buffer-action' has been removed too
for which you can use '(category . tex-shell)'.

+++
*** New user option 'split-window-preferred-direction'.
Users can now choose in which direction Emacs tries to split first:
vertical or horizontal.  With this new setting, when the frame is in
landscape shape for instance, Emacs could split horizontally before
splitting vertically.  The default setting preserves Emacs historical
behavior to try to split vertically first.

+++
*** New argument INDIRECT for 'get-buffer-window-list'.
With this argument non-nil, 'get-buffer-window-list' will include in the
return value windows whose buffers share their text with BUFFER-OR-NAME.

+++
*** New 'display-buffer' action alist entry 'reuse-indirect'.
With such an entry, 'display-buffer-reuse-window' may also choose a
window whose buffer shares text with the buffer to display.

+++
*** New variable 'window-state-normalize-buffer-name'.
When bound to non-nil, 'window-state-get' will normalize 'uniquify'
managed buffer names by removing 'uniquify' prefixes and suffixes.  This
helps to restore window buffers across Emacs sessions.

+++
*** New action alist entry 'this-command' for 'display-buffer'.
You can use this in 'display-buffer-alist' to match buffers displayed
during the execution of particular commands.

*** New command 'other-window-backward' ('C-x O').
This moves in the opposite direction of 'other-window' and is for its
default keybinding consistent with 'repeat-mode'.

** Frames

+++
*** New function 'frame-deletable-p'.
If this function returns nil, the following call to 'delete-frame' might
fail to delete its argument FRAME or might signal an error.  It is
therefore advisable to use this function as part of a condition that
determines whether to call 'delete-frame'.

+++
*** New value 'force' for user option 'frame-inhibit-implied-resize'.
This will inhibit implied resizing while a new frame is made and can be
useful on tiling window managers where the initial frame size should be
specified by external means.

** Mode Line

+++
*** New user option 'mode-line-collapse-minor-modes'.
If non-nil, minor mode lighters on the mode line are collapsed into a
single button.  The value could also be a list to specify minor mode
lighters to hide or show.  The default value is nil, which retains the
previous behavior of showing all minor mode lighters.

*** New user option 'mode-line-modes-delimiters'.
This option allows changing or removing the delimiters shown around
the major mode and list of minor modes in the mode line.  The default
retains the existing behavior of inserting parentheses.

+++
*** New minor mode 'mode-line-invisible-mode'.
This minor mode makes the mode line of the current buffer invisible.
The command 'mode-line-invisible-mode' toggles the visibility of the
current-buffer's mode line.  The default is to show the mode line of
every buffer.

** Tab Bars and Tab Lines

---
*** New abnormal hook 'tab-bar-auto-width-functions'.
This hook allows you to control which tab-bar tabs are auto-resized.

---
*** 'mouse-face' properties are now supported on the 'tab-bar'.
'tab-bar' tab "buttons" are now highlighted when the mouse pointer
hovers over them.  You can customize the new face
'tab-bar-tab-highlight'.

---
*** New abnormal hook 'tab-bar-post-undo-close-tab-functions'.
This hook allows you to operate on a reopened tab.

This is useful when you define custom tab parameters that may need
adjustment when a tab is restored, and avoids advice.

---
*** New user option 'tab-bar-define-keys'.
This controls which key bindings tab-bar creates.  Values are t, the
default, which defines all keys and is backwards compatible, 'numeric'
(tab number selection only), 'tab' ('TAB' and 'S-TAB' keys only), nil
(which defines none).

This is useful to avoid key binding conflicts, such as when folding in
outline mode using 'TAB' keys, or when a user wants to define her own
tab-bar keys without first having to remove the defaults.

---
*** New variable 'tab-bar-format-tab-help-text-function'.
This variable may be overridden with a user-provided function to
customize help text for tabs displayed on the tab-bar.  Help text is
normally shown in the echo area or via tooltips.  See the variable's
docstring for arguments passed to a help-text function.

---
*** New variable 'tab-bar-truncate'.
When non-nil, it truncates the tab bar, and therefore prevents
wrapping and resizing the tab bar to more than one line.

---
*** New command 'tab-line-move-tab-forward' ('C-x M-<right>').
Together with the new command 'tab-line-move-tab-backward'
('C-x M-<left>'), it can be used to move the current tab
on the tab line to a different position.

---
*** New command 'tab-line-close-other-tabs'.
It is bound to the tab's context menu item "Close other tabs".

<<<<<<< HEAD
*** New user option 'tab-bar-select-restore-context'.
It uses 'window-point-context-set' to save contexts where
window points were located before switching away from the tab,
and 'window-point-context-use' to restore positions of window
points after switching back to that tab.

*** New user option 'tab-bar-select-restore-windows'.
It defines what to do with windows whose buffer was killed since the tab
was last selected.  By default it displays a placeholder buffer
with the name " *Old buffer <name>*" that provides information about
the name of the killed buffer that was displayed in that window.

*** New user option 'tab-bar-tab-name-format-functions'.
It can be used to add, remove and reorder functions that change the
appearance of every tab on the tab bar.

*** New hook 'tab-bar-tab-post-select-functions'.

*** New keymap 'tab-bar-mode-map'.
By default it contains a keybinding 'C-TAB' to switch tabs, but only
when 'C-TAB' is not bound globally.  You can unbind it if it conflicts
with 'C-TAB' in other modes.

*** New keymap 'tab-line-mode-map'.
By default it contains keybindings for switching tabs: 'C-x <left>',
'C-x <right>', 'C-x C-<left>', 'C-x C-<right>'.  You can unbind them if
you want to use these keys for the commands 'previous-buffer' and
'next-buffer'.

*** Default list of tab-line tabs is changed to support a fixed order.
This means that 'tab-line-tabs-fixed-window-buffers', the new default
tabs function, is like the previous 'tab-line-tabs-window-buffers' where
both of them show only buffers that were previously displayed in the
window.  But the difference is that the new function always keeps the
original order of buffers on the tab line, even after switching between
these buffers.  You can drag the tabs and release at a new position
to manually reorder the buffers on the tab line.

*** New user option 'tab-line-tabs-buffer-group-function'.
It provides two choices to group tab buffers by major mode and by
project name.

*** Buffers on tab-line group tabs are now sorted alphabetically.
This will keep the fixed order of tabs, even after switching between
them.

** Help

*** New command 'help-find-source'.
Switch to a buffer visiting the source of what is being described in
"*Help*".  It is bound to 'C-h 4 s' globally.

*** New user option 'describe-bindings-outline-rules'.
This user option controls outline visibility in the output buffer of
'describe-bindings' when 'describe-bindings-outline' is non-nil.

*** 'describe-function' shows the function's inferred type when available.
For native compiled Lisp functions, 'describe-function' prints (after
the signature) the automatically inferred function type as well.  If the
function's type was explicitly declared (via the 'declare' form's
'ftype' property), 'describe-function' shows the declared type.  This is
controlled by the new user option 'help-display-function-type', which is
by default t; customize to nil to disable function type display.

*** 'describe-function' now shows the type of the function object.
The text used to say things like "car is a built-in function" whereas it
now says "car is a primitive-function" where "primitive-function" is the
name of the symbol returned by 'cl-type-of'.  You can click on those
words to get information about that type.

*** 'C-h m' ('describe-mode') uses outlining by default.
Set 'describe-mode-outline' to nil to get back the old behavior.

*** 'C-h k' ('describe-key') shows Unicode name.
For keybindings which produce single characters via translation or input
methods, 'C-h k' now shows the Unicode name of the produced character in
addition to the character itself, e.g.

'C-h k C-x 8 E' =>

    € 'EURO SIGN' (translated from C-x 8 E)

*** 'C-h b' ('describe-bindings') shows Unicode names.
For keybindings which produce single characters via translation (such as
those using the 'C-x 8' or 'A-' prefix, or 'dead-acute', 'dead-grave',
etc), the Unicode names will now be shown in addition to the character
itself, i.e.

    A-!			¡	INVERTED EXCLAMATION MARK
    A-$			¤	CURRENCY SIGN

and so on.

*** Multi-character key echo now ends with a suggestion to use Help.
Customize 'echo-keystrokes-help' to nil to prevent that.

** Customize

*** New command 'customize-dirlocals'.
This command pops up a buffer to edit the settings in ".dir-locals.el".

*** New command 'customize-toggle-option'.
This command can toggle boolean options for the duration of a session.

*** New prefix argument for modifying directory-local variables.
The commands 'add-dir-local-variable', 'delete-dir-local-variable' and
'copy-file-locals-to-dir-locals' now take an optional prefix argument,
to enter the file name where you want to modify directory-local
variables.

*** New user option 'safe-local-variable-directories'.
This user option names directories in which Emacs will treat all
directory-local variables as safe.

** CL Print

*** There is a new chapter in the CL manual documenting cl-print.el.
See the Info node "(cl) Printing".

*** You can expand the "..." truncation everywhere.
The code that allowed "..." to be expanded in the "*Backtrace*" buffer
should now work anywhere the data is generated by 'cl-print'.

*** The 'backtrace-ellipsis' button is replaced by 'cl-print-ellipsis'.

*** hash-tables' contents can be expanded via the ellipsis.

*** Modes can control the expansion via 'cl-print-expand-ellipsis-function'.

*** New setting 'raw' for 'cl-print-compiled'.
This setting causes byte-compiled functions to be printed in full by
'prin1'.  A button on this output can be activated to disassemble the
function.

** Miscellaneous

*** New command 'kill-matching-buffers-no-ask'.
This works like 'kill-matching-buffers', but without asking for
confirmation.

*** 'recover-file' can show diffs between auto save file and current file.
When answering the prompt with "diff" or "=", it now shows the diffs
between the auto save file and the current file.

*** 'read-passwd' can toggle the visibility of passwords.
Use 'TAB' in the minibuffer to show or hide the password.
Alternatively, click the new show-password icon on the mode-line with
'mouse-1' to toggle the visibility of the password.

*** 'advice-remove' is now an interactive command.
When called interactively, 'advice-remove' now prompts for an advised
function to the advice to remove.

*** New user option 'uniquify-dirname-transform'.
This can be used to customize how buffer names are uniquified, by
making arbitrary transforms on the buffer's directory name (whose
components are used to uniquify buffer names when they clash).  You
can use this to distinguish between buffers visiting files with the
same base name that belong to different projects by using the provided
transform function 'project-uniquify-dirname-transform'.

*** New user option 'remote-file-name-inhibit-delete-by-moving-to-trash'.
When non-nil, this option suppresses moving remote files to the local
trash when deleting.  Default is nil.

*** New user option 'remote-file-name-inhibit-auto-save'.
If this user option is non-nil, 'auto-save-mode' will not auto-save
remote buffers.  The default is nil.

*** New user option 'remote-file-name-access-timeout'.
If a positive number, this option limits the call of 'access-file'
for remote files to that number of seconds.  Default is nil.

*** New user option 'yes-or-no-prompt'.
This allows the user to customize the prompt that is appended by
'yes-or-no-p' when asking questions.  The default value is
"(yes or no) ".

*** New user option 'menu-bar-close-window'.
When non-nil, selecting "Close" from the "File" menu or clicking
"Close" in the tool bar will result in the current window being
deleted, if possible.  The default is nil, and these gestures kill the
buffer shown in the current window, but don't delete the window.

*** New face 'display-time-date-and-time'.
This is used for displaying the time and date components of
'display-time-mode'.

*** New face 'appt-notification' for 'appt-display-mode-line'.
It can be used to customize the look of the appointment notification
displayed on the mode line when 'appt-display-mode-line' is non-nil.

*** New icon images for general use.
Several symbolic icons have been added to "etc/images/symbols",
including plus, minus, check-mark, star, etc.

*** Emacs now recognizes shebang lines that pass '-S'/'--split-string' to 'env'.
When visiting a script that invokes 'env -S INTERPRETER ARGS...' in
its shebang line, Emacs will now skip over 'env -S' and deduce the
major mode based on the interpreter after 'env -S'.

*** 'insert-directory-program' is now a user option.
On *BSD and macOS systems, this user option now defaults to the "gls"
executable, if it exists.  This should remove the need to change its
value when installing GNU coreutils using something like ports or
Homebrew.

*** 'write-region-inhibit-fsync' now defaults to t in interactive mode.
This is the default in batch mode since Emacs 24.

*** Warnings are now by default displayed in a new window at frame's bottom.
Previously, when the selected frame had horizontally-split windows,
warnings were displayed in some window on the frame that was hard to
predict in advance.  The default behavior was changed to always display
the window showing the warnings at the bottom of the selected frame.
Customize the new user option 'warning-display-at-bottom' to the nil
value to get back the previous behavior.

*** The default value of 'read-process-output-max' was increased to 65536.

*** 'url-gateway-broken-resolution' is now obsolete.
This option was intended for use on SunOS 4.x and Ultrix systems,
neither of which have been supported by Emacs since version 23.1.
The user option 'url-gateway-nslookup-program' and the command
'url-gateway-nslookup-host' are consequently also obsolete.


* Editing Changes in Emacs 30.1

** New minor mode 'visual-wrap-prefix-mode'.
When enabled, continuation lines displayed for a wrapped long line
will receive a 'wrap-prefix' automatically computed from the line's
surrounding context, such that continuation lines are indented on
display as if they were filled with 'M-q' or similar.  Unlike 'M-q',
the indentation only happens on display, and doesn't change the buffer
text in any way.  The global minor mode
'global-visual-wrap-prefix-mode' enables this minor mode in all
buffers.

(This minor mode is the 'adaptive-wrap' ELPA package renamed and
lightly edited for inclusion in Emacs.)

** New global minor mode 'kill-ring-deindent-mode'.
When enabled, text being saved to the kill ring will be de-indented by
the column number at its start.  For example, saving the entire
function call within an indented block:

foo ()
{
  long_function_with_several_arguments (argument_1_compute (),
					argument_2_compute (),
					argument_3_compute ());
}

will save this to the kill ring:

long_function_with_several_arguments (argument_1_compute (),
				      argument_2_compute (),
				      argument_3_compute ())

This omits the two columns of extra indentation that would otherwise be
copied from the second and third lines and saved to the kill ring.

** New command 'replace-regexp-as-diff'.
It reads a regexp to search for and a string to replace with, then
displays a buffer with replacements as diffs.  After reviewing the
changes in the output buffer you can apply the replacements as
a patch to the current file buffer.  There are also new commands
'multi-file-replace-regexp-as-diff' that shows as diffs replacements
in a list of specified files, and 'dired-do-replace-regexp-as-diff'
that shows as diffs replacements in the marked files in Dired.

** New mode of prompting for register names and showing preview.
The new user option 'register-use-preview' can be customized to the
value t or 'insist' to request a different user interface of prompting for
register names and previewing the registers: Emacs will require
confirmation for overwriting the value of a register, and will show
the preview of registers without delay.  You can also customize this
new option to disable the preview completely.

The default value of 'register-use-preview' ('traditional') preserves the
behavior of Emacs 29 and before.  See the Info node "(emacs) Registers"
for more details about the new UI and its variants.

** New advanced macro counter commands.
New commands have been added to implement advanced macro counter
functions.

The commands 'C-x C-k C-r l' and 'C-x C-k C-r s' load and save the
macro counter from and to a number register, respectively.

The commands 'C-x C-k C-r a =', 'C-x C-k C-r a <', and 'C-x C-k C-r a >'
compare the macro counter with the contents of a number register and
increment the counter by an optional prefix if the comparison succeeds.

The commands 'C-x C-k C-q =', 'C-x C-k C-q <', and 'C-x C-k C-q >'
compare the macro counter with an optional prefix and terminate the
macro if the comparison succeeds.

** New mode 'kmacro-menu-mode' and new command 'list-keyboard-macros'.
The new command 'list-keyboard-macros' is the keyboard-macro version
of commands like 'list-buffers' and 'list-processes', creating a listing
of the currently existing keyboards macros using the new mode
'kmacro-menu-mode'.  It allows rearranging the macros in the ring,
duplicating them, deleting them, and editing their counters, formats,
and keys.

** On X, Emacs now supports input methods which perform "string conversion".
This means an input method can now ask Emacs to delete text
surrounding point and replace it with something else, as well as query
Emacs for surrounding text.  If your input method allows you to "undo"
mistaken compositions, this will now work as well.

** New user option 'duplicate-region-final-position'.
It controls the placement of point and the region after duplicating a
region with 'duplicate-dwim'.

** New user option 'mouse-prefer-closest-glyph'.
When enabled, clicking or dragging with the mouse will put the point
or start the drag in front of the buffer position corresponding to the
glyph with the closest X coordinate to the click or start of the drag.
In other words, if the mouse pointer is in the right half of a glyph,
point will be put after the buffer position corresponding to that glyph,
whereas if the mouse pointer is in the left half of a glyph, point
will be put in front the buffer position corresponding to that glyph.
By default this is disabled.

** New pre-defined values for 'electric-quote-chars'.
The available customization options for 'electric-quote-chars' have been
updated with common pairs of quotation characters, including "‘", "’",
"“", "”", "«", "»", "‹", "›", "‚", "„", "「", "」", "『", and "』".
The default is unchanged.

** 'M-TAB' now invokes 'completion-at-point' in Text mode.
By default, Text mode no longer binds 'M-TAB' to 'ispell-complete-word'.
Instead, this mode arranges for 'completion-at-point', globally bound to
'M-TAB', to perform word completion as well.  You can have Text mode
binding 'M-TAB' to 'ispell-complete-word' as it did in previous Emacs
versions, or disable Ispell word completion in Text mode altogether, by
customizing the new user option 'text-mode-ispell-word-completion'.

** Internationalization

*** Mode-line mnemonics for some coding-systems have changed.
The mode-line mnemonic for 'utf-7' is now the lowercase 'u', to be
consistent with the other encodings of this family.

The mode-line mnemonic for 'koi8-u' is now 'У', U+0423 CYRILLIC
CAPITAL LETTER U, to distinguish between this encoding and the
UTF-8/UTF-16 family.

If your terminal cannot display 'У', or if you want to get the old
behavior back for any other reason, you can do that using the
'coding-system-put' function.  For example, the following restores the
previous behavior of showing 'U' in the mode line for 'koi8-u':

    (coding-system-put 'koi8-u :mnemonic ?U)

*** 'vietnamese-tcvn' is now a coding system alias for 'vietnamese-vscii'.
VSCII-1 and TCVN-5712 are different names for the same character
encoding.  Therefore, the duplicate coding system definition has been
dropped in favor of an alias.

The mode-line mnemonic for 'vietnamese-vscii' and its aliases is the
lowercase letter "v".

*** Users in CJK locales can control width of some non-CJK characters.
Some characters are considered by Unicode as "ambiguous" with respect
to their display width: either "full-width" (i.e., taking 2 columns on
display) or "narrow" (taking 1 column).  The actual width depends on
the fonts used for these characters by Emacs or (for text-mode frames)
by the terminal emulator.  Traditionally, font sets in CJK locales
were set up so as to display these characters as full-width, and thus
Emacs modified the char-width table in those locales to follow suit.
Lately, the tendency is to display these characters as narrow.  The
new user option 'cjk-ambiguous-chars-are-wide' allows users to control
whether Emacs considers these characters as full-width (the default)
or narrow (if the variable is customized to the nil value).

This setting affects the results of 'string-width' and similar
functions in CJK locales.

*** New input methods for the Urdu, Pashto, and Sindhi languages.
These languages are spoken in Pakistan and Afghanistan.

*** New input method "english-colemak".
This input method supports the Colemak keyboard layout.

*** Additional 'C-x 8' key translations for "æ" and "Æ".
These characters can now be input with 'C-x 8 a e' and 'C-x 8 A E',
respectively, in addition to the existing translations 'C-x 8 / e' and
'C-x 8 / E'.

*** New 'C-x 8' key translations for "low" quotes "„", and "‚".
These can now be entered with 'C-x , "' and 'C-x , ''.

*** New German language 'C-x 8' key translations for quotation marks.
The characters "„", "“", and "”" can now be entered with 'C-x 8 v',
'C-x 8 b' and 'C-x 8 n'.  The single versions "‚", "‘", and "’" can now
be entered with 'C-x 8 V', 'C-x 8 B' and 'C-x 8 N'.  These characters
are used for the official German quoting style.  Using them requires
activating German language support via 'iso-transl-set-language'.

*** "latin-prefix" and "latin-postfix" quotation marks additions.
These input methods can now produce single, double and "low" left and
right quotation marks:

    "‘", "’", "“", "”", "„", and "‚"

by using "[", "]", and "," for "left", "right", and "low" respectively
to modify "'" and """.

*** "latin-prefix" and "latin-postfix" guillemets support.
These input methods can now produce single guillemets "‹" and "›".  For
"latin-prefix" use "~~<" and "~~>", for "latin-postfix" use "<~" and
">~".  Double guillemets ("«" and "»") were already supported.

*** New French language 'C-x 8' key translations for "‹" and "›".
These characters can now be entered using 'C-x 8 ~ <' and 'C-x 8 ~ >',
respectively, after activating French language support via
'iso-transl-set-language'.  Double guillemets were already supported via
'C-x 8 <' and 'C-x 8 >'

*** Additional 'C-x 8' key translation for Euro "€" currency symbol.
This can now be entered using 'C-x 8 E' in addition to the existing
'C-x 8 * E' translation.


* Changes in Specialized Modes and Packages in Emacs 30.1

** Outline mode

*** New commands to show/hide outlines by regexp.
'C-c / h' ('outline-hide-by-heading-regexp') asks for a regexp and then
hides the body lines of all outlines whose heading lines match the
regexp.  'C-c / s' ('outline-show-by-heading-regexp') does the inverse:
it shows the bodies of outlines that matched a regexp.

*** 'outline-minor-mode' is supported in tree-sitter major modes.
It can be used in all tree-sitter major modes that set either the
variable 'treesit-simple-imenu-settings' or 'treesit-outline-predicate'.

** Info

*** New user option 'Info-url-alist'.
This user option associates manual names with URLs.  It affects the
'Info-goto-node-web' command.  By default, associations for all
Emacs-included manuals are set.  Further associations can be added for
arbitrary Info manuals.

*** Emacs can now display Info manuals compressed with 'lzip'.
This requires the 'lzip' program to be installed on your system.

** GUD (Grand Unified Debugger)

*** New user option 'gud-highlight-current-line'.
When enabled, GUD will visually emphasize the line being executed upon
pauses in the debuggee's execution, such as those occasioned by
breakpoints being hit.

*** New command 'lldb'.
Run the LLDB debugger, analogous to the 'gud-gdb' command.

*** Variable order and truncation can now be configured in 'gdb-many-windows'.
The new user option 'gdb-locals-table-row-config' allows users to
configure the order and max length of various properties in the local
variables buffer when using 'gdb-many-windows'.

By default, this user option is set to write the properties in the order:
'name', 'type' and 'value', where the 'name' and 'type' are truncated to 20
characters, and the 'value' is truncated according to the value of
'gdb-locals-value-limit'.

If you want to get back the old behavior, set the user option to the value

    (setopt gdb-locals-table-row-config
            `((type . 0) (name . 0) (value . ,gdb-locals-value-limit)))

*** New user option 'gdb-display-io-buffer'.
If this is nil, command 'gdb' will neither create nor display a separate
buffer for the I/O of the program being debugged, but will instead
redirect the program's interaction to the GDB execution buffer.  The
default is t, to preserve previous behavior.

** Grep

*** New user option 'grep-use-headings'.
When non-nil, the output of Grep is split into sections, one for each
file, instead of having file names prefixed to each line.  It is
equivalent to the '--heading' option of some tools such as 'git grep'
and 'rg'.  The headings are displayed using the new 'grep-heading' face.
The default is nil.

** Compilation mode

*** The 'omake' matching rule is now disabled by default.
This is because it partly acts by modifying other rules which may
occasionally be surprising.  It can be re-enabled by adding 'omake' to
'compilation-error-regexp-alist'.

*** Lua errors and stack traces are now recognized.
Compilation mode now recognizes Lua language errors and stack traces.
Every Lua error is recognized as a compilation error, and every Lua
stack frame is recognized as a compilation info.
=======
---
*** New user option 'tab-line-exclude-buffers'.
This user option controls where 'tab-line-mode' should not be enabled in
a buffer.  The value must be a condition which is passed to
'buffer-match-p'.

---
*** New user option 'tab-line-close-modified-button-show'.
With this user option, if non-nil (the default), the tab close button
will change its appearance if the tab buffer has been modified.

---
*** New user option 'tab-line-tabs-window-buffers-filter-function'.
This user option controls which buffers should appear in the tab line.
By default, this is set to not filter the buffers.
>>>>>>> 4204a957

** Project

---
*** New command 'project-root-find-file'.
It is equivalent to running 'project-any-command' with 'find-file'.

---
*** New command 'project-customize-dirlocals'.
It is equivalent to running 'project-any-command' with
'customize-dirlocals'.

---
*** Improved prompt for 'project-switch-project'.
The prompt now displays the chosen project on which to invoke a command.

---
*** 'project-prompter' values may be called with up to three arguments.
These allow callers of the value of 'project-prompter' to specify a
prompt string; prompt the user to choose between a subset of all the
known projects; and disallow returning arbitrary directories.
See the docstring of 'project-prompter' for a full specification of
these new optional arguments.

---
*** 'project-current' has a new optional argument, MAYBE-PROMPT.
If 'project-current' is called with this argument non-nil, then it is
passed to the 'project-prompter' to use as a prompt string.
Callers can use this to indicate the reason for which or context in
which Emacs should ask the user to select a project.

---
*** New command 'project-find-matching-buffer'.
It can be used when switching between projects with similar file trees
(such as Git worktrees of the same repository).  It supports being
invoked standalone or from the 'project-switch-commands' dispatch menu.

---
*** New variable 'project-find-matching-buffer-function'.
Major modes can set this to major mode-specific functions to control how
'project-find-matching-buffer' finds matching buffers.

+++
*** New user option 'project-list-exclude'.
This user option describes projects that should always be skipped by
'project-remember-project'.

---
*** New user option 'project-prune-zombie-projects'.
This user option controls the automatic deletion of projects from
'project-list-file' that cannot be accessed when prompting for a
project.

The value can be a predicate which takes one argument and should return
non-nil if the project should be removed.  If set to nil, all the
inaccessible projects will not be removed automatically.

By default this is set to 'project-prune-zombies-default' function
which removes all non-remote projects.

---
*** New command 'project-save-some-buffers' bound to 'C-x p C-x s'.
This is like 'C-x s', but only for this project's buffers.

*** 'project-remember-project' can now be called interactively.

---
*** 'project-shell' and 'project-eshell' support numeric prefix buffer naming.
They now accept numeric prefix arguments to select or create numbered
shell sessions.  For example, 'C-2 C-x p s' switches to or creates a
buffer named "*name-of-project-shell<2>*".  By comparison, a plain
universal argument as in 'C-u C-x p s' always creates a new session.

** Registers

*** New functions 'buffer-to-register' and 'file-to-register'.
These allow users to interactively store file and buffers in registers.
Killed buffers stored in a register using 'buffer-to-register' are
automatically converted to a file-query value if the buffer was visiting
a file.

** IDLWAVE has been moved to GNU ELPA.
The version bundled with Emacs is out-of-date, and is now marked as
obsolete.  Use 'M-x list-packages' to install the 'idlwave' package from
GNU ELPA instead.

+++
** New faces 'header-line-active' and 'header-line-inactive'.
These inherit from the 'header-line' face, but the faces actually used
on the header lines are now these two: the selected window uses
'header-line-active', non-selected windows use 'header-line-inactive'.

** In 'customize-face', the "Font family" attribute now supports completion.

** 'process-adaptive-read-buffering' is now nil by default.
Setting this variable to a non-nil value reduces performance and leads
to wrong results in some cases.  We believe that it is no longer useful;
please contact us if you still need it for some reason.

---
** 'byte-compile-cond-use-jump-table' is now obsolete.

---
** Modified settings for an enabled theme now apply immediately.
Evaluating a 'custom-theme-set-faces' or 'custom-theme-set-variables'
call for an enabled theme causes the settings to apply immediately,
without a need to re-load the theme.

---
** 'describe-variable' now automatically says if 'setopt' is needed.
If a user option has a defcustom ':set' function, users will normally
need to set it with 'setopt' for it to take an effect.  If the docstring
doesn't already mention 'setopt', the 'describe-variable' command will
now add a note about this automatically.

+++
** New user option 'eldoc-help-at-pt' to show help at point via ElDoc.
When enabled, display the 'help-at-pt-kbd-string' via ElDoc.  This
setting is an alternative to 'help-at-pt-display-when-idle'.

---
** New user option 'native-comp-async-on-battery-power'.
Customize this to nil to disable starting new asynchronous native
compilations while AC power is not connected.

** New user option 'show-paren-not-in-comments-or-strings'.
If this option is non-nil, it tells 'show-paren-mode' not to highlight
the parens that are inside comments and strings.  If set to 'all',
'show-paren-mode' will never highlight parens that are inside comments
or strings.  If set to 'on-mismatch', mismatched parens inside comments
and strings will not be highlighted.  If set to nil (the default),
highlight the parens wherever they are.

** Change in SVG foreground color handling.
SVG images no longer have the 'fill' attribute set to the value of
':foreground' or the current text foreground color.  The 'currentcolor'
CSS attribute continues to be set as before.

This change should result in more consistent display of SVG images.

To use the ':foreground' or current text color ensure the 'fill' attribute
in the SVG is set to 'currentcolor', or set the image spec's ':css'
value to 'svg {fill: currentcolor;}'.


* Editing Changes in Emacs 31.1

** Commands for keyboard translation.
'key-translate' is now interactive.  It prompts for a key to translate
from, and another to translate to, and sets 'keyboard-translate-table'.
The new command 'key-translate-remove' prompts for a key/translation
pair with 'completing-read', and removes it from the translation table.

** Internationalization

---
*** Emacs now supports Unicode version 16.0.

---
*** New input method 'greek-polytonic'.
This input method has support for polytonic and archaic Greek
characters.

---
*** New language environment and input method for Tifinagh.
The Tifinagh script is used to write the Berber languages.

---
*** New input methods for Northern Iroquoian languages.
Input methods are now implemented for Haudenosaunee languages in the
Northern Iroquoian language family: 'mohawk-postfix' (Mohawk
[Kanien’kéha / Kanyen’kéha / Onkwehonwehnéha]), 'oneida-postfix' (Oneida
[Onʌyote’a·ká· / Onyota’a:ká: / Ukwehuwehnéha]), 'cayuga-postfix'
(Cayuga [Gayogo̱ho:nǫhnéha:ˀ]), 'onondaga-postfix' (Onondaga
[Onųdaʔgegáʔ]), and 'seneca-postfix' (Seneca [Onödowá’ga:’]).
Additionally, there is a general-purpose 'haudenosaunee-postfix' input
method to facilitate writing in the orthographies of the five languages
simultaneously.

---
*** New input methods for languages based on Burmese.
These include: Burmese, Burmese (visual order), Shan, and Mon.

---
** 'visual-wrap-prefix-mode' now supports variable-pitch fonts.
When using 'visual-wrap-prefix-mode' in buffers with variable-pitch
fonts, the wrapped text will now be lined up correctly so that it is
exactly below the text after the prefix on the first line.

---
** New commands 'unix-word-rubout' and 'unix-filename-rubout'.
Unix-words are words separated by whitespace regardless of the buffer's
syntax table.  In a Unix terminal or shell, 'C-w' kills by Unix-word.
The new commands 'unix-word-rubout' and 'unix-filename-rubout' allow
you to bind keys to operate more similarly to the terminal.

---
** New user option 'kill-region-dwim'.
This option, if non-nil, modifies the fall-back behavior of
'kill-region' ('C-w') if no region is active, and will kill the last word
instead of raising an error.  Note that if you have disabled Transient
Mark mode you might prefer to use 'unix-word-rubout', as this feature
relies on there being an active region.

---
** New user option 'delete-pair-push-mark'.
This option, if non-nil, makes 'delete-pair' push a mark at the end of
the region enclosed by the deleted delimiters.  This makes it easy to
act on that region.  For example, we can highlight it using 'C-x C-x'.

** Electric Pair mode

+++
*** Electric Pair mode can now pair multiple delimiters at once.
You can now insert or wrap text with multiple sets of parentheses and
other matching delimiters at once with Electric Pair mode, by providing
a prefix argument when inserting one of the delimiters.

---
*** Electric Pair mode now supports multi-character paired delimiters.
'electric-pair-pairs' and 'electric-pair-text-pairs' now allow using
strings for multi-character paired delimiters.

To use this, add a list to both electric pair user options: '("/*" . "*/")'.

You can also specify to insert an extra space after the first string
pair: '("/*" " */" t)'.

+++
** You can now use 'M-~' during 'C-x s' ('save-some-buffers').
Typing 'M-~' while saving some buffers means not to save the buffer and
also to mark it as unmodified.  This is an alternative way to mark a
buffer as unmodified which doesn't require switching to that buffer.

** New minor mode 'delete-selection-local-mode'.
This mode sets 'delete-selection-mode' buffer-locally.  This can be
useful for enabling or disabling the features of 'delete-selection-mode'
based on the state of the buffer, such as for the different states of
modal editing packages.

** New user variable 'exchange-point-and-mark-highlight-region'.
When set to nil, this modifies 'exchange-point-and-mark' so that it doesn't
activate the mark if it is not already active.
The default value is t, which retains the old behavior.
This variable has no effect when Transient Mark mode is off.

---
** New commands for filling text using semantic linefeeds.
The new command 'fill-paragraph-semlf' fills a paragraph of text using
"semantic linefeeds", whereby a newline is inserted after every
sentence.  The new command 'fill-region-as-paragraph-semlf' fills a
region of text using semantic linefeeds as if the region were a single
paragraph.  You can set the variable 'fill-region-as-paragraph-function'
to the value 'fill-region-as-paragraph-semlf' to enable functions like
'fill-paragraph' and 'fill-region' to fill text using "semantic
linefeeds".

+++
** 'C-u C-x .' clears the fill prefix.
You can now use 'C-u C-x .' to clear the fill prefix, similarly to how
you could already use 'C-u C-x C-n' to clear the goal column.


* Changes in Specialized Modes and Packages in Emacs 31.1

** Autoinsert

+++
*** New condition for 'auto-insert-alist'.
'auto-insert-alist' now also allows to have a predicate taking no
argument as conditions.  These types of conditions should be declared
with '(predicate FUNCTION)'.  This allows to trigger 'auto-insert'
with finer grained control.

** Register

*** The "*Register Preview*" buffer shows only suitable registers.
That was already the case for the "fancy" UI but is now also true in
the default UI you get, i.e., when 'register-use-preview' is 'traditional'.

** Tree-sitter

*** New user option 'treesit-enabled-modes'.
You can customize it either to t to enable all available ts-modes,
or to select a list of ts-modes to enable.  Depending on customization,
it modifies the variable 'major-mode-remap-alist' from the corresponding
variable 'treesit-major-mode-remap-alist' prepared by ts-mode packages.

*** New user option 'treesit-auto-install-grammar'.
It controls the automatic installation of tree-sitter grammar libraries
needed for tree-sitter based modes, if these grammar libraries are not
available when such modes are turned on.

*** 'treesit-language-source-alist' supports keywords.
The language and URL are mandatory, but remaining data can use keywords:
'(json "https://github.com/tree-sitter/tree-sitter-json" :commit "4d770d3")'.

*** The file treesit-x.el defines a number of simple tree-sitter modes.
Using the new macro 'define-treesit-generic-mode', generic modes are
defined including, but not limited to, 'gitattributes-generic-ts-mode'.
Visiting a file in such mode asks for confirmation before installing
its tree-sitter grammar.  Then it highlights the visited file
according to the syntax defined by the grammar.

*** New command 'treesit-cycle-sexp-thing'.
It cycles the type of navigation for commands that move across sexp's
and lists, such as 'treesit-forward-sexp', 'treesit-forward-list',
'treesit-down-list', and 'treesit-up-list'.  The type can be either
'list', the default, or 'sexp'.
With the default 'list' type these commands move using syntax tables for
symbols and using the thing 'list' for lists.
With the 'sexp' type these commands move across nodes defined by
the tree-sitter thing 'sexp' in 'treesit-thing-settings'.

+++
*** Indirect buffers can have their own parser list.
Before, indirect buffers share their base buffer’s parser list and
parsers.  Now they can have their own parser list.

+++
*** New variable 'treesit-language-remap-alist'.
This variable allows a user to remap one language into another, such
that creating a parser for language A actually creates a parser for
language B.  By extension, any font-lock rules or indentation rules for
language A will be applied to language B instead.

This is useful for reusing font-lock rules and indentation rules of
language A for language B, when language B is a strict superset of
language A.

+++
*** New accessor functions for each setting in 'treesit-font-lock-settings'.
Now users can access a setting's query, feature, enable flag, and
override flag by 'treesit-font-lock-setting-query',
'treesit-font-lock-setting-feature', 'treesit-font-lock-setting-enable',
and 'treesit-font-lock-setting-override'.

*** New tree-sitter thing 'list'.
Unlike the existing thing 'sexp' that defines both lists and atoms,
'list' defines only lists to be navigated by 'forward-sexp'.
The new function 'treesit-forward-sexp-list' uses 'list'
to move across lists.  But to move across atoms inside the list
it uses 'forward-sexp-default-function'.

*** New tree-sitter based functions for moving by lists.
If a major mode defines 'list' in 'treesit-thing-settings',
tree-sitter setup for these modes sets 'forward-list-function' to
'treesit-forward-list', 'up-list-function' to 'treesit-up-list', and
'down-list-function' to 'treesit-down-list'.  This enables the
'forward-list', 'up-list', and 'down-list' motion commands for those
modes.

*** Tree-sitter enabled modes now properly support 'show-paren-mode'.
They do that by letting 'show-paren-mode' use the results of parsing by
the tree-sitter library.  The new function 'treesit-show-paren-data' is
used to communicate the tree-sitter parsing results to 'show-paren-mode'.

*** Tree-sitter enabled modes now properly support 'hs-minor-mode'.
All commands from hideshow.el can selectively display blocks
defined by the new tree-sitter thing 'list'.

*** New tree-sitter thing 'comment'.
The new variable 'forward-comment-function' is set to the new function
'treesit-forward-comment' if a major mode defines the thing 'comment'.

+++
*** New function 'treesit-language-display-name'.
This new function returns the display name of a language given the
language symbol.  For example, 'cpp' is translated to "C++".  A new
variable 'treesit-language-display-name-alist' holds the translations of
language symbols where that translation is not trivial.

*** New function 'treesit-merge-font-lock-feature-list'.
This function merges two tree-sitter font-lock feature lists.  It
returns a new font-lock feature list with no duplicates in the same
level.  It can be used to merge font-lock feature lists in a
multi-language major mode.

*** New function 'treesit-replace-font-lock-feature-settings'.
Given two tree-sitter font-lock settings, it replaces the feature in the
second font-lock settings with the same feature in the first font-lock
settings.  In a multi-language major mode it is sometimes necessary to
replace features from one of the major modes with others, that are
better suited to the new multilingual context.

*** New function 'treesit-simple-indent-modify-rules'.
Given two tree-sitter indent rules, it replaces, adds, or prepends rules
in the old rules with new ones, then returns the modified rules.  In a
multi-language major mode it is sometimes necessary to modify rules from
one of the major modes to better suit the new multilingual context.

+++
*** New variable 'treesit-aggregated-simple-imenu-settings'.
This variable allows major modes to setup Imenu for multiple languages.

+++
*** New variable 'treesit-aggregated-outline-predicate'.
This variable allows major modes to setup 'outline-minor-mode'
for multiple languages.

*** New function 'treesit-simple-indent-add-rules'.
This new function makes it easier to customize indent rules for
tree-sitter modes.

*** New variable 'treesit-simple-indent-override-rules'.
Users can customize this variable to add simple custom indentation rules
for tree-sitter major modes.

+++
*** New variable 'treesit-languages-require-line-column-tracking'.
Now Emacs can optionally track line and column numbers for buffer edits
and send that information to tree-sitter parsers.  Parsers of languages
in this list will receive line and column information.  This is only
needed for very few languages.  So far only Haskell is known to need it.

+++
*** New function 'treesit-tracking-line-column-p'.
New function to check if a buffer is tracking line and column for buffer
edits.

+++
*** New function 'treesit-parser-tracking-line-column-p'.
New function to check if a parser is receiving line and column
information.

+++
*** 'treesit-language-at-point-function' is now optional.
Multi-language major modes can rely on the default return value from
'treesit-language-at' that uses the new function 'treesit-parsers-at'.

+++
*** New command 'treesit-explore'.
This command replaces 'treesit-explore-mode'.  It turns on
'treesit-explore-mode' if it is not on, and pops up the explorer buffer
if it is already on.

+++
*** 'treesit-explore-mode' now supports local parsers.
Now 'treesit-explore-mode' (or 'treesit-explore') prompts for a parser
rather than a language, and it is now possible to select a local parser
at point to explore.

** Hideshow

*** New user option 'hs-display-lines-hidden'.
If this option is non-nil, Hideshow displays the number of hidden
lines next to the ellipsis.

** C-ts mode

+++
*** New user option 'c-ts-mode-enable-doxygen'.
By default, this is nil, and the Doxygen comment blocks in C/C++ sources
are highlighted like other comments.  When non-nil, Doxygen comment
blocks are syntax-highlighted if the Doxygen grammar library is
available.

** Go-ts mode

+++
*** New unit test commands.
Three new commands are now available to run unit tests.

The 'go-ts-mode-test-function-at-point' command runs the unit test at
point.  If a region is active, it runs all the unit tests under the
region.  It is bound to 'C-c C-t t' in 'go-ts-mode'.

The 'go-ts-mode-test-this-file' command runs all unit tests in the current
file.  It is bound to 'C-c C-t f' in 'go-ts-mode'.

The 'go-ts-mode-test-this-package' command runs all unit tests under the
package of the current buffer.  It is bound to 'C-c C-t p' in 'go-ts-mode'.

The 'go-ts-mode-build-tags' user option is available to set a list of
build tags for the test commands.

The 'go-ts-mode-test-flags' user option is available to set a list of
additional flags to pass to the go test command line.

** Lua-ts mode

---
*** New user option 'lua-ts-auto-close-block-comments'.
When non-nil, inserting a block comment "--[[" will close it by
inserting its respective "]]".  By default, this is disabled.

** Java-ts mode

+++
*** New user option 'java-ts-mode-enable-doxygen'.
By default, this is nil, and the Doxygen comment blocks in Java sources
are highlighted like other comments.  When non-nil, Doxygen comment
blocks are syntax-highlighted if the Doxygen grammar library is
available.

---
*** New user option 'java-ts-mode-method-chaining-indent-offset'.
Now method chaining is indented by 8 spaces rather than 4, and this
option controls how much is indented for method chaining.

** PHP-ts mode

---
*** 'php-ts-mode' now depends on 'mhtml-ts-mode'.
The direct dependency on js-ts-mode, css-ts-mode and html-ts-mode has
now been replaced by ‘mhtml-ts-mode’.  Navigation, Outline and Imenu
work for all languages and code maintenance is easier.

---
*** 'php-ts-mode-run-php-webserver' can now accept a custom "php.ini" file.
You can use the new optional argument CONFIG when calling
'php-ts-mode-run-php-webserver' to pass an alternative "php.ini" file to
the built-in Web server.  Interactively, when invoked with a prefix
argument, 'php-ts-mode-run-php-webserver' prompts for the config file as
well as for other connection parameters.

---
*** The option 'php-ts-mode-css-fontify-colors' has been removed.
'mhtml-ts-mode-css-fontify-colors' replaces this option.

---
*** New user option 'php-ts-mode-html-relative-indent'.
In buffers containing both PHP and HTML, this option allows you to
define how the PHP code should be indented relative to the position of
the HTML tags.

---
*** New user option 'php-ts-mode-html-indent-offset'.
Offset of PHP code block relative to HTML tags.

---
*** New user option 'php-ts-mode-find-sibling-rules'.
Rules for finding siblings of a PHP file.

---
*** New user option 'php-ts-mode-phpdoc-highlight-errors'.
When non nil, it highlights unknown PHPDOC tags using
'font-lock-warning-face' so that the user can identify them more easily.

---
*** New command 'php-ts-mode-show-ini'.
Show the location of the PHP ini files, if the buffer is associated to a remote
PHP file show the remote PHP ini files.

** Rust-ts mode

---
*** New user option 'rust-ts-mode-fontify-number-suffix-as-type'.
Rust number literals may have an optional type suffix.  When this option
is non-nil, this suffix is fontified using 'font-lock-type-face'.

** EIEIO

---
*** New value 'warn' for 'eieio-backward-compatibility'.
This is the new default value and causes warnings to be emitted
at run-time for the use of the associated deprecated features.
'(setq eieio-backward-compatibility t)' can be used to recover
the previous silence.

** Text mode

---
*** New commands to convert between ASCII and full-width characters.
New commands 'fullwidth-region' and 'fullwidth-word' convert ASCII
characters in region or in the word at point to the corresponding
full-width characters, which are customarily used instead of ASCII
characters in CJK texts.  For example, 'A' is converted to 'Ａ', '1' is
converted to '１', etc.  Companion commands 'halfwidth-region' and
'halfwidth-word' perform the opposite conversion.

** Texinfo mode

---
*** texinfo-mode now can auto-close the ``'' pairs.
Now inserting `` in 'texinfo-mode' will close it by inserting its
respective '', if 'electric-pair-mode' is enabled.


** ASM mode

---
*** 'asm-mode-set-comment-hook' is obsolete.
You can now set 'asm-comment-char' from 'asm-mode-hook' instead.

** Ibuffer

---
*** New column 'recency' in Ibuffer display.
The user option 'ibuffer-formats' configures the Ibuffer formats.  Add
'recency' to the format to display the column.

---
*** New value 'title' for the user option 'ibuffer-use-header-line'.
Display column titles in the header line if 'ibuffer-use-header-line' is
set to 'title'.

---
*** New user option 'ibuffer-human-readable-size'.
When non-nil, buffer sizes are shown in human readable format.

---
*** 'define-ibuffer-op' prompts can now be functions.
The prompts 'opstring' and 'active-opstring' can now either be strings
or functions.  This is useful when your prompts can benefit from dynamic
content.

** ElDoc

---
*** New ElDoc function 'elisp-eldoc-funcall-with-docstring'.
This function includes the current function's docstring in the ElDoc
echo area and can be used as a more detailed alternative to
'elisp-eldoc-funcall'.

---
*** New user option 'elisp-eldoc-funcall-with-docstring-length'.
This user option specifies how long function docstrings must be
displayed in 'elisp-eldoc-funcall-with-docstring'.  If set to 'short'
(the default), only display the first sentence of the docstring.
Otherwise, if set to 'full', display the full docstring.

---
*** New user option 'elisp-eldoc-docstring-length-limit'.
This user option controls the maximum length of docstrings in character
units that 'elisp-eldoc-funcall-with-docstring' and
'elisp-eldoc-var-docstring-with-value' will show.  By default, it is set
to 1000 characters.

** Buffer Menu

---
*** New user option 'Buffer-menu-human-readable-sizes'.
When non-nil, buffer sizes are shown in human readable format.  The
default is nil, which retains the old format.

** Term

*** The terminal emulator now supports auto-margins control.
Term mode now handles DECAWM escape sequences that control whether text
automatically wraps at the right margin:

- \e[?7h enables auto-margins (default)
- \e[?7l disables auto-margins

When auto-margins is disabled, characters that would go beyond the right margin
are discarded, which matches the behavior of physical terminals and other
terminal emulators. Control sequences and escape sequences are still processed
correctly regardless of margin position.

---
** SMerge

*** New command 'smerge-extend' extends a conflict over surrounding lines.

*** New command 'smerge-refine-exchange-point' to jump to the other side.
When used inside a refined chunk, it jumps to the matching position in
the "other" side of the refinement: if you're in the new text, it jumps
to the corresponding position in the old text and vice versa.

*** New user option 'smerge-refine-shadow-cursor'.
When 'smerge-refine' shows the conflict diffs at word granularity, a
"shadow cursor" is now displayed in the "lower" version when point
is in the "upper" version, and vice versa.  The "shadow cursor" is
just the character corresponding to the position where
'smerge-refine-exchange-point' would jump, shown in a new distinct
face 'smerge-refine-shadow-cursor', by default a box face.

** Cursor Sensor mode

+++
*** New direction 'moved' used when the cursor moved within the active area.

** Image Dired

*** 'image-dired-show-all-from-dir' takes the same first argument as 'dired'.
This allows passing a string with wildcards, or a cons cell where the
first element is a list and the rest is a list of files.

*** Bound unused letters in 'image-dired-thumbnail-mode-map'.
For a more comfortable navigation experience (as in, no modifier keys),
the keys 'f', 'b', 'n', 'p', 'a' and 'e' are now bound to the
same functions as their 'C-' counterparts.

** Browse URL

*** New user option 'browse-url-transform-alist'.
This user option is an alist that allows transforming URLs before asking
a web browser to load them.  For example, it could be used like this:

    (add-to-list 'browse-url-transform-alist
                 '("www.google.com" . "www.duckduckgo.com"))

*** New function 'browse-url-qutebrowser' for Qutebrowser.
For better integration with Qutebrowser, set
'browse-url(-secondary)-browser-function' to 'browse-url-qutebrowser'.

*** New GTK-native launch mode.
For better Wayland support, the pgtk toolkit exposes a new
'x-gtk-launch-uri' browse-url handler and uses it by default when URLs
are browsed from a PGTK frame.  For other frames, we fall back to the
default URL launch function.  This change allows us to properly raise
browser windows under Wayland using the xdg_activation_v1 protocol.

*** Removed support for some obsolete web browsers.
Conkeror (obsolete since Emacs 28.1), gnome-moz-remote (obsolete since
Emacs 25.1), and gnudoit (obsolete since Emacs 25.1).

** CL-Lib

+++
*** Derived types (i.e. 'cl-deftype')  can now be used as method specializers.
As part of this new support, the new function 'cl-types-of' returns
the list of types to which a value belongs.

+++
*** Some cl-lib functions and macros are now built-in.
These functions or macros have been added to Emacs Lisp, and the old
names are now aliases for the built-in equivalents:

- 'cl-incf'   renamed to 'incf'
- 'cl-decf'   renamed to 'decf'
- 'cl-oddp'   renamed to 'oddp'
- 'cl-evenp'  renamed to 'evenp'
- 'cl-plusp'  renamed to 'plusp'
- 'cl-minusp' renamed to 'minusp'

The old names are considered deprecated, and will be marked as obsolete
in some future release.

+++
*** 'cl-labels' now also accepts '(FUNC EXP)' bindings, like 'cl-flet'.
Such bindings make it possible to compute which function to bind to FUNC.

---
*** 'cl-block' names are now lexically scoped, as documented.

+++
*** 'cl-locally' is now obsolete.
It is an alias for the 'progn' special-form.

+++
*** 'cl-declare' is now obsolete; use 'defvar' instead.

+++
*** 'cl-gensym' is now obsolete; use 'gensym' instead.

+++
*** New macro 'cl-with-accessors'.
This macro is similar to 'with-slots', but uses accessor functions
instead of slot names.  It is useful when slots' accessor functions are
used repeatedly, such as reading from a slot and then writing to that
slot.  Symbol macros are created for the accessor functions using
'cl-symbol-macrolet', so that they can be used with 'setq' and 'setf'.

** Whitespace

---
*** 'whitespace-cleanup' now adds missing newline at end of file.
If 'whitespace-style' includes 'missing-newline-at-eof' (which is the
default), the 'whitespace-cleanup' function will now add the newline.

---
*** 'whitespace-mode' now can prettify page delimiter characters (^L).
If 'page-delimiters' is set in 'whitespace-style', or the new minor mode
'whitespace-page-delimiters-mode' is on, the page delimiter characters
(^L) are displayed as a pretty horizontal line that spans the entire
width of the window.  The new 'whitespace-page-delimiter' face can be
used to customize the appearence.

** Bookmark

---
*** Bookmark history now saves each bookmark only once.
Previously, the variable 'bookmark-history' accumulated duplicate
bookmark names when bookmark features were used interactively.  This
made their history larger than necessary for frequent bookmark users.
Bookmark names are now saved uniquely.

---
*** New user option 'bookmark-bmenu-type-column-width'.
This user option controls the width of the type column on the bookmark
menu 'bookmark-bmenu-list'.  The default value is 8 which is backwards
compatible.

** Recentf

---
*** New user option 'recentf-show-messages'.
'recentf-save-list' can print a message when saving the recentf list.
The new option, if set to nil, suppresses this message.

---
*** New user option 'recentf-suppress-open-file-help'.
By default, invoking 'recentf-open-files' displays a message saying what
action clicking or typing 'RET' on the item at point executes, and tabbing
between items in the "*Open Recent*" buffer likewise displays such
messages.  To suppress these messages, customize the user option
'recentf-suppress-open-file-help' to non-nil.  The default value of this
option is nil.

** Saveplace

---
*** You can now regularly auto-save places.
Customize user option 'save-place-autosave-interval' to the number of
seconds between auto saving places.  For example, to save places every 5
minutes:

    M-x customize-option RET save-place-autosave-interval RET 300

Or in Elisp:

    (setopt save-place-autosave-interval (* 60 5))

If 'save-place-autosave-interval' is nil, auto saving is disabled; this
is the default.  As before, saved places are scheduled to be saved at
Emacs exit.

** Savehist

---
*** The history file can be modified by external tools.
Emacs can now handle this case gracefully by merging the external
and internal history information.
This feature is activated only when 'savehist-additional-variables' is nil.

---
*** Savehist no longer saves additional variables more than once.
If you configured 'savehist-additional-variables' with variables that
were also dynamically accumulated in minibuffer history during
minibuffer use, they are now saved only once in the file specified by
'savehist-file'.  Previously, they were saved twice.

** Rectangle Mark

---
*** New user option to control whether empty rectangle selections are shown.
The new user option 'rectangle-indicate-zero-width-rectangle' can be
used to disable the default display of empty rectangular selections.
The default is t; set it to nil to disable the indication (which causes
a horizontal shift of text on display, and thus could be annoying).

** Message

---
*** "In-Reply-To" header contains only a message id.
The "In-Reply-To" header created when replying to a message now contains
only the originating message's id, conforming to RFC 5322.  The previous
behavior included additional information about the originating message.
The new variable 'message-header-use-obsolete-in-reply-to', nil by
default, can be set to a non-nil value to restore the previous behavior.

+++
*** Hashcash support has been removed.
It is believed to no longer be useful as a method to fight spam.  The
'message-generate-hashcash' option is now obsolete and has no effect.

** Gnus

---
*** Replying to icalendar events now supports specifying a comment.
When called with a prefix argument, accepting, declining, or tentatively
accepting an icalendar event will prompt for a comment to add to the
response.

+++
*** Hashcash support has been removed.
It is believed to no longer be useful as a method to fight spam.  The
'spam-use-hashcash' hook is now obsolete and has no effect.

** Sieve

+++
*** New keybinding to refresh buffer in 'sieve-manage-mode'.
'sieve-refresh-scriptlist' is now bound to 'g' to refresh the contents
of the current sieve buffer.

** Button

+++
*** New function 'unbuttonize-region'.
It removes all the buttons in the specified region.

+++
*** Disabling 'button-mode' now removes all buttons in the current buffer.

** Shell

+++
*** Shell buffers now support bookmarks.
You can now bookmark local and remote shell buffers using the bookmark
menu 'bookmark-bmenu-list', or by using the command 'bookmark-set'.
Shell bookmarks can be loaded via the menu and by using the command
'bookmark-jump', which open a bookmarked shell, restore its buffer name,
its current directory, and create a remote connection, if necessary.
You can customize 'shell-bookmark-name-function'.

*** New command to complete the shell history.
'comint-complete-input-ring' ('C-x <up>') is like 'minibuffer-complete-history'
but completes on comint inputs.

---
*** 'ansi-osc-directory-tracker' now respects remote directories.
Remote directories are now retained when changes to 'default-directory'
are detected by this filter.  For example, "/ssh:hostname:/home/username"
would have been stripped to just "/home/username" before.

** Eshell

---
*** New interactive command 'eshell-clear'.
This command scrolls the screen so that only the current prompt is
visible, optionally erasing all the previous input/output as well.
Previously, the Eshell built-in command 'eshell/clear' supported this
(e.g., to call it via 'M-x'), but this new command behaves more
consistently if you have a partially-typed command at the Eshell prompt.

---
*** New user option 'eshell-command-async-buffer'.
This option lets you tell 'eshell-command' how to respond if its output
buffer is already in use by another invocation of 'eshell-command', much
like 'async-shell-command-buffer' does for 'shell-command'.  By default,
this will prompt for confirmation before creating a new buffer when
necessary.  To restore the previous behavior, set this option to
'confirm-kill-process'.

+++
*** 'eshell-execute-file' is now an interactive command.
Interactively, this now prompts for a script file to execute.  With the
prefix argument, it will also insert any output into the current buffer
at point.

+++
*** 'eshell-command' and 'eshell-execute-file' can now set where stderr goes.
These functions now take an optional ERROR-TARGET argument to control
where to send the standard error output.  See the "(eshell) Entry
Points" node in the Eshell manual for more details.

+++
*** You can now loop over ranges of integers with the Eshell 'for' command.
When passing a range like 'BEGIN..END' to the Eshell 'for' command,
Eshell will now iterate over each integer between BEGIN and END, not
including END.

+++
*** Conditional statements in Eshell now use an 'else' keyword.
Eshell now prefers the following form when writing conditionals:

    if {conditional} {true-subcommand} else {false-subcommand}

The old form (without the 'else' keyword) is retained for compatibility.

+++
*** You can now chain conditional statements in Eshell.
When using the newly-preferred conditional form in Eshell, you can now
chain together multiple 'if'/'else' statements.  For more information,
see "(eshell) Control Flow" in the Eshell manual.

+++
*** Eshell's built-in 'wait' command now accepts a timeout.
By passing '-t' or '--timeout', you can specify a maximum time to wait
for the processes to exit.  Additionally, you can now wait for external
processes by passing their PIDs.

---
*** New hook 'eshell-after-initialize-hook'.
This hook runs after an Eshell session has been fully initialized,
immediately before running 'eshell-post-command-hook' for the first
time.

+++
*** Improved history Isearch.
History Isearch in Eshell is reworked.  Two new commands
'eshell-isearch-backward-regexp' and 'eshell-isearch-forward-regexp' are
added for incrementally searching through the input history.
'eshell-isearch-backward-regexp' is bound to 'M-r' by default, and 'M-s'
is freed for normal search commands.  If you would like to restore the
previous key-bindings for the non-incremental search commands, put in
your configuration:

    (with-eval-after-load 'em-hist
      (keymap-set eshell-hist-mode-map "M-r"
                  #'eshell-previous-matching-input)
      (keymap-set eshell-hist-mode-map "M-s"
                  #'eshell-next-matching-input))

+++
*** New user option 'eshell-history-isearch'.
When 'eshell-history-isearch' is nil (the default), Isearch commands
search in the buffer contents.  If you customize it to t, those commands
only search in input history.  If you customize it to the symbol 'dwim',
those commands search in input history only when the point is after the
last prompt.

** Mail Utils

+++
*** New user option 'mail-re-regexps'.
This contains the list of regular expressions used to match "Re:" and
international variants of it when modifying the Subject field in
replies.

** Imap

---
*** 'imap-authenticate' can now use PLAIN authentication.
"AUTH=PLAIN" support is auto-enabled if the IMAP server supports it.  Pass
a specific authentication type to 'imap-authenticate' or remove 'plain'
from 'imap-authenticators' if you do not wish to use "AUTH=PLAIN".

** Rmail

+++
*** 'rmail-re-abbrevs' default value is now derived from 'mail-re-regexps'.
'mail-re-regexps' is a new user option that is easier to customize than
'rmail-re-abbrevs'.  'rmail-re-abbrevs' is still honored if it was
already set.

+++
*** New user option 'rmail-mime-save-action'.
This option specifies an action to take after saving a MIME attachment.
Predefined values include visiting the file in Emacs, jumping to the
file in Dired, or opening the file with an external program.  You can
also provide a custom function.

** Message

+++
*** 'message-subject-re-regexp' default value is now derived from 'mail-re-regexps'.
'mail-re-regexps' is a new user option that is easier to customize than
'message-subject-re-regexp'.  'message-subject-re-regexp' is still
honored if it was already set.

+++
*** 'message-strip-subject-re' now matches case-insensitively.

** SHR

+++
*** SHR now slices large images into rows.
Sliced images allow for more intuitive scrolling up/down by letting you
scroll past each slice, instead of jumping past the entire image.
Previously, SHR sliced images when zoomed to their original size, no
matter how large or small that was.  Now, SHR slices any images taller
than 'shr-sliced-image-height'.  For more information, see the "(eww)
Advanced" node in the EWW manual.

---
*** You can now customize the image zoom levels to cycle through.
By customizing 'shr-image-zoom-levels', you can change the list of zoom
levels that SHR cycles through when calling 'shr-zoom-image'.

---
*** New user option 'shr-fill-text'.
When 'shr-fill-text' is non-nil (the default), SHR will fill text
according to the width of the window.  If you customize it to nil, SHR
will leave the text as-is; in that case, EWW will automatically enable
'visual-line-mode' when displaying a page so that long lines are
visually wrapped at word boundaries.

** EWW

---
*** EWW now enables 'visual-wrap-prefix-mode' when 'shr-fill-text' is nil.
By default, 'shr-fill-text' is t, and EWW fills the text according to
the width of the window.  If you customize 'shr-fill-text' to nil, EWW
will now automatically turn on 'visual-wrap-prefix-mode' in addition to
'visual-line-mode', so that long lines are wrapped at word boundaries
near window edge and the continuation lines are indented using prefixes
computed from surrounding context.

---
*** New user option 'eww-guess-content-type-functions'.
The value is a list of functions that EWW should call to determine the
content-type of Web pages which don't have a valid 'Content-Type'
header.  The default value is a function that considers a page with an
HTML 'doctype' declaration to have context-type "text/html".

+++
*** 'eww-switch-to-buffer' falls back to 'eww'.
When there is no EWW buffer, 'eww-switch-to-buffer' falls back to
calling 'eww'.

** Url Queue

---
*** 'url-queue-retrieve' now makes use of some url request variables.
The variables 'url-request-data', 'url-request-method', and
'url-request-extra-headers' can now be bound around a call to
'url-queue-retrieve'.  Binding them has the same effect as for
'url-retrieve'.

** CC mode

+++
*** New type of 'c-offsets-alist' element.
The 'cdr' of such an alist element may now be a syntactic symbol.  A
source line with a syntactic element whose symbol is the 'car' of that
alist element is indented as though it were the 'cdr'.

+++
*** Enums now have their own syntactic symbols.
The new symbols 'enum-open', 'enum-close', 'enum-intro' and
'enum-entry' are used in the analysis of enum constructs.  Previously,
they were given 'brace-list-open', etc.  These are fully described in
the "(ccmode) Enum Symbols" node of the CC mode manual.

+++
*** Enums are now, by default, indented like classes, not brace-lists.
To get the old behavior back, add an element '(enum-open
. brace-list-open)' to 'c-offsets-alist' in your CC mode style, or amend
'c-offsets-alist' likewise in any of the other ways detailed in the
"(ccmode) Config Basics" node of the CC mode manual.

** Emacs Lisp mode

---
*** Checkdoc no longer warns about missing footer lines in some cases.
Emacs Lisp libraries have traditionally ended with a footer line
(sometimes referred to as "terminating comment").  Their purpose was to
easily detect files that had been truncated in transit on ancient and
less reliable connections:

    ;; some-cool-package.el ends here

'checkdoc' will no longer warn if that line is missing for packages that
explicitly only support Emacs 30.1 or later, as specified in the
"Package-Requires" header.  The reason for keeping the warning for
packages that support earlier versions of Emacs is that package.el in
those versions can't install packages where that line is missing.

This change affects both 'M-x checkdoc' and the corresponding flymake
backend.

---
*** Checkdoc no longer warns about wide docstrings.
The Checkdoc warning for wide docstrings duplicates the byte-compiler
warning added in Emacs 28.1.  This redundancy is now removed.

---
*** New user option 'checkdoc-arguments-missing-flag'.
Set this to nil to disable warnings for function arguments that are not
documented in docstrings.

---
*** Checkdoc will now flag incorrect formatting in warnings.
This affects calls to 'warn', 'lwarn', 'display-warning', and
'message-box'.

---
*** New user option 'checkdoc-allow-quoting-nil-and-t'.
Customizing this option to a non-nil value stops checkdoc from warning
for docstrings where symbols 'nil' and 't' are in quotes.

---
*** The default of 'checkdoc-verb-check-experimental-flag' is now nil.
In most cases, having it enabled leads to a large amount of false
positives.

** IELM

---
*** IELM input history is now saved also when the IELM process is killed.
When you kill the IELM process with 'C-c C-c', the input history is now
saved to the file specified by 'ielm-history-file-name', just like when
you exit the Emacs session or kill the IELM buffer.

** DocView

---
*** Dedicated buffer for plain text contents.
When switching to the plain text contents with 'doc-view-open-text',
DocView now creates a dedicated buffer to display it.  'C-c C-c' gets you
back to the real DocView buffer if it still exists.

+++
*** New commands to save and restore pages in buffer-local registers.
Docview can store the current page to buffer-local registers with the new
command 'doc-view-page-to-register' (bound to 'm'), and later the stored
page can be restored with 'doc-view-jump-to-register' (bound to ''').

+++
*** Docview can generate imenu indices for DjVu and ODF documents.
When the 'djvused' program is available, Docview can now generate an imenu
index for DjVu files from its outline.  Indices for Open Document Format
(ODF) files as used by OpenOffice and LibreOffice are generated using
the 'mutool' program after their initial conversion to PDF format.  The
name of the 'djvused' program can be customized by changing the user
option 'doc-view-djvused-program'.

** Ispell

---
*** The default value of 'ispell-help-timeout' has changed.
The default value is now 30 seconds, as the old value was too short to
allow reading the help text.

** Flyspell

---
*** New user option 'flyspell-delay-use-timer'.
By default, Flyspell waits after so-called "delayed" commands by calling
'sit-for'.  If you customize this option to non-nil, Flyspell instead
sets up a timer to perform spell-checking after a short delay, which
allows idle timers and other code to run during this delay period.  We
consider making this behavior the default in a future Emacs version, so
we invite Flyspell users to enable this new option and report issues.

---
*** 'turn-on-flyspell' and 'turn-off-flyspell' are obsolete.
To unconditionally enable 'flyspell-mode' from a hook, use this instead:

    (add-hook 'text-mode-hook #'flyspell-mode)

** Tramp

+++
*** New command 'tramp-cleanup-bufferless-connections'.
Connection-related objects for which no associated buffers exist, except
for Tramp internal buffers, are flushed.  This is helpful to prune
connections after you close remote-file buffers without having to either
cherry pick via 'tramp-cleanup-connection' or clear them all via
'tramp-cleanup-all-connections'.

+++
*** New command 'tramp-dired-find-file-with-sudo'.
This command, bound to '@' in Dired, visits the file or directory on the
recent Dired line with superuser, or root, permissions.

+++
*** 'C-x x @' is now bound to 'tramp-revert-buffer-with-sudo'.
You can use 'C-u C-x x @' to select a Tramp method other than the
default, "sudo".

+++
*** 'tramp-file-name-with-method' can now be set as connection-local variable.

+++
*** Connection method "kubernetes" supports now optional namespace.
The host name for Kubernetes connections can be of kind
[CONTAINER.]POD[%NAMESPACE], in order to specify the namespace to be
used.  This overrides the setting in 'tramp-kubernetes-namespace', if
any.

+++
*** Different proxies for the same destination host name can be specified.
A typical example are docker containers, which run on different hosts
under the same docker name.  When the user option
'tramp-show-ad-hoc-proxies' is non-nil, such ad-hoc multi-hop file names
can be used in parallel.  Example: on both remote hosts "host1" and
"host2" there is a docker container "name", respectively:

    /ssh:user1@host1|docker:name:
    /ssh:user2@host2|docker:name:

This feature is experimental.

---
*** Implementation of filesystem notifications for connection method "smb".

+++
*** New functions to extend the set of operations with a remote implementation.
The new functions 'tramp-add-external-operation' and
'tramp-remove-external-operation' allow to add an implementation for
other operations but the defined set of magic file name operations.
This can be used by external ELPA packages for performance optimizations
in special cases.  For more information, see "(tramp) New operations" in
the Tramp manual.

** Diff

---
*** New command 'diff-kill-ring-save'.
This command copies to the 'kill-ring' a region of text modified
according to diffs in the current buffer, but without applying the diffs
to the original text.  If the selected range extends a hunk, the
command attempts to look up and copy the text in between the hunks.

+++
*** New command 'diff-revert-and-kill-hunk' bound to 'C-c M-r'.
This command reverts the hunk at point (i.e., applies the reverse of the
hunk), and then removes the hunk from the diffs.
This is useful to undo or revert changes, committed and uncommitted, when
you are in buffers generated by 'C-x v =' and 'C-x v D'.

---
*** 'diff-file-prev' and 'diff-hunk-prev' always move to start of header.
Previously, 'diff-file-prev' and 'diff-hunk-prev' would move when point
is after the corresponding file or hunk header, but not when inside it.
Now they will always move to the start of the current header.

+++
*** New command 'diff-delete-other-hunks' bound to 'C-c RET n'.
This command deletes all hunks other than the current hunk.  It is
useful to prepare a "*vc-diff*" buffer for committing a single hunk.
When the region is active, it deletes all hunks that the region does not
overlap.

*** 'diff-apply-hunk' now supports creating and deleting files.

---
*** 'vc-version-diff' and 'vc-root-version-diff' changed default for REV1.
They suggest the previous revision as the default for REV1, not the last
one as before.  This makes them different from 'vc-diff' and
'vc-root-diff' when those are called without a prefix argument.

** Ediff

+++
*** Ediff's copy commands now apply to all changes with 'C-u' prefix.
The Ediff copy commands, bound to 'a', 'b', 'ab', etc., now copy all
changes when supplied with a universal prefix argument via 'C-u':

- 'C-u a' copies all changes from buffer A to buffer B (in 2-way diff)
  or to buffer C (in 3-way diff or merge).
- 'C-u b' copies all changes from buffer B to buffer A (in 2-way diff)
  or to buffer C (in 3-way diff or merge).
- 'C-u a b' copies all changes from buffer A to buffer B.
- 'C-u b a' copies all changes from buffer B to buffer A.
- 'C-u a c' copies all changes from buffer A to buffer C.
- 'C-u b c' copies all changes from buffer B to buffer C.
- 'C-u c a' copies all changes from buffer C to buffer A.
- 'C-u c b' copies all changes from buffer C to buffer B.

+++
*** Ediff now supports more flexible custom window layouts.
Custom implementations of 'ediff-window-setup-function' no
longer need to display *all* Ediff windows.  Any of the A, B, C,
and control windows can be left undisplayed and the corresponding
variable set to nil.  This change enables custom layouts without
a control panel window.

** Dired

---
*** New user option 'dired-create-empty-file-in-current-directory'.
When non-nil, 'dired-create-empty-file' creates a new empty file and
adds an entry for it (or its topmost new parent directory if created)
under the current subdirectory in the Dired buffer by default
(otherwise, it adds the new file (and new subdirectories if provided) to
whichever directory the user enters at the prompt).  When nil,
'dired-create-empty-file' acts on the default directory by default.

Note that setting this user option to non-nil makes invoking
'dired-create-empty-file' outside of a Dired buffer raise an error (like
other Dired commands that always prompt with the current subdirectory,
such as 'dired-create-directory').

+++
*** New user option 'dired-check-symlinks' allows disabling validity checks.
Dired uses 'file-truename' to check symbolic link validity when
fontifying them, which can be slow for remote directories.  Setting
'dired-check-symlinks' to nil disables these checks.  Defaults to t, can
be set as a connection-local variable.

---
*** New user option 'dired-hide-details-hide-absolute-location'.
When Dired's 'dired-hide-details-mode' is enabled, also hide the
'default-directory' absolute location, typically displayed as the first
line in a Dired buffer.

With 'dired-hide-details-hide-absolute-location':

    project: (100 GiB available)

Without 'dired-hide-details-hide-absolute-location':

    /absolute/path/to/my/important/project: (100 GiB available)

---
*** Clicking on base name of directory reverts buffer.
When 'dired-make-directory-clickable' is non-nil, clicking on the base
name of the directory now reverts the Dired buffer.

*** 'dired-copy-filename-as-kill' supports project-relative names.
With a new value of the prefix argument (1), this command copies file
names relative to the root directory of the current project.

** Grep

+++
*** Grep results can be edited to reflect changes in the originating file.
Like Occur Edit mode, typing 'e' in the "*grep*" buffer will now make
the 'grep' results editable.  The edits will be reflected in the buffer
visiting the originating file.  Typing 'C-c C-c' will leave the Grep
Edit mode.

** Imenu

---
*** New user option 'imenu-allow-duplicate-menu-items'.
This specifies whether Imenu can include duplicate menu items.
Duplicate items are now allowed by default (option value t), which
restores the behavior before Emacs 29.  Customize this to nil to get the
behavior of Emacs 29 and Emacs 30.

** Time Stamp

---
*** 'time-stamp' can up-case, capitalize and down-case date words.
This control can be useful in languages in which days of the week and/or
month names are capitalized only at the beginning of a sentence.  For
details, see the built-in documentation for user option 'time-stamp-format'.

Because this feature is new in Emacs 31.1, do not use it in the local
variables section of any file that might be edited by an older version
of Emacs.

---
*** Some historical 'time-stamp' conversions now warn.
'time-stamp-pattern' and 'time-stamp-format' had quietly accepted
several 'time-stamp' conversions (e.g., "%:y") that have been deprecated
since Emacs 27.1.  These now generate a warning with a suggested
migration.

Merely having '(add-hook 'before-save-hook 'time-stamp)'
in your Emacs init file does not expose you to this change.
However, if you set 'time-stamp-format' or 'time-stamp-pattern'
with a file-local variable, you may be asked to update the value.

** TeX modes

+++
*** New Xref backend for TeX modes.
The new backend ('tex-etags') is on by default, and improves the
functionality of the standard 'xref' commands in TeX buffers.  You can
restore the standard 'etags' backend with the 'M-x xref-etags-mode'
toggle.

** BibTeX mode

---
*** New user options facilitate customization of BibTeX and biblatex entries.
Entry definitions via the user options 'bibtex-BibTeX-aux-entry-alist',
'bibtex-biblatex-aux-entry-alist', 'bibtex-BibTeX-aux-opt-alist', and
'bibtex-biblatex-aux-opt-alist' take precedence over
'bibtex-BibTeX-entry-alist' and 'bibtex-biblatex-entry-alist'.
These user options now support the definition of aliases that inherit
the definition of another entry.

---
*** 'bibtex-user-optional-fields' has been renamed to 'bibtex-aux-opt-alist'.
The old name is an obsolete alias.

---
*** 'bibtex-include-OPTkey' is now obsolete and its default is nil.
Use 'bibtex-aux-opt-alist' instead.

---
*** New user option 'bibtex-entry-ask-for-key'.
When enabled, 'bibtex-entry' asks for a key.

---
*** 'bibtex-string-file-path' and 'bibtex-file-path' are lists of directories.
For backward compatibility, considered obsolete, these user options
may still be strings with colon separated lists of directories.

** Midnight mode

---
*** Change for activating the mode.
Putting '(require 'midnight)' in your init file no longer activates the
mode.  Now, one needs to say '(midnight-mode +1)' instead.

** Python mode

*** New 'repeat-map' for Python indentation commands.
The commands 'python-indent-shift-left' and 'python-indent-shift-right'
can now be repeated using 'repeat-mode'.  With 'repeat-mode' enabled,
after invoking one of these commands via 'C-c <' or 'C-c >', you can
press '<' or '>' to repeat the command.

---
*** Prefer "python" for 'python-interpreter' and 'python-shell-interpreter'.
On recent versions of mainstream GNU/Linux distributions, "python"
either does not exist or it points to Python 3.  These user options now
default to using "python", falling back to "python3" if it does not
exist.  If "python" points to Python 2 on your system, you now have to
customize these variables to "python3" if you want to use Python 3
instead.

---
*** Python 2 support is now optional and disabled by default.
Since Python 2 EOL was over 5 years ago, this release removes Python
2-only builtins such as "file" from the default highlighting in
'python-mode' and 'python-ts-mode'.  If you would like them highlighted,
customize the new user option 'python-2-support' to a non-nil value and
restart Emacs.

---
*** Support of 'electric-layout-mode' added.

---
*** 'DEL' now deletes the text in the active region.
When point is between indentation, the command
'python-indent-dedent-line-backspace' (by default bound to 'DEL') now
deletes the text in the region and deactivates the mark if Transient
Mark mode is enabled, the mark is active, and prefix argument is 1.

** Tmm Menubar

---
*** A new shortcut to navigate to previous menu.
The hardcoded '^' shortcut gets you back to the previous menu.

---
*** New user option 'tmm-shortcut-inside-entry'.
When non-nil, highlight the character shortcut in the menu entry's
string instead of preprending it and 'tmm-mid-prompt' to said entry.

** Foldout

---
*** New command 'foldout-widen-to-current-fold'.
This command widens the view to the current fold level when in a fold,
or behaves like 'widen' if not in a fold.

** MPC

---
*** New user option 'mpc-notifications'.
When non-nil, MPC (the Emacs front-end to Music Player Daemon) displays
a desktop notification when the song changes, using
'notifications-notify'.  The notification's title and body can be
customized using the new user options 'mpc-notifications-title' and
'mpc-notifications-body'.

---
*** New user option 'mpc-crossfade-time'.
When non-nil, MPC will crossfade between songs for the specified number
of seconds.  Crossfading can be toggled using the command
'mpc-toggle-crossfade' or from the MPC menu.

---
*** New command 'mpc-describe-song'.
This command displays information about the currently playing song or
song at point in the "*MPC-Songs*" buffer.  The list of tags to display
can be customized using the new user option 'mpc-song-viewer-tags' and
the appearance of the list with the new faces 'mpc-table-key',
'mpc-table-value', and 'mpc-table-empty'.

---
*** New command 'mpc-server-stats'.
This command displays information about the connected MPD server.  The
appearance of the list can be customized with the new faces
'mpc-table-key' and 'mpc-table-value'.

** VC

+++
*** New commands to handle repositories with multiple working trees.
Some VCS support more than one working tree with the same backing
revisions store, such as with Git's 'worktree' subcommand and
Mercurial's 'share' extension.  Emacs now has some commands to manage
other working trees:

- 'C-x v w c': Add a new working tree.
- 'C-x v w w': Visit this file in another working tree.
- 'C-x v w s': Like 'C-x p p' but limited to other working trees.
- 'C-x v w x': Delete a working tree you no longer need.
- 'C-x v w R': Relocate a working tree to another file name.

In addition, Lisp programs that extend VC can invoke the new backend
functions to obtain a list of other working trees, and to add, remove
and relocate them.

---
*** Using 'e' from Log View mode to modify change comments now works for Git.

---
*** New user option 'vc-allow-rewriting-published-history'.
Some VCS commands can change your copy of published change history
without warning.  In VC we try to detect before that happens, and stop.
You can customize this option to permit rewriting history even though
Emacs thinks it is dangerous.

---
*** 'vc-clone' is now an interactive command.
When called interactively, 'vc-clone' now prompts for the remote
repository address, and the directory into which to clone the
repository.  It tries to automatically determine the VC backend for
cloning, or prompts for that, too.

---
*** 'vc-clone' now accepts an optional argument OPEN-DIR.
When the argument is non-nil, the function switches to a buffer visiting
the directory into which the repository was cloned.

---
*** 'C-x v u' ('vc-revert') now works on directories listed in VC Directory.
Reverting a directory means reverting changes to all files inside it.

+++
*** New global minor mode 'vc-auto-revert-mode'.
This is like 'global-auto-revert-mode' but limited to VCS-tracked files.
As compared with VC's existing, default support for reverting files
after VCS operations, the new mode is a more reliable way to ensure that
Emacs reverts buffers visiting tracked files when VCS operations change
the contents of those files.

*** New command 'log-edit-done-strip-cvs-lines'.
This command strips all lines beginning with "CVS:" from the buffer.
It is intended to be added to the 'log-edit-done-hook' so that
'vc-cvs-checkin' behaves like invoking 'cvs commit [files...]' from the
command line.

---
*** New user options 'vc-resolve-conflicts' and 'vc-*-resolve-conflicts'.
They control whether to mark a conflicted file as resolved when saving.
You can now control it globally, with 'vc-resolve-conflicts', or for
specific backends with 'vc-bzr-resolve-conflicts',
'vc-hg-resolve-conflicts', and 'vc-svn-resolve-conflicts'.

---
*** New value for 'vc-git-resolve-conflicts'.
The option now accepts the symbol 'default' as a value, which is
its default value.  Effectively, the default value hasn't changed,
since 'vc-resolve-conflicts' defaults to t, the previous default value
for 'vc-git-resolve-conflicts'.

---
*** VC Directory can now automatically add and remove marks on other lines.
When you try to use a mark or unmark command where doing so would only
be permitted if other lines were marked or unmarked first, Emacs
will now ask you if you'd like to change the marks on those other lines.
For example, if you try to mark a file contained within a directory that
is already marked, Emacs will offer to unmark the directory, first.
Previously, Emacs would simply refuse to make any changes.
You can customize 'vc-dir-allow-mass-mark-changes' to restore the old
behavior or dispense with the prompting.

---
*** New VC Directory bindings 'z d' and 'D' to delete Git stashes.
These correspond to the existing 'z p' to pop a stash and 'P' to pop the
stash at point (deleting the stash at point is also bound to 'C-k').

---
*** VC Directory can now register files when checking in mixed filesets.
Previously, if some files to be checked in were unregistered but others
were added, removed or edited, Emacs would refuse to proceed.
Now Emacs prompts to register the unregistered files, so that all
files in the fileset are in a compatible state for a checkin.

+++
*** 'C-x v v' handles missing and removed files more consistently.
Missing files are those which have been removed from the filesystem but
which are still tracked by version control.  Removed files are those
scheduled to be removed from version control in the next commit.
Previously, different backends were inconsistent about applying these
statuses to files, and 'C-x v v' behaved subtly differently for the two
statuses.  The combination of these differences between backends and in
'C-x v v' behavior was confusing.  Now,

- in VC-Dir, you can use 'C-x v v' on missing files to mark them as
  removed
- when committing, you can include missing files in a set of files with
  different statuses, just like you've always been able to include
  removed files.

In addition, the Git backend has been fixed to display missing files as
'missing' instead of incorrectly subsuming them to the 'removed' status.

There is still some further work to do to rationalize VC's handling of
file removal.

---
*** New user option 'vc-dir-hide-up-to-date-on-revert'.
If you customize this option to non-nil, the 'g' command to refresh
the VC Directory buffer also has the effect of the 'x' command.
That is, typing 'g' refreshes the buffer and also hides items in the
'up-to-date' and 'ignored' states.

---
*** New user option 'vc-dir-save-some-buffers-on-revert'.
If you customize this option to non-nil, Emacs will offer to save
relevant buffers before generating the contents of a VC Directory buffer
(like the third-party package Magit does with its status buffer).

+++
*** New commands to report incoming and outgoing diffs.
'vc-root-diff-incoming' and 'vc-root-diff-outgoing' report diffs of all
the changes that would be pulled and would be pushed, respectively.
They are the diff analogues of the existing commands 'vc-log-incoming'
and 'vc-log-outgoing'.

In particular, 'vc-root-diff-outgoing' is useful as a way to preview
your push and ensure that all and only the changes you intended to
include were committed and will be pushed.

'vc-fileset-diff-incoming' and 'vc-fileset-diff-outgoing' are similar
but limited to the current VC fileset.

+++
*** New user option 'vc-use-incoming-outgoing-prefixes'.
If this is customized to non-nil, 'C-x v I' and 'C-x v O' become prefix
commands, such that the new incoming and outgoing commands have global
bindings:

- 'C-x v I L' is bound to 'vc-log-incoming'
- 'C-x v I D' is bound to 'vc-root-diff-incoming'
- 'C-x v O L' is bound to 'vc-log-outgoing'
- 'C-x v O D' is bound to 'vc-root-diff-outgoing'.

+++
*** New user option 'vc-async-checkin' to enable async checkin operations.
Currently only supported by the Git and Mercurial backends.

---
*** New 'log-edit-hook' option to display diff of changes to commit.
You can customize 'log-edit-hook' to include its new
'log-edit-maybe-show-diff' option to enable displaying a diff of the
changes to be committed in a window.  This is like the 'C-c C-d' command
in Log Edit mode buffers, except that it does not select the "*vc-diff*"
buffer's window, and so works well when added to 'log-edit-hook'.

+++
*** 'vc-rename-file' is now bound to 'C-x v R'.

---
*** 'vc-annotate' now abbreviates the Git revision in more cases.
In Emacs 30, 'vc-annotate' gained the ability to abbreviate the Git
revision in the buffer name.  Now, it also abbreviates the Git revision
when visiting other revisions, such as with
'vc-annotate-revision-previous-to-line'.

---
*** New buffer-local variable 'vc-buffer-overriding-fileset'.
Primarily intended for buffers not visiting files, this specifies the
VC backend and VCS-managed file name or file names to which the buffer's
contents corresponds.  It overrides the behavior of 'vc-deduce-fileset'.
This replaces and generalizes the old 'vc-annotate-parent-file'.

---
*** New buffer-local variable 'vc-buffer-revision'.
This specifies the revision to which the buffer's contents corresponds.
This replaces and generalizes the old 'vc-annotate-parent-rev'.

---
*** vc-dav.el is now obsolete.

---
*** The 'log-incoming' and 'log-outgoing' functions are deprecated.
Backend authors should implement the 'incoming-revision' and 'mergebase'
backend functions instead.  These are jointly sufficient to support the
'C-x v I' and 'C-x v O' commands.

** Diff mode

+++
*** 'diff-apply-buffer' now considers the region and can reverse-apply.
If the region is active, this command now applies all hunks that the
region overlaps; otherwise, it applies all hunks.
With a prefix argument, it now reverse-applies the hunks.
This matches the existing prefix argument to 'diff-apply-hunk'.

** Package

+++
*** No longer warn if a package has no footer line.
package.el no longer warns for packages without a "footer line", which
is the line that usually appears at the very end of an Emacs Lisp file:

    ;;; FILENAME ends here

---
*** New optional argument to 'package-autoremove'.
An optional argument NOCONFIRM has been added to 'package-autoremove'.
If it is non-nil, or when invoked with a prefix argument,
'package-autoremove' will not prompt the user for confirmation before
removing packages.

---
*** New prefix argument for 'package-install-selected-packages'.
When invoked with a prefix argument, 'package-install-selected-packages'
will not prompt the user for confirmation before installing packages.

---
*** 'package-refresh-contents' runs asynchronously.
Refreshing the package index will no longer block when invoked
interactively.

---
*** 'package-upgrade' no longer accepts a string argument.
When called from Lisp, it now only accepts a symbol.

---
*** 'package-install-from-buffer' respects files marked by Dired.
When invoking the command in a Dired buffer with marked files,
the command will only copy those files.

+++
*** package-x.el is now obsolete.

---
*** Package menu now highlights packages marked for installation or deletion.

*** Package menu now displays the total number of the package type.
Package menu now displays in the mode line the total number of packages
installed, total number of packages from all the package archives, total
number of packages to upgrade and total number of new packages
available.

+++
*** New functions to query builtin package information.
'package-versioned-builtin-packages' returns a list of symbols of
built-in packages; 'package-builtin-package-version' returns the
version-list of a given package symbol.  These functions provide public
interfaces for external tools to query information about built-in
packages.

** Rcirc

+++
*** Authentication via NickServ can access password from 'auth-source'.
For details, consult 'rcirc-authinfo'.

** Xref

---
*** Xref commands that jump to some location use 'display-buffer'.
The commands that jump to some location use 'display-buffer' and specify
the category 'xref-jump'.  As a result, you can customize how the
destination window is chosen using 'display-buffer-alist'.  Example:

    (setq display-buffer-alist '(((category . xref-jump)
                                  (display-buffer-reuse-window
                                   display-buffer-use-some-window)
                                  (some-window . mru))))

** Revert

+++
*** Variable 'revert-buffer-in-progress' has been renamed.
The old name, 'revert-buffer-in-progress-p', is kept as obsolete
variable alias.

Symbol names with a trailing '-p' are reserved for predicates.  Calling
a variable like this was a mistake.

** Autorevert

+++
*** New variable 'inhibit-auto-revert-buffers'.
While a buffer is member of this variable, a list of buffers,
auto-reverting of this buffer is suppressed.

+++
*** New macro 'inhibit-auto-revert'.
This macro adds the current buffer to 'inhibit-auto-revert-buffers',
runs its body, and removes the current buffer from
'inhibit-auto-revert-buffers' afterwards.

+++
*** New variable 'auto-revert-buffer-in-progress'.
'auto-revert-buffer' binds this variable to a non-nil value while it is
working.  This can be used by major mode 'revert-buffer-function'
implementations to suppress messages in Auto Revert modes, for example.

** Strokes

--
*** 'strokes-mode' no longer demands the presence of a mouse.
'strokes-mode' now permits itself to be enabled if no mouse is
connected, to facilitate enabling 'strokes-mode' in sessions where the
availability of a mouse device varies during execution (as is frequently
observed on Android).

** Yank Media

+++
*** 'yank-media' now auto-selects the most preferred MIME type.
Major-mode authors can customize the variables
'yank-media-autoselect-function' and/or 'yank-media-preferred-types' to
change the selection rules.

** Remember

---
*** Remember mode is now a minor mode.
The 'remember' command enables the major mode set in
'remember-initial-major-mode' and then the 'remember-mode' minor mode in
the 'remember-buffer'.  This allows users to customize the major mode
used to write notes.

---
*** New handler that appends remember data in directory.
The 'remember-append-in-data-directory' handler appends remember data in
a file, that file being choosen by the user through the minibuffer.

---
*** New prefix map for remember commands.
Meant to be given a global binding convenient to the user.  Example:

    (keymap-global-set "C-c r" 'remember-prefix-map)

** Speedbar

+++
*** New commands for Speedbar.

- 'speedbar-window-mode' opens Speedbar in a window instead of a frame.
- 'speedbar-window' is an alias for 'speedbar-window-mode'.

+++
*** New user options for Speedbar.

- 'speedbar-prefer-window' tells 'speedbar' to open a side window
  instead of a frame.
- 'speedbar-dedicated-window' defines whether the 'speedbar' is
  displayed in a dedicated window.
- 'speedbar-window-default-width' defines the initial width of the
  'speedbar-window'.
- 'speedbar-window-max-width' defines the maximum width of the
  'speedbar-window' when it is closed and then restored.

---
*** 'speedbar-easymenu-definition-trailer' is now a function.

** Icomplete

*** New user options for 'icomplete-vertical-mode'.
New user options have been added to enhance 'icomplete-vertical-mode':

- 'icomplete-vertical-in-buffer-adjust-list' aligns in-buffer
  completion to the original cursor column.
- 'icomplete-vertical-render-prefix-indicator' adds a prefix indicator
  to completion candidates.
- 'icomplete-vertical-selected-prefix-indicator' specifies the prefix
  string for the selected candidate.
- 'icomplete-vertical-unselected-prefix-indicator' specifies the prefix
  string for unselected candidates.

*** New faces for 'icomplete-vertical-mode'.
New faces have been added to 'icomplete-vertical-mode':

- 'icomplete-vertical-selected-prefix-indicator-face' controls the
  appearance of the selected candidate prefix.
- 'icomplete-vertical-unselected-prefix-indicator-face' controls the
  appearance of unselected candidate prefixes.

** Customize

---
*** New major mode 'Customize-dirlocals-mode'.
This is intended for customizing directory-local variables in the
current directory's ".dir-locals.el" file.

** Pulse

--
*** New function 'pulse-faces'.
This function pulses a specified list of faces.  The pulse duration is
determined by the new user option 'pulse-face-duration'.

** Miscellaneous

---
*** 'tooltip-mode' now shows tooltips after delay on TTY frames.
Display of tooltips on text-only terminals now happens after
'tooltip-delay' as it does on GUI terminals.  To get back the old
behavior, customize the value of 'tooltip-delay' to zero.

---
*** New user option 'follow-mode-prefix-key'.
This user option replaces 'follow-mode-prefix', which had to be set
before loading Follow mode.  This new option allows you to change the
prefix even after it was loaded, using 'customize-option' or 'setopt'.

---
*** cdl.el is now obsolete.
Use 'shell-command' and 'shell-command-on-region' instead.

---
*** echistory.el is now obsolete.

---
*** hashcash.el is now obsolete.
It is believed to no longer be useful as a method to fight spam.

---
*** kermit.el is now obsolete.

---
*** New user option 'ns-click-through' on Nextstep (GNUstep/Mac OS).
This controls whether activation clicks are passed through to Emacs
commands.  When nil, clicking on an inactive Emacs frame will only
activate it.  When t (the default), the click will both activate the
frame and be interpreted as a command.

---
*** New user option 'global-hl-line-modes'.
This specifies in which major modes should the 'global-hl-line-mode' be
switched on.  The default is t, which means enable it in all major
modes.

---
*** New user option 'display-fill-column-indicator-warning'.
Customize it to a non-nil value to have the fill-column indicators
change their face if the current line exceeds the 'fill-column'.  The
new face 'display-fill-column-indicator-warning-face' is used to
highlight the fill-column indicators.  By default, this is disabled.

---
*** New function 'flash-face-bell-function'.
This function flashes a face briefly.
It is intended to be used in 'ring-bell-function'.

---
*** New function 'flash-echo-area-bell-function'.
This function flashes the current echo area briefly.
It is intended to be used in 'ring-bell-function'.

---
*** New user option 'flash-face-duration'.
This option controls the flash duration for 'flash-face-bell-function'
and 'flash-echo-area-bell-function'.

---
*** New user option 'flash-face-faces'.
This option tells 'flash-face-bell-function' which faces should flash.

---
*** New user option 'flash-face-attributes'
This option tells 'flash-face-bell-function' and
'flash-echo-area-bell-function' which face attributes should be used
for flash.

+++
*** 'face-all-attributes' now accepts an optional argument INHERIT.
It has the same meaning as the INHERIT argument to 'face-attribute',
which already takes this argument for a single attribute.  This is
useful when you want the face attributes to be absolute and not
'unspecified'.

---
*** New user option 'ffap-prefer-remote-file'.
If non-nil, FFAP always finds remote files in buffers with remote
'default-directory'.  If nil, FFAP finds local files first for absolute
file names in above buffers.  The default is nil.

---
** Flymake

*** Windows without fringes now automatically use margin indicators.
When 'flymake-indicator-type' is set to 'fringes', as is now the default,
flymake will automatically fall back to using margin indicators in
windows without fringes, including any window on a text terminal.

*** Enhanced 'flymake-show-diagnostics-at-end-of-line'
The new value 'fancy' allowed for this user option will attempt to
layout diagnostics below the affected line using unicode graphics to
point to diagnostic locus.

*** Enhanced 'flymake-show-buffer-diagnostics'.
The command 'flymake-show-buffer-diagnostics' is now capable of
highlighting a nearby diagnostic in the resulting listing.  Additionally,
it is bound to mouse clicks on fringe and margin indicators, operating
on the diagnostics of the corresponding line.  The user may bind it in
other situations such as the diagnostic overlay map.

*** More powerful 'flymake-make-diagnostic' API.
Flymake backends can now specify origin and code attributes, allowing
Flymake and other extensions to segregate diagnostics based on this
extended information.

*** New user option 'flymake-diagnostic-format-alist'.
This provides fine-grained control over diagnostic formatting across
different contexts, allowing you to specify which components (origin,
code, message or one-liner message) appear in each output destination.

*** Dynamic column sizing in diagnostic listings.
The tabulated listings produced by 'flymake-show-buffer-diagnostics' and
'flymake-show-project-diagnostics' now automatically adjust their column
widths based on content, optimizing display space and readability.

** SQLite

+++
*** SQLite databases can now be opened in read-only mode.
The new optional argument READONLY to 'sqlite-open' function allows to
open an existing database only for reading.

*** 'sqlite-open' now recognizes 'file://' URIs as well as file names.
The 'file://' URIs are supported by default.  In the unusual case that a
normal file name starts with "file:", you can disable the URI
recognition by invoking 'sqlite-open' with the new optional argument
DISABLE-URI non-nil.

** GUD

+++
*** 'pdb', 'perldb', and 'guiler' suggest debugging the current file via 'M-n'.
When starting these debuggers (e.g., 'M-x pdb') while visiting a file,
pressing 'M-n' in the command prompt suggests a command line including
the file name, using the minibuffer's "future history".

** Calendar

+++
*** New command 'calendar-recenter'.
This command recenters the month of the date at point.  By default, it
is bound to 'C-l' in the calendar buffer.

---
*** Mouse wheel bindings for scrolling the calendar.
You can now use the mouse wheel to scroll the calendar by 3 months.
With the shift modifier, it scrolls by one month.  With the meta
modifier, it scrolls by year.

*** Simpler key bindings for navigation in calendar by months and by years.
The month and year navigation key bindings 'M-}', 'M-{', 'C-x ]' and
'C-x [' now have the alternative keys '}', '{', ']' and '['.

---
*** Avoid modifying Calendar's user options.
The user options 'calendar-mark-holidays-flag' and
'calendar-mark-diary-entries-flag' are not modified anymore when
changing the marking state in the calendar buffer.

** Calc

*** New user option 'calc-string-maximum-character'.
Previously, the 'calc-display-strings', 'string', and 'bstring'
functions only considered integer vectors whose elements are all in the
Latin-1 range 0-255.  This hard-coded maximum is replaced by
'calc-string-maximum-character', and setting it to a higher value allows
the display of matching vectors as Unicode strings.  The default value
is 0xFF or 255 to preserve the existing behavior.

** Time

*** New user option 'world-clock-sort-order'.
This option controls the order of timezone entries in the 'world-clock'.
By default, no sorting is done, and entries appear in the same order as
in 'world-clock-list'.  Any format understood by 'format-time-string'
can be used to specify a key for the sort order, which is updated upon
each refresh.  The sort direction can be controlled by using a cons cell
of a format string and a boolean.  Alternatively, a sorting function can
be provided directly.

** Fill

+++
*** New variable 'fill-region-as-paragraph-function'.
The new variable 'fill-region-as-paragraph-function' provides a way to
override how functions like 'fill-paragraph' and 'fill-region' fill
text.  Major modes can bind this variable to a function that fits their
needs.  It defaults to 'fill-region-as-paragraph-default'.

---
** 'report-emacs-bug' now checks whether the bug report is about Org.
The command 'report-emacs-bug' looks in the report text for symbols that
indicate problems in Org, and if found, will ask whether the bug report
is actually about Org (in which case users should use the Org-specific
command for reporting bugs).

---
** The elint package is now obsolete.
Use the byte-compiler instead; it provides more and more useful warnings.

** Newsticker

---
*** New user option 'newsticker-hide-old-feed-header'.
It controls whether to automatically hide the header of feeds whose
items are all old or obsolete in the plainview "*newsticker*" buffer.
This is only visually interesting if the content of those feeds are also
hidden (see 'newsticker-hide-old-items-in-newsticker-buffer' and
'newsticker-show-descriptions-of-new-items').

---
*** New commands to hide and show headers of old newsticker feeds.
The new commands 'newsticker-hide-old-feed-header' and
'newsticker-show-old-feed-header', bound to 'h h' and 's h' keys,
respectively, hide and show the headers of feeds whose items are all old
or obsolete.

** CPerl mode

*** Syntax of Perl up to version 5.42 is supported.
CPerl mode creates imenu entries for ":writer" generated accessors and
recognizes the new functions "all" and "any".
See https://perldoc.perl.org/5.42.0/perldelta for details.


* New Modes and Packages in Emacs 31.1

** New minor mode 'delete-trailing-whitespace-mode'.
A simple buffer-local mode that runs 'delete-trailing-whitespace'
before saving the buffer.

** New major mode 'conf-npmrc-mode'.
A major mode based on 'conf-mode' for editing ".npmrc" files.

** New major modes based on the tree-sitter library

*** New major mode 'markdown-ts-mode'.
A major mode based on the tree-sitter library for editing Markdown files.

*** New major mode 'mhtml-ts-mode'.
An optional major mode based on the tree-sitter library for editing HTML
files.  This mode handles indentation, fontification, and commenting for
embedded JavaScript and CSS.

---
*** New major mode 'go-work-ts-mode'.
A major mode based on the tree-sitter library for editing "go.work"
files.  If tree-sitter is properly set-up by the user, it can be
enabled for files named "go.work".


* Incompatible Lisp Changes in Emacs 31.1

** Nested backquotes are not supported any more in Pcase patterns.

---
** The obsolete variable 'redisplay-dont-pause' has been removed.

** The 'rx' category name 'chinese-two-byte' must now be spelled correctly.
An old alternative name (without the first 'e') has been removed.

+++
** 'text-property-default-nonsticky' is now buffer-local.
This variable now becomes buffer-local when set.  Use 'setq-default' in
(the unlikely) case you want to change the global value.

---
** All the digit characters now have the 'digit' category.
All the characters whose Unicode general-category is Nd now have the
'digit' category, whose mnemonic is '6'.  This includes both ASCII and
non-ASCII digit characters.

---
** All the symbol characters now have the 'symbol' category.
All the characters that belong to the 'symbol' script (according to
'char-script-table') now have the 'symbol' category, whose mnemonic is
'5'.

** Some libraries obsolete since Emacs 24.4 and 24.5 have been removed:
cc-compat.el, info-edit.el, meese.el, otodo-mode.el, rcompile.el,
sup-mouse.el, terminal.el, vi.el, vip.el, ws-mode.el, and yow.el.

+++
** 'if-let' and 'when-let' are now obsolete.
Use 'if-let*', 'when-let*' and 'and-let*' instead.

This effectively obsoletes the old '(if-let (SYMBOL SOMETHING) ...)'
single binding syntax, which we'd kept only for backwards compatibility.

---
** The Eshell 'pwd' command now expands the directory name on all systems.
This ensures that user directories are properly expanded to their full
name.  Previously, Eshell only did this for MS-Windows systems. To
restore the old behavior, you can set 'eshell-pwd-convert-function' to
'identity'.

---
** The rx 'eval' form now uses the current Elisp dialect for evaluation.
Previously, its argument was always evaluated using dynamic binding.

---
** Unused block comment variables have been removed.
The unused variables 'block-comment-start' and 'block-comment-end',
which never actually had any effect when set by major modes, have been
removed.

+++
** 'delete-frame' now needs non-nil FORCE argument to delete daemon frame.
The initial terminal frame of an Emacs process running as daemon can be
deleted via 'delete-frame' if and only if its optional FORCE argument is
non-nil.

---
** 'date-to-time' no longer accepts malformed times with time zone like "EDT".
Time strings like "2025-06-04T13:21:00 EDT" are not in valid ISO 8601
time format, and 'date-to-time' now signals an error for them.  Use a
numerical time-zone specification, like "2025-06-04T13:21:00-0400",
instead, which gives the time offset as +/-hh or +/-hh:mm.  A designator
"Z" for UTC time is also supported.  Less formal space-separated time
formats, like "2025-06-04 13:21:00 EDT", without the ISO 8601 "T"
separator, are also supported.

---
** The obsolete variable 'load-convert-to-unibyte' has been removed.

+++
** The 'exec-path' variable now uses same default PATH as other programs.
That is, if the PATH environment variable is unset or empty, 'exec-path'
now acts as if PATH is the system default, which is "/bin:/usr/bin"
on GNU/Linux systems.

---
** New variable 'tty-cursor-movement-use-TAB-BS'.
The display optimization where the combination TAB characters +
BACKSPACE is used to move to a position on a TTY frame is now disabled
by default and controlled by this variable; it can be set to non-nil
to keep the old behavior.  This change is to accomodate screen
readers.

+++
** A thread's current buffer can now be killed.
We introduce a new attribute for threads called buffer-disposition.
See the new argument in 'make-thread'.  The default value allows the
thread's current buffer to be killed by another thread.  This does not
apply to the main thread's buffer.


* Lisp Changes in Emacs 31.1

+++
** Improve 'replace-region-contents' to accept more forms of sources.
It has been promoted from 'subr-x' to the C code.
You can now directly pass it a string or a buffer rather than a function.
Actually passing it a function is now deprecated.

+++
** New function 'char-displayable-on-frame-p'.
'char-displayable-on-frame-p' returns non-nil if Emacs ought to be able
to display its char argument on a given frame.  This new function,
unlike 'char-displayable-p', does not check whether the character can be
encoded by the underlying terminal.

+++
** New macros 'static-when' and 'static-unless'.
Like 'static-if', these macros evaluate their condition at
macro-expansion time and are useful for writing code that can work
across different Emacs versions.

+++
** New feature to speed up repeated lookup of Lisp files in 'load-path'.
If the new variable 'load-path-filter-function' is set to the new
function 'load-path-filter-cache-directory-files', calling 'load' will
cache the directories it scans and their files, and the following
lookups should be faster.

** Lexical binding

---
*** You can change the default value of 'lexical-binding'.
While the default is still the use of dynamic binding dialect of Elisp
in those places that don't explicitly set 'lexical-binding' you can
change it globally with:

    (set-default-toplevel-value 'lexical-binding t)

---
*** Loading a file displays a warning if there is no 'lexical-binding' cookie.

+++
** New macros 'incf' and 'decf'.
They increment or decrement the value stored in a variable (a symbol),
or in a generalized variable.

+++
** New functions 'plusp' and 'minusp'.
They return non-nil if a number is positive or negative, respectively,
and signal an error if they are given a non-number.

+++
** New functions 'oddp' and 'evenp'.
They return non-nil if an integer is odd or even, respectively, and
signal an error if they are given a non-integer.

+++
** The 'defvar-local' macro second argument is now optional.
This means that you can now call it with just one argument, like
'defvar', to declare a variable both special, and buffer-local.

** ERT

*** Some experimental ERT macros are now considered stable.
The following macros, previously only available in the experimental
'ert-x' module, are now considered stable and have been moved to 'ert':

- 'ert-with-test-buffer'
- 'ert-with-buffer-selected'
- 'ert-with-buffer-renamed'

See "(ert) Helper Functions" node in the ERT manual for more information.

** Time & Date

+++
*** 'seconds-to-string' supports new formatting options.
Optional arguments are provided to produce human-readable time-duration
strings in a variety of formats, for example "6 months 3 weeks" or "5m
52.5s".

+++
** New function 'hash-table-contains-p'.
This function returns non-nil if a given key is present in a hash table.

+++
** The function 'purecopy' is now an obsolete alias for 'identity'.

** New function 'native-compile-directory'.
This function natively compiles all Lisp files in a directory and in its
sub-directories, recursively, which were not already natively compiled.

---
** New function 'color-blend'.
This function takes two RGB lists and optional ALPHA and returns an RGB
list whose elements are blended in linear space proportional to ALPHA.

+++
** New function 'dom-inner-text'.
This function gets all the text within a DOM node recursively, returning
it as a concatenated string.  It replaces the now-obsolete functions
'dom-text' and 'dom-texts'.

+++
** The 'defcustom' ':local' keyword can now be 'permanent-only'.
This means that the variable's 'permanent-local' property is set to t,
without marking it as automatically buffer-local.

---
** The obsolete face attribute ':reverse-video' has been removed.
Use ':inverse-video' instead.

+++
** Support interactive D-Bus authorization.
A new ':authorizable t' parameter has been added to 'dbus-call-method'
and 'dbus-call-method-asynchronously' to allow the user to interactively
authorize the invoked D-Bus method (for example via polkit).

** The customization group 'wp' has been removed.
It has been obsolete since Emacs 26.1.  Use the group 'text' instead.

+++
** New optional BUFFER argument for 'string-pixel-width'.
If supplied, 'string-pixel-width' will use any face remappings from
BUFFER when computing the string's width.

---
** New macro 'with-work-buffer'.
This macro is similar to the already existing macro 'with-temp-buffer',
except that it does not allocate a new temporary buffer on each call,
but tries to reuse those previously allocated (up to a number defined by
the new variable 'work-buffer-limit', which defaults to 10).

+++
** 'date-to-time' now defaults to local time.
The function now assumes local time instead of Universal Time when
its argument lacks explicit time zone information.  This has been the
de-facto behavior since Emacs 24 although documentation said otherwise.
Also, the fallback on 'timezone-make-date-arpa-standard' has been
removed because its supported date styles can be handled by
'parse-time-string'.  To restore the previously documented behavior,
specify "+0000" or "Z" as the time zone in the argument.

---
** The 'min-width' property is now supported for overlays as well.
This 'display' property was previously supported only as text property.
Now overlays can also have this property, with the same effect for the
text "covered" by the overlay.

+++
** New function 'remove-display-text-property'.
This function removes a display property from the specified region of
text, preserving any other display properties already set for that
region.

+++
** New macro 'cond*'.
The new macro 'cond*' is an alternative to 'cond' and 'pcase'.
Like them, it can be used to define several clauses, each one with its
own condition; the first clause that matches will cause its body to be
evaluated.
'cond*' can use Pcase's pattern matching syntax and also provides
another pattern matching syntax that is different from that of 'pcase',
which some users might find less cryptic.
See the Info node "(elisp) cond* Macro" for details.

---
** New function 'shell-command-do-open'.
This lets a Lisp program access the core functionality of the
'dired-do-open' command.  It opens a file or files using an external
program, choosing the program according to the operating system's
conventions.

+++
** 'make-vtable' can create an empty vtable.
It is now possible to create a vtable without data, by leaving the
':objects' list empty, or by providing an ':objects-function' that
(initially) produces no data.  In such a case, it is necessary to
provide a ':columns' spec, so that the number of columns and their
widths can be determined.  Column widths can be set explicitly, or they
will be calculated based on the window width.

+++
** New symbol property 'repeat-continue' for 'repeat-mode'.
A command with the 'repeat-continue' symbol property, which can be a
list of keymaps or t, will continue an already active repeating sequence
for a keymap in that list (resp. all keymaps).  The new property does
not affect whether the command starts a repeating sequence, which
remains governed by the 'repeat-map' property.  'defvar-keymap' supports
a new keyword ':continue', a list of commands, and adds the keymap to
the 'repeat-continue' property of each command in that list.  The
'use-package' and 'bind-keys' macros support a similar keyword
':continue-only'.

** New function 'completion-table-with-metadata'.
It offers a more concise way to create a completion table with metadata.

+++
** 'all-completions' and 'unintern' no longer support old calling conventions.

+++
** New symbol property 'find-function-type-alist' used by 'find-function' etc.
Macros that define an object in a way that makes the object's name and
the macro call site defining the object hard to associate can add an
entry to the property 'find-function-type-alist' on the object's name to
provide instructions for finding the definition.

New convenience function 'find-function-update-type-alist' offers a
concise way to update a symbol's 'find-function-type-alist' property.

---
** New function variable 'comment-setup-function' for multi-language modes.
It can set comment-related variables such as 'comment-start'
depending on the language under point.

+++
** 'inhibit-message' can now inhibit clearing of the echo area.
Binding 'inhibit-message' to a non-nil value will now suppress both
the display of messages and the clearing of the echo area, such as
caused by calling 'message' with a nil argument.

** Special Events

+++
*** New primitive 'insert-special-event'.
This function inserts the special EVENT into the input event queue.

+++
*** New event type 'sleep-event'.
This event is sent when the device running Emacs enters or leaves the
sleep state.

** Function aliases obsolete since Emacs 23.2 have been removed:
'advertised-undo', 'advertised-widget-backward', and
'dired-advertised-find-file'.

+++
** New functions to get and set top-level buffer-local values.
'buffer-local-toplevel-value' and 'set-buffer-local-toplevel-value' get
and set the top-level buffer-local value of a variable.  A top-level
value is the one that variable has outside of any let-bindings.

** New function 'exec-suffixes'.
This function by default returns the value of the corresponding user
option, but can optionally return the equivalent of 'exec-suffixes' from
a remote host.  It must be used in conjunction with the function
'exec-path'.

+++
** 'read-directory-name' now accepts an optional PREDICATE argument.


* Changes in Emacs 31.1 on Non-Free Operating Systems

---
** Process execution has been optimized on Android.
The run-time performance of subprocesses on recent Android releases,
where a userspace executable loader is required, has been optimized on
systems featuring Linux 3.5.0 and above.

---
** It is now possible to read GUI events from non-main Lisp threads on Android.
Put differently, this enables input events to be read and recursive
editing sessions to be started from non-main threads.  The only platform
where this remains unsupported is Nextstep (GNUstep or Mac OS).

---
** 'desktop-restore-frames' has been disabled by default on Android systems.
Restrictions imposed on clients by the window manager on these systems
are too prohibitive and don't allow restoring frame configurations.
(For the same reason many window management facilities are also not
implemented by Emacs.)

---
** Emacs responds to runtime display configuration changes on Android.
The upshot of this is that Emacs will adapt to display resolution /
layout changes applied while an Emacs session is active, which is
possible on some recently released devices.

---
** 'NSSpeechRecognitionUsageDescription' now included in "Info.plist" (macOS).
Should Emacs (or any built-in shell) invoke a process using macOS speech
recognition APIs, the relevant permission dialog is now displayed, thus
allowing Emacs users access to speech recognition utilities.

Note: Accepting this permission allows the use of system APIs, which may
send user data to Apple's speech recognition servers.

---
** Re-introduced dictation, lost in Emacs v30 (macOS).
We lost macOS dictation in v30 when migrating to NSTextInputClient.
Implemented 'selectedRange' in 'nsterm.m' to enable in new subsystem.
You may notice a slight change in dictation UI provided by macOS.

+++
** On Mac OS X, stipples now render with color.

---
** Emacs on MS-Windows now supports GUI dialogs and message boxes better.
In particular, it is now possible to show text with embedded newlines in
a dialog popped by 'message-box'.  This is supported on Windows Vista
and later versions.

---
** Emacs on MS-Windows now supports drag-n-drop of text into a buffer.
This is in addition to drag-n-drop of files, that was already
supported.  As on X, the user options 'dnd-scroll-margin' and
'dnd-indicate-insertion-point' can be used to customize the process.

---
** Emacs on MS-Windows now supports color fonts.
On Windows 8.1 and later versions Emacs now uses DirectWrite to draw
text, which supports color fonts.  This can be disabled by setting the
variable 'w32-inhibit-dwrite' to t.  Also see 'w32-dwrite-available' and
'w32-dwrite-reinit' to check availability and to configure the
DirectWrite rendering parameters.

To show color Emojis in Emacs, customize the default fontset to use a
color Emoji font installed on your system for the 'emoji' script.

+++
** Emacs on MS-Windows now supports 'yank-media'.
This command inserts clipboard data of different formats into the
current buffer, if the major mode supports it.  (Support for
'yank-media' will be unavailable on MS-Windows if Emacs was configured
'--without-native-image-api'.)

---
** Emacs on MS-Windows now supports up to 1024 sub-processes.
Changes in implementation of monitoring sub-processes allow Emacs on
MS-Windows to start up to 1024 sub-processes, similar to GNU/Linux and
other free systems.

---
** Images on MS-Windows now support the ':transform-smoothing' flag.
Transformed images are smoothed using the bilinear interpolation by
means of the GDI+ library.

---
** Emacs on MS-Windows now supports the ':data' keyword for 'play-sound'.
In addition to ':file FILE' for playing a sound from a file, ':data
DATA' can now be used to play a sound from memory.

---
** The MS-DOS port of Emacs now supports more recent releases of GCC and Binutils.
Accordingly, we have revised our recommendations for a suitable DJGPP
toolchain to GCC 14.2.0 and Binutils 2.35.1 in lieu of GCC 3.4.x and
Binutils 2.26.


----------------------------------------------------------------------
This file is part of GNU Emacs.

GNU Emacs is free software: you can redistribute it and/or modify
it under the terms of the GNU General Public License as published by
the Free Software Foundation, either version 3 of the License, or
(at your option) any later version.

GNU Emacs is distributed in the hope that it will be useful,
but WITHOUT ANY WARRANTY; without even the implied warranty of
MERCHANTABILITY or FITNESS FOR A PARTICULAR PURPOSE.  See the
GNU General Public License for more details.

You should have received a copy of the GNU General Public License
along with GNU Emacs.  If not, see <https://www.gnu.org/licenses/>.


Local variables:
coding: utf-8
mode: outline
mode: emacs-news
paragraph-separate: "[	 ]"
end:<|MERGE_RESOLUTION|>--- conflicted
+++ resolved
@@ -439,7 +439,22 @@
 *** New command 'tab-line-close-other-tabs'.
 It is bound to the tab's context menu item "Close other tabs".
 
-<<<<<<< HEAD
+---
+*** New user option 'tab-line-exclude-buffers'.
+This user option controls where 'tab-line-mode' should not be enabled in
+a buffer.  The value must be a condition which is passed to
+'buffer-match-p'.
+
+---
+*** New user option 'tab-line-close-modified-button-show'.
+With this user option, if non-nil (the default), the tab close button
+will change its appearance if the tab buffer has been modified.
+
+---
+*** New user option 'tab-line-tabs-window-buffers-filter-function'.
+This user option controls which buffers should appear in the tab line.
+By default, this is set to not filter the buffers.
+
 *** New user option 'tab-bar-select-restore-context'.
 It uses 'window-point-context-set' to save contexts where
 window points were located before switching away from the tab,
@@ -946,23 +961,6 @@
 Compilation mode now recognizes Lua language errors and stack traces.
 Every Lua error is recognized as a compilation error, and every Lua
 stack frame is recognized as a compilation info.
-=======
----
-*** New user option 'tab-line-exclude-buffers'.
-This user option controls where 'tab-line-mode' should not be enabled in
-a buffer.  The value must be a condition which is passed to
-'buffer-match-p'.
-
----
-*** New user option 'tab-line-close-modified-button-show'.
-With this user option, if non-nil (the default), the tab close button
-will change its appearance if the tab buffer has been modified.
-
----
-*** New user option 'tab-line-tabs-window-buffers-filter-function'.
-This user option controls which buffers should appear in the tab line.
-By default, this is set to not filter the buffers.
->>>>>>> 4204a957
 
 ** Project
 
