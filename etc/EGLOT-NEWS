--- conflicted
+++ resolved
@@ -27,8 +27,6 @@
 when the defcustom is set to nil.  This requires a restart of the server
 for the change to take effect.
 
-<<<<<<< HEAD
-=======
 ** LSP MarkedString interface is now supported (bug#71353)
 
 Some servers still use this deprecated interface for communicating
@@ -59,7 +57,6 @@
 - millet
 - nushell (bug#68823)
 
->>>>>>> 9b299dd7
  
 * Changes in Eglot 1.17 (25/1/2024)
