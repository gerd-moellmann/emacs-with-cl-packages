--- conflicted
+++ resolved
@@ -1,15 +1,6 @@
-<<<<<<< HEAD
-2014-05-25  Jan Djärv  <jan.h.d@swipnet.se>
-=======
-2014-05-26  YAMAMOTO Mitsuharu  <mituharu@math.s.chiba-u.ac.jp>
-
-	* mac/uvs.el: New file.  Generates ../src/macuvs.h.
-
-2014-05-11  Glenn Morris  <rgm@gnu.org>
->>>>>>> e8f2cc26
-
-	* mac/uvs.el: New file from Mac port.  src/macuvs.h is generated
-	by it.
+2014-05-25  YAMAMOTO Mitsuharu  <mituharu@math.s.chiba-u.ac.jp>
+
+	* mac/uvs.el: New file from Mac port.  Generates src/macuvs.h.
 
 2014-05-17  Paul Eggert  <eggert@cs.ucla.edu>
 
