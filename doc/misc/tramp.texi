\input texinfo   @c -*- mode: texinfo; coding: utf-8 -*-
@setfilename ../../info/tramp.info
@c %**start of header
@include docstyle.texi
@c In the Tramp GIT, the version number and the bug report address
@c are auto-frobbed from configure.ac.
@include trampver.texi
@settitle @value{tramp} @value{trampver} User Manual
@c %**end of header

@c This is *so* much nicer :)
@footnotestyle end

@copying
Copyright @copyright{} 1999--2025 Free Software Foundation, Inc.

@quotation
Permission is granted to copy, distribute and/or modify this document
under the terms of the GNU Free Documentation License, Version 1.3 or
any later version published by the Free Software Foundation; with no
Invariant Sections, with the Front-Cover Texts being ``A GNU Manual'',
and with the Back-Cover Texts as in (a) below.  A copy of the license
is included in the section entitled ``GNU Free Documentation License''.

(a) The FSF's Back-Cover Text is: ``You have the freedom to
copy and modify this GNU manual.''
@end quotation
@end copying

@c Entries for @command{install-info} to use.  We cannot use @value{tramp}.
@dircategory Emacs network features
@direntry
* Tramp: (tramp).               Transparent Remote Access, Multiple Protocol
                                  Emacs remote file access via ssh and scp.
@end direntry

@titlepage
@title @value{tramp} @value{trampver} User Manual
@author by Daniel Pittman
@author based on documentation by Kai Großjohann
@end titlepage

@contents


@node Top, Overview, (dir), (dir)
@top @value{tramp} @value{trampver} User Manual

This file documents @w{@value{tramp} @value{trampver}}, a remote file
editing package for Emacs.

@value{tramp} stands for ``Transparent Remote (file) Access, Multiple
Protocol''.  This package provides an easy, convenient, and consistent
interface to editing remote files transparently, just as if they are
local files.  This extends to editing, version control, @code{dired},
and more.

You can find the latest version of this document on the web at
@uref{@value{trampurl}}.

@ifhtml
The latest release of @value{tramp} is available for
@uref{https://ftp.gnu.org/gnu/tramp/, download}, or you may see
@ref{Obtaining @value{tramp}} for more details, including the Git
server details.

@value{tramp} also has a @uref{https://savannah.gnu.org/projects/tramp/,
Savannah Project Page}.
@end ifhtml

There is a mailing list for @value{tramp}, available at
@email{@value{tramp-bug-report-address}}, and archived at
@uref{https://lists.gnu.org/r/tramp-devel/, the @value{tramp} Mail
Archive}.

@page
@insertcopying

@menu
* Overview::                    What @value{tramp} can and cannot do.

For the end user:

* Obtaining @value{tramp}::             How to obtain @value{tramp}.
@ifset installchapter
* Installation::                Installing @value{tramp} with your Emacs.
@end ifset
* Quick Start Guide::           Short introduction how to use @value{tramp}.
* Configuration::               Configuring @value{tramp} for use.
* Usage::                       An overview of the operation of @value{tramp}.
* Bug Reports::                 Reporting Bugs and Problems.
* Frequently Asked Questions::  Questions and answers from the mailing list.

For the developer:

* Files directories and localnames::
                                How file names, directories and localnames
                                  are mangled and managed.
* Traces and Profiles::         How to Customize Traces.

* GNU Free Documentation License:: The license for this documentation.
* Function Index::              @value{tramp} functions.
* Variable Index::              User options and variables.
* Concept Index::               An item for each concept.

@detailmenu
 --- The Detailed Node Listing ---
@c
@ifset installchapter

Installing @value{tramp} with your Emacs

* System Requirements::         Prerequisites for @value{tramp} installation.
* Basic Installation::          Installation steps.
* Installation parameters::     Parameters in order to control installation.
* Testing::                     A test suite for @value{tramp}.
* Load paths::                  How to plug-in @value{tramp} into your environment.
@end ifset

Configuring @value{tramp} for use

* Optional methods::            Optional methods which must be enabled first.
* Connection types::            Types of connections to remote hosts.
* Inline methods::              Inline methods.
* External methods::            External methods.
* GVFS-based methods::          @acronym{GVFS}-based external methods.
* FUSE-based methods::          @acronym{FUSE}-based external methods.
* Default Method::              Selecting a default method.
* Default User::                Selecting a default user.
* Default Host::                Selecting a default host.
* Multi-hops::                  Connecting to a remote host using multiple hops.
* Firewalls::                   Passing firewalls.
* Customizing Methods::         Using Non-Standard Methods.
* Customizing Completion::      Selecting config files for user/host name @c
completion.
* Password handling::           Reusing passwords for several connections.
* Connection caching::          Reusing connection related information.
* Predefined connection information::
                                Setting own connection related information.
* Remote programs::             How @value{tramp} finds and uses programs @c
on the remote host.
* Remote shell setup::          Remote shell setup hints.
* Ssh setup::                   Ssh setup hints.
* FUSE setup::                  @acronym{FUSE} setup hints.
* Android shell setup::         Android shell setup hints.
* Kubernetes setup::            Kubernetes setup hints.
* Auto-save File Lock and Backup::
                                Auto-save, File Lock and Backup.
* Keeping files encrypted::     Protect remote files by encryption.

Using @value{tramp}

* File name syntax::            @value{tramp} file name conventions.
@ifset unified
* Change file name syntax::     Alternative file name syntax.
@end ifset
* File name completion::        File name completion.
* Ad-hoc multi-hops::           Declaring multiple hops in the file name.
* Home directories::            Expanding @file{~} to home directory.
* Remote processes::            Integration with other Emacs packages.
* Cleanup remote connections::  Cleanup remote connections.
* Renaming remote files::       Renaming remote files.
* Archive file names::          Access to files in file archives.

How file names, directories and localnames are mangled and managed

* Temporary directory::         Where temporary files are kept.
* Localname deconstruction::    Breaking a localname into its components.
* External packages::           Integration with external Lisp packages.
* Extension packages::          Adding new methods to @value{tramp}.

@end detailmenu
@end menu


@node Overview
@chapter An overview of @value{tramp}
@cindex overview

@value{tramp} is for transparently accessing remote files from within
Emacs.  @value{tramp} enables an easy, convenient, and consistent
interface to remote files as if they are local files.  @value{tramp}'s
transparency extends to editing, version control, and @code{dired}.

@value{tramp} can access remote hosts using any number of access
methods, such as @command{ssh}, @command{scp}, @command{telnet}, and
related programs.  If these programs can successfully pass
@acronym{ASCII} characters, @value{tramp} can use them.  @value{tramp}
does not require or mandate 8-bit clean connections.

@value{tramp}'s most common access method is through @command{ssh}, a
more secure alternative to @command{ftp} and other older access
methods.

@value{tramp} on MS Windows operating systems is integrated with the
PuTTY package, and uses the @command{plink} program.

@value{tramp} mostly operates transparently in the background using
the connection programs.  As long as these programs enable remote login
and can use the terminal, @value{tramp} can adapt them for seamless
and transparent access.

@value{tramp} temporarily transfers a remote file's contents to the
local host editing and related operations.  @value{tramp} can also
transfer files between hosts using standard Emacs interfaces, a
benefit of direct integration of @value{tramp} in Emacs.

@value{tramp} can transfer files using any number of available host
programs for remote files, such as @command{rcp}, @command{scp},
@command{rsync} or (under MS Windows) @command{pscp}.  @value{tramp}
provides easy ways to specify these programs and customize them to
specific files, hosts, or access methods.

For faster small-size file transfers, @value{tramp} supports encoded
transfers directly through the shell using @command{mimencode} or
@command{uuencode} provided such tools are available on the remote
host.


@subsubheading @value{tramp} behind the scenes
@cindex behind the scenes
@cindex details of operation
@cindex how it works

Accessing a remote file through @value{tramp} entails a series of
actions, many of which are transparent to the user.  Yet some actions
may require user response (such as entering passwords or completing
file names).  One typical scenario, opening a file on a remote host, is
presented here to illustrate the steps involved:

@kbd{C-x C-f} to initiate find-file, enter part of the @value{tramp}
file name, then hit @kbd{@key{TAB}} for completion.  If this is the
first time connecting to that host, here's what happens:

@itemize
@item
@value{tramp} invokes @samp{telnet @var{host}} or @samp{ssh -l
@var{user} @var{host}} and establishes an external process to connect
to the remote host.  @value{tramp} communicates with the process
through an Emacs buffer, which also shows output from the remote host.

@item
The remote host may prompt for a login name (for @command{telnet}, for
example) in the buffer.  If on the other hand, the login name was
included in the file name portion, @value{tramp} sends the login name
followed by a newline.

@item
The remote host may then prompt for a password or passphrase (for
@command{ssh} or for @command{telnet}).  @value{tramp} displays the
password prompt in the minibuffer.  @value{tramp} then sends whatever
is entered to the remote host, followed by a newline.

@item
@value{tramp} now waits for either the shell prompt or a failed login
message.

If @value{tramp} does not receive any messages within a timeout period
(a minute, for example), then @value{tramp} responds with an error
message about not finding the remote shell prompt.  If there are any
messages from the remote host, @value{tramp} displays them in the
buffer.

For any @samp{login failed} message from the remote host,
@value{tramp} aborts the login attempt, and repeats the login steps.

@item
Upon successful login, if @value{tramp} recognizes the shell prompt
from the remote host, @value{tramp} prepares the shell environment by
turning off echoing, setting the shell prompt, and other housekeeping
chores.

@strong{Note} that for the remote shell, @value{tramp} invokes
@command{/bin/sh}.  The remote host must recognize @samp{exec /bin/sh}
and execute the appropriate shell.  This shell must support Bourne
shell syntax.

@item
@value{tramp} executes @command{cd} and @command{ls} commands to find
which files exist on the remote host.  @value{tramp} sometimes uses
@command{echo} with globbing.  @value{tramp} checks if a file or
directory is writable with @command{test}.  After each command,
@value{tramp} parses the output from the remote host for completing
the next operation.

@item
After remote file name completion, @value{tramp} transfers the file
contents from the remote host.

For inline transfers, @value{tramp} sends a command, such as
@samp{mimencode -b /path/to/remote/file}, waits until the output has
accumulated in the buffer, then decodes that output to produce the
file's contents.

For external transfers, @value{tramp} sends a command as follows:

@example
$ scp user@@host:/path/to/remote/file <TMP>/tramp.4711
@end example

@value{tramp} reads the local temporary file @file{<TMP>/tramp.4711}
into a buffer, and then deletes the temporary
file.@footnote{@ref{Temporary directory}}

@item
Edit, modify, change the buffer contents as normal, and then save the
buffer with @kbd{C-x C-s}.

@item
@value{tramp} transfers the buffer contents to the remote host in
a reverse of the process using the appropriate inline or external
program.
@end itemize

I hope this has provided you with a basic overview of what happens
behind the scenes when you open a file with @value{tramp}.


@c For the end user.
@node Obtaining @value{tramp}
@chapter Obtaining @value{tramp}
@cindex obtaining @value{tramp}
@cindex GNU ELPA
@vindex tramp-version

@value{tramp} is included as part of Emacs.

@value{tramp} is also freely packaged for download on the Internet at
@uref{https://ftp.gnu.org/gnu/tramp/}.  The version number of
@value{tramp} can be obtained by the variable @code{tramp-version}.
For released @value{tramp} versions, this is a three-number string
like ``2.4.5''.

A @value{tramp} release, which is packaged with Emacs, could differ
slightly from the corresponding standalone release.  This is because
it isn't always possible to synchronize release dates between Emacs
and @value{tramp}.  Such version numbers have the Emacs version number
as suffix, like ``2.4.5.27.2''.  This means @w{@value{tramp} 2.4.5} as
integrated in @w{Emacs 27.2}.  A complete list of @value{tramp}
versions packaged with Emacs can be retrieved by

@vindex customize-package-emacs-version-alist
@lisp
(assoc 'Tramp customize-package-emacs-version-alist)
@end lisp

@value{tramp} is also available as @uref{https://elpa.gnu.org, GNU
ELPA} package.  Besides the standalone releases, further minor
versions of @value{tramp} will appear on GNU ELPA, until the next
@value{tramp} release appears.  These minor versions have a
four-number string, like ``2.4.5.1''.  The manual of the latest
@value{tramp} ELPA package is located at
@uref{https://elpa.gnu.org/packages/doc/tramp.html}.

@value{tramp} development versions are available on Git servers.
Development versions contain new and incomplete features.  The
development version of @value{tramp} is always the version number of
the next release, plus the suffix ``-pre'', like ``2.4.4-pre''.

One way to obtain @value{tramp} from the Git server is to visit the
Savannah project page at the following URL and then clicking on the
Git link in the navigation bar at the top.

@noindent
@uref{https://savannah.gnu.org/projects/tramp/}

@noindent
Another way is to follow the terminal session below:

@example
@group
$ cd ~/emacs
$ git clone https://git.savannah.gnu.org/git/tramp.git
@end group
@end example

@noindent
From behind a proxy:

@example
@group
$ git config --global http.proxy https://user:pwd@@proxy.server.com:8080
$ git clone https://git.savannah.gnu.org/r/tramp.git
@end group
@end example

@noindent
@value{tramp} developers:

@example
$ git clone login@@git.sv.gnu.org:/srv/git/tramp.git
@end example

@noindent
After one of the above commands, @file{~/emacs/tramp} will
containing the latest version of @value{tramp}.

@noindent
To fetch updates from the repository, use @code{git pull}:

@example
@group
$ cd ~/emacs/tramp
$ git pull
@end group
@end example

@noindent
Run @command{autoconf} as follows to generate an up-to-date
@file{configure} script:

@example
@group
$ cd ~/emacs/tramp
$ autoconf
@end group
@end example

@ifset installchapter
@c Installation chapter is necessary only in case of standalone
@c installation.
@include trampinst.texi
@end ifset
@ifclear installchapter
See the file @file{INSTALL} in that directory for further information
on how to install @value{tramp}.
@end ifclear


@node Quick Start Guide
@chapter Short introduction how to use @value{tramp}
@cindex quick start guide

@value{tramp} extends the Emacs file name syntax by adding a remote
component.  A remote file name always looks like
@file{@trampfn{method,user@@host,/path/to/file}}.

You can use remote files exactly like ordinary files, that means you
can open a file or directory by @kbd{C-x C-f
@trampfn{method,user@@host,/path/to/file} @key{RET}}, edit the file,
and save it.  You can also mix local files and remote files in file
operations with two arguments, like @code{copy-file} or
@code{rename-file}.  And finally, you can even run processes on a
remote host, when the buffer you call the process from has a remote
@code{default-directory}.


@anchor{Quick Start Guide File name syntax}
@section File name syntax
@cindex file name syntax

Remote file names have @code{method}, @code{user} and @code{host}
parts prepended.  All of them, and also the local file name part, are
optional, in case of a missing part a default value is assumed.  The
default value for an empty local file name part is the remote user's
home directory.  The shortest remote file name is thus
@file{@trampfn{-,,}}.  The @samp{-} notation for the default method is
used for syntactical reasons, @pxref{Default Method}.

The @code{method} part describes the connection method used to reach
the remote host, see below.

The @code{user} part is the user name for accessing the remote host.
For the @option{smb} method, this could also require a domain name, in
which case it is written as @code{user%domain}.

The @code{host} part must be a host name which can be resolved on
your local host.  It could be a short host name, a fully qualified
domain name, an IPv4 or IPv6 address, @pxref{File name syntax}.  Some
connection methods also support a notation for the port to be used, in
which case it is written as @code{host#port}.


@anchor{Quick Start Guide ssh and plink methods}
@section Using @option{ssh} and @option{plink}
@cindex method @option{ssh}
@cindex @option{ssh} method
@cindex method @option{plink}
@cindex @option{plink} method

If your local host runs an SSH client, and the remote host runs an SSH
server, the simplest remote file name is
@file{@trampfn{ssh,user@@host,/path/to/file}}.  The remote file name
@file{@trampfn{ssh,,}} opens a remote connection to yourself on the
local host, and is often used for testing @value{tramp}.

On MS Windows, PuTTY is often used as the SSH client.  Its @command{plink}
method can be used there to open a connection to a remote host running
an @command{ssh} server:
@file{@trampfn{plink,user@@host,/path/to/file}}.


@anchor{Quick Start Guide su, sudo, doas, run0, androidsu and sg methods}
@section Using @option{su}, @option{sudo}, @option{doas}, @option{run0}, @option{androidsu} and @option{sg}
@cindex method @option{su}
@cindex @option{su} method
@cindex method @option{sudo}
@cindex @option{sudo} method
@cindex method @option{doas}
@cindex @option{doas} method
@cindex method @option{run0}
@cindex @option{run0} method
@cindex method @option{androidsu}
@cindex @option{androidsu} method
@cindex method @option{sg}
@cindex @option{sg} method

Sometimes, it is necessary to work on your local host under different
permissions.  For this, you can use the @option{su} or @option{sudo}
connection method.  If your system is @code{systemd}-based, there is
the @option{run0} connection method.  On OpenBSD systems, the
@option{doas} connection method offers the same functionality.  If
your local system is Android, use the method @option{androidsu}
instead of @option{su}.

These methods use @samp{root} as default user name and the return
value of @code{(system-name)} as default host name.  Therefore, it is
convenient to open a file as @file{@trampfn{sudo,,/path/to/file}}.

The method @option{sg} stands for ``switch group''; here the user name
is used as the group to change to.  The default host name is the same.


@anchor{Quick Start Guide Combining ssh, plink, su, sudo, doas and run0 methods}
@section Combining @option{ssh} or @option{plink} with @option{su}, @option{sudo}, @option{doas} or @option{run0}
@cindex method @option{ssh}
@cindex @option{ssh} method
@cindex method @option{plink}
@cindex @option{plink} method
@cindex method @option{su}
@cindex @option{su} method
@cindex method @option{sudo}
@cindex @option{sudo} method
@cindex method @option{doas}
@cindex @option{doas} method
@cindex method @option{run0}
@cindex @option{run0} method

If the @option{su}, @option{sudo}, @option{doas} or @option{run0}
method should be performed on another host, it can be combined with a
leading @option{ssh} or @option{plink} method.  That means that
@value{tramp} connects first to the other host with non-administrative
credentials, and changes to administrative credentials on that host
afterwards.  In a simple case, the syntax looks like
@file{@trampfn{ssh@value{postfixhop}user@@host|sudo,,/path/to/file}}.
@xref{Ad-hoc multi-hops}.


@anchor{Quick Start Guide sudoedit method}
@section Using @command{sudoedit}
@cindex method @option{sudoedit}
@cindex @option{sudoedit} method

The @option{sudoedit} method is similar to the @option{sudo} method.
However, it is a different implementation: it does not keep an open
session running in the background.  This is for security reasons; on
the backside this method has worse performance than the @option{sudo}
method, it is restricted to @samp{localhost} only, and it does not
support external processes.


@anchor{Quick Start Guide smb method}
@section Using @command{smbclient}
@cindex method @option{smb}
@cindex @option{smb} method
@cindex ms windows (with @option{smb} method)
@cindex @command{smbclient}

In order to access a remote MS Windows host or Samba server, the
@command{smbclient} client is used.  The remote file name syntax is
@file{@trampfn{smb,user%domain@@host,/path/to/file}}.  The first part
of the local file name is the share exported by the remote host,
@samp{path} in this example.


@anchor{Quick Start Guide GVFS-based methods}
@section Using @acronym{GVFS}-based methods
@cindex methods, gvfs
@cindex gvfs-based methods
@cindex method @option{sftp}
@cindex @option{sftp} method
@cindex method @option{afp}
@cindex @option{afp} method
@cindex method @option{dav}
@cindex method @option{davs}
@cindex @option{dav} method
@cindex @option{davs} method
@cindex method @option{mtp}
@cindex @option{mtp} method

On systems which have @acronym{GVFS, the GNOME Virtual File System}
installed, its offered methods can be used by @value{tramp}.
Examples are @file{@trampfn{sftp,user@@host,/path/to/file}},
@file{@trampfn{afp,user@@host,/path/to/file}} (accessing Apple's AFP
file system), @file{@trampfn{dav,user@@host,/path/to/file}},
@file{@trampfn{davs,user@@host,/path/to/file}} (for WebDAV shares) and
@file{@trampfn{mtp,device,/path/to/file}} (for media devices).


@anchor{Quick Start Guide GNOME Online Accounts based methods}
@section Using @acronym{GNOME} Online Accounts based methods
@cindex @acronym{GNOME} Online Accounts
@cindex method @option{gdrive}
@cindex @option{gdrive} method
@cindex google drive
@cindex method @option{nextcloud}
@cindex @option{nextcloud} method
@cindex nextcloud

@acronym{GVFS}-based methods also include @acronym{GNOME} Online
Accounts, which support the @option{Files} service.  These are the
Google Drive file system, and the OwnCloud/NextCloud file system.  The
file name syntax here is always
@file{@trampfn{gdrive,john.doe@@gmail.com,/path/to/file}}
(@samp{john.doe@@gmail.com} stands here for your Google Drive
account), or @file{@trampfn{nextcloud,user@@host#8081,/path/to/file}}
(@samp{8081} stands for the port number) for OwnCloud/NextCloud files.


@anchor{Quick Start Guide FUSE-based methods}
@section Using @acronym{FUSE}-based methods
@cindex methods, fuse
@cindex fuse-based methods
@cindex method @option{rclone}
@cindex @option{rclone} method
@cindex method @option{sshfs}
@cindex @option{sshfs} method

@acronym{FUSE, Filesystem in Userspace} allows users to mount a
virtual file system.  It is also used by @acronym{GVFS} internally,
but here we discuss methods which do not use the @acronym{GVFS} API.

A convenient way to access system storages is the @command{rclone}
program.  If you have configured a storage in @command{rclone} under a
name @samp{storage} (for example), you can access it via the remote
file name syntax @file{@trampfn{rclone,storage,/path/to/file}}.  User
names are not needed.

On local hosts which have installed the @command{sshfs} client for
mounting a file system based on @command{sftp}, this method can be
used.  All remote files are available via the local mount point.
@value{tramp} aids in mounting the file system if it isn't mounted
yet, and it supports the access with the usual file name syntax
@file{@trampfn{sshfs,user@@host,/path/to/file}}.


@anchor{Quick Start Guide Android}
@section Using Android
@cindex method @option{adb}
@cindex @option{adb} method
@cindex android

An Android device, which is connected via USB to your local host, can
be accessed via the @command{adb} command.  No user or host name is
needed.  The file name syntax is @file{@trampfn{adb,,/path/to/file}}.


@node Configuration
@chapter Configuring @value{tramp}
@cindex configuration
@cindex default configuration

@value{tramp} is initially configured to use the @command{scp} program
to connect to the remote host.  Just type @kbd{C-x C-f} and then enter
file name @file{@trampfn{scp,user@@host,/path/to/file}}.  For details,
@xref{Default Method}, @xref{Default User}, @xref{Default Host}.

For problems related to the behavior of the remote shell, @xref{Remote
shell setup}.

For changing the connection type and file access method from the
defaults to one of several other options, @xref{Connection types}.

@strong{Note} that some user options described in these examples are
not auto loaded by Emacs.  All examples require @value{tramp} to be
installed and loaded:

@lisp
(customize-set-variable 'tramp-verbose 6 "Enable remote command traces")
@end lisp

For functions used to configure @value{tramp}, the following clause
may be used in your init file:

@lisp
(with-eval-after-load 'tramp (tramp-change-syntax 'simplified))
@end lisp

@vindex enable-remote-dir-locals
Changing other variables via directory-local variables on a remote
directory must be enabled by setting @code{enable-remote-dir-locals}
to non-@code{nil}, @xref{Directory Variables, , , emacs}.


@menu
* Optional methods::            Optional methods which must be enabled first.
* Connection types::            Types of connections to remote hosts.
* Inline methods::              Inline methods.
* External methods::            External methods.
* GVFS-based methods::          @acronym{GVFS}-based external methods.
* FUSE-based methods::          @acronym{FUSE}-based external methods.
* Default Method::              Selecting a default method.
                                  Here we also try to help those who
                                  don't have the foggiest which method
                                  is right for them.
* Default User::                Selecting a default user.
* Default Host::                Selecting a default host.
* Multi-hops::                  Connecting to a remote host using multiple hops.
* Firewalls::                   Passing firewalls.
* Customizing Methods::         Using Non-Standard Methods.
* Customizing Completion::      Selecting config files for user/host name @c
completion.
* Password handling::           Reusing passwords for several connections.
* Connection caching::          Reusing connection related information.
* Predefined connection information::
                                Setting own connection related information.
* Remote programs::             How @value{tramp} finds and uses programs @c
on the remote host.
* Remote shell setup::          Remote shell setup hints.
* Ssh setup::                   Ssh setup hints.
* FUSE setup::                  @acronym{FUSE} setup hints.
* Android shell setup::         Android shell setup hints.
* Kubernetes setup::            Kubernetes setup hints.
* Auto-save File Lock and Backup::
                                Auto-save, File Lock and Backup.
* Keeping files encrypted::     Protect remote files by encryption.
@end menu


@node Optional methods
@section Optional methods which must be enabled first
@cindex optional methods

Not all methods are enabled by default after loading @value{tramp}.
Some of them don't work on the local host.  Some of them are optional,
and must be enabled if it is intended to use them.  For all methods
described in this manual, it is indicated when the method is optional.

@deffn Command tramp-enable-method method
This command enables the optional method @var{method}, a string.  The
command can be invoked interactively like @kbd{M-x tramp-enable-method
@key{RET} toolbox @key{RET}}, with @option{toolbox} being an optional
method.
@end deffn

If you want to enable an optional method permanently, add something
like this to your @file{.emacs} file:

@lisp
(with-eval-after-load 'tramp (tramp-enable-method "toolbox"))
@end lisp


@node Connection types
@section Types of connections to remote hosts
@cindex connection types, overview

@dfn{Inline method} and @dfn{external method} are the two basic types
of access methods.  While they both use the same remote shell access
programs, such as @command{rsh}, @command{ssh}, or @command{telnet},
they differ in the file access methods.  Choosing the right method
becomes important for editing files, transferring large files, or
operating on a large number of files.

The performance of the external methods is generally better than that
of the inline methods, at least for large files.  This is caused by
the need to encode and decode the data when transferring inline.

The one exception to this rule are the @option{scp}-based access
methods.  While these methods do see better performance when actually
transferring files, the overhead of the cryptographic negotiation at
startup may drown out the improvement in file transfer times.

External methods should be configured in such a way that they don't
require a password (with @command{ssh-agent}, or similar).  Modern
@command{scp} implementations offer options to reuse existing
@command{ssh} connections, which @value{tramp} enables by default if
available.  If that is not possible, you should consider @ref{Password
handling}, otherwise you will be prompted for a password for every
copy action.


@node Inline methods
@section Inline methods
@cindex inline methods
@cindex methods, inline

Inline methods use the same login connection to transfer file
contents.  Inline methods are quick and easy for small files.  They
depend on the availability of suitable encoding and decoding programs
on the remote host.  For local source and destination, @value{tramp}
may use built-in equivalents of such programs in Emacs.

Inline methods can work in situations where an external transfer
program is unavailable.  Inline methods also work when transferring
files between different @emph{user identities} on the same host.

@cindex base-64 encoding
@cindex base-64 encoding
@cindex uu encoding
@vindex tramp-remote-coding-commands
@value{tramp} checks the remote host for the availability and
usability of one of the commands defined in
@code{tramp-remote-coding-commands}.  @value{tramp} uses the first
reliable command it finds.  @value{tramp}'s search path can be
customized, @pxref{Remote programs}.

In case none of the commands are available, @value{tramp} first
transfers a small Perl program to the remote host, and then tries to
use that program for encoding and decoding.

@vindex tramp-inline-compress-start-size
@vindex tramp-inline-compress-commands
To increase transfer speeds for large text files, @value{tramp} can
use compression before encoding.  The user option
@code{tramp-inline-compress-start-size} specifies the file size above
which to use this optimization.  This feature depends on the
availability and usability of one of the commands defined in
@code{tramp-inline-compress-commands}.

@table @asis
@cindex method @option{rsh}
@cindex @option{rsh} method
@item @option{rsh}

@command{rsh} is an option for connecting to hosts within local
networks since @command{rsh} is not as secure as other methods.
There should be no reason to use it, as @command{ssh} is a both a
complete replacement and ubiquitous.

@cindex method @option{ssh}
@cindex @option{ssh} method
@item @option{ssh}

@command{ssh} is a more secure option than others to connect to a
remote host.

@command{ssh} can also take extra parameters as port numbers.  For
example, a host on port 42 is specified as @file{host#42} (the real
host name, a hash sign, then a port number).  It is the same as passing
@samp{-p 42} to the @command{ssh} command.

@cindex method @option{telnet}
@cindex @option{telnet} method
@item @option{telnet}

Connecting to a remote host with @command{telnet} is as insecure
as the @option{rsh} method.

@cindex method @option{su}
@cindex @option{su} method
@item @option{su}

Instead of connecting to a remote host, @command{su} program allows
editing as another user.  The host can be either @samp{localhost} or
the host returned by the function @command{(system-name)}.  See
@ref{Multi-hops} for an exception to this behavior.

@cindex method @option{androidsu}
@cindex @option{androidsu} method
@item @option{androidsu}

Because the default implementation of the @option{su} method and other
shell-based methods conflict with non-standard @command{su}
implementations popular among Android users and the restricted
command-line utilities distributed with that system, a largely
equivalent @option{androidsu} method is provided for that system with
workarounds for its many idiosyncrasies, with the exception that
multi-hops are unsupported.

This is an optional method, @pxref{Optional methods}.  It is enabled by
default on @code{android} systems only.

@cindex method @option{sudo}
@cindex @option{sudo} method
@item @option{sudo}

Similar to @option{su} method, @option{sudo} uses @command{sudo}.
@command{sudo} must have sufficient rights to start a shell.

For security reasons, a @option{sudo} connection is disabled after a
predefined timeout (5 minutes by default).  This can be changed,
@pxref{Predefined connection information}.

@cindex method @option{doas}
@cindex @option{doas} method
@item @option{doas}

This method is used on OpenBSD like the @command{sudo} command.  Like
the @option{sudo} method, a @option{doas} connection is disabled after
a predefined timeout.

@cindex method @option{run0}
@cindex @option{run0} method
@item @option{run0}

@c This requires systemd 256.  Check with 'systemd-run --version'.
This method is used on @code{systemd}-based hosts.  A @option{run0}
connection is disabled after a predefined timeout as well.

This is an optional method, @pxref{Optional methods}.

@cindex method @option{sg}
@cindex @option{sg} method
@item @option{sg}

The @command{sg} program allows editing as different group.  The host
can be either @samp{localhost} or the host returned by the function
@command{(system-name)}.  The user name must be specified, but it
denotes a group name.  See @ref{Multi-hops} for an exception to this
behavior.

@cindex method @option{sshx}
@cindex @option{sshx} method
@item @option{sshx}

Works like @option{ssh} but without the extra authentication prompts.
@option{sshx} uses @samp{ssh -t -t -l @var{user} -o
RemoteCommand='/bin/sh -i' @var{host}} to open a connection with a
``standard'' login shell.  It supports changing the remote login shell
@command{/bin/sh}.

@strong{Note} that @option{sshx} does not bypass authentication
questions.  For example, if the host key of the remote host is not
known, @option{sshx} will still ask ``Are you sure you want to
continue connecting?''.  @value{tramp} cannot handle such questions.
Connections will have to be setup where logins can proceed without
such questions.

@option{sshx} is useful for MS Windows users when @command{ssh}
triggers an error about allocating a pseudo tty.  This happens due to
missing shell prompts that confuses @value{tramp}.

@option{sshx} supports the @samp{-p} argument.

@cindex method @option{krlogin}
@cindex @option{krlogin} method
@cindex kerberos (with @option{krlogin} method)
@item @option{krlogin}

This method is also similar to @option{ssh}.  It uses the
@command{krlogin -x} command only for remote host login.

This method is an optional method, @pxref{Optional methods}.

@cindex method @option{ksu}
@cindex @option{ksu} method
@cindex kerberos (with @option{ksu} method)
@item @option{ksu}

This is another method from the Kerberos suite.  It behaves like
@option{su}.  It is an optional method, @pxref{Optional methods}.

@cindex method @option{plink}
@cindex @option{plink} method
@item @option{plink}

@option{plink} method is for MS Windows users with the PuTTY
implementation of SSH@.  It uses @samp{plink -ssh} to log in to the
remote host.  It supports changing the remote login shell @command{/bin/sh}.

Check the @samp{Share SSH connections if possible} control for that
session.

@option{plink} method supports the @samp{-P} argument.

@cindex method @option{plinkx}
@cindex @option{plinkx} method
@item @option{plinkx}

Another method using PuTTY on MS Windows with session names instead of
host names.  @option{plinkx} calls @samp{plink -load @var{session}
-t}.  User names and port numbers must be defined in the session.  It
supports changing the remote login shell @command{/bin/sh}.

Check the @samp{Share SSH connections if possible} control for that
session.
@end table

@noindent
The following methods allow to access running containers in different
ways:

@table @asis
@cindex method @option{docker}
@cindex @option{docker} method
@item @option{docker}

Integration for Docker containers.  The host name may be either a
running container's name or ID, as returned by @samp{docker ps}.

@cindex method @option{podman}
@cindex @option{podman} method
@item @option{podman}

Podman is an alternative to @option{docker} which may be run rootless,
if desired.

@cindex method @option{kubernetes}
@cindex @option{kubernetes} method
@item @option{kubernetes}

Integration for containers in Kubernetes pods.  The host name is
@samp{@var{pod}}, or @samp{@var{container}.@var{pod}} if an
explicit container name shall be used.  Otherwise, the first container
in a pod is used.

This method does not support user names.

@cindex method @option{toolbox}
@cindex @option{toolbox} method
@item @option{toolbox}
@cindex method @option{distrobox}
@cindex @option{distrobox} method
@item @option{distrobox}

Integration of Toolbox or Distrobox system containers, respectively.
The host name may be either a container's name or ID, as returned by
@samp{toolbox list -c} or @samp{distrobox list}.  Without a host name,
the default Toolbox container for the host will be used.  There is no
such default for Distrobox.

Contrary to the other container-based methods, these two methods start
a created container, if it isn't running yet.

These are optional methods, @pxref{Optional methods}.  They do not
support user names.

@cindex method @option{flatpak}
@cindex @option{flatpak} method
@item @option{flatpak}

Integration of Flatpak sandboxes.  The host name may be either an
application ID, a sandbox instance ID, or a PID, as returned by
@samp{flatpak ps}.

This is an optional method, @pxref{Optional methods}.  It does not
support user names.

@cindex method @option{apptainer}
@cindex @option{apptainer} method
@item @option{apptainer}

Integration of Apptainer instances.  The host name is the instance
name, as returned by @samp{apptainer instance list}.

This is an optional method, @pxref{Optional methods}.  It does not
support user names.

@cindex method @option{nspawn}
@cindex @option{nspawn} method
@item @option{nspawn}

Integration of @code{systemd-nspawn} instances.  The host name is the
instance name, as returned by @samp{machinectl list --all}.

This is an optional method, @pxref{Optional methods}.
@end table


@node External methods
@section External methods
@cindex methods, external
@cindex external methods

External methods operate over multiple channels, using the remote
shell connection for some actions while delegating file transfers to
an external transfer program.

External methods save on the overhead of encoding and decoding of
inline methods.

Since external methods have the overhead of opening a new channel,
files smaller than @code{tramp-copy-size-limit} still use inline
methods.

@table @asis
@cindex method @option{rcp}
@cindex @option{rcp} method
@cindex @command{rsh} (with @option{rcp} method)
@item @option{rcp}

This method uses the @command{rsh} and @command{rcp} commands to
connect to the remote host and transfer files.  This is the fastest
access method available.

The alternative method @option{remcp} uses the @command{remsh} and
@command{rcp} commands.

@cindex method @option{scp}
@cindex @option{scp} method
@cindex @command{ssh} (with @option{scp} method)
@item @option{scp}

Using a combination of @command{ssh} to connect and @command{scp} to
transfer is the most secure.  While the performance is good, it is
slower than the inline methods for smaller files.  Though there is no
overhead of encoding and decoding of the inline methods,
@command{scp}'s cryptographic handshake negates those speed gains.

@option{ssh}-based methods support @samp{-p} feature for specifying
port numbers.  For example, @file{host#42} passes @samp{-p 42} in the
argument list to @command{ssh}, and @samp{-P 42} in the argument list
to @command{scp}.

@cindex method @option{rsync}
@cindex @option{rsync} method
@cindex @command{ssh} (with @option{rsync} method)
@item @option{rsync}

@command{ssh} command to connect in combination with @command{rsync}
command to transfer is similar to the @option{scp} method.

@command{rsync} performs much better than @command{scp} when
transferring files that exist on both hosts.  However, this advantage
is lost if the file exists only on one side of the connection, during
the first file transfer.

This method supports the @samp{-p} argument.

@cindex method @option{scpx}
@cindex @option{scpx} method
@cindex @command{ssh} (with @option{scpx} method)
@item @option{scpx}

@option{scpx} is useful to avoid login shell questions.  It is similar
in performance to @option{scp}.  @option{scpx} uses @samp{ssh -t -t -l
@var{user} -o RemoteCommand='/bin/sh -i' @var{host}} to open a
connection.  It supports changing the remote login shell
@command{/bin/sh}.

@option{scpx} is useful for MS Windows users when @command{ssh}
triggers an error about allocating a pseudo tty.  This happens due to
missing shell prompts that confuses @value{tramp}.

This method supports the @samp{-p} argument.

@cindex method @option{pscp}
@cindex @option{pscp} method
@cindex @command{plink} (with @option{pscp} method)
@cindex @command{putty} (with @option{pscp} method)
@item @option{pscp}
@cindex method @option{psftp}
@cindex @option{psftp} method
@cindex @command{plink} (with @option{psftp} method)
@cindex @command{putty} (with @option{psftp} method)
@item @option{psftp}

These methods are similar to @option{scp} or @option{sftp}, but they
use the @command{plink} command to connect to the remote host, and
they use @command{pscp} or @command{psftp} for transferring the files.
These programs are part of PuTTY, an SSH implementation for MS Windows.

They support changing the remote login shell @command{/bin/sh}.

Check the @samp{Share SSH connections if possible} control for that
session.

These methods support the @samp{-P} argument.

@cindex method @option{dockercp}
@cindex @option{dockercp} method
@item @option{dockercp}
@cindex method @option{podmancp}
@cindex @option{podmancp} method
@item @option{podmancp}

These methods are similar to @option{docker} or @option{podman}, but
they use the command @command{docker cp} or @command{podman cp} for
transferring large files.

These copy commands do not support file globs, and they ignore a user
name.

@cindex method @option{fcp}
@cindex @option{fcp} method
@cindex @command{fsh} (with @option{fcp} method)
@item @option{fcp}

This method is similar to @option{scp}, but uses @command{fsh} to
connect and @command{fcp} to transfer files.  @command{fsh/fcp}, a
front-end for @command{ssh}, reuse @command{ssh} session by
submitting several commands.  This avoids the startup overhead due to
@command{scp}'s secure connection.  Inline methods have similar
benefits.

The command used for this connection is: @samp{fsh @var{host} -l
@var{user} /bin/sh -i}

@cindex method @option{fsh}
@cindex @option{fsh} method

@option{fsh} has no inline method since the multiplexing it offers is
not useful for @value{tramp}.  @command{fsh} connects to remote host
and @value{tramp} keeps that one connection open.

This is an optional method, @pxref{Optional methods}.

@cindex method @option{nc}
@cindex @option{nc} method
@cindex @command{telnet} (with @option{nc} method)
@item @option{nc}

Using @command{telnet} to connect and @command{nc} to transfer files
is sometimes the only combination suitable for accessing routers or
NAS hosts.  These dumb devices have severely restricted local shells,
such as the @command{busybox} and do not host any other encode or
decode programs.

This is an optional method, @pxref{Optional methods}.

@cindex method @option{sudoedit}
@cindex @option{sudoedit} method
@item @option{sudoedit}

The @option{sudoedit} method facilitates editing a file as a different
user on the local host.  You could regard this as @value{tramp}'s
implementation of the @command{sudoedit}.  Contrary to the
@option{sudo} method, all magic file name functions are implemented by
single @command{sudo @dots{}} commands.  The purpose is to make
editing such a file as secure as possible; there must be no session
running in the Emacs background which could be attacked from inside
Emacs.

Consequently, external processes are not implemented.

The host name of such remote file names must represent the local host.
Since the default value is already proper, it is recommended not to
use any host name in the remote file name, like
@file{@trampfn{sudoedit,,/path/to/file}} or
@file{@trampfn{sudoedit,user@@,/path/to/file}}.

Like the @option{sudo} method, a @option{sudoedit} password expires
after a predefined timeout.

@cindex method @option{ftp}
@cindex @option{ftp} method
@item @option{ftp}

When @value{tramp} uses @option{ftp}, it forwards requests to whatever
ftp program is specified by Ange FTP@.  This external program must be
capable of servicing requests from @value{tramp}.

@cindex method @option{smb}
@cindex @option{smb} method
@cindex ms windows (with @option{smb} method)
@cindex @command{smbclient}
@item @option{smb}

This non-native @value{tramp} method connects via the Server Message
Block (SMB) networking protocol to hosts running file servers that are
typically based on @uref{https://www.samba.org/,,Samba} or MS Windows.

Using @command{smbclient} requires a few tweaks when working with
@value{tramp}:

The first directory in the localname must be a share name on the
remote host.

Since some SMB share names end in the @code{$} character,
@value{tramp} must use @code{$$} when specifying those shares to avoid
environment variable substitutions.

When @value{tramp} is not specific about the share name or uses the
generic remote directory @file{/}, @command{smbclient} returns all
available shares.

Since SMB authentication is based on each SMB share, @value{tramp}
prompts for a password even when accessing a different share on the
same SMB host.  This prompting can be suppressed by @ref{Password
handling}.

To accommodate user name/domain name syntax required by MS Windows
authorization, @value{tramp} provides for an extended syntax in
@code{user%domain} format (where @code{user} is the user name,
@code{%} is the percent symbol, and @code{domain} is the MS Windows
domain name).  An example:

@example
@trampfn{smb,daniel%BIZARRE@@melancholia,/daniel$$/.emacs}
@end example

where user @samp{daniel} connects as a domain user to the SMB host
@samp{melancholia} in the MS Windows domain @samp{BIZARRE} to edit
@file{.emacs} located in the home directory (share @samp{daniel$}).

Alternatively, for local WINS users (as opposed to domain users),
substitute the domain name with the name of the local host in
UPPERCASE as shown here:

@example
@trampfn{smb,daniel%MELANCHOLIA@@melancholia,/daniel$$/.emacs}
@end example

where user @samp{daniel} connects as local user to the SMB host
@samp{melancholia} in the local domain @samp{MELANCHOLIA} to edit
@file{.emacs} located in the home directory (share @samp{daniel$}).

The domain name and user name are optional for @command{smbclient}
authentication.  When user name is not specified, @command{smbclient}
uses the anonymous user (without prompting for password).  This
behavior is unlike other @value{tramp} methods, where local user name
is substituted.

The @option{smb} method is unavailable if Emacs is run under a local
user authentication context in MS Windows.  However such users can
still access remote files using UNC file names instead of @value{tramp}:

@example
//melancholia/daniel$$/.emacs
@end example

UNC file name specification does not allow the specification of a
different user name for authentication like the @command{smbclient}
can.

@cindex method @option{adb}
@cindex @option{adb} method
@cindex android (with @option{adb} method)
@item @option{adb}

@vindex tramp-adb-program
@vindex PATH@r{, environment variable}
This method uses Android Debug Bridge program for accessing Android
devices.  The Android Debug Bridge must be installed locally for
@value{tramp} to work.  Some GNU/Linux distributions provide Android
Debug Bridge as an installation package.  Alternatively, the program
is installed as part of the Android SDK@.  @value{tramp} finds the
@command{adb} program either via the @env{PATH} environment variable
or the absolute path set in the user option @code{tramp-adb-program}.

@vindex tramp-adb-connect-if-not-connected
@value{tramp} connects to Android devices with @option{adb} only when
the user option @code{tramp-adb-connect-if-not-connected} is not
@code{nil}.  Otherwise, the connection must be established outside
Emacs.

@value{tramp} does not require a host name part of the remote file
name when a single Android device is connected to @command{adb}.
@value{tramp} instead uses @file{@trampfn{adb,,}} as the default name.
@command{adb devices}, run in a shell outside Emacs, shows available
host names.

@option{adb} method normally does not need user name to authenticate
on the Android device because it runs under the @command{adbd}
process.  But when a user name is specified, however, @value{tramp}
applies an @command{su} in the syntax.  When authentication does not
succeed, especially on un-rooted Android devices, @value{tramp}
displays login errors.

For Android devices connected through TCP/IP, a port number can be
specified using @file{device#42} host name syntax or @value{tramp} can
use the default value as declared in @command{adb} command.  Port
numbers are not applicable to Android devices connected through USB@.

@end table


@node GVFS-based methods
@section @acronym{GVFS}-based external methods
@cindex methods, gvfs
@cindex gvfs-based methods
@cindex dbus

@acronym{GVFS} is the virtual file system for the @acronym{GNOME}
Desktop, @uref{https://en.wikipedia.org/wiki/GVFS}.  Remote files on
@acronym{GVFS} are mounted locally through @acronym{FUSE} and
@value{tramp} uses this locally mounted directory internally.

Emacs uses the D-Bus mechanism to communicate with @acronym{GVFS}@.  It
must have been compiled with D-Bus support, @pxref{Top, , D-Bus, dbus}.

@vindex tramp-gvfs-enabled
The @code{tramp-gvfs-enabled} variable, being non-@code{nil}, signals
that @value{tramp} can use @acronym{GVFS}-based methods.

@table @asis
@cindex method @option{afp}
@cindex @option{afp} method
@item @option{afp}

This method is for connecting to remote hosts with the Apple Filing
Protocol for accessing files on macOS volumes.  @value{tramp} access
syntax requires a leading volume (share) name, for example:
@file{@trampfn{afp,user@@host,/volume}}.

@cindex WebDAV
@cindex method @option{dav}
@cindex @option{dav} method
@item @option{dav}
@cindex method @option{davs}
@cindex @option{davs} method
@item @option{davs}

@option{dav} method provides access to WebDAV files and directories
based on standard protocols, such as HTTP@.  @option{davs} does the same
but with SSL encryption.  Both methods support the port numbers.

Paths being part of the WebDAV volume to be mounted by @acronym{GVFS},
as it is common for OwnCloud or NextCloud file names, are not
supported by these methods.  See method @option{nextcloud} for
handling them.

@cindex @acronym{GNOME} Online Accounts
@cindex method @option{gdrive}
@cindex @option{gdrive} method
@cindex google drive
@item @option{gdrive}

Via the @option{gdrive} method it is possible to access your Google
Drive online storage.  User and host name of the remote file name are
your email address of the Google Drive credentials, like
@file{@trampfn{gdrive,john.doe@@gmail.com,/}}.  These credentials must
be populated in your @command{Online Accounts} application outside Emacs.

Since Google Drive uses cryptic blob file names internally,
@value{tramp} works with the @code{display-name} of the files.  This
could produce unexpected behavior in case two files in the same
directory have the same @code{display-name}, such a situation must be
avoided.

@cindex method @option{mtp}
@cindex @option{mtp} method
@cindex media
@item @option{mtp}

Media devices, like cell phones, tablets, cameras, can be accessed via
the @option{mtp} method.  Just the device name is needed in order to
specify the host in the file name.  However, the device must already
be connected via USB, before accessing it.  Possible device names are
visible via host name completion, @pxref{File name completion}.

Depending on the device type, the access could be read-only.  Some
devices are accessible under different names in parallel, offering
different parts of their file system.

@value{tramp} does not require a host name as part of the remote file
name when a single media device is connected.  @value{tramp} instead
uses @file{@trampfn{mtp,,}} as the default name.

@cindex method @option{nextcloud}
@cindex @option{nextcloud} method
@cindex nextcloud
@item @option{nextcloud}

As the name indicates, the method @option{nextcloud} allows you to
access OwnCloud or NextCloud hosted files and directories.  Like the
@option{gdrive} method, your credentials must be populated in your
@command{Online Accounts} application outside Emacs.  The method
supports port numbers.

@cindex method @option{sftp}
@cindex @option{sftp} method
@item @option{sftp}

This method uses @command{sftp} in order to securely access remote
hosts.  @command{sftp} is a more secure option for connecting to hosts
that for security reasons refuse @command{ssh} connections.

When there is a respective entry in your @command{ssh} configuration,
do @emph{not} set the @option{RemoteCommand} option.

@end table

@defopt tramp-gvfs-methods
This user option is a list of external methods for @acronym{GVFS}@.
By default, this list includes @option{afp}, @option{dav},
@option{davs}, @option{gdrive}, @option{mtp}, @option{nextcloud} and
@option{sftp}.  Other methods to include are @option{ftp},
@option{http}, @option{https} and @option{smb}.  These methods are not
intended to be used directly as @acronym{GVFS}-based method.  Instead,
they are added here for the benefit of @ref{Archive file names}.

If you want to use @acronym{GVFS}-based @option{ftp} or @option{smb}
methods, you must add them to @code{tramp-gvfs-methods}, and you must
disable the corresponding @value{tramp} package by setting
@code{tramp-ftp-method} or @code{tramp-smb-method} to @code{nil},
respectively:

@lisp
@group
(add-to-list 'tramp-gvfs-methods "ftp")
(customize-set-variable 'tramp-ftp-method nil)
@end group
@end lisp
@end defopt


@node FUSE-based methods
@section @acronym{FUSE}-based external methods
@cindex methods, fuse
@cindex fuse-based methods

Besides @acronym{GVFS}, there are other virtual file systems using the
@acronym{FUSE} interface.  Remote files are mounted locally through
@acronym{FUSE} and @value{tramp} uses this locally mounted directory
internally.  When possible, @value{tramp} maps the remote file names
to their respective local file name, and applies the file name
operation on them.  For some of the file name operations this is not
possible, @value{tramp} emulates those operations otherwise.

@table @asis
@cindex method @option{rclone}
@cindex @option{rclone} method
@item @option{rclone}

@vindex tramp-rclone-program
The program @command{rclone} enables accessing different system
storages in the cloud, see @uref{https://rclone.org/} for a list of
supported systems.  If the @command{rclone} program isn't found in
your @env{PATH} environment variable, you can tell @value{tramp} its
absolute path via the user option @code{tramp-rclone-program}.

A system storage must be configured via the @command{rclone config}
command, outside Emacs.  If you have configured a storage in
@command{rclone} under a name @samp{storage} (for example), you can
access it via the remote file name

@example
@trampfn{rclone,storage,/path/to/file}
@end example

User names are part of the @command{rclone} configuration, and not
needed in the remote file name.  If a user name is contained in the
remote file name, it is ignored.

Access via @option{rclone} is slow.  If you have an alternative method
for accessing the system storage, you should use it.
@ref{GVFS-based methods} for example, methods @option{gdrive} and
@option{nextcloud}.

@cindex method @option{sshfs}
@cindex @option{sshfs} method
@item @option{sshfs}

@vindex tramp-sshfs-program
On local hosts which have installed the @command{sshfs} client for
mounting a file system based on the @command{sftp} subsystem of
@command{ssh}, this method can be used, see
@uref{https://github.com/libfuse/sshfs/blob/master/README.md}.  If the
@command{sshfs} program isn't found in your @env{PATH} environment
variable, you can tell @value{tramp} its absolute path via the user
option @code{tramp-sshfs-program}.

All remote files are available via the local mount point.
@value{tramp} aids in mounting the file system if it isn't mounted
yet.  The remote file name syntax is

@example
@trampfn{sshfs,user@@host#port,/path/to/file}
@end example

User name and port number are optional.  This method does not support
password handling, the file system must either be mounted already, or
the connection must be established passwordless via ssh keys.

The mount point and mount arguments can be passed as connection
properties, @xref{Setup of sshfs method}.

@end table


@node Default Method
@section Selecting a default method
@cindex default method

In a remote file name, the use of a default method is indicated by the
pseudo method @option{-}, @pxref{File name syntax}.

@defopt tramp-default-method
Default method is for transferring files.  The user option
@code{tramp-default-method} sets it.  @value{tramp} uses this user
option to determine the default method for remote file names that do
not have one specified.

@lisp
(customize-set-variable 'tramp-default-method "ssh")
@end lisp
@end defopt

@defopt tramp-default-method-alist
Default methods for transferring files can be customized for specific
user and host combinations through the user option
@code{tramp-default-method-alist}.

For example, the following two lines specify to use the @option{ssh}
method for all user names matching @samp{john} and the @option{rsync}
method for all host names matching @samp{lily}.  The third line
specifies to use the @option{su} method for the user @samp{root} on
the host @samp{localhost}.

@lisp
@group
(add-to-list 'tramp-default-method-alist '("" "john" "ssh"))
(add-to-list 'tramp-default-method-alist '("lily" "" "rsync"))
(add-to-list 'tramp-default-method-alist
             '("\\`localhost\\'" "\\`root\\'" "su"))
@end group
@end lisp
@end defopt

@noindent
External methods performance faster for large files.  @pxref{Inline
methods}.  @pxref{External methods}.

Choosing the access method also depends on the security environment.
For example, @option{rsh} and @option{telnet} methods that use clear
text password transfers are inappropriate for over the Internet
connections.  Secure remote connections should use @option{ssh} that
provide encryption.


@subsection Which method to use?
@cindex choosing the right method

@value{tramp} provides maximum number of choices for maximum
flexibility.  Choosing which method depends on the hosts, clients,
network speeds, and the security context.

Start by using an inline method.

External methods might be more efficient for large files, but most
@value{tramp} users edit small files more often than large files.

Enable compression, @code{tramp-inline-compress-start-size}, for a
performance boost for large files with inline methods.

Since @command{ssh} has become the most common method of remote host
access and it has the most reasonable security protocols, use
@option{ssh} method.  Typical @option{ssh} usage to edit the
@file{/etc/motd} file on the otherhost:

@example
@kbd{C-x C-f @trampfn{ssh,root@@otherhost,/etc/motd} @key{RET}}
@end example

If @option{ssh} is unavailable for whatever reason, look for other
obvious options.  For MS Windows, try the @option{plink}
method@footnote{This shouldn't be needed with recent @code{OpenSSH}
versions for MS Windows.  Use method @option{sshx}.}.  For Kerberos,
try @option{krlogin}.

For editing local files as @option{su} or @option{sudo} methods, try
the shortened syntax of @samp{root}:

@example
@kbd{C-x C-f @trampfn{su,,/etc/motd} @key{RET}}
@end example

For editing large files, @option{scp} is faster than @option{ssh}.
@option{pscp} is faster than @option{plink}.  But this speed
improvement is not always true.

When copying large files between two different remote hosts via
@option{scp}, set @code{tramp-use-scp-direct-remote-copying} to
non-@code{nil}.


@node Default User
@section Selecting a default user
@cindex default user

@defopt tramp-default-user
A @value{tramp} file name can omit the user name part since
@value{tramp} substitutes the currently logged-in user name.  However
this substitution can be overridden with @code{tramp-default-user}.
For example:

@lisp
(customize-set-variable 'tramp-default-user "root")
@end lisp
@end defopt

@defopt tramp-default-user-alist
Instead of a single default user, @code{tramp-default-user-alist}
allows multiple default user values based on access method or host
name combinations.  The alist can hold multiple values.  For example, to
use the @samp{john} as the default user for the domain
@samp{somewhere.else} only:

@lisp
@group
(add-to-list 'tramp-default-user-alist
             '("ssh" ".*\\.somewhere\\.else\\'" "john"))
@end group
@end lisp

A Caution: @value{tramp} will override any default user specified in
the configuration files outside Emacs, such as @file{~/.ssh/config}.
To stop @value{tramp} from applying the default value, set the
corresponding alist entry to @code{nil}:

@lisp
@group
(add-to-list 'tramp-default-user-alist
             '("ssh" "\\`here\\.somewhere\\.else\\'" nil))
@end group
@end lisp

The last entry in @code{tramp-default-user-alist} should be reserved
for catch-all or most often used login.

@lisp
@group
(add-to-list 'tramp-default-user-alist
             '(nil nil "jonas") t)
@end group
@end lisp
@end defopt


@node Default Host
@section Selecting a default host
@cindex default host

@defopt tramp-default-host
When host name is omitted, @value{tramp} substitutes the value from
the @code{tramp-default-host} user option.  It is initially
populated with the local host name where Emacs is running.  The
default method, default user and default host can be overridden as
follows:

@lisp
@group
(custom-set-variables
 '(tramp-default-method "ssh")
 '(tramp-default-user "john")
 '(tramp-default-host "target"))
@end group
@end lisp

With all defaults set, @file{@trampfn{-,,}} will connect @value{tramp}
to John's home directory on @samp{target} via method @option{ssh}.
@end defopt

@defopt tramp-default-host-alist
Instead of a single default host, @code{tramp-default-host-alist}
allows multiple default host values based on access method or user
name combinations.  The alist can hold multiple values.  While
@code{tramp-default-host} is sufficient in most cases, some methods,
like @option{adb}, require defaults overwritten.

The default host name for @option{nspawn} is @samp{.host}.  Therefore,
@file{@trampfn{nspawn,,}} and @file{@trampfn{sudo,,}} have the same
effect.
@end defopt


@node Multi-hops
@section Connecting to a remote host using multiple hops
@cindex multi-hop
@cindex proxy hosts

Multi-hops are methods to reach hosts behind firewalls or to reach the
outside world from inside a bastion host.  With multi-hops,
@value{tramp} can negotiate these hops with the appropriate user/host
authentication at each hop.  All methods until now have been the single
hop kind, where the start and end points of the connection did not
have intermediate check points.

@defopt tramp-default-proxies-alist
@code{tramp-default-proxies-alist} specifies proxy hosts to pass
through.  This user option is list of triples consisting of
@code{(@var{host} @var{user} @var{proxy})}.

The first match is the proxy host through which passes the file name
and the target host matching @var{user}@@@var{host}.  @var{host} and
@var{user} are regular expressions or @code{nil}, interpreted as a
regular expression which always matches.

@var{proxy} is a literal @value{tramp} file name whose local name part
is ignored, and the method and user name parts are optional.

The method must be an inline method (@pxref{Inline methods}).  If
@var{proxy} is @code{nil}, no additional hop is required reaching
@var{user}@@@var{host}.

For example, to pass through the host @samp{bastion.your.domain} as
user @samp{bird} to reach remote hosts outside the local domain:

@lisp
@group
(add-to-list 'tramp-default-proxies-alist
             '("\\." nil "@trampfn{ssh,bird@@bastion.your.domain,}"))
(add-to-list 'tramp-default-proxies-alist
             '("\\.your\\.domain\\'" nil nil))
@end group
@end lisp

@strong{Note}: @code{add-to-list} adds elements at the beginning of a
list.  Therefore, most relevant rules must come last in the list.

Proxy hosts can be cascaded in the alist.  If there is another host
called @samp{jump.your.domain}, which is the only host allowed to
connect to @samp{bastion.your.domain}, then:

@lisp
@group
(add-to-list 'tramp-default-proxies-alist
             '("\\`bastion\\.your\\.domain\\'"
               "\\`bird\\'"
               "@trampfn{ssh,jump.your.domain,}"))
@end group
@end lisp

@var{proxy} can take patterns @code{%h} or @code{%u} for @var{host} or
@var{user} respectively.  Ports or domains, if they are part of
a hop file name, are not expanded by those patterns.

To login as @samp{root} on remote hosts in the domain
@samp{your.domain}, but login as @samp{root} is disabled for non-local
access, then use this alist entry:

@lisp
@group
(add-to-list 'tramp-default-proxies-alist
             '("\\.your\\.domain\\'" "\\`root\\'" "@trampfn{ssh,%h,}"))
@end group
@end lisp

Opening @file{@trampfn{sudo,randomhost.your.domain,}} first connects
to @samp{randomhost.your.domain} via @code{ssh} under your account
name, and then performs @code{sudo -u root} on that host.

It is key for the @option{sudo} method in the above example to be
applied on the host after reaching it and not on the local host.
@value{tramp} checks therefore, that the host name for such hops
matches the host name of the previous hop.

@var{host}, @var{user} and @var{proxy} can also take Lisp forms.  These
forms when evaluated must return either a string or @code{nil}.

To generalize (from the previous example): For all hosts, except my
local one, first connect via @command{ssh}, and then apply
@command{sudo -u root}:

@lisp
@group
(add-to-list 'tramp-default-proxies-alist
             '(nil "\\`root\\'" "@trampfn{ssh,%h,}"))
(add-to-list 'tramp-default-proxies-alist
             `(,(regexp-quote (system-name)) nil nil))
@end group
@end lisp
@end defopt

Passing through hops involves dealing with restricted shells, such as
@command{rbash}.  If @value{tramp} is made aware, then it would use
them for proxies only.

@defopt tramp-restricted-shell-hosts-alist
An alist of regular expressions of hosts running restricted shells,
such as @command{rbash}.  @value{tramp} will then use them only as
proxies.

To specify the bastion host from the example above as running a
restricted shell:

@lisp
@group
(add-to-list 'tramp-restricted-shell-hosts-alist
             "\\`bastion\\.your\\.domain\\'")
@end group
@end lisp
@end defopt


@node Firewalls
@section Passing firewalls
@cindex http tunnel
@cindex proxy hosts, http tunnel

Sometimes, it is not possible to reach a remote host directly.  A
firewall might be in the way, which could be passed via a proxy
server.

Both OpenSSH and PuTTY support such proxy settings, using an HTTP
tunnel via the @command{CONNECT} command (conforming to RFC 2616, 2817
specifications).  Proxy servers using HTTP 1.1 or later protocol
support this command.


@subsection Tunneling with ssh

@vindex ProxyCommand@r{, ssh option}
With @command{ssh}, you can use the @option{ProxyCommand} entry in
@file{~/.ssh/config}:

@example
@group
Host host.other.domain
     ProxyCommand nc -X connect -x proxy.your.domain:3128 %h %p
@end group
@end example

@code{nc} is BSD's netcat program, which establishes HTTP tunnels.
Any other program with such a feature could be used as well.

In the example, opening @file{@trampfn{ssh,host.your.domain,}} passes
the HTTP proxy server @samp{proxy.your.domain} on port 3128.


@subsection Tunneling with PuTTY

PuTTY does not need an external program, HTTP tunnel support is
built-in.  In the PuTTY config program, create a session for
@samp{host.your.domain}.  In the @option{Connection/Data} entry,
select the @option{HTTP} option, and add @samp{proxy.your.domain} as
@option{Proxy hostname}, and 3128 as @option{Port}.

Opening @file{@trampfn{plinkx,host.your.domain,}} passes the HTTP
proxy server @samp{proxy.your.domain} on port 3128.


@node Customizing Methods
@section Using Non-Standard Methods
@cindex customizing methods
@cindex using non-standard methods
@cindex create your own methods

@vindex tramp-methods
The @code{tramp-methods} variable currently has an exhaustive list of
predefined methods.  Any part of this list can be modified with more
suitable settings.  Refer to the Lisp documentation of that variable,
accessible with @kbd{C-h v tramp-methods @key{RET}}.

In the ELPA archives, there are several examples of such extensions.
They can be installed with Emacs's Package Manager.  This includes

@table @samp
@c @item anything-tramp
@c @item counsel-tramp
@c @item helm-tramp
@c Contact Masashí Míyaura <masasam@users.noreply.github.com>

@c @item ibuffer-tramp.el
@c Contact Svend Sorensen <svend@@ciffer.net>

@cindex method @option{incus}
@cindex @option{incus} method
@item incus-tramp
Integration for Incus containers.  A container is accessed via
@file{@trampfn{incus,user@@container,/path/to/file}}, @samp{user} and
@samp{container} have the same meaning as with the @option{docker}
method.

@cindex method @option{lxc}
@cindex @option{lxc} method
@item lxc-tramp
Integration for LXC containers.  A container is accessed via
@file{@trampfn{lxc,container,/path/to/file}}, @samp{container} has the
same meaning as with the @option{docker} method.  A @samp{user}
specification is ignored.

@cindex method @option{lxd}
@cindex @option{lxd} method
@item lxd-tramp
Integration for LXD containers.  A container is accessed via
@file{@trampfn{lxd,user@@container,/path/to/file}}, @samp{user} and
@samp{container} have the same meaning as with the @option{docker}
method.

@cindex method @option{git}
@cindex @option{git} method
@item magit-tramp
Browsing Git repositories with @code{magit}.  A versioned file is
accessed via @file{@trampfn{git,rev@@root-dir,/path/to/file}}.
@samp{rev} is a Git revision, and @samp{root-dir} is a virtual host
name for the root directory, specified in
@code{magit-tramp-hosts-alist}.

@cindex method @option{hdfs}
@cindex @option{hdfs} method
@item tramp-hdfs
Access of a hadoop/hdfs file system.  A file is accessed via
@file{@trampfn{hdfs,user@@node,/path/to/file}}, where @samp{user} is
the user that you want to use, and @samp{node} is the name of the
hadoop server.

@cindex method @option{vagrant}
@cindex @option{vagrant} method
@item vagrant-tramp
Convenience method to access vagrant boxes.  It is often used in
multi-hop file names like
@file{@trampfn{vagrant@value{postfixhop}box|sudo,box,/path/to/file}},
where @samp{box} is the name of the vagrant box.

@end table


@node Customizing Completion
@section Selecting config files for user/host name completion
@cindex customizing completion
@cindex selecting config files

@vindex tramp-completion-function-alist
@code{tramp-completion-function-alist} uses predefined files for user
and host name completion (@pxref{File name completion}).  For each
method, it keeps a set of configuration files and a function that can
parse that file.  Each entry in @code{tramp-completion-function-alist}
is of the form (@var{method} @var{pair1} @var{pair2} @dots{}).

Each @var{pair} is composed of (@var{function} @var{file}).
@var{function} is responsible for extracting user names and host names
from @var{file} for completion.  There are two functions which access
this variable:

@defun tramp-get-completion-function method
This function returns the list of completion functions for @var{method}.

Example:
@example
@group
(tramp-get-completion-function "rsh")

     @result{} ((tramp-parse-rhosts "/etc/hosts.equiv")
         (tramp-parse-rhosts "~/.rhosts"))
@end group
@end example
@end defun

@defun tramp-set-completion-function method function-list
This function sets @var{function-list} as list of completion functions
for @var{method}.

Example:
@example
@group
(tramp-set-completion-function "ssh"
 '((tramp-parse-sconfig "/etc/ssh_config")
   (tramp-parse-sconfig "~/.ssh/config")))

     @result{} ((tramp-parse-sconfig "/etc/ssh_config")
         (tramp-parse-sconfig "~/.ssh/config"))
@end group
@end example
@end defun

The following predefined functions parsing configuration files exist:

@ftable @asis
@item @code{tramp-parse-rhosts}

This function parses files which are syntactical equivalent to
@file{~/.rhosts}.  It returns both host names and user names, if
specified.

@item @code{tramp-parse-shosts}

This function parses files which are syntactical equivalent to
@file{~/.ssh/known_hosts}.  Since there are no user names specified
in such files, it can return host names only.

@item @code{tramp-parse-sconfig}

This function returns the host nicknames defined by @option{Host}
entries in @file{~/.ssh/config} style files.

@item @code{tramp-parse-shostkeys}

SSH2 parsing of directories @file{/etc/ssh2/hostkeys/*} and
@file{~/ssh2/hostkeys/*}.  Hosts are coded in file names
@file{hostkey_@var{portnumber}_@var{host-name}.pub}.  User names
are always @code{nil}.

@item @code{tramp-parse-sknownhosts}

Another SSH2 style parsing of directories like
@file{/etc/ssh2/knownhosts/*} and @file{~/ssh2/knownhosts/*}.  This
case, hosts names are coded in file names
@file{@var{host-name}.@var{algorithm}.pub}.  User names are always @code{nil}.

@item @code{tramp-parse-hosts}

A function dedicated to @file{/etc/hosts} for host names.

@item @code{tramp-parse-passwd}

A function which parses @file{/etc/passwd} for user names.

@item @code{tramp-parse-etc-group}

A function which parses @file{/etc/group} for group names.

@item @code{tramp-parse-netrc}

A function which parses @file{~/.netrc} and @file{~/.authinfo}-style files.

@end ftable

To keep a custom file with custom data in a custom structure, a custom
function has to be provided.  This function must meet the following
conventions:

@defun my-tramp-parse file
@var{file} must be either a file on the host, or @code{nil}.  The
function must return a list of (@var{user} @var{host}), which are
taken as candidates for completion for user and host names.

Example:
@example
@group
(my-tramp-parse "~/.my-tramp-hosts")

     @result{} ((nil "toto") ("daniel" "melancholia"))
@end group
@end example
@end defun


@node Password handling
@section Reusing passwords for several connections
@cindex passwords

To avoid repeated prompts for passwords, consider native caching
mechanisms, such as @command{ssh-agent} for @option{ssh}-like
methods, or @command{pageant} for @option{plink}-like methods.

@value{tramp} offers alternatives when native solutions cannot meet
the need.


@anchor{Using an authentication file}
@subsection Using an authentication file

@vindex auth-sources
The package @file{auth-source.el}, originally developed for No Gnus,
reads passwords from different sources, @xref{Help for users, ,
auth-source, auth}.  The default authentication file is
@file{~/.authinfo.gpg}, but this can be changed via the user option
@code{auth-sources}.

@noindent
A typical entry in the authentication file:

@example
machine melancholia port scp login daniel password geheim
@end example

The port can take any @value{tramp} method (@pxref{Inline methods},
@pxref{External methods}).  Omitting port values matches all
@value{tramp} methods.  Domain and ports, as used in @value{tramp}
file name syntax, must be appended to the machine and login items:

@example
machine melancholia#4711 port davs login daniel%BIZARRE password geheim
@end example

For the methods @option{doas}, @option{sudo}, @option{sudoedit} and
@option{nspawn} the password of the user requesting the connection is
needed, and not the password of the target user@footnote{On the local
host, @code{run0} uses a graphical password agent.}.  If these
connections happen on the local host, an entry with the local user and
local host is used:

@example
machine @var{host} port sudo login @var{user} password secret
@end example

@var{user} and @var{host} are the strings returned by
@code{(user-login-name)} and @code{(system-name)}.  If one of these
methods is connected via a multi-hop (@pxref{Multi-hops}), the
credentials of the previous hop are used.

@vindex auth-source-save-behavior
If no proper entry exists, the password is read
interactively.  After successful login (verification of the password),
Emacs offers to save a corresponding entry for further use by
@code{auth-source} backends which support this.  This can be changed
by setting the user option @code{auth-source-save-behavior} to @code{nil}.

@vindex auth-source-debug
Set @code{auth-source-debug} to @code{t} to debug messages.

@vindex ange-ftp-netrc-filename
@strong{Note} that @file{auth-source.el} is not used for @option{ftp}
connections, because @value{tramp} passes the work to Ange FTP@.  If
you want, for example, use your @file{~/.authinfo.gpg} authentication
file, you must customize @code{ange-ftp-netrc-filename}:

@lisp
(customize-set-variable 'ange-ftp-netrc-filename "~/.authinfo.gpg")
@end lisp

In case you do not want to use an authentication file for
@value{tramp} passwords, use connection-local variables
@ifinfo
(@pxref{Connection Variables, , , emacs})
@end ifinfo
like this:

@lisp
@group
(connection-local-set-profile-variables
 'remote-without-auth-sources '((auth-sources . nil)))
@end group

@group
(connection-local-set-profiles
 '(:application tramp) 'remote-without-auth-sources)
@end group
@end lisp


@anchor{Caching passwords}
@subsection Caching passwords

@value{tramp} can cache passwords as entered and reuse when needed for
the same user or host name independent of the access method.

@vindex auth-source-cache-expiry
@code{auth-source-cache-expiry}@footnote{It overrides
@code{password-cache-expiry}.} sets the duration (in seconds) the
passwords are remembered.  Set @code{auth-source-cache-expiry} to
@code{nil} to disable expiration.

Cached passwords are never saved permanently nor can they extend
beyond the lifetime of the current Emacs session unless you confirm
this interactively.

@vindex auth-source-do-cache
Set @code{auth-source-do-cache} to @code{nil} to disable password caching.

For connections which use a session-timeout, like @option{sudo},
@option{doas} and @option{run0}, the password cache is expired by
@value{tramp} when the session expires (@pxref{Predefined connection
information}).  However, this makes only sense if the password cannot
be retrieved from a persistent authentication file or store.


@node Connection caching
@section Reusing connection related information
@cindex caching

@vindex tramp-persistency-file-name
For faster initial connection times, @value{tramp} stores previous
connection properties in a file specified by the user option
@code{tramp-persistency-file-name}.

The default file name for @code{tramp-persistency-file-name} is
@file{~/.emacs.d/tramp}.

@value{tramp} reads this file during Emacs startup, and writes to it
when exiting Emacs.  Delete this file for @value{tramp} to recreate a
new one on next Emacs startup.

Set @code{tramp-persistency-file-name} to @code{nil} to disable
storing connections persistently.

When @value{tramp} detects a change in the operating system version in
a remote host (via the command @command{uname -sr}), it flushes all
connection related information for that host and creates a new entry.


@node Predefined connection information
@section Setting own connection related information

For more precise customization, parameters specified by
@code{tramp-methods} can be overwritten manually.

@vindex tramp-connection-properties
Set @code{tramp-connection-properties} to manually override
@code{tramp-methods}.  Properties in this list are in the form
@code{(@var{regexp} @var{property} @var{value})}.  @var{regexp}
matches remote file names.  Use @code{nil} to match all.
@var{property} is the property's name, and @var{value} is the
property's value.

@var{property} is any method specific parameter contained in
@code{tramp-methods}.  The parameter key in @code{tramp-methods} is a
symbol name @code{tramp-<foo>}.  To overwrite that property, use the
string @t{"<foo>"} for @var{property}.  For example, this changes the
remote shell:

@lisp
@group
(add-to-list 'tramp-connection-properties
             (list (regexp-quote "@trampfn{ssh,user@@randomhost.your.domain,}")
                   "remote-shell" "/bin/ksh"))
@end group

@group
(add-to-list 'tramp-connection-properties
             (list (regexp-quote "@trampfn{ssh,user@@randomhost.your.domain,}")
                   "remote-shell-login" '("-")))
@end group
@end lisp

The parameters @code{tramp-remote-shell} and
@code{tramp-remote-shell-login} in @code{tramp-methods} now have new
values for the remote host.

@var{property} can also be any property found in
@code{tramp-persistency-file-name}.


@subsection Relevant connection properties to override

Not all connection properties need to be changed.  The most relevant
properties are listed here:

@itemize
@item @t{"login-program"}

The property @t{"login-program"} stores the program to be used to
connect to the remote host.  Sometimes, the program might have another
name on your host, or it might be located in another path.  In this case,
you can overwrite the default value, which is special for every
connection method.  It is used in all connection methods of
@file{tramp-sh.el}.

@item @t{"login-args"}

@t{"login-args"} specifies a list of lists of arguments to pass to
@t{"login-program"}.  Read the docstring of @code{tramp-methods} how
to construct these lists.

@item @t{"remote-shell"}

This property tells @value{tramp} which remote shell to apply on the
remote host.  It is used in all connection methods of
@file{tramp-sh.el}.  The default value is @t{"/bin/sh"}.

@item @t{"remote-shell-login"}

A property to be used in conjunction with @t{"remote-shell"}.  It
specifies, which shell argument triggers a login shell.  Its default
value is @t{"-l"}, but some shells, like @command{ksh}, prefer
@t{"-"}.

@item @t{"session-timeout"}

All @file{tramp-sh.el} based methods accept the property
@t{"session-timeout"}.  This is the time (in seconds) after a
connection is disabled for security reasons, and must be
reestablished.  A value of @code{nil} disables this feature.  Most of
the methods do not set this property except the @option{sudo},
@option{doas} and @option{run0} methods, which use predefined values.

@item @t{"~"}@*
@t{"~user"}

This is the home directory on the remote host.  Setting this
connection property helps especially for methods which cannot expand
to a remote home directory, like @option{adb}, @option{rclone} and
@option{sshfs}.  @ref{Home directories} for an example.

@item @t{"tmpdir"}

The temporary directory on the remote host.  If not specified, the
default value is @t{"/data/local/tmp"} for the @option{adb} and
@option{androidsu} methods, @t{"/C$/Temp"} for the @option{smb}
method, and @t{"/tmp"} otherwise.  @ref{Temporary directory}.

@item @t{"posix"}

Connections using the @option{smb} method check, whether the remote
host supports posix commands.  If the remote host runs Samba, it
confirms this capability.  However, some very old Samba versions have
errors in their implementation.  In order to suppress the posix
commands for those hosts, the property @t{"posix"} should be set to
@code{nil}.

The default value of this property is @code{t} (not specified in
@code{tramp-methods}).  If the remote host runs native MS Windows,
this property has no effect.

@item @t{"mount-point"}

The directory file name an @acronym{FUSE}-based file system is mounted
on.  The default value of this property is
@t{"<TMP>/tramp.method.user@@host#port"} (not specified in
@code{tramp-methods}).  @ref{Temporary directory}.

@item @t{"mount-args"}@*
@t{"copyto-args"}@*
@t{"moveto-args"}@*
@t{"about-args"}

These properties keep optional flags to the different @option{rclone}
operations.  See their default values in @code{tramp-methods} if you
want to change their values.
@end itemize


@node Remote programs
@section How @value{tramp} finds and uses programs on the remote host

@value{tramp} requires access to and rights to several commands on
remote hosts: @command{ls}, @command{test}, @command{find} and
@command{cat}.

Besides there are other required programs for @ref{Inline methods} and
@ref{External methods} of connection.

To improve performance and accuracy of remote file access,
@value{tramp} uses @command{perl} (or @command{perl5}) and
@command{grep} when available.

@defopt tramp-remote-path
@code{tramp-remote-path} specifies which remote directory paths
@value{tramp} can search for @ref{Remote programs}.

@vindex tramp-default-remote-path
@value{tramp} uses standard defaults, such as @file{/bin} and
@file{/usr/bin}, which are reasonable for most hosts.  To accommodate
differences in hosts and paths, for example, @file{/bin:/usr/bin} on
Debian GNU/Linux or
@file{/usr/xpg4/bin:/usr/ccs/bin:/usr/bin:/opt/developerstudio12.6/bin} on
Solaris, @value{tramp} queries the remote host with @command{getconf
PATH} and updates the symbol @code{tramp-default-remote-path}.

For instances where hosts keep obscure locations for paths for
security reasons, manually add such paths to local @file{.emacs} as
shown below for @value{tramp} to use when connecting.

@lisp
(add-to-list 'tramp-remote-path "/usr/local/perl/bin")
@end lisp

@vindex tramp-own-remote-path
Another way to find the remote path is to use the path assigned to the
remote user by the remote host.  @value{tramp} does not normally retain
this remote path after login.  However, @code{tramp-own-remote-path}
preserves the path value, which can be used to update
@code{tramp-remote-path}.

@lisp
(add-to-list 'tramp-remote-path 'tramp-own-remote-path)
@end lisp

@strong{Note} that this works only if your remote @command{/bin/sh}
shell supports the login argument @samp{-l}.
@end defopt

@code{tramp-remote-path} can also be set per host via connection-local
@ifinfo
variables, @xref{Connection Variables, , , emacs}.
@end ifinfo
@ifnotinfo
variables.
@end ifnotinfo
You can define your own search directories like this:

@lisp
@group
(connection-local-set-profile-variables
 'remote-path-with-bin
 '((tramp-remote-path . ("~/bin" tramp-default-remote-path))))
@end group

@group
(connection-local-set-profile-variables
 'remote-path-with-apply-pub-bin
 '((tramp-remote-path . ("/appli/pub/bin" tramp-default-remote-path))))
@end group

@group
(connection-local-set-profiles
 '(:application tramp :machine "randomhost") 'remote-path-with-bin)
@end group

@group
(connection-local-set-profiles
 '(:application tramp :user "anotheruser" :machine "anotherhost")
 'remote-path-with-apply-pub-bin)
@end group
@end lisp

When remote search paths are changed, local @value{tramp} caches must
be recomputed.  To force @value{tramp} to recompute afresh, call
@kbd{M-x tramp-cleanup-this-connection @key{RET}} or friends
(@pxref{Cleanup remote connections}).


@node Remote shell setup
@section Remote shell setup hints


@subsection Changing the default remote or local shell
@cindex zsh setup

By default, @value{tramp} uses the command @command{/bin/sh} for
starting a shell on the remote host.  This can be changed by setting
the connection property @t{"remote-shell"}; @pxref{Predefined
connection information}.  If you want, for example, use
@command{/usr/bin/zsh} on a remote host, you might apply

@lisp
@group
(add-to-list 'tramp-connection-properties
             (list (regexp-quote "@trampfn{sshx,user@@host,}")
                   "remote-shell" "/usr/bin/zsh"))
@end group
@end lisp

This works only for connection methods which allow overriding the
remote login shell, like @option{sshx} or @option{plink}.  See
@ref{Inline methods} and @ref{External methods} for connection methods
which support this.

@vindex tramp-sh-extra-args
This approach has also the advantage, that settings in
@code{tramp-sh-extra-args} will be applied.  For @command{zsh}, the
trouble with the shell prompt due to set zle options will be avoided.
For @command{bash}, loading @file{~/.editrc} or @file{~/.inputrc} is
suppressed.

Similar problems can happen with the local shell @value{tramp} uses to
create a process.  By default, it uses the command @command{/bin/sh}
for this, which could also be a link to another shell.  In order to
overwrite this, you might apply

@vindex tramp-encoding-shell
@lisp
(customize-set-variable 'tramp-encoding-shell "/usr/bin/zsh")
@end lisp

This uses also the settings in @code{tramp-sh-extra-args}.

@vindex RemoteCommand@r{, ssh option}
@strong{Note}: If you use an @option{ssh}-based method for connection,
do @emph{not} set the @option{RemoteCommand} option in your
@command{ssh} configuration to something like @command{screen}.  If
used, @option{RemoteCommand} must open an interactive shell on the
remote host.  On the other hand, some @option{ssh}-based methods, like
@option{sshx} or @option{scpx}, silently overwrite a
@option{RemoteCommand} option of the configuration file.


@subsection Other remote shell setup hints
@cindex remote shell setup
@cindex @file{.profile} file
@cindex @file{.login} file
@cindex shell init files

@value{tramp} checks for the availability of standard programs in the
usual locations.  Common tactics include successively trying
@command{test -e}, @command{/usr/bin/test -e}, and @command{/bin/test
-e}.  @command{ls -d} is another approach.  But these approaches do not
help with these new login patterns.

When @value{tramp} encounters two-factor logins or additional challenge
questions, such as entering birth date or security code or passphrase,
@value{tramp} needs a few more configuration steps to accommodate
them.

The difference between a password prompt and a passphrase prompt is
that the password for completing the login while the passphrase is
for authorizing access to local authentication information, such as
the ssh key.

There is no one configuration to accommodate all the variations in
login security, especially not the exotic ones.  However, @value{tramp}
provides a few tweaks to address the most common ones.

@table @asis
@vindex tramp-shell-prompt-pattern
@item @code{tramp-shell-prompt-pattern}

@code{tramp-shell-prompt-pattern} is for remote login shell prompt,
which may not be the same as the local login shell prompt,
@code{shell-prompt-pattern}.  Since most hosts use identical prompts,
@value{tramp} sets a similar default value for both prompts.

@vindex tramp-password-prompt-regexp
@item @code{tramp-password-prompt-regexp}
@vindex tramp-otp-password-prompt-regexp
@item @code{tramp-otp-password-prompt-regexp}
@vindex tramp-wrong-passwd-regexp
@item @code{tramp-wrong-passwd-regexp}

@value{tramp} uses @code{tramp-password-prompt-regexp} to
distinguish between prompts for passwords and prompts for passphrases.
By default, @code{tramp-password-prompt-regexp} handles the
detection in English language environments.  See a localization
example below:

@lisp
@group
(customize-set-variable
 'tramp-password-prompt-regexp
 (concat
  "^.*"
  (regexp-opt
   '("passphrase" "Passphrase"
     ;; English
     "password" "Password"
     ;; Deutsch
     "passwort" "Passwort"
     ;; Français
     "mot de passe" "Mot de passe")
   t)
  ".*:\0? *"))
@end group
@end lisp

@vindex password-word-equivalents
This user option is, by default, initialized from
@code{password-word-equivalents} when @value{tramp} is loaded, and it
is usually more convenient to add new passphrases to that user option
instead of altering this user option.

The user option @code{tramp-otp-password-prompt-regexp} has a similar
purpose, but for one-time passwords.  Those passwords are not cached
by @value{tramp} for reuse.

Similar localization may be necessary for handling wrong password
prompts, for which @value{tramp} uses @code{tramp-wrong-passwd-regexp}.

@vindex tramp-terminal-type
@vindex TERM@r{, environment variable}
@item @code{tramp-terminal-type}

@value{tramp} uses the user option @code{tramp-terminal-type} to set
the remote environment variable @env{TERM} for the shells it runs.
By default, it is @t{"dumb"}, but this can be changed.  A dumb
terminal is best suited to run the background sessions of
@value{tramp}.  However, running interactive remote shells might
require a different setting.  This can be achieved by tweaking the
@env{TERM} environment variable in @code{process-environment}.

@lisp
@group
(let ((process-environment
       (cons "TERM=xterm-256color" process-environment)))
  (shell))
@end group
@end lisp

@vindex TERM@r{, environment variable}
@vindex INSIDE_EMACS@r{, environment variable}
@item Determining a @value{tramp} session

Sometimes, it is needed to identify whether a shell runs under
@value{tramp} control.  The setting of environment variable @env{TERM}
will help:

@example
@group
if test "$TERM" = "dumb"; then
   @dots{}
fi
@end group
@end example

Another possibility is to check the environment variable
@env{INSIDE_EMACS}.  Like for all subprocesses of Emacs, this is set
to the version of the parent Emacs
@ifinfo
process, @xref{Interactive Shell, , , emacs}.
@end ifinfo
@ifnotinfo
process.
@end ifnotinfo
@value{tramp} adds its own package version to this string, which can
be used for further tests in an inferior shell.  The string of that
environment variable looks always like

@example
@group
echo $INSIDE_EMACS
@result{} 27.2,tramp:2.4.5
@end group
@end example

@cindex unix command @command{tset}
@cindex @command{tset} unix command
@item @command{tset} and other questions

To suppress inappropriate prompts for terminal type, @value{tramp}
sets the @env{TERM} environment variable before the remote login
process begins via the user option @code{tramp-terminal-type} (see
above).  This will silence common @command{tset} related prompts.

@value{tramp}'s strategy for handling such prompts (commonly triggered
from login scripts on remote hosts) is to set the environment
variables so that no prompts interrupt the shell initialization
process.

@vindex tramp-actions-before-shell
An alternative approach is to configure @value{tramp} with strings
that can identify such questions using
@code{tramp-actions-before-shell}.  Example:

@lisp
@group
(defconst my-tramp-prompt-regexp
  "Enter the birth date of your mother:\\s-*"
  "Regular expression matching my login prompt question.")
@end group

@group
(defun my-tramp-action (proc vec)
  "Enter \"19000101\" in order to give a correct answer."
  (save-window-excursion
    (with-current-buffer (tramp-get-connection-buffer vec)
      (tramp-message vec 6 "\n%s" (buffer-string))
      (tramp-send-string vec "19000101"))))
@end group

@group
(add-to-list 'tramp-actions-before-shell
             '(my-tramp-prompt-regexp my-tramp-action))
@end group
@end lisp

The regular expressions used in @code{tramp-actions-before-shell} must
match the end of the connection buffer.  Due to performance reasons,
this search starts at the end of the buffer, and it is limited to 256
characters backwards.

@item Conflicting names for users and variables in @file{.profile}

When a user name is the same as a variable name in a local file, such
as @file{.profile}, then @value{tramp} may send incorrect values for
environment variables.  To avoid incorrect values, change the local
variable name to something different from the user name.  For example,
if the user name is @env{FRUMPLE}, then change the variable name to
@env{FRUMPLE_DIR}.

@item Non-Bourne commands in @file{.profile}

When the remote host's @file{.profile} is also used for shells other
than Bourne shell, then some incompatible syntaxes for commands in
@file{.profile} may trigger errors in Bourne shell on the host and may
not complete client's @value{tramp} connections.

One example of a Bourne shell incompatible syntax in @file{.profile}:
using @command{export FOO=bar} instead of @command{FOO=bar; export
FOO}.  After remote login, @value{tramp} will trigger an error during
its execution of @command{/bin/sh} on the remote host because Bourne
shell does not recognize the export command as entered in
@file{.profile}.

Likewise, (@samp{~}) character in paths will cause errors because
Bourne shell does not do (@samp{~}) character expansions.

One approach to avoiding these incompatibilities is to make all
commands in @file{~/.shrc} and @file{~/.profile} Bourne shell
compatible so @value{tramp} can complete connections to that remote.
To accommodate using non-Bourne shells on that remote, use other
shell-specific config files.  For example, bash can use
@file{~/.bash_profile} and ignore @file{.profile}.

@item Interactive shell prompt

@vindex INSIDE_EMACS@r{, environment variable}
@vindex SHELLNAME@r{, environment variable}
@vindex ESHELL@r{, environment variable}
@value{tramp} redefines the remote shell prompt internally for robust
parsing.  This redefinition affects the looks of a prompt in an
interactive remote shell through commands, such as @kbd{M-x shell
@key{RET}}.  Such prompts, however, can be reset to something more
readable and recognizable using these environment variables.

@value{tramp} sets the @env{INSIDE_EMACS} environment variable in the
startup script file @file{~/.emacs_SHELLNAME}.

@env{SHELLNAME} is @code{bash} or equivalent shell names.  Change it by
setting the environment variable @env{ESHELL} in the @file{.emacs} as
follows:

@lisp
(setenv "ESHELL" "bash")
@end lisp

Then re-set the prompt string in @file{~/.emacs_SHELLNAME} as follows:

@example
@group
# Reset the prompt for remote @value{tramp} shells.
if [ "$@{INSIDE_EMACS/*tramp*/tramp@}" == "tramp" ] ; then
   PS1="[\u@@\h \w]$ "
fi
@end group
@end example

@ifinfo
@xref{Interactive Shell, , , emacs}.
@end ifinfo

@cindex unix command @command{nc}
@cindex @command{nc} unix command
@item @command{busybox} / @command{nc}

@value{tramp}'s @option{nc} method uses the @command{nc} command to
install and execute a listener as follows (see @code{tramp-methods}):

@example
$ nc -l -p 42
@end example

The above command-line syntax has changed with @command{busybox}
versions.  If @command{nc} refuses the @samp{-p} parameter, then
overwrite as follows:

@lisp
@group
(add-to-list 'tramp-connection-properties
             `(,(regexp-quote "192.168.0.1")
               "remote-copy-args" (("-l") ("%r"))))
@end group
@end lisp

@noindent
where @samp{192.168.0.1} is the remote host IP address
(@pxref{Predefined connection information}).

@end table


@node Ssh setup
@section Ssh setup hints

The most common @value{tramp} connection family is based on either
@command{ssh} or @command{scp} of OpenSSH, or @command{plink} or
@command{pscp} of PuTTY on MS Windows.  In the following, some
configuration recommendations are given.


@subsection Using ssh config include for host name completion

@vindex Include@r{, ssh option}
@findex tramp-set-completion-function
@findex tramp-get-completion-function
OpenSSH configuration files can use an @option{Include} option for
further configuration files.  Default @value{tramp} host name
completion ignores this option.  However, you can configure this
yourself.

Given, your @file{~/.ssh/config} file contains the following option:

@example
Include ~/.ssh/conf.d/*
@end example

The following code snippet in your @file{.emacs} uses all files in
that directory for host name completion:

@lisp
@group
(tramp-set-completion-function
 "ssh" (append (tramp-get-completion-function "ssh")
               (mapcar (lambda (file) `(tramp-parse-sconfig ,file))
                       (directory-files
                        "~/.ssh/conf.d/"
                        'full directory-files-no-dot-files-regexp))))
@end group
@end lisp

This code snippet does it for the @option{ssh} method.  If you replace
@t{"ssh"} by @t{"scp"}, it does it also for that method (or any other
method you like).


@subsection Detection of session hangouts

@vindex ServerAliveInterval@r{, ssh option}
@vindex ServerAliveCountMax@r{, ssh option}
@command{ssh} sessions on the local host hang when the network is
down.  @value{tramp} cannot safely detect such hangs.  OpenSSH can be
configured to kill such hangs with the following settings in
@file{~/.ssh/config}:

@example
@group
Host *
     ServerAliveInterval 5
     ServerAliveCountMax 2
@end group
@end example

The corresponding PuTTY configuration is in the @option{Connection}
entry, @option{Seconds between keepalives} option.  Set this to 5.
PuTTY does not have a configuration option equivalent to OpenSSH's
@option{ServerAliveCountMax}.


@anchor{Using ssh connection sharing}
@subsection Using ssh connection sharing

@vindex ControlPath@r{, ssh option}
@vindex ControlPersist@r{, ssh option}
@value{tramp} uses the @option{ControlMaster=auto} OpenSSH option by
default, if possible.  However, it overwrites @option{ControlPath}
settings when initiating @command{ssh} sessions.  @value{tramp} does
this to fend off a stall if a master session opened outside the Emacs
session is no longer open.  That is why @value{tramp} prompts for the
password again even if there is an @command{ssh} already open.

@vindex tramp-ssh-controlmaster-options
Some OpenSSH versions support a @option{ControlPersist} option, which
allows you to set the @option{ControlPath} provided the variable
@code{tramp-ssh-controlmaster-options} is customized as follows:

@lisp
@group
(customize-set-variable
 'tramp-ssh-controlmaster-options
 (concat
  "-o ControlPath=/tmp/ssh-ControlPath-%%r@@%%h:%%p "
  "-o ControlMaster=auto -o ControlPersist=yes"))
@end group
@end lisp

Note how @samp{%r}, @samp{%h} and @samp{%p} must be encoded as
@samp{%%r}, @samp{%%h} and @samp{%%p}.

@vindex tramp-use-connection-share
Using a predefined string in @code{tramp-ssh-controlmaster-options},
or puzzling an own string, happens only when user option
@code{tramp-use-connection-share} is set to @code{t}.  If the
@file{~/.ssh/config} file is configured appropriately for the above
behavior, then any changes to @command{ssh} can be suppressed with
this @code{nil} setting:

@lisp
(customize-set-variable 'tramp-use-connection-share nil)
@end lisp

Sometimes, it is not possible to use OpenSSH's @option{ControlMaster}
option for remote processes.  This could result in concurrent access
to the OpenSSH socket when reading data by different processes, which
could block Emacs.  In this case, setting
@code{tramp-use-connection-share} to @code{suppress} disables shared
access.  It is not needed to set this user option permanently to
@code{suppress}, binding the user option prior calling
@code{make-process} is sufficient.  @value{tramp} does this for
esxample for compilation processes on its own.

@vindex ProxyCommand@r{, ssh option}
@vindex ProxyJump@r{, ssh option}
@code{tramp-use-connection-share} should also be set to @code{nil} or
@code{suppress} if you use the @option{ProxyCommand} or
@option{ProxyJump} options in your @command{ssh} configuration.

In order to use the @option{ControlMaster} option, @value{tramp} must
check whether the @command{ssh} client supports this option.  This is
only possible on the local host, for the first hop.  @value{tramp}
does not use this option on proxy hosts, therefore.

If you want to use this option also for the other hops, you must
configure @file{~/.ssh/config} on the proxy host:

@example
@group
Host *
     ControlMaster      auto
     ControlPath        tramp.%C
     ControlPersist     no
@end group
@end example

Check the @samp{ssh_config(5)} man page whether these options are
supported on your proxy host.

On MS Windows, @code{tramp-use-connection-share} is set to @code{nil}
by default, because the MS Windows and MSYS2 implementations of
@command{OpenSSH} do not support this option properly.

In PuTTY, you can achieve connection sharing in the
@option{Connection/SSH} entry, enabling the @option{Share SSH
connections if possible} option.  @code{tramp-use-connection-share}
must be set to @code{nil}.  If @code{tramp-use-connection-share} is
set to @code{t} or @code{suppress}, @command{plink} is called with the
option @option{-share} or @option{-noshare}, respectively.


@subsection Configure direct copying between two remote servers

@vindex tramp-use-scp-direct-remote-copying
@value{tramp} uses a temporary local copy when copying two files
between different remote hosts via external methods.  This behavior is
due to authentication problems @value{tramp} cannot handle
sufficiently.  However, for @option{scp} connections this can be
changed.  When a file shall be copied between two different remote
hosts @samp{source} and @samp{target}, and

@itemize @minus
@item
Variable @code{tramp-use-scp-direct-remote-copying} is non-@code{nil},

@item
Remote host @samp{source} doesn't use the @option{RemoteCommand}
option in @file{~/.ssh/config},

@item
Remote host @samp{target} shows the same host key when seen from the
local host and from host @samp{source}, and

@item
@command{scp} running on host @samp{source} can authenticate to host
@samp{target} without requiring a password,
@end itemize

@noindent
@value{tramp} applies direct remote copying between hosts
@samp{source} and @samp{target} like

@example
scp -p -T -R -q -r source:/path/to/file target:/path/to/another/file
@end example

This protects also your local temporary directory from overrun when
copying large files.

If these conditions do not apply, and
@code{tramp-use-scp-direct-remote-copying} is non-@code{nil}, the
option @samp{-3} is used instead of @samp{-R}.

@c FIXME
When @value{tramp} uses direct remote copying, password caches are not
consulted.


@subsection Issues with Cygwin and MS Windows ssh
@cindex cygwin, issues
@cindex ms Windows, issues

This section is incomplete.  Please share your solutions.

@cindex ms windows and @command{ssh}
@cindex ms windows and @command{ssh-agent}

MS Windows' @command{ssh} does not open a remote TTY@.  Use the method
@option{sshx} or @option{scpx} instead.  Furthermore, it cannot read a
passphrase for ssh private keys.  Use the MS @code{ssh-agent}.

@cindex method @option{sshx} with cygwin
@cindex @option{sshx} method with cygwin

Cygwin's @command{ssh} works only with a Cygwin version of Emacs.  To
check for compatibility: type @kbd{M-x eshell @key{RET}}, and start
@kbd{ssh test.host @key{RET}}.  Incompatibilities trigger this
message:

@example
Pseudo-terminal will not be allocated because stdin is not a terminal.
@end example

Some older versions of Cygwin's @command{ssh} work with the
@option{sshx} access method.  Consult Cygwin's FAQ at
@uref{https://cygwin.com/faq/} for details.

@cindex cygwin and @command{fakecygpty}
@cindex @command{fakecygpty} and cygwin

On @uref{https://www.emacswiki.org/emacs/SshWithNTEmacs, the Emacs
Wiki} it is explained how to use the helper program
@command{fakecygpty} to fix this problem.

@cindex method @option{scpx} with cygwin
@cindex @option{scpx} method with cygwin

When using the @option{scpx} access method, Emacs may call
@command{scp} with MS Windows file naming, such as @file{c:/foo}.  But
the version of @command{scp} that is installed with Cygwin does not
know about MS Windows file naming, which causes it to incorrectly look
for a host named @samp{c}.

A workaround: write a wrapper script for @option{scp} to convert
Windows file names to Cygwin file names.

@cindex cygwin and @command{ssh-agent}
@cindex @env{SSH_AUTH_SOCK} and emacs on ms windows
@vindex SSH_AUTH_SOCK@r{, environment variable}

When using the cygwin @command{ssh-agent} on MS Windows for
password-less interaction, @option{ssh} methods depend on the
environment variable @env{SSH_AUTH_SOCK}.  But this variable is not
set when Emacs is started from a Desktop shortcut and authentication
fails.

One workaround is to use an MS Windows based SSH Agent, such as the
native MS @command{ssh-agent} or @command{Pageant}.  The latter is
part of the PuTTY Suite of tools.

The fallback is to start Emacs from a shell.


@node FUSE setup
@section @acronym{FUSE} setup hints

The @acronym{FUSE} file systems are mounted by default at
@t{"<TMP>/tramp.method.user@@host#port"}.@footnote{@ref{Temporary
directory}}  Method is either @t{"rclone"} or @t{"sshfs"}.  The user
name and port number are optional.  If the file system is already
mounted, it will be used as it is.  If the mount point does not exist
yet, @value{tramp} creates this directory.

The mount point can be overwritten by the connection property
@t{"mount-point"}, @pxref{Predefined connection information}.
Example:

@lisp
@group
(add-to-list 'tramp-connection-properties
             `(,(regexp-quote "@trampfn{sshfs,user@@host,}")
               "mount-point"
               ,(expand-file-name "sshfs.user@@host" user-emacs-directory)))
@end group
@end lisp

@vindex tramp-fuse-unmount-on-cleanup
The user option @code{tramp-fuse-unmount-on-cleanup}, when set to
non-@code{nil}, controls, whether a mount point is unmounted on
connection cleanup or on Emacs exiting.


@anchor{Setup of rclone method}
@subsection @option{rclone} setup
@cindex rclone setup

The default arguments of the @command{rclone} operations
@command{mount}, @command{copyto}, @command{moveto} and
@command{about} are declared in the variable @code{tramp-methods} as
method specific parameters.  Usually, they don't need to be overwritten.

If needed, these parameters can be overwritten as connection
properties @t{"mount-args"}, @t{"copyto-args"}, @t{"moveto-args"} and
@t{"about-args"}, @xref{Predefined connection information}.  All of
them are list of strings.

Be careful changing @t{"--dir-cache-time"}, this could delay
visibility of files.


@anchor{Setup of sshfs method}
@subsection @option{sshfs} setup
@cindex sshfs setup

The method @option{sshfs} declares the mount arguments in the variable
@code{tramp-methods}, passed to the @command{sshfs} command.  This is
a list of list of strings, and can be overwritten by the connection
property @t{"mount-args"}, @xref{Predefined connection information}.

Additionally, it declares also the arguments for running remote
processes, using the @command{ssh} command.  These don't need to be
changed.


@node Android shell setup
@section Android shell setup hints
@cindex android shell setup for ssh

@value{tramp} uses the @option{adb} method to access Android devices.
Android devices provide a restricted shell access through an USB
connection.  The local host must have the @command{adb} program
installed.  Usually, it is sufficient to open the file
@file{@trampfn{adb,,/}}.  Then you can navigate in the file system via
@code{dired}.

Alternatively, applications such as @code{Termux} or @code{SSHDroid}
that run @command{sshd} process on the Android device can accept any
@option{ssh}-based methods provided these settings are adjusted:

@itemize
@item
@command{sh} must be specified for remote shell since Android devices
do not provide @command{/bin/sh}.  @command{sh} will then invoke
whatever shell is installed on the device with this setting:

@lisp
@group
(add-to-list 'tramp-connection-properties
             (list (regexp-quote "192.168.0.26") "remote-shell" "sh"))
@end group
@end lisp

@noindent
where @samp{192.168.0.26} is the Android device's IP address.
(@pxref{Predefined connection information}).

@item
On the Android device the directory names are prefixed with an
application specific prefix, which is
@file{/data/data/com.termux/files/usr/bin} instead of @file{/usr/bin}
in the @code{Termux} case.  You must adapt the file names in
@code{tramp-remote-path}, for example via connection-local
@ifinfo
settings (@pxref{Connection Variables, , , emacs}):
@end ifinfo
@ifnotinfo
settings:
@end ifnotinfo

@lisp
@group
(connection-local-set-profile-variables
 'tramp-connection-local-termux-profile
 `((tramp-remote-path
    . ,(mapcar
	(lambda (x)
	  (if (stringp x) (concat "/data/data/com.termux/files" x) x))
	(copy-tree tramp-remote-path)))))

(connection-local-set-profiles
 '(:application tramp :machine "192.168.0.26")
 'tramp-connection-local-termux-profile)
@end group
@end lisp

@item
When the Android device is not @samp{rooted}, specify a writable
directory for temporary files:

@lisp
(add-to-list 'tramp-connection-properties
             (list (regexp-quote "192.168.0.26")
		   "tmpdir" "/data/data/com.termux/files/home/tmp"))
@end lisp

@item
Open a remote connection with the command @kbd{C-x C-f
@trampfn{ssh,192.168.0.26#2222,} @key{RET}}, where @command{sshd} is
listening on port @samp{2222}.

To add a corresponding entry to the @file{~/.ssh/config} file
(recommended), use this:

@example
@group
Host android
     HostName 192.168.0.26
     User root
     Port 2222
@end group
@end example

@noindent
To use the host name @samp{android} instead of the IP address shown in
the previous example, fix the connection properties as follows:

@lisp
@group
(add-to-list 'tramp-connection-properties
             (list (regexp-quote "android") "remote-shell" "sh"))
(add-to-list 'tramp-connection-properties
             (list (regexp-quote "android")
		   "tmpdir" "/data/data/com.termux/files/home/tmp"))
(connection-local-set-profiles
 '(:application tramp :machine "android")
 'tramp-connection-local-termux-profile)
@end group
@end lisp

@noindent
Open a remote connection with the more concise command @kbd{C-x C-f
@trampfn{ssh,android,} @key{RET}}.
@end itemize


@node Kubernetes setup
@section Kubernetes setup hints

With the @option{kubernetes} method, containers in Kubernetes pods can
be accessed.  The host name is a pod name returned by @samp{kubectl
get pods}, or @samp{@var{container}.@var{pod}} if an explicit
container name shall be used.  Otherwise, the first container in a pod
is used.

Sometimes, asynchronous processes for a host without a dedicated
container name show a warning like @samp{Defaulted container
"container1" out of: container1, container2}.  This can be mitigated
by setting the pod annotation
@samp{kubectl.kubernetes.io/default-container} to a proper value
(@samp{container1} in this example).

@vindex tramp-kubernetes-context
@vindex tramp-kubernetes-namespace
@value{tramp} uses the default Kubernetes context and namespace.  If
another context or namespace shall be used, configure the user options
@code{tramp-kubernetes-context} and @code{tramp-kubernetes-namespace}.


@node Auto-save File Lock and Backup
@section Auto-save, File Lock and Backup configuration
@cindex auto-save
@cindex file-lock
@cindex backup

@vindex backup-directory-alist
To avoid @value{tramp} from saving backup files owned by @samp{root}
to locations accessible to others, default backup settings in
@code{backup-directory-alist} have to be altered.

Here's a scenario where files could be inadvertently exposed.  Emacs
by default writes backup files to the same directory as the original
files unless changed to another location, such as
@file{~/.emacs.d/backups/}.  Such a directory will also be used by
default by @value{tramp} when using, say, a restricted file
@file{@trampfn{su,root@@localhost,/etc/secretfile}}.  The backup file
of the secretfile is now owned by the user logged in from
@value{tramp} and not @samp{root}.

When @code{backup-directory-alist} is @code{nil} (the default), such
problems do not occur.

To ``turn off'' the backup feature for remote files and stop
@value{tramp} from saving to the backup directory, use this:

@lisp
@group
(add-to-list 'backup-directory-alist
             (cons tramp-file-name-regexp nil))
@end group
@end lisp

@noindent
Disabling backups can be targeted to just the @option{su} and
@option{sudo} methods:

@lisp
@group
(setq backup-enable-predicate
      (lambda (name)
        (and (normal-backup-enable-predicate name)
             (not
              (let ((method (file-remote-p name 'method)))
                (when (stringp method)
                  (member method '("su" "sudo"))))))))
@end group
@end lisp

@vindex tramp-backup-directory-alist
Another option is to create better backup file naming with user and
host names prefixed to the file name.  For example, transforming
@file{/etc/secretfile} to
@file{~/.emacs.d/backups/!su:root@@localhost:!etc!secretfile}, set the
@value{tramp} user option @code{tramp-backup-directory-alist} from the
existing user option @code{backup-directory-alist}.

Then @value{tramp} backs up to a file name that is transformed with a
prefix consisting of the DIRECTORY name.  This file name prefixing
happens only when the DIRECTORY is an absolute local file name.

@noindent
Example:

@lisp
@group
(add-to-list 'backup-directory-alist
             (cons "." "~/.emacs.d/backups/"))
(customize-set-variable
 'tramp-backup-directory-alist backup-directory-alist)
@end group
@end lisp

@noindent
The backup file name of
@file{@trampfn{su,root@@localhost,/etc/secretfile}} would be
@ifset unified
@file{@trampfn{su,root@@localhost,~/.emacs.d/backups/@c
!su:root@@localhost:!etc!secretfile~}}.
@end ifset
@ifset separate
@file{@trampfn{su,root@@localhost,~/.emacs.d/backups/@c
![su!root@@localhost]!etc!secretfile~}}.
@end ifset

@vindex auto-save-file-name-transforms
Just as for backup files, similar issues of file naming affect
auto-saving remote files.  Auto-saved files are saved in the directory
specified by the user option @code{auto-save-file-name-transforms}.
By default this is set to the local temporary directory.  But in some
versions of Debian GNU/Linux, this points to the source directory
where the Emacs was compiled.  Reset such values to a valid directory.

Set @code{auto-save-file-name-transforms} to @code{nil} to save
auto-saved files to the same directory as the original file.

@vindex tramp-auto-save-directory
Alternatively, set the user option @code{tramp-auto-save-directory}
to direct all auto saves to that location.

@c Since Emacs 30.
@vindex remote-file-name-inhibit-auto-save
If you want to suppress auto-saving of remote files at all, set user
option @code{remote-file-name-inhibit-auto-save} to non-@code{nil}.

@c Since Emacs 29.
@vindex remote-file-name-inhibit-auto-save-visited
An alternative to @code{auto-save-mode} is
@code{auto-save-visited-mode}.  In this mode, auto-saving is identical
to explicit saving.  If you want to disable this behavior for remote
files, set user option
@code{remote-file-name-inhibit-auto-save-visited} to non-@code{nil}.

@vindex lock-file-name-transforms
And still more issues to handle.  Since @w{Emacs 28}, file locks use a
similar user option as auto-save files, called
@code{lock-file-name-transforms}.  By default this user option is
@code{nil}, meaning to keep file locks in the same directory as the
original file.

If you change @code{lock-file-name-transforms} in order to keep file
locks for remote files somewhere else, you will lose Emacs's feature
to warn you, if a file is changed in parallel from different Emacs
sessions, or via different remote connections.  Be careful with such
settings.

@vindex remote-file-name-inhibit-locks
Setting @code{remote-file-name-inhibit-locks} to non-@code{nil}
prevents the creation of remote lock files at all.

@vindex tramp-allow-unsafe-temporary-files
Per default, @value{tramp} asks for confirmation if a
@samp{root}-owned remote backup, auto-save or lock file has to be
written to your local temporary directory.  If you want to suppress
this confirmation question, set user option
@code{tramp-allow-unsafe-temporary-files} to @code{t}.


@node Keeping files encrypted
@section Protect remote files by encryption
@cindex Encrypt remote directories

@strong{Note}: File encryption in @value{tramp} is experimental, don't
use it in production systems!

Sometimes, it is desirable to protect files located on remote
directories, like cloud storages.  In order to do this, you might
instruct @value{tramp} to encrypt all files copied to a given remote
directory, and to decrypt such files when accessing.  This includes
both file contents and file names.

@value{tramp} does this transparently.  Although both files and file
names are encrypted on the remote side, they are accessible inside
Emacs as they wouldn't be transformed as such.

@cindex @command{encfs}
@cindex @command{encfsctl}
Internally, @value{tramp} uses the @command{encfs} package.
Therefore, this feature is available only if this package is installed
on the local host.  @value{tramp} does not keep and @samp{encfs
mountpoint} permanently.  Instead, it encrypts / decrypts files and
file names on the fly, using @command{encfsctl}.

@deffn Command tramp-crypt-add-directory name
This command marks the existing remote directory @var{name} for
encryption.  Files in that directory and all subdirectories will be
encrypted before copying to, and decrypted after copying from that
directory.  File and directory names will be also encrypted.
@end deffn

@defopt tramp-crypt-encfs-option
If a remote directory is marked for encryption, it is initialized via
@command{encfs} the very first time a file in this directory is
accessed.  This user option controls, which default @command{encfs}
configuration option will be selected, it can be @t{"--standard"}
or @t{"--paranoia"}.  See the @samp{encfs(1)} man page for details.

However, @value{tramp} must adapt these configuration sets.  The
@option{chainedNameIV} configuration option must be disabled; otherwise
@value{tramp} couldn't handle file name encryption transparently.
@end defopt

A password protected @option{encfs} configuration file is created the
very first time you access an encrypted remote directory.  It is kept
in your @code{user-emacs-directory} with the url-encoded directory
name as part of the basename, and @file{encfs6.xml} as suffix.  If
you, for example, mark the remote directory
@file{@trampfn{nextcloud,user@@host,/path/to/dir}} for encryption, the
configuration file is saved as
@file{tramp-%2Fnextcloud%3Auser%40host%3A%2Fpath%2Fto%2Fdir%2F.encfs6.xml}
in @code{user-emacs-directory}.  Do not lose this file and the
corresponding password; otherwise there is no way to decrypt your
encrypted files.

@defopt tramp-crypt-save-encfs-config-remote
If this user option is non-@code{nil} (the default), the @option{encfs}
configuration file @file{.encfs6.xml} is also kept in the encrypted
remote directory.  It depends on you, whether you regard the password
protection of this file as sufficient.  The advantage would be, that
such a remote directory could be accessed by different Emacs sessions,
different users, without presharing the configuration file between the
users.
@end defopt

The command @command{encfsctl}, the workhorse for encryption /
decryption, needs the configuration file password every call.
Therefore, it is recommend to cache this password in Emacs.  This can
be done using @code{auth-sources}, @pxref{Using an authentication file}.
An entry needs the url-encoded directory name as machine, your local
user name as user, and the password.  The port is optional, if given
it must be the string @t{"crypt"}.  The example above would require
the following entry in the authentication file (@t{"yourname"} is the
result of @code{(user-login-name)}):

@example
machine %2Fnextcloud%3Auser%40host%3A%2Fpath%2Fto%2Fdir%2F \
        login yourname port crypt password geheim
@end example

If you use a remote file name with a quoted localname part, this
localname and the corresponding file will not be encrypted /
decrypted.  If you have an encrypted remote directory
@file{@trampfn{nextcloud,user@@host,/path/to/dir}}, the command

@example
@kbd{C-x d @trampfn{nextcloud,user@@host,/path/to/dir}}
@end example

@noindent
will show the directory listing with the plain file names, and the
command

@example
@kbd{C-x d @trampfn{nextcloud,user@@host,/:/path/to/dir}}
@end example

@noindent
will show the directory listing with the encrypted file names, and
visiting a file will show its encrypted contents.  However, it is
highly discouraged to mix encrypted and not encrypted files in the
same directory.

@deffn Command tramp-crypt-remove-directory name
This command should be used to indicate that files in @code{name}
should no longer be encrypted.  Existing encrypted files and
subdirectories will remain encrypted.
@end deffn


@node Usage
@chapter Using @value{tramp}
@cindex using @value{tramp}

@value{tramp} operates transparently, accessing remote files as if
they are local.  However, @value{tramp} employs a formalized remote
file naming syntax to perform its functions transparently.  This
syntax consists of many parts specifying access methods,
authentication, host names, and file names.  Ange FTP uses a similar
syntax.

@cindex type-ahead

Unlike opening local files in Emacs, which are instantaneous, opening
remote files in @value{tramp} is slower at first.  Sometimes there is
a noticeable delay before the prompts for passwords or authentication
appear in the minibuffer.  Hitting @kbd{@key{RET}} or other keys
during this gap will be processed by Emacs.  This type-ahead facility
is a feature of Emacs that may cause missed prompts when using
@value{tramp}.

@menu
* File name syntax::            @value{tramp} file name conventions.
@ifset unified
* Change file name syntax::     Alternative file name syntax.
@end ifset
* File name completion::        File name completion.
* Ad-hoc multi-hops::           Declaring multiple hops in the file name.
* Home directories::            Expanding @file{~} to home directory.
* Remote processes::            Integration with other Emacs packages.
* Cleanup remote connections::  Cleanup remote connections.
* Renaming remote files::       Renaming remote files.
* Archive file names::          Access to files in file archives.
@end menu


@node File name syntax
@section @value{tramp} file name conventions
@cindex file name syntax
@cindex file name examples

@file{@trampfn{method,host,/path/to/file}} opens file @var{/path/to/file}
on the remote host @var{host}, using the method @var{method}.

@c We cannot use @trampfn{} in @item.
@table @file
@item @value{prefix}ssh@value{postfixhop}melancholia@value{postfix}.emacs
For the file @file{.emacs} located in the home directory, on the host
@samp{melancholia}, using method @option{ssh}.

@item @value{prefix}ssh@value{postfixhop}melancholia.danann.net@value{postfix}.emacs
For the file @file{.emacs} specified using the fully qualified domain name of
the host.

@item @value{prefix}ssh@value{postfixhop}melancholia@value{postfix}~/.emacs
For the file @file{.emacs} specified using the @file{~}, which is expanded.

@item @value{prefix}ssh@value{postfixhop}melancholia@value{postfix}~daniel/.emacs
For the file @file{.emacs} located in @samp{daniel}'s home directory
on the host, @samp{melancholia}.  The @file{~<user>} construct is
expanded to the home directory of that user on the remote host.

@item @value{prefix}ssh@value{postfixhop}melancholia@value{postfix}/etc/squid.conf
For the file @file{/etc/squid.conf} on the host @samp{melancholia}.

@end table

@var{host} can take IPv4 or IPv6 address, as in
@file{@trampfn{ssh,127.0.0.1,.emacs}} or
@file{@trampfn{ssh,@value{ipv6prefix}::1@value{ipv6postfix},.emacs}}.
@ifset unified
For syntactical reasons, IPv6 addresses must be embedded in square
brackets @file{@value{ipv6prefix}} and @file{@value{ipv6postfix}}.
@end ifset

By default, @value{tramp} will use the current local user name as the
remote user name for log in to the remote host.  Specifying a
different name using the proper syntax will override this default
behavior: @file{@trampfn{method,user@@host,path/to/file}}.

@file{@trampfn{ssh,daniel@@melancholia,.emacs}} is for file
@file{.emacs} in @samp{daniel}'s home directory on the host,
@samp{melancholia}, accessing via method @option{ssh}.

For specifying port numbers, affix @file{#<port>} to the host
name.  For example: @file{@trampfn{ssh,daniel@@melancholia#42,.emacs}}.

All method, user name, host name, port number and local name parts are
optional, @xref{Default Method}, @xref{Default User}, @xref{Default Host}.
@ifset unified
For syntactical reasons, the default method must be indicated by the
pseudo method @file{-}.
@end ifset


@ifset unified
@node Change file name syntax
@section Alternative file name syntax
@cindex change file name syntax
@cindex alternative file name syntax

The syntax described in @ref{File name syntax} is the @code{default}
syntax, which is active after Emacs startup.  However, this can be
changed.

@deffn Command tramp-change-syntax syntax
This command changes the syntax @value{tramp} uses for remote file
names.  Beside the @code{default} value, @var{syntax} can be

@itemize
@cindex simplified syntax
@item @code{simplified}

This remote file name syntax is similar to the syntax used by Ange FTP@.
A remote file name has the form
@file{@value{prefix}user@@host@value{postfix}path/to/file}.  The
@samp{user@@} part is optional, and the method is determined by
@ref{Default Method}.

@cindex separate syntax
@item @code{separate}

@clear unified
@set separate
@include trampver.texi
This remote file name syntax originated in the XEmacs text editor.
A remote file name has the form
@file{@trampfn{method,user@@host,path/to/file}}.  The @samp{method}
and @samp{user@@} parts are optional.
@clear separate
@set unified
@include trampver.texi
@end itemize
@end deffn

@defvar tramp-file-name-regexp
This variable keeps a regexp which matches the selected remote file
name syntax.  Its value changes after every call of
@code{tramp-change-syntax}.  However, it is not recommended to use
this variable in external packages, a call of @code{file-remote-p} is
much more appropriate.
@ifinfo
@pxref{Magic File Names, , , elisp}.
@end ifinfo
@end defvar
@end ifset


@node File name completion
@section File name completion
@cindex file name completion

@value{tramp} can complete the following @value{tramp} file name
components: method names, user names, host names, and file names
located on remote hosts.

For example, type @kbd{C-x C-f @value{prefixwithspace} s @key{TAB}},
@value{tramp} completion choices show up as

@example
@group
@multitable @columnfractions .2 .2 .2 .2 .2
@item @c
  sbin/ @tab @c
  @value{prefixhop}scp@value{postfix} @tab @c
  @value{prefixhop}scpx@value{postfix} @tab @c
  @value{prefixhop}sftp@value{postfix} @tab @c
  @value{prefixhop}sg@value{postfix}
@item @c
  @value{prefixhop}smb@value{postfix} @tab @c
  srv/ @tab @c
  @value{prefixhop}ssh@value{postfix} @tab @c
  @value{prefixhop}sshx@value{postfix} @tab @c
  @value{prefixhop}su@value{postfix}
@item @c
  @value{prefixhop}sudo@value{postfix} @tab @c
  sys/
@end multitable
@end group
@end example

@samp{@value{prefixhop}ssh@value{postfixhop}} is a possible
completion for the respective method, and @samp{sbin/} stands for the
directory @file{/sbin} on your local host.

Type @kbd{s h @value{postfixhop}} for the minibuffer completion to
@samp{@value{prefix}ssh@value{postfixhop}}.  Typing @kbd{@key{TAB}}
shows host names @value{tramp} extracts from @file{~/.ssh/config}
file, for example:

@example
@group
@multitable @columnfractions .5 .5
@item @c
  @value{prefixhop}ssh@value{postfixhop}127.0.0.1@value{postfix} @tab @c
  @value{prefixhop}ssh@value{postfixhop}192.168.0.1@value{postfix}
@item @c
  @value{prefixhop}ssh@value{postfixhop}@value{ipv6prefix}::1@value{ipv6postfix}@value{postfix} @tab @c
  @value{prefixhop}ssh@value{postfixhop}localhost@value{postfix}
@item @c
  @value{prefixhop}ssh@value{postfixhop}melancholia.danann.net@value{postfix} @tab @c
  @value{prefixhop}ssh@value{postfixhop}melancholia@value{postfix}
@end multitable
@end group
@end example

Choose a host from the above list and then continue to complete file
names on that host.

When the configuration (@pxref{Customizing Completion}) includes user
names, then the completion lists will account for the user names as well.

@vindex tramp-completion-use-auth-sources
Results from @code{auth-sources} search (@pxref{Using an
authentication file}) are added to the completion candidates.  This
search could be annoying, for example due to a passphrase request of
the @file{~/.authinfo.gpg} authentication file.  The user option
@code{tramp-completion-use-auth-sources} controls, whether such a
search is performed during completion.

@vindex tramp-completion-use-cache
Remote hosts previously visited or hosts whose connections are kept
persistently (@pxref{Connection caching}) will be included in the
completion lists.  If you want to suppress this completion because
there are invalid entries in the persistency file, for example if the
host configuration changes often, or if you plug your laptop to
different networks frequently, you can set the user option
@code{tramp-completion-use-cache} to @code{nil}.

After remote host name completion comes completion of file names on
the remote host.  It works the same as with local host file completion
except that killing with double-slash @file{//} kills only the file
name part of the @value{tramp} file name syntax.  A triple-slash
stands for the default behavior.
@ifinfo
@xref{Minibuffer File, , , emacs}.
@end ifinfo

@noindent
Example:

@example
@group
@kbd{C-x C-f @trampfn{ssh,melancholia,/usr/local/bin//etc} @key{TAB}}
     @print{} @trampfn{ssh,melancholia,/etc}

@kbd{C-x C-f @trampfn{ssh,melancholia,//etc} @key{TAB}}
     @print{} @trampfn{ssh,melancholia,/etc}

@kbd{C-x C-f @trampfn{ssh,melancholia,/usr/local/bin///etc} @key{TAB}}
     @print{} /etc
@end group
@end example


@node Ad-hoc multi-hops
@section Declaring multiple hops in the file name
@cindex multi-hop, ad-hoc
@cindex proxy hosts, ad-hoc

@value{tramp} file name syntax can accommodate ad-hoc specification of
multiple proxies without using @code{tramp-default-proxies-alist}
configuration setup (@pxref{Multi-hops}).

Each proxy is specified using the same syntax as the remote host
specification minus the file name part.  Each hop is separated by a
@samp{|}.  Chain the proxies from the starting host to the destination
remote host name and file name.  For example, hopping over a single
proxy @samp{bird@@bastion} to a remote file on @samp{you@@remotehost}:

@example
@c @kbd{C-x C-f @trampfn{ssh@value{postfixhop}bird@@bastion|ssh,you@@remotehost,/path} @key{RET}}
@kbd{C-x C-f @value{prefix}ssh@value{postfixhop}bird@@bastion|@c
ssh@value{postfixhop}you@@remotehost@value{postfix}/path @key{RET}}
@end example

Each involved method must be an inline method (@pxref{Inline methods}).

@value{tramp} adds the ad-hoc definitions as an ephemeral record to
@code{tramp-default-proxies-alist}, which are available for reuse
during that Emacs session.  Subsequent @value{tramp} connections to
the same remote host can then use the abbreviated form
@file{@trampfn{ssh,you@@remotehost,/path}}.

@anchor{tramp-show-ad-hoc-proxies}
@defopt tramp-show-ad-hoc-proxies
If this user option is non-@code{nil}, ad-hoc definitions are kept in
remote file names instead of showing the abbreviations.  This is
useful if the ad-hoc proxy definition shall be used in further Emacs
sessions, kept in configuration files of recentf and other packages.

A non-@code{nil} setting of this option has effect only if set before
the connection is established.

@lisp
(customize-set-variable 'tramp-show-ad-hoc-proxies t)
@end lisp
@end defopt

Ad-hoc definitions are removed from @code{tramp-default-proxies-alist}
via the command @kbd{M-x tramp-cleanup-all-connections @key{RET}}
(@pxref{Cleanup remote connections}).

@anchor{tramp-save-ad-hoc-proxies}
@defopt tramp-save-ad-hoc-proxies
For ad-hoc definitions to be saved automatically in
@code{tramp-default-proxies-alist} for future Emacs sessions, set
@code{tramp-save-ad-hoc-proxies} to non-@code{nil}.  The resulting
user option @code{tramp-default-proxies-alist} is saved in your
@file{.emacs} file.

If you use saved configuration files with abbreviated ad-hoc proxy
definitions on another host, for example by distribution of the
@code{recentf-save-file}, you must distribute your @file{.emacs} file
as well.

@lisp
(customize-set-variable 'tramp-save-ad-hoc-proxies t)
@end lisp
@end defopt

Ad-hoc proxies can take patterns @code{%h} or @code{%u} like in
@code{tramp-default-proxies-alist}.  The following file name expands
to user @samp{root} on host @samp{remotehost}, starting with an
@option{ssh} session on host @samp{remotehost}:
@file{@trampfn{ssh@value{postfixhop}%h|su,remotehost,}}.

On the other hand, if a trailing hop does not specify a host name, the
host name of the previous hop is reused.  Therefore, the following
file name is equivalent to the previous example:
@file{@trampfn{ssh@value{postfixhop}remotehost|su,,}}.

@defopt tramp-completion-multi-hop-methods
When this list includes the last method in a multi-hop connection, the
remote host will be queried for a list of completion candidates.  This
can, for example, provide a list of running docker or podman
containers on the remote host.

@lisp
(customize-set-variable 'tramp-completion-multi-hop-methods
 `(,tramp-docker-method ,tramp-podman-method))
@end lisp
@end defopt

A common use case for ad-hoc specifications is to visit a file or a
directory with proper permissions, for example with the @option{sudo}
method.  The command @code{tramp-revert-buffer-with-sudo} supports
this.

@deffn Command tramp-revert-buffer-with-sudo
This command shows the current buffer with @option{sudo} permissions.
The buffer must either visit a file, or a directory
(@code{dired-mode}).
@end deffn

@defopt tramp-file-name-with-method
The method @code{tramp-revert-buffer-with-sudo} shows an alternate
buffer.  It defaults to @option{sudo}, other valid methods are
@option{su}, @option{doas}, @option{run0}, and @option{ksu}.

@lisp
(customize-set-variable 'tramp-file-name-with-method "doas")
@end lisp
@end defopt

These methods apply the user @samp{root} as default.  If another user
shall be taken, add a proper rule to the user option
@code{tramp-default-user-alist} (@pxref{Default User}):

@lisp
(add-to-list 'tramp-default-user-alist '("sudo" "remotehost" "admin"))
@end lisp


@node Home directories
@section Expanding @file{~} to home directory

Home directories on remote hosts can be typed as tilde @file{~}.  If
possible, they are expanded to the remote user's home directory on the
remote host.  Example:

@example
@group
@trampfn{ssh,user@@host,~}
@result{} @trampfn{ssh,user@@host,/home/user}
@end group
@end example

This works in general for @option{ssh}-like methods, and for
@option{sudoedit}.  These methods allow also the home directory
expansion for another user, like

@example
@group
@trampfn{sudoedit,,~otheruser}
@result{} @trampfn{sudoedit,root@@localhost,/home/otheruser}
@end group
@end example

For other methods, a home directory can be expanded only if supported.
This happens for example for the @option{sftp} method.  Methods, which
require a share directory in the remote file name (@option{afp},
@option{smb}), use the value of this share directory as home
directory:

@example
@group
@trampfn{smb,user@@host,~}
@result{} @trampfn{smb,user@@host,/share}
@end group
@end example

Since @value{tramp} cannot know in advance which share directory is
intended to use, this expansion can be applied only when a share
directory has been used already.

The methods @option{adb}, @option{rclone} and @option{sshfs} do not
support home directory expansion at all.  However, @value{tramp} keeps
the home directory in the cache.  Therefore, those methods can be
configured to expand a home directory via a connection property,
@xref{Predefined connection information}.  Example:

@lisp
@group
(add-to-list 'tramp-connection-properties
             (list (regexp-quote "@trampfn{sshfs,user@@randomhost.your.domain,}")
                   "~user" "/home/user"))
@end group
@end lisp

When your remote file name does not contain a @samp{user} part, the
connection property @t{"~"} must be used instead.


@node Remote processes
@section Integration with other Emacs packages
@cindex @code{compile}
@cindex @code{recompile}

@value{tramp} supports starting new running processes on the remote
host for discovering remote file names.  Emacs packages on the remote
host need no specific modifications for @value{tramp}'s use.

This type of integration does not work with the @option{ftp} method,
and does not support the pty association as specified in
@code{start-file-process}.

@code{process-file} and @code{start-file-process} work on the remote
host when the variable @code{default-directory} is remote:

@lisp
@group
(let ((default-directory "/ssh:remote.host:"))
  (start-file-process "grep" (get-buffer-create "*grep*")
                      "/bin/sh" "-c" "grep -e tramp *"))
@end group
@end lisp

@vindex process-file-return-signal-string
For a local process, @code{process-file} returns either the exit code
of the process, or a string describing a signal, when the process has
been interrupted.  Since it cannot be determined reliably whether a
remote process has been interrupted, @code{process-file} will always
returns the exit code for it.  When the user option
@code{process-file-return-signal-string} is non-@code{nil},
@code{process-file} treats all exit codes greater than 128 as an
indication that the process has been interrupted, and returns a
corresponding string.

This remote process handling does not apply to @acronym{GVFS}
(@pxref{GVFS-based methods}) because the remote file system is mounted
on the local host and @value{tramp} accesses it by changing the
@code{default-directory}.

@value{tramp} starts a remote process when a command is executed in a
remote file or directory buffer.  As of now, these packages have been
integrated to work with @value{tramp}: @file{shell.el},
@file{eshell.el}, @file{compile.el} (commands like @code{compile} and
@code{grep}) and @file{gud.el} (@code{gdb} or @code{perldb}).

@vindex INSIDE_EMACS@r{, environment variable}
@value{tramp} always modifies the @env{INSIDE_EMACS} environment
variable for remote processes.  By default, this environment variable
shows the Emacs version.  @value{tramp} adds its own version string,
so it looks like @samp{27.2,tramp:2.4.5.1}.  However, other packages
might also add their name to this environment variable, like
@samp{27.2,comint,tramp:2.4.5.1}.

For @value{tramp} to find the command on the remote, it must be
accessible through the default search path as setup by @value{tramp}
upon first connection.  Alternatively, use an absolute path or extend
@code{tramp-remote-path} (@pxref{Remote programs}):

@lisp
@group
(add-to-list 'tramp-remote-path "~/bin")
(add-to-list 'tramp-remote-path "/appli/pub/bin")
@end group
@end lisp

@vindex tramp-remote-process-environment
Customize user option @code{tramp-remote-process-environment} to
suit the remote program's environment for the remote host.
@code{tramp-remote-process-environment} is a list of strings
structured similar to @code{process-environment}, where each element
is a string of the form @samp{ENVVARNAME=VALUE}.

To avoid any conflicts with local host environment variables set
through local configuration files, such as @file{~/.profile}, use
@samp{ENVVARNAME=} to unset them for the remote environment.

@noindent
Use @code{add-to-list} to add entries:

@lisp
(add-to-list 'tramp-remote-process-environment "JAVA_HOME=/opt/java")
@end lisp

@vindex HISTORY@r{, environment variable}
Modifying or deleting already existing values in the
@code{tramp-remote-process-environment} list may not be feasible on
restricted remote hosts.  For example, some system administrators
disallow changing @env{HISTORY} environment variable.  To accommodate
such restrictions when using @value{tramp}, fix the
@code{tramp-remote-process-environment} by the following code in the
local @file{.emacs} file:

@lisp
@group
(let ((process-environment tramp-remote-process-environment))
  (setenv "HISTORY" nil)
  (setq tramp-remote-process-environment process-environment))
@end group
@end lisp

@vindex ENV@r{, environment variable}
Setting the @env{ENV} environment variable instructs some shells to
read an initialization file.  By default, @value{tramp} disables
this.  You can override this behavior by evaluating

@lisp
@group
(let ((process-environment tramp-remote-process-environment))
  (setenv "ENV" "$HOME/.profile")
  (setq tramp-remote-process-environment process-environment))
@end group
@end lisp

In addition to @code{tramp-remote-process-environment}, you can set
environment variables for individual remote process calls by
let-binding @code{process-environment}.  @value{tramp} applies any
entries not present in the global default value of
@code{process-environment} (overriding
@code{tramp-remote-process-environment} settings, if they conflict).
For example:

@lisp
@group
(let ((process-environment (cons "HGPLAIN=1" process-environment)))
  (process-file @dots{}))
@end group
@end lisp

@vindex HGPLAIN@r{, environment variable}
Let-binding in this way works regardless of whether the process to be
called is local or remote, since @value{tramp} would add just the
@env{HGPLAIN} setting and local processes would take whole value of
@code{process-environment} along with the new value of @env{HGPLAIN}.

For integrating other Emacs packages so @value{tramp} can execute
remotely, please file a bug report.  @xref{Bug Reports}.


@subsection Running remote programs that create local X11 windows

@vindex DISPLAY@r{, environment variable}
To allow a remote program to create an X11 window on the local host,
set the @env{DISPLAY} environment variable for the remote host as
follows in the local @file{.emacs} file:

@lisp
@group
(add-to-list 'tramp-remote-process-environment
             (format "DISPLAY=%s" (getenv "DISPLAY")))
@end group
@end lisp

@noindent
@code{(getenv "DISPLAY")} should return a recognizable name for the
local host that the remote host can redirect X11 window
interactions.  If querying for a recognizable name is not possible for
whatever reason, then replace @code{(getenv "DISPLAY")} with a
hard-coded, fixed name.  Note that using @samp{:0} for X11 display name
here will not work as expected.

@vindex ForwardX11@r{, ssh option}
@vindex ForwardX11Trusted@r{, ssh option}
An alternate approach is specify @option{ForwardX11 yes} or
@option{ForwardX11Trusted yes} in @file{~/.ssh/config} on the local
host.  Furthermore, set @code{tramp-use-connection-share} to
@code{nil} (@pxref{Using ssh connection sharing}), in order to avoid
unwanted side effects.


@anchor{Managing remote shell history}
@subsection Managing remote shell history
@cindex shell history
@vindex tramp-histfile-override
@vindex HISTFILE@r{, environment variable}
@vindex HISTFILESIZE@r{, environment variable}
@vindex HISTSIZE@r{, environment variable}

Due to the remote shell saving tilde expansions triggered by
@value{tramp}, the shell history file is probably growing rapidly.
@value{tramp} can suppress this behavior with the user option
@code{tramp-histfile-override}.  When set to @code{t}, environment
variable @env{HISTFILE} is unset, and environment variables
@env{HISTFILESIZE} and @env{HISTSIZE} are set to 0.  Don't use this
with @command{bash} 5.0.0@: that version has a bug which
causes @command{bash} to die.

Alternatively, @code{tramp-histfile-override} can be a string.
The environment variable @env{HISTFILE} is then set to this file name.  Be
careful if using @file{/dev/null}; this might result in undesired
results when using @command{bash} as remote shell.

Another approach is to completely disable @value{tramp}'s handling of
the @env{HISTFILE} by setting @code{tramp-histfile-override} to
@code{nil}.  In this case, saving history can be turned off by putting
this shell code in @file{.bashrc} or @file{.kshrc}:

@example
@group
if [ -f $HOME/.sh_history ] ; then
   /bin/rm $HOME/.sh_history
fi
if [ "$@{HISTFILE-unset@}" != "unset" ] ; then
   unset HISTFILE
fi
if [ "$@{HISTSIZE-unset@}" != "unset" ] ; then
   unset HISTSIZE
fi
@end group
@end example

For @option{ssh}-based method, add the following line to your
@file{~/.ssh/environment}:

@example
HISTFILE=/dev/null
@end example


@subsection Running @code{shell} on a remote host
@cindex @code{shell}
@vindex explicit-shell-file-name
@vindex shell-history-file-name

Set @code{explicit-shell-file-name} to the appropriate shell name
when using @value{tramp} between two hosts with different operating
systems, such as @samp{windows-nt} and @samp{gnu/linux}.  This option
ensures the correct name of the remote shell program.

When @code{explicit-shell-file-name} is equal to @code{nil}, calling
@code{shell} interactively will prompt for a shell name.

You can use connection-local variables for setting different values
of @code{explicit-shell-file-name} for different remote hosts.
@ifinfo
@xref{Connection Variables, , , emacs}.
@end ifinfo

@lisp
@group
(connection-local-set-profile-variables
 'remote-bash
 '((explicit-shell-file-name . "/bin/bash")
   (explicit-bash-args . ("-i"))))
@end group

@group
(connection-local-set-profile-variables
 'remote-ksh
 '((explicit-shell-file-name . "/bin/ksh")
   (explicit-ksh-args . ("-i"))))
@end group

@group
(connection-local-set-profiles
 '(:application tramp :protocol "ssh" :machine "localhost")
 'remote-bash)
@end group

@group
(connection-local-set-profiles
 `(:application tramp :protocol "sudo"
   :user "root" :machine ,(system-name))
 'remote-ksh)
@end group
@end lisp

The command @code{shell} reads the remote history file in order to to
initialize the history input ring.  You can set the user option
@code{shell-history-file-name} in order to specify which remote
history file is taken, or whether to suppress this at all.  It accepts
the same values as @code{tramp-histfile-override}, see @pxref{Managing
remote shell history}. @code{shell-history-file-name} accepts also
connection-local values in @code{shell} buffers.


@subsection Running @code{shell-command} on a remote host
@cindex @code{shell-command}

@code{shell-command} executes commands synchronously or asynchronously
on remote hosts and displays output in buffers on the local
host.  Example:

@example
@group
@kbd{C-x C-f @trampfn{sudo,,} @key{RET}}
@kbd{M-& tail -f /var/log/syslog.log @key{RET}}
@end group
@end example

@command{tail} command outputs continuously to the local buffer whose
name is the value of the variable @code{shell-command-buffer-name-async}.

@kbd{M-x auto-revert-tail-mode @key{RET}} runs similarly showing
continuous output.

@vindex shell-file-name
@vindex shell-command-switch
@code{shell-command} uses the user option @code{shell-file-name} and
the variable @code{shell-command-switch} in order to determine which
shell to run.  For remote hosts, their default values are
@file{/bin/sh} and @option{-c}, respectively (except for the
@option{adb} method, which uses @file{/system/bin/sh}).  Like the
variables in the previous section, these variables can be changed via
connection-local variables.

@vindex async-shell-command-width
@vindex COLUMNS@r{, environment variable}
@value{tramp} cares about the user option
@code{async-shell-command-width} for asynchronous shell commands.  It
specifies the number of display columns for command output.  For
synchronous shell commands, a similar effect can be achieved by adding
the environment variable @env{COLUMNS} to
@code{tramp-remote-process-environment}.


@subsection Running @code{eshell} on a remote host
@cindex @code{eshell}

@value{tramp} is integrated into @file{eshell.el}, which enables
interactive eshell sessions on remote hosts at the command prompt.
You must add the module @code{eshell-tramp} to
@code{eshell-modules-list}.  Here's a sample interaction after opening
@kbd{M-x eshell @key{RET}} on a remote host:

@example
@group
@b{~ $} cd @trampfn{sudo,,/etc} @key{RET}
@b{@trampfn{sudo,root@@host,/etc} $} hostname @key{RET}
host
@b{@trampfn{sudo,root@@host,/etc} $} id @key{RET}
uid=0(root) gid=0(root) groups=0(root)
@b{@trampfn{sudo,root@@host,/etc} $} find-file shadow @key{RET}
#<buffer shadow>
@b{@trampfn{sudo,root@@host,/etc} $}
@end group
@end example

@code{eshell} added custom @code{su} and @code{sudo} commands that set
the default directory correctly for the @file{*eshell*} buffer.
@value{tramp} silently updates @code{tramp-default-proxies-alist}
with an entry for this directory (@pxref{Multi-hops}):

@example
@group
@b{~ $} cd @trampfn{ssh,user@@remotehost,/etc} @key{RET}
@b{@trampfn{ssh,user@@remotehost,/etc} $} find-file shadow @key{RET}
File is not readable: @trampfn{ssh,user@@remotehost,/etc/shadow}
@b{@trampfn{ssh,user@@remotehost,/etc} $} sudo find-file shadow @key{RET}
#<buffer shadow>
@end group

@group
@b{@trampfn{ssh,user@@remotehost,/etc} $} su - @key{RET}
@b{@trampfn{su,root@@remotehost,/root} $} id @key{RET}
uid=0(root) gid=0(root) groups=0(root)
@b{@trampfn{su,root@@remotehost,/root} $}
@end group
@end example


@anchor{Running a debugger on a remote host}
@subsection Running a debugger on a remote host
@cindex @file{gud.el}
@cindex @code{gdb}
@cindex @code{perldb}

@file{gud.el} provides a unified interface to symbolic
@ifinfo
debuggers (@pxref{Debuggers, , , emacs}).
@end ifinfo
@ifnotinfo
debuggers.
@end ifnotinfo
@value{tramp} can run debug on remote hosts by calling @code{gdb}
with a remote file name:

@example
@group
@kbd{M-x gdb @key{RET}}
@b{Run gdb (like this):} gdb -i=mi @trampfn{ssh,host,~/myprog} @key{RET}
@end group
@end example

Since the remote @code{gdb} and @code{gdb-inferior} processes do not
belong to the same process group on the remote host, there will be a
warning, which can be ignored:

@example
&"warning: GDB: Failed to set controlling terminal: Operation not permitted\n"
@end example

@noindent
As consequence, there will be restrictions in I/O of the process to be
debugged.

Relative file names are based on the remote default directory.  When
@file{myprog.pl} exists in @file{@trampfn{ssh,host,/home/user}}, valid
calls include:

@example
@group
@kbd{M-x perldb @key{RET}}
@b{Run perldb (like this):} perl -d myprog.pl @key{RET}
@end group
@end example

Just the local part of a remote file name, such as @command{perl -d
/home/user/myprog.pl}, is not possible.

Arguments of the program to be debugged must be literal, can take
relative or absolute paths, but not remote paths.


@subsection Running remote processes on MS Windows hosts
@cindex @command{winexe}
@cindex @command{powershell}

@command{winexe} runs processes on a remote MS Windows host, and
@value{tramp} can use it for @code{process-file} and
@code{start-file-process}.

@code{tramp-smb-winexe-program} specifies the local @command{winexe}
command.  Powershell V2.0 on the remote host is required to run
processes triggered from @value{tramp}.

@code{explicit-shell-file-name} and @code{explicit-*-args} have to
be set properly so @kbd{M-x shell @key{RET}} can open a proper remote
shell on a MS Windows host.  To open @command{cmd}, set it as follows:

@lisp
@group
(setq explicit-shell-file-name "cmd"
      explicit-cmd-args '("/q"))
@end group
@end lisp

@noindent
To open @command{powershell} as a remote shell, use this:

@lisp
@group
(setq explicit-shell-file-name "powershell"
      explicit-powershell-args '("-file" "-"))
@end group
@end lisp


@subsection Remote process connection type
@vindex process-connection-type
@vindex tramp-process-connection-type

Asynchronous processes behave differently based on whether they use a
pseudo tty or not.  This is controlled by the variable
@code{process-connection-type}, which can be @code{t} or @code{pty}
(use a pseudo tty), or @code{nil} or @code{pipe} (don't use one).
@value{tramp} is based on running shells on the remote host, which
requires a pseudo tty.  Therefore, it declares the variable
@code{tramp-process-connection-type}, which carries this information
for remote processes.  Its default value is @code{t}, and there is no
need to change it.  The name of the remote pseudo tty is returned by
the function @code{process-tty-name}.

If a remote process, started by @code{start-file-process}, should
@emph{not} use a pseudo tty, this can be requested by setting
@code{process-connection-type} to @code{nil} or @code{pipe}.  There is
still a pseudo tty for the started process, but some terminal
properties are changed, like suppressing translation of carriage
return characters into newline.

The function @code{make-process} allows controlling this explicitly by
using the @code{:connection-type} keyword.  If this keyword is not
used, the value of @code{process-connection-type} is applied instead.


@subsection Process properties of asynchronous remote processes
@cindex Asynchronous remote processes

When available, @value{tramp} adds process properties to process
objects of asynchronous properties.  However, it is not guaranteed
that all these properties are set.

@itemize
@item @code{remote-tty}

This is the name of the terminal a @var{process} uses on the remote
host, i.e., it reads and writes on.

@item @code{remote-pid}

The process id of the command executed on the remote host.  This is
used when sending signals remotely.

@item @code{remote-command}

The remote command which has been invoked via @code{make-process} or
@code{start-file-process}, a list of strings (program and its
arguments).  This does not show the additional shell sugar
@value{tramp} makes around the commands, in order to see this you must
inspect @value{tramp} @ref{Traces and Profiles, traces}.
@end itemize

@findex list-system-processes
@findex process-attributes
The functions @code{list-system-processes} and
@code{process-attributes} return information about system processes on
the respective remote host.  In order to retrieve this information,
they use the command @command{ps}, driven by the following constants:

@defvr Constant tramp-process-attributes-ps-args
This is a list of arguments (strings) @command{ps} is called with.
The default value is appropriate for GNU/Linux remote hosts.
@end defvr

@defvr Constant tramp-process-attributes-ps-format
This is a list of cons cells @code{(@var{key} . @var{type})} for
interpretation of the @command{ps} output.  @var{key} is a key used in
the @code{process-attributes} output plus the key @code{pid}, and
@var{type} is the respective value returned by @command{ps}.  It can
be


@multitable {@bullet{} @code{numberp}} {--- a string of @var{number} width, can contain spaces}
@item @bullet{} @code{numberp} @tab --- a number
@item @bullet{} @code{stringp} @tab --- a string without spaces
@item @bullet{} @var{number}
@tab --- a string of @var{number} width, can contain spaces
@item @bullet{} @code{nil} @tab --- a string until end of line
@end multitable

The default value is appropriate for GNU/Linux remote hosts.
@end defvr

If, for example, @code{tramp-process-attributes-ps-args} is declared
as @code{("-eww" "-o" "pid,euid,euser,egid,egroup,comm:40,state")},
the output of the respective @command{ps} command would look like

@smallexample
@group
    PID  EUID EUSER     EGID EGROUP   COMMAND                                  S
      1     0 root         0 root     systemd                                  S
   1610     0 root         0 root     NFSv4 callback                           S
   @dots{}
@end group
@end smallexample

The corresponding @code{tramp-process-attributes-ps-format} has the value

@smallexample
@group
@code{((pid . numberp) (euid . numberp) (user . stringp)
 (egid . numberp) (group . stringp) (comm . 40) (state . stringp))}
@end group
@end smallexample

@vindex tramp-adb-connection-local-default-ps-profile
@vindex tramp-adb-connection-local-default-ps-variables
@vindex tramp-connection-local-bsd-ps-profile
@vindex tramp-connection-local-bsd-ps-variables
@vindex tramp-connection-local-busybox-ps-profile
@vindex tramp-connection-local-busybox-ps-variables
@vindex tramp-connection-local-darwin-ps-profile
@vindex tramp-connection-local-darwin-ps-variables
The default values for @code{tramp-process-attributes-ps-args} and
@code{tramp-process-attributes-ps-format} can be overwritten by
connection-local variables.
@ifinfo
@xref{Connection Variables, , , emacs}.
@end ifinfo
This is already done by @value{tramp} for the @option{adb} method, see
@code{tramp-adb-connection-local-default-ps-profile} and
@code{tramp-adb-connection-local-default-ps-variables}.

There are three further predefined sets of connection-local variables
for remote BSD systems, for remote macOS systems, and for a remote
@command{ps} command implemented with @command{busybox}.  These are
called @code{tramp-connection-local-*-ps-profile} and
@code{tramp-connection-local-*-ps-variables}.  Use them like

@lisp
@group
(connection-local-set-profiles
 '(:application tramp :machine "mybsdhost")
 'tramp-connection-local-bsd-ps-profile)
@end group
@end lisp

@cindex @code{proced}
@vindex proced-show-remote-processes
If you want to see a listing of remote system processes when calling
@code{proced}, set user option @code{proced-show-remote-processes} to
non-@code{nil}, or invoke that command with a negative argument like
@kbd{C-u - M-x proced @key{RET}} when your buffer has a remote
@code{default-directory}.


@anchor{Improving performance of asynchronous remote processes}
@subsection Improving performance of asynchronous remote processes
@cindex Asynchronous remote processes
@findex make-process
@findex start-file-process

@value{tramp}'s implementation of @code{make-process} and
@code{start-file-process} requires a serious overhead for
initialization, every process invocation.  This is needed for handling
interactive dialogs when connecting the remote host (like providing
a password), and initial environment setup.

Sometimes, this is not needed.  Instead of starting a remote shell and
running the command afterwards, it is sufficient to run the command
directly.  @value{tramp} supports this by an alternative
implementation of @code{make-process} and @code{start-file-process}.
This is triggered by the connection-local variable
@code{tramp-direct-async-process},
@ifinfo
@xref{Connection Variables, , , emacs},
@end ifinfo
which must be set to a non-@code{nil} value.  Example:

@lisp
@group
(connection-local-set-profile-variables
 'remote-direct-async-process
 '((tramp-direct-async-process . t)))
@end group

@group
(connection-local-set-profiles
 '(:application tramp :machine "remotehost")
 'remote-direct-async-process)
@end group
@end lisp

This enables direct async processes for the host @samp{remotehost}.
If you want to enable direct async processes for all remote hosts
connected via the same method (e.g., @option{ssh}), use instead

@lisp
@group
(connection-local-set-profiles
 '(:application tramp :protocol "ssh")
 'remote-direct-async-process)
@end group
@end lisp

Using direct asynchronous processes in @value{tramp} is not possible,
if the remote host is connected via multiple hops
(@pxref{Multi-hops}).  In this case, @value{tramp} falls back to its
classical implementation.

Furthermore, this approach has the following limitations:

@itemize
@item
It works only for some connection methods defined in
@file{tramp-adb.el}, @file{tramp-container.el}, @file{tramp-sh.el} and
@file{tramp-sshfs.el}.

@item
It does not support interactive user authentication.  With
@option{ssh}-based methods, this can be avoided by using a password
agent like @command{ssh-agent}, using public key authentication, or
using @option{ControlMaster} options.

@item
It cannot be applied for @option{ssh}-based methods, which use the
@option{RemoteCommand} option.

@item
It cannot be killed via @code{interrupt-process}.

@item
It does not report the remote terminal name via @code{process-tty-name}.

@item
It does not set process property @code{remote-pid}.  Consequently,
signals cannot be sent to that remote process; they are sent to the
local process instead, which establishes the connection.

@item
It fails, when the command is too long.  This can happen on
directories with a long directory name, or when the remote @env{PATH}
and/or other environment variables, which must be set, are too long.
@end itemize

In order to gain even more performance, it is recommended to bind
@code{tramp-verbose} to 0 when running @code{make-process} or
@code{start-file-process}.  Furthermore, you might set
@code{tramp-use-connection-share} to @code{nil} in order to bypass
@value{tramp}'s handling of the @option{ControlMaster} options, and
use your own settings in @file{~/.ssh/config}, @pxref{Using ssh
connection sharing}.

@c Since Emacs 30.
@strong{Note}: In previous @value{tramp} versions this was triggered
by the connection property @t{"direct-async-process"}.  This is still
supported but deprecated, and it will be removed in a future
@value{tramp} version.

@strong{Note}: For the @option{ssh} and @option{scp} methods,
@value{tramp} does not faithfully pass binary sequences on to the
process.  You can change this by changing the respective connection
argument (@pxref{Predefined connection information}) via

@lisp
(add-to-list 'tramp-connection-properties (list "/ssh:" "direct-async" t))
@end lisp


@node Cleanup remote connections
@section Cleanup remote connections
@cindex cleanup

@value{tramp} provides several ways to flush remote connections.

@deffn Command tramp-cleanup-connection vec &optional keep-debug keep-password
This command flushes all connection related objects.  @var{vec} is the
internal representation of a remote connection.  When called
interactively, this command lists active remote connections in the
minibuffer.  Each connection is of the format
@file{@trampfn{method,user@@host,}}.

Flushing remote connections also cleans the password cache
(@pxref{Password handling}), file cache, connection cache
(@pxref{Connection caching}), and recentf
@ifinfo
cache (@pxref{File Conveniences, , , emacs}).
@end ifinfo
@ifnotinfo
cache.
@end ifnotinfo
It also deletes session timers (@pxref{Predefined connection
information}) and connection buffers.

If @var{keep-debug} is non-@code{nil}, the debug buffer is kept.  A
non-@code{nil} @var{keep-password} preserves the password cache.
@end deffn

@deffn Command tramp-cleanup-this-connection
Flushes the current buffer's remote connection objects, the same as in
@code{tramp-cleanup-connection}.
@end deffn

@deffn Command tramp-cleanup-all-connections
Flushes all active remote connection objects, the same as in
@code{tramp-cleanup-connection}.  This command removes also ad-hoc
proxy definitions (@pxref{Ad-hoc multi-hops}).
@end deffn

@deffn Command tramp-cleanup-all-buffers
Just as for @code{tramp-cleanup-all-connections}, all remote
connections and ad-hoc proxy definition are cleaned up in addition to
killing all buffers related to remote connections.
@end deffn

@deffn Command tramp-cleanup-some-buffers
Similar to @code{tramp-cleanup-all-buffers}, where all remote
connections and ad-hoc proxy definition are cleaned up.  However,
additional buffers are killed only if one of the functions in
@code{tramp-cleanup-some-buffers-hook} returns @code{t}.
@end deffn

@defopt tramp-cleanup-some-buffers-hook
The functions in this hook determine, whether a remote buffer is
killed when @code{tramp-cleanup-some-buffers} is called.  Per default,
remote buffers which are linked to a remote file, remote @code{dired}
buffers, and buffers related to a remote process are cleaned up.
@end defopt


@node Renaming remote files
@section Renaming remote files
@cindex save remote files

Sometimes, it is desirable to safe file contents of buffers visiting a
given remote host.  This could happen for example, if the local host
changes its network integration, and the remote host is not reachable
anymore.

@deffn Command tramp-rename-files source target
Replace in all buffers the visiting file name from @var{source} to
@var{target}.  @var{source} is a remote directory name, which can
contain also a localname part.  @var{target} is the directory name
@var{source} is replaced with.  Often, @var{target} is a remote
directory name on another host, but it can also be a local directory
name.  If @var{target} has no local part, the local part from
@var{source} is used.

If @var{target} is @code{nil}, it is selected according to the first
match in @code{tramp-default-rename-alist}.  If called interactively,
this match is offered as initial value for selection.

On all buffers, which have a @code{buffer-file-name} matching
@var{source}, this name is modified by replacing @var{source} with
@var{target}.  This is applied by calling
@code{set-visited-file-name}.  The new @code{buffer-file-name} is
prompted for modification in the minibuffer.  The buffers are marked
modified, and must be saved explicitly.

If user option @code{tramp-confirm-rename-file-names} is @code{nil},
changing the file name happens without confirmation.  This requires a
matching entry in @code{tramp-default-rename-alist}.

Remote buffers related to the remote connection identified by
@var{source}, which are not visiting files, or which are visiting
files not matching @var{source}, are not modified.

Interactively, @var{target} is selected from
@code{tramp-default-rename-alist} without confirmation if the prefix
argument is non-@code{nil}.

The remote connection identified by @var{source} is flushed by
@code{tramp-cleanup-connection}.
@end deffn

@deffn Command tramp-rename-these-files target
Replace visiting file names to @var{target}.  The current buffer must
be related to a remote connection.  In all buffers, which are visiting
a file with the same directory name, the buffer file name is changed.

Interactively, @var{target} is selected from
@code{tramp-default-rename-alist} without confirmation if the prefix
argument is non-@code{nil}.
@end deffn

@defopt tramp-default-rename-alist
The default target for renaming remote buffer file names.  This is an
alist of cons cells @code{(source . target)}.  The first matching item
specifies the target to be applied for renaming buffer file names from
source via @code{tramp-rename-files}.  @code{source} is a regular
expression, which is used to match a remote file name.  @code{target}
must be a directory name, which can be remote (including remote
directories which @value{tramp} infers by default, such as
@file{@trampfn{method,user@@host,}}).

@code{target} can contain the format specifiers @code{%m}, @code{%u},
or @code{%h}, which are replaced by the method name, user name, or host
name of @code{source} respectively when calling @code{tramp-rename-files}.

@code{source} can also be a Lisp form, which is evaluated.  The result
must be a string (which is used as a regular expression to match) or
@code{nil}, which is interpreted as a regular expression which always
matches.

Example entries:

@lisp
@group
("@trampfn{ssh,badhost,/path/to/dir/}"
 . "@trampfn{ssh,goodhost,/path/to/another/dir/}")
@end group
@end lisp

would trigger renaming of buffer file names on @samp{badhost} to
@samp{goodhost}, including changing the directory name.

@lisp
("@trampfn{ssh,.+\\\\.company\\\\.org,}" @c
. "@value{prefix}ssh@value{postfixhop}multi.hop|@c
ssh@value{postfixhop}%h@value{postfix}")
@end lisp

routes all connections to a host in @samp{company.org} via
@file{@trampfn{ssh,multi.hop,}}, which might be useful when using
Emacs outside the company network.

@lisp
(nil . "~/saved-files/%m:%u@@%h/")
@end lisp

saves all remote files locally, with a directory name including method
name, user name and host name of the remote connection.
@end defopt

@defopt tramp-confirm-rename-file-names
Whether renaming a buffer file name by @code{tramp-rename-files} or
@code{tramp-rename-these-files} must be confirmed.
@end defopt


@node Archive file names
@section Archive file names
@cindex file archives
@cindex archive file names
@cindex method archive
@cindex archive method

@value{tramp} offers also transparent access to files inside file
archives.  This is possible only on hosts which have installed
@acronym{GVFS, the GNOME Virtual File System}, @pxref{GVFS-based
methods}.  Internally, file archives are mounted via the
@acronym{GVFS} @option{archive} method.

A file archive is a regular file of kind @file{/path/to/dir/file.EXT}.
The extension @samp{.EXT} identifies the type of the file archive.  To
examine the contents of an archive with Dired, open file name as if it
were a directory (i.e., open @file{/path/to/dir/file.EXT/}).  A file
inside a file archive, called archive file name, has the name
@file{/path/to/dir/file.EXT/dir/file}.

Most of the @ref{Magic File Names, , magic file name operations,
elisp}, are implemented for archive file names, exceptions are all
operations which write into a file archive, and process related
operations.  Therefore, functions like

@lisp
(copy-file "/path/to/dir/file.tar/dir/file" "/somewhere/else")
@end lisp

@noindent
work out of the box.  This is also true for file name completion, and
for libraries like @code{dired} or @code{ediff}, which accept archive
file names as well.

@vindex tramp-archive-suffixes
File archives are identified by the file name extension @samp{.EXT}.
Since @acronym{GVFS} uses internally the library @code{libarchive(3)},
all suffixes, which are accepted by this library, work also for
archive file names.  Accepted suffixes are listed in the constant
@code{tramp-archive-suffixes}.  They are

@itemize
@cindex @file{7z} file archive suffix
@cindex file archive suffix @file{7z}
@item @samp{.7z} ---
7-Zip archives

@cindex @file{apk} file archive suffix
@cindex file archive suffix @file{apk}
@item @samp{.apk} ---
Android package kits

@cindex @file{ar} file archive suffix
@cindex file archive suffix @file{ar}
@item @samp{.ar} ---
UNIX archiver formats

@cindex @file{cab} file archive suffix
@cindex @file{CAB} file archive suffix
@cindex file archive suffix @file{cab}
@cindex file archive suffix @file{CAB}
@item @samp{.cab}, @samp{.CAB} ---
Microsoft Windows cabinets

@cindex @file{cpio} file archive suffix
@cindex file archive suffix @file{cpio}
@item @samp{.cpio} ---
CPIO archives

@cindex @file{crate} file archive suffix
@cindex file archive suffix @file{crate}
@item @samp{.crate} ---
Cargo (Rust) packages

@cindex @file{deb} file archive suffix
@cindex file archive suffix @file{deb}
@item @samp{.deb} ---
Debian packages

@cindex @file{depot} file archive suffix
@cindex file archive suffix @file{depot}
@item @samp{.depot} ---
HP-UX SD depots

@cindex @file{epub} file archive suffix
@cindex file archive suffix @file{epub}
@item @samp{.epub} ---
Electronic publications

@cindex @file{exe} file archive suffix
@cindex file archive suffix @file{exe}
@item @samp{.exe} ---
Self extracting Microsoft Windows EXE files

@cindex @file{iso} file archive suffix
@cindex file archive suffix @file{iso}
@item @samp{.iso} ---
ISO 9660 images

@cindex @file{jar} file archive suffix
@cindex file archive suffix @file{jar}
@item @samp{.jar} ---
Java archives

@cindex @file{lzh} file archive suffix
@cindex @file{LZH} file archive suffix
@cindex file archive suffix @file{lzh}
@cindex file archive suffix @file{LZH}
@item @samp{.lzh}, @samp{.LZH} ---
Microsoft Windows compressed LHA archives

@cindex @file{msu} file archive suffix
@cindex @file{MSU} file archive suffix
@cindex file archive suffix @file{msu}
@cindex file archive suffix @file{MSU}
@item @samp{.msu}, @samp{.MSU} ---
Microsoft Windows Update packages

@cindex @file{mtree} file archive suffix
@cindex file archive suffix @file{mtree}
@item @samp{.mtree} ---
BSD mtree format

@cindex @file{odb} file archive suffix
@cindex @file{odf} file archive suffix
@cindex @file{odg} file archive suffix
@cindex @file{odp} file archive suffix
@cindex @file{ods} file archive suffix
@cindex @file{odt} file archive suffix
@cindex file archive suffix @file{odb}
@cindex file archive suffix @file{odf}
@cindex file archive suffix @file{odg}
@cindex file archive suffix @file{odp}
@cindex file archive suffix @file{ods}
@cindex file archive suffix @file{odt}
@item @samp{.odb}, @samp{.odf}, @samp{.odg}, @samp{.odp}, @samp{.ods},
@samp{.odt} ---
OpenDocument formats

@cindex @file{pax} file archive suffix
@cindex file archive suffix @file{pax}
@item @samp{.pax} ---
Posix archives

@cindex @file{rar} file archive suffix
@cindex file archive suffix @file{rar}
@item @samp{.rar} ---
RAR archives

@cindex @file{rpm} file archive suffix
@cindex file archive suffix @file{rpm}
@item @samp{.rpm} ---
Red Hat packages

@cindex @file{shar} file archive suffix
@cindex file archive suffix @file{shar}
@item @samp{.shar} ---
Shell archives

@cindex @file{tar} file archive suffix
@cindex @file{tbz} file archive suffix
@cindex @file{tgz} file archive suffix
@cindex @file{tlz} file archive suffix
@cindex @file{txz} file archive suffix
@cindex @file{tzst} file archive suffix
@cindex file archive suffix @file{tar}
@cindex file archive suffix @file{tbz}
@cindex file archive suffix @file{tgz}
@cindex file archive suffix @file{tlz}
@cindex file archive suffix @file{txz}
@cindex file archive suffix @file{tzst}
@item @samp{.tar}, @samp{.tbz}, @samp{.tgz}, @samp{.tlz}, @samp{.txz},
@samp{.tzst} ---
(Compressed) tape archives

@cindex @file{warc} file archive suffix
@cindex file archive suffix @file{warc}
@item @samp{.warc} ---
Web archives

@cindex @file{xar} file archive suffix
@cindex file archive suffix @file{xar}
@item @samp{.xar} ---
macOS XAR archives

@cindex @file{xpi} file archive suffix
@cindex file archive suffix @file{xpi}
@item @samp{.xpi} ---
XPInstall Mozilla addons

@cindex @file{xps} file archive suffix
@cindex file archive suffix @file{xps}
@item @samp{.xps} ---
Open XML Paper Specification (OpenXPS) documents

@cindex @file{zip} file archive suffix
@cindex @file{ZIP} file archive suffix
@cindex file archive suffix @file{zip}
@cindex file archive suffix @file{ZIP}
@item @samp{.zip}, @samp{.ZIP} ---
ZIP archives
@end itemize

@vindex tramp-archive-compression-suffixes
File archives could also be compressed, identified by an additional
compression suffix.  Valid compression suffixes are listed in the
constant @code{tramp-archive-compression-suffixes}.  They are
@samp{.bz2}, @samp{.gz}, @samp{.lrz}, @samp{.lz}, @samp{.lz4},
@samp{.lzma}, @samp{.lzo}, @samp{.uu}, @samp{.xz}, @samp{.Z}, and
@samp{.zst}.  A valid archive file name would be
@file{/path/to/dir/file.tar.gz/dir/file}.  Even several suffixes in a
row are possible, like @file{/path/to/dir/file.tar.gz.uu/dir/file}.

@vindex tramp-archive-all-gvfs-methods
An archive file name can be a remote file name, as in
@file{/ftp:anonymous@@ftp.gnu.org:/gnu/tramp/tramp-2.4.5.tar.gz/INSTALL}.
Since all file operations are mapped internally to @acronym{GVFS}
operations, remote file names supported by @code{tramp-gvfs} perform
better, because no local copy of the file archive must be downloaded
first.  For example, @samp{/sftp:user@@host:@dots{}} performs better
than the similar @samp{/scp:user@@host:@dots{}}.  See the constant
@code{tramp-archive-all-gvfs-methods} for a complete list of
@code{tramp-gvfs} supported method names.

If @code{url-handler-mode} is enabled, archives can be visited via
URLs, like
@file{https://ftp.gnu.org/gnu/tramp/tramp-2.4.5.tar.gz/INSTALL}.  This
allows complex file operations like

@lisp
@group
(progn
  (url-handler-mode 1)
  (ediff-directories
   "https://ftp.gnu.org/gnu/tramp/tramp-2.4.4.tar.gz/tramp-2.4.4"
   "https://ftp.gnu.org/gnu/tramp/tramp-2.4.5.tar.gz/tramp-2.4.5" ""))
@end group
@end lisp

It is even possible to access file archives in file archives, as

@lisp
@group
(progn
  (url-handler-mode 1)
  (find-file
   "https://ftp.debian.org/debian/pool/main/c/coreutils/\
coreutils_8.28-1_amd64.deb/control.tar.gz/control"))
@end group
@end lisp

@vindex tramp-archive-enabled
In order to disable file archives, you can add the following form to
your init file:

@lisp
(customize-set-variable 'tramp-archive-enabled nil)
@end lisp


@node Bug Reports
@chapter Reporting Bugs and Problems
@cindex bug reports

@value{tramp}'s development team is actively engaged in solving bugs
and problems and looks to feature requests and suggestions.

@value{tramp}'s mailing list is the place for more advice and
information on working with @value{tramp}, solving problems,
discussing, and general discussions about @value{tramp}.

@value{tramp}'s mailing list is moderated but even non-subscribers can
post for moderator approval.  Sometimes this approval step may take as
long as 48 hours due to public holidays.

@email{@value{tramp-bug-report-address}} is the mailing list.
Messages sent to this address go to all the subscribers.  This is
@emph{not} the address to send subscription requests to.

To subscribe to the mailing list, visit:
@uref{https://lists.gnu.org/mailman/listinfo/tramp-devel/, the
@value{tramp} Mail Subscription Page}.

There is also a @acronym{Gmane} group, mirroring the mailing list.
Its name is @samp{gmane.emacs.tramp}.

@ifset installchapter
Before sending a bug report, run the test suite first @ref{Testing}.
@end ifset

@findex tramp-bug
Check if the bug or problem is already addressed in @xref{Frequently
Asked Questions}.

Run @kbd{M-x tramp-bug @key{RET}} to generate a buffer with details of
the system along with the details of the @value{tramp} installation.
Please include these details with the bug report.

The bug report must describe in as excruciating detail as possible the
steps required to reproduce the problem.  These details must include
the setup of the remote host and any special or unique conditions that
exist.

Include a minimal test case that reproduces the problem.  This will
help the development team find the best solution and avoid unrelated
detours.

To exclude cache-related problems, flush all caches before running the
test, @pxref{Cleanup remote connections}.  Alternatively, and often
better for analysis, reproduce the problem in a clean Emacs session
started with @command{emacs -Q}.  Then, @value{tramp} does not load
the persistency file (@pxref{Connection caching}), and it does not use
passwords from @file{auth-source.el} (@pxref{Password handling}).  The
latter does not happen for the @option{sudoedit} method, otherwise it
would be unusable.

If you use the GNU ELPA version of @value{tramp}, you must load it
explicitly, because @command{emacs -Q} ignores installed ELPA
packages.  Call (version number adapted)

@example
$ emacs -Q -l ~/.emacs.d/elpa/tramp-2.4.5.1/tramp-autoloads
@end example

When including @value{tramp}'s messages in the bug report, increase
the verbosity level to 6 (@pxref{Traces and Profiles, Traces}) in the
@file{~/.emacs} file before repeating steps to the bug.  Include the
contents of the @file{*tramp/foo*} and @file{*debug tramp/foo*}
buffers with the bug report.  Since those buffers could contain
non-@acronym{ASCII} characters which are relevant for analysis, append
the buffers as attachments to the bug report rather than placing them
inline.  This is also needed in order to avoid line breaks getting added
or deleted during mail transfer.

If you send the message from Emacs, you are asked whether to append
these buffers to the bug report.  If you use an external mail program,
you must save these buffers to files, and append them with that mail
program.

@strong{Note} that a verbosity level greater than 6 is not necessary at
this stage.  Also note that with a verbosity level of 6 or greater, the
contents of files and directories will be included in the debug buffer.
Passwords typed in @value{tramp} will never be included there.

If you find, that using @value{tramp} with @command{emacs -Q} doesn't
cause any problem, you might check your init file for the suspicious
configuration by bisecting it.  That is, comment out about half of the
init file, and check whether the problem still arises when calling
@command{emacs}.  If yes, comment out half of the still active code.
Otherwise, comment out the active code, and uncomment the just
commented code.

Call @command{emacs}, again.  Reiterate, until you find the suspicious
configuration.


@node Frequently Asked Questions
@chapter Frequently Asked Questions
@cindex frequently asked questions
@cindex FAQ

@itemize @bullet
@item
What is the official name - ``Tramp'' or ``@value{tramp}''?

The official name is ``Tramp''.  This is used in comments, docstrings,
and everywhere speaking about @value{tramp}.

However, for historical reasons this is formatted as ``@@sc@{Tramp@}''
in the @value{tramp} manual.
@ifinfo
@pxref{Smallcaps, , , texinfo}.
@end ifinfo
So it looks different there.


@item
Where is the latest @value{tramp}?

@value{tramp} is available at the GNU URL:

@noindent
@uref{https://ftp.gnu.org/gnu/tramp/}

@noindent
@value{tramp}'s GNU project page is located here:

@noindent
@uref{https://savannah.gnu.org/projects/tramp/}


@item
Which systems does it work on?

The package works successfully on @w{Emacs 27}, @w{Emacs 28}, @w{Emacs
29}, and @w{Emacs 30}.

While Unix and Unix-like systems are the primary remote targets,
@value{tramp} has equal success connecting to other platforms, such as
MS Windows 7/8/10.


@item
How to speed up @value{tramp}?

@value{tramp} does many things in the background, some of which
depends on network speeds, response speeds of remote hosts, and
authentication delays.  During these operations, @value{tramp}'s
responsiveness slows down.  Some suggestions within the scope of
@value{tramp}'s settings include:

@itemize @minus
@item
Use an external method, such as @option{scp}, which are faster than
internal methods for large files.

@item
Keep the file @code{tramp-persistency-file-name}, which is where
@value{tramp} caches remote information about hosts and files.  Caching
is enabled by default.  Don't disable it.

@vindex remote-file-name-inhibit-cache
Set @code{remote-file-name-inhibit-cache} to @code{nil} if remote
files are not independently updated outside @value{tramp}'s control.
That cache cleanup will be necessary if the remote directories or
files are updated independent of @value{tramp}.

@item
Disable version control to avoid delays:

@lisp
@group
(setq vc-ignore-dir-regexp
      (format "\\(%s\\)\\|\\(%s\\)"
              vc-ignore-dir-regexp
              tramp-file-name-regexp))
@end group
@end lisp

If this is too radical, because you want to use version control
remotely, trim @code{vc-handled-backends} to just those you care
about, for example:

@lisp
(setq vc-handled-backends '(SVN Git))
@end lisp

@vindex remote-file-name-inhibit-locks
@item
Disable file locks.  Set @code{remote-file-name-inhibit-locks} to
@code{t} if you know that different Emacs sessions are not modifying
the same remote file.

@vindex remote-file-name-inhibit-auto-save
@item
Keep auto-save files local.  This is already the default configuration
in Emacs, don't change it.  If you want to disable auto-saving for
remote files at all, set @code{remote-file-name-inhibit-auto-save} to
@code{t}, but think about the consequences!

If you want to disable auto-saving just for selected connections, for
example due to security considerations, use connection-local variables
in order to set @code{buffer-auto-save-file-name}.  If you, for
example, want to disable auto-saving for all @option{sudo}
connections, apply the following code.
@ifinfo
@xref{Connection Variables, , , emacs}.
@end ifinfo

@lisp
@group
(connection-local-set-profile-variables
 'my-auto-save-profile
 '((buffer-auto-save-file-name . nil)))
@end group

@group
(connection-local-set-profiles
 '(:application tramp :protocol "sudo")
 'my-auto-save-profile)
@end group
@end lisp

@item
Use direct asynchronous processes if possible.

@item
Suppress reading the remote history file in @code{shell}.  Set
@code{shell-history-file-name} to @code{t}.

@item
Disable excessive traces.  Set @code{tramp-verbose} to 3 or lower,
default being 3.  Increase trace levels temporarily when hunting for
bugs.
@end itemize


@item
@value{tramp} does not connect to the remote host

Three main reasons for why @value{tramp} does not connect to the remote host:

@itemize @minus
@item
Unknown characters in the prompt

@value{tramp} needs a clean recognizable prompt on the remote host for
accurate parsing.  Shell prompts that contain escape sequences for
coloring cause parsing problems.  @ref{Remote shell setup} for
customizing prompt detection using regular expressions.

To check if the remote host's prompt is being recognized, use this
test: switch to @value{tramp} connection buffer @file{*tramp/foo*},
put the cursor at the top of the buffer, and then apply the following
expression:

@example
@kbd{M-: (re-search-forward (concat tramp-shell-prompt-pattern "$")) @key{RET}}
@end example

If the cursor has not moved to the prompt at the bottom of the buffer,
then @value{tramp} has failed to recognize the prompt.

When using zsh on remote hosts, disable zsh line editor because zsh
uses left-hand side and right-hand side prompts in parallel.  Add the
following line to @file{~/.zshrc}:

@example
[[ $TERM == "dumb" ]] && unsetopt zle && PS1='$ ' && return
@end example

This uses the default value of @code{tramp-terminal-type}, @t{"dumb"},
as value of the @env{TERM} environment variable.  If you want to use
another value for @env{TERM}, change @code{tramp-terminal-type} and
this line accordingly.

Alternatively, you can set the remote login shell explicitly.  See
@ref{Remote shell setup} for discussion of this technique,

When using fish shell on remote hosts, disable fancy formatting by
adding the following to @file{~/.config/fish/config.fish}:

@example
@group
function fish_prompt
  if test $TERM = "dumb"
     echo "\$ "
  else
     @dots{}
  end
end
@end group
@end example

When using WinSSHD on remote hosts, @value{tramp} does not recognize
the strange prompt settings.

A similar problem exist with the iTerm2 shell integration, which sends
proprietary escape codes when starting a shell.  This can be
suppressed by changing the respective integration snippet in your
@file{~/.profile} like this:

@example
@group
[ $TERM = "dumb" ] || \
test -e "$@{HOME@}/.iterm2_shell_integration.bash" && \
source "$@{HOME@}/.iterm2_shell_integration.bash"
@end group
@end example

And finally, bash's readline should not use key bindings like
@samp{C-j} to commands.  Disable this in your @file{~/.inputrc}:

@example
@group
$if term=dumb
# Don't bind Control-J or it messes up @value{tramp}.
$else
"\C-j": next-history
$endif
@end group
@end example

@item
Echoed characters after login

@value{tramp} suppresses echos from remote hosts with the
@command{stty -echo} command.  But sometimes it is too late to suppress
welcome messages from the remote host containing harmful control
characters.  Using @option{sshx} or @option{scpx} methods can avoid
this problem because they allocate a pseudo tty.  @xref{Inline
methods}.

@item
@value{tramp} stops transferring strings longer than 500 characters

Set @code{tramp-chunksize} to 500 to get around this problem, which is
related to faulty implementation of @code{process-send-string} on
HP-UX, FreeBSD and Tru64 Unix systems.  Consult the documentation for
@code{tramp-chunksize} to see when this is necessary.

Set @code{file-precious-flag} to @code{t} for files accessed by
@value{tramp} so the file contents are checked using checksum by
first saving to a temporary file.
@ifinfo
@pxref{Saving Buffers, , , elisp}.
@end ifinfo

@lisp
@group
(add-hook
 'find-file-hook
 (lambda ()
   (when (file-remote-p default-directory)
     (set (make-local-variable 'file-precious-flag) t))))
@end group
@end lisp
@end itemize


@item
@value{tramp} fails in a chrooted environment

@vindex tramp-local-host-regexp
When connecting to a local host, @value{tramp} uses some internal
optimizations.  They fail when Emacs runs in a chrooted environment.
In order to disable those optimizations, set user option
@code{tramp-local-host-regexp} to @code{nil}.


@item
@value{tramp} blocks Emacs at startup

@vindex remote-file-name-access-timeout
Some packages, like @file{desktop.el} or @file{recentf.el}, access
remote files when loaded.  If the requested file is not accessible,
@value{tramp} could block.  In order to check whether this could
happen, add a test via @code{access-file} with a proper timeout prior
to loading these packages:

@lisp
@group
(let ((remote-file-name-access-timeout 10))
  (access-file "@file{@trampfn{method,user@@host,/path/to/file}}" "error"))
@result{} nil
@end group
@end lisp

The result @code{nil} means success.  If the file is not accessible,
or if the underlying operations last too long, @code{access-file}
returns with an error.

The value of the timeout (10 seconds in the example) depends on your
preference and on the quality of the connection to the remote host.
If the connection to the remote host isn't established yet, and if
this requires an interactive password, the timeout check doesn't work
properly.

@c Since Emacs 30.
@strong{Note}: In recent versions of Emacs, both packages already
apply this check.  You just need to customize
@code{remote-file-name-access-timeout} to the desired timeout (in
seconds).


@item
Does @value{tramp} support @acronym{SSH} security keys?

Yes.  @command{OpenSSH} has added support for @acronym{FIDO} hardware
devices via special key types @option{*-sk}.  @value{tramp} supports
the additional handshaking messages for them.  This requires at least
@command{OpenSSH} 8.2, and a @acronym{FIDO} @acronym{U2F} or
@acronym{FIDO2} compatible security key, like yubikey, solokey,
nitrokey, or titankey.
@c @uref{https://docs.fedoraproject.org/en-US/quick-docs/using-yubikeys/}

@strong{Note} that there are reports on problems of handling FIDO2
(residential) keys by @command{ssh-agent}.  As workaround, you might
disable @command{ssh-agent} for such keys.


@item
Does @value{tramp} support fingerprint readers?

Yes.  A fingerprint reader can be used as an additional authentication
method for @option{sudo}-based logins.  @value{tramp} supports the
required additional handshaking messages@footnote{It supports
fingerprint readers driven by @command{fprintd}.}.  If the fingerprint
isn't recognized by the fingerprint reader in time, authentication
falls back to requesting a password.

@vindex tramp-use-fingerprint
If the user option @code{tramp-use-fingerprint} is @code{nil},
@value{tramp} interrupts the fingerprint request, falling back to
password authentication immediately.


@item
@value{tramp} does not connect to Samba or MS Windows hosts running
SMB1 connection protocol

@vindex tramp-smb-options
Recent versions of @command{smbclient} do not support old connection
protocols by default.  In order to connect to such a host, add a
respective option:

@lisp
(add-to-list 'tramp-smb-options "client min protocol=NT1")
@end lisp

@strong{Note} that using a deprecated connection protocol raises
security problems, you should do it only if absolutely necessary.


@item
File name completion does not work with @value{tramp}

@acronym{ANSI} escape sequences from the remote shell may cause errors
in @value{tramp}'s parsing of remote buffers.

To test if this is the case, open a remote shell and check if the output
of @command{ls} is in color.

To disable @acronym{ANSI} escape sequences from the remote hosts,
disable @samp{--color=yes} or @samp{--color=auto} in the remote host's
@file{.bashrc} or @file{.profile}.  Turn this alias on and off to see
if file name completion works.


@item
File name completion does not work in directories with large number of
files

This may be related to globbing, which is the use of shell's ability
to expand wild card specifications, such as @samp{*.c}.  For
directories with large number of files, globbing might exceed the
shell's limit on length of command lines and hang.  @value{tramp} uses
globbing.

To test if globbing hangs, open a shell on the remote host and then
run @command{ls -d * ..?* > /dev/null}.

When testing, ensure the remote shell is the same shell
(@command{/bin/sh}, @command{ksh} or @command{bash}), that
@value{tramp} uses when connecting to that host.


@item
How to get notified after @value{tramp} completes file transfers?

Make Emacs beep after reading from or writing to the remote host with
the following code in @file{~/.emacs}.

@vindex tramp-handle-write-region-hook
@vindex tramp-handle-file-local-copy-hook
@lisp
(add-hook 'tramp-handle-write-region-hook 'beep)
(add-hook 'tramp-handle-file-local-copy-hook 'beep)
@end lisp


@item
How to get a Visual Warning when working with @samp{root} privileges?
Host indication in the mode line?

@cindex @value{tramp} theme
@vindex tramp-theme-face-remapping-alist
Install @file{tramp-theme} from GNU ELPA via Emacs's Package Manager.
Enable it via @kbd{M-x load-theme @key{RET} tramp @key{RET}}.  Further
customization is explained in user option
@code{tramp-theme-face-remapping-alist}.


@item
Remote host does not understand default options for directory listing

@vindex dired-listing-switches
Emacs computes the @command{dired} options based on the local host.
Since @w{Emacs 30}, these options can be set connection-local.
@ifinfo
@xref{Connection Variables, , , emacs}.
@end ifinfo

@lisp
@group
(connection-local-set-profile-variables
 'my-dired-profile
 '((dired-listing-switches . "-ahl")))
@end group

@group
(connection-local-set-profiles
 '(:application tramp :machine "remotehost")
 'my-dired-profile)
@end group
@end lisp

@vindex dired-actual-switches
In older Emacsen, you can set the @command{dired} options with a hook
as follows:

@lisp
@group
(add-hook
 'dired-before-readin-hook
 (lambda ()
   (when (string-equal
           (file-remote-p default-directory 'host) "remotehost")
     (setq dired-actual-switches "-ahl"))))
@end group
@end lisp


@item
@value{tramp} does not show directories or files although they are
readable

@vindex tramp-use-file-attributes
Internally, @value{tramp} uses commands like @command{ls} or
@command{stat} in order to determine file permissions.  When
@acronym{NFS4_ACL} is enabled on the remote host, more fine-grained
information is used which cannot be reflected by the permission string
returned from those commands.  Set the user option
@code{tramp-use-file-attributes} to @code{nil} in such a case.  This
can also be set host-wise, like in:

@lisp
@group
(connection-local-set-profile-variables
 'my-file-attributes-profile
 '((tramp-use-file-attributes . nil)))
@end group

@group
(connection-local-set-profiles
 '(:application tramp :machine "remotehost")
 'my-file-attributes-profile)
@end group
@end lisp


@item
Where are remote files trashed to?

@vindex remote-file-name-inhibit-delete-by-moving-to-trash
Emacs can trash files instead of deleting
@ifinfo
them, @pxref{Misc File Ops, Trashing , , emacs}.
@end ifinfo
@ifnotinfo
them.
@end ifnotinfo
Remote files are always trashed to the local trash, except the user
option @code{remote-file-name-inhibit-delete-by-moving-to-trash} is
non-@code{nil}, or it is a remote encrypted file (@pxref{Keeping files
encrypted}), which are deleted anyway.

@c Since Emacs 30.
@vindex trash-directory
If you want to trash a remote file into a remote trash directory, you
can configure the user option @code{trash-directory} to a
connection-local value.
@ifinfo
@xref{Connection Variables, , , emacs}.
@end ifinfo

@lisp
@group
(connection-local-set-profile-variables
 'remote-trash-directory
 '((trash-directory . "/sudo::~/.local/share/Trash")))
@end group

@group
(connection-local-set-profiles
 `(:application tramp :protocol "sudo" :machine ,system-name)
 'remote-trash-directory)
@end group
@end lisp

@vindex XDG_DATA_HOME@r{, environment variable}
If Emacs is configured to use the XDG conventions for the trash
directory, remote files cannot be restored with the respective tools,
because those conventions don't specify remote paths.  Such files must
be restored by moving them manually from
@file{$@{XDG_DATA_HOME@}/Trash/files/}, if needed.


@item
How to shorten long file names when typing in @value{tramp}?

Adapt several of these approaches to reduce typing.  If the full name
is @file{@trampfn{ssh,news@@news.my.domain,/opt/news/etc}}, then:

@enumerate

@item
Use simplified syntax:

If you always apply the default method (@pxref{Default Method}), you
can use the simplified @value{tramp} syntax (@pxref{Change file name
syntax}):

@lisp
@group
(customize-set-variable 'tramp-default-method "ssh")
(tramp-change-syntax 'simplified)
@end group
@end lisp

The reduced typing: @kbd{C-x C-f
@code{@value{prefix}news@@news.my.domain@value{postfix}/opt/news/etc}
@key{RET}}.

@item
Use default values for method name and user name:

You can define default methods and user names for hosts,
(@pxref{Default Method}, @pxref{Default User}):

@lisp
@group
(custom-set-variables
 '(tramp-default-method "ssh")
 '(tramp-default-user "news"))
@end group
@end lisp

The reduced typing: @kbd{C-x C-f
@trampfn{-,news.my.domain,/opt/news/etc} @key{RET}}.

@strong{Note} that there are some useful shortcuts already.  Accessing
your local host as @samp{root} user, is possible just by @kbd{C-x C-f
@trampfn{su,,} @key{RET}}.

@item
Use configuration options of the access method:

Programs used for access methods already offer powerful configurations
(@pxref{Customizing Completion}).  For @option{ssh}, configure the
file @file{~/.ssh/config}:

@example
@group
Host xy
     HostName news.my.domain
     User news
@end group
@end example

The reduced typing: @kbd{C-x C-f @trampfn{ssh,xy,/opt/news/etc} @key{RET}}.

Depending on the number of files in the directories, host names
completion can further reduce key strokes: @kbd{C-x C-f
@value{prefix}ssh@value{postfixhop}x @key{TAB}}.

@item
Use environment variables to expand long strings:

For long file names, set up environment variables that are expanded in
the minibuffer.  Environment variables are set either outside Emacs or
inside Emacs with Lisp:

@lisp
(setenv "xy" "@trampfn{ssh,news@@news.my.domain,/opt/news/etc/}")
@end lisp

The reduced typing: @kbd{C-x C-f $xy @key{RET}}.

@strong{Note} that file name cannot be edited here because the
environment variables are not expanded during editing in the
minibuffer.

@item Define own keys:

Redefine another key sequence in Emacs for @kbd{C-x C-f}:

@lisp
@group
(global-set-key
 [(control x) (control y)]
 (lambda ()
   (interactive)
   (find-file
    (read-file-name
     "Find @value{tramp} file: "
     "@trampfn{ssh,news@@news.my.domain,/opt/news/etc/}"))))
@end group
@end lisp

Simply typing @kbd{C-x C-y} would prepare minibuffer editing of file
name.

See @uref{https://www.emacswiki.org/emacs/TrampMode, the Emacs Wiki}
for a more comprehensive example.

@item
Define own abbreviation (1):

Abbreviation list expansion can be used to reduce typing long file names:

@lisp
@group
(add-to-list 'directory-abbrev-alist
             '("^/xy" . "@trampfn{ssh,news@@news.my.domain,/opt/news/etc/}"))
@end group
@end lisp

The reduced typing: @kbd{C-x C-f /xy @key{RET}}.

@strong{Note} that file name cannot be edited here because the
abbreviations are not expanded during editing in the minibuffer.
Furthermore, the abbreviation is not expanded during @key{TAB}
completion.

@item
Define own abbreviation (2):

The @code{abbrev-mode} gives additional flexibility for editing in the
minibuffer:

@lisp
@group
(define-abbrev-table 'my-tramp-abbrev-table
  '(("xy" "@trampfn{ssh,news@@news.my.domain,/opt/news/etc/}")))
@end group

@group
(add-hook
 'minibuffer-setup-hook
 (lambda ()
   (abbrev-mode 1)
   (setq local-abbrev-table my-tramp-abbrev-table)))
@end group

@group
(advice-add 'minibuffer-complete
 :before 'expand-abbrev)
@end group
@end lisp

The reduced typing: @kbd{C-x C-f xy @key{TAB}}.

The minibuffer expands for further editing.

@item Use bookmarks:

Use bookmarks to save @value{tramp} file names.
@ifinfo
@pxref{Bookmarks, , , emacs}.
@end ifinfo

Upon visiting a location with @value{tramp}, save it as a bookmark with
@kbd{@key{menu-bar} @key{edit} @key{bookmarks} @key{set}}.

To revisit that bookmark:
@kbd{@key{menu-bar} @key{edit} @key{bookmarks} @key{jump}}.

@item Use recent files:

@file{recentf} remembers visited places.
@ifinfo
@pxref{File Conveniences, , , emacs}.
@end ifinfo

Keep remote file names in the recent list without have to check for
their accessibility through remote access:

@lisp
(recentf-mode 1)
@end lisp

Reaching recently opened files: @kbd{@key{menu-bar} @key{file}
@key{Open Recent}}.

@item Use filecache:

Since @file{filecache} remembers visited places, add the remote
directory to the cache:

@lisp
@group
(with-eval-after-load 'filecache
  (file-cache-add-directory
    "@trampfn{ssh,news@@news.my.domain,/opt/news/etc/}"))
@end group
@end lisp

Then use directory completion in the minibuffer with @kbd{C-x C-f
C-@key{TAB}}.

@item Use bbdb:

@file{bbdb} has a built-in feature for Ange FTP files, which also
works for @value{tramp} file names.
@ifinfo
@pxref{bbdb-ftp, Storing FTP sites in the BBDB, , bbdb}.
@end ifinfo

Load @file{bbdb} in Emacs:

@lisp
@group
(require 'bbdb)
(bbdb-initialize)
@end group
@end lisp

Create a BBDB entry with @kbd{M-x bbdb-create-ftp-site @key{RET}}.
Then specify a method and user name where needed.  Examples:

@example
@group
@kbd{M-x bbdb-create-ftp-site @key{RET}}
@b{Ftp Site:} news.my.domain @key{RET}
@b{Ftp Directory:} /opt/news/etc/ @key{RET}
@b{Ftp Username:} ssh@value{postfixhop}news @key{RET}
@b{Company:} @key{RET}
@b{Additional Comments:} @key{RET}
@end group
@end example

In BBDB buffer, access an entry by pressing the key @kbd{F}.

@end enumerate

Thanks to @value{tramp} users for contributing to these recipes.


@item
Why don't saved ad-hoc multi-hop file names work in a new Emacs session?

By default, ad-hoc multi-hop file names are abbreviated after
completing the initial connection.  These abbreviated forms retain
only the final hop, and so only the Emacs session that generated the
abbreviated form can understand it.  @xref{Ad-hoc multi-hops}.

For example, after connecting to @file{@trampfn{ssh,bird@@bastion|@c
ssh@value{postfixhop}news@@news.my.domain,/opt/news/etc}}, the file
name becomes @file{@trampfn{ssh,news@@news.my.domain,/opt/news/etc}}.
If the abbreviated form is saved in a bookmark, the recent files list,
bbdb, or similar, a new Emacs session has no way to know that the
connection must go through @samp{bird@@bastion} first.

There are two mechanisms to deal with this.  The first is to customize
@code{tramp-show-ad-hoc-proxies} to a non-@code{nil} value, which
disables abbreviation.  Then the fully-qualified ad-hoc multi-hop file
name is the one that will be both displayed and saved.
@xref{tramp-show-ad-hoc-proxies}.

Alternatively, you can customize @code{tramp-save-ad-hoc-proxies} to a
non-@code{nil} value which means to save the information how an
abbreviated multi-hop file name can be expanded.
@xref{tramp-save-ad-hoc-proxies}.


@item
How to connect to a remote Emacs session using @value{tramp}?

Configure Emacs Client
@ifinfo
(@pxref{Emacs Server, , , emacs}).
@end ifinfo

Then on the remote host, start the Emacs Server:

@lisp
@group
(require 'server)
(setq server-host (system-name)
      server-use-tcp t)
(server-start)
@end group
@end lisp

If @code{(system-name)} of the remote host cannot be resolved on the
local host, use IP address instead.

Copy from the remote host the resulting file
@file{~/.emacs.d/server/server} to the local host, to the same
location.

Then start Emacs Client from the command line:

@example
$ emacsclient @trampfn{ssh,user@@host,/file/to/edit}
@end example

@code{user} and @code{host} refer to the local host.

To make Emacs Client an editor for other programs, use a wrapper
script @file{emacsclient.sh}:

@example
@group
#!/bin/sh
emacsclient @trampfn{ssh,$(whoami)@@$(hostname --fqdn),$1}
@end group
@end example

@vindex EDITOR@r{, environment variable}
Then change the environment variable @env{EDITOR} to point to the
wrapper script:

@example
$ export EDITOR=/path/to/emacsclient.sh
@end example


@item
How to determine whether a buffer is remote?

@findex file-remote-p
@vindex default-directory
The buffer-local variable @code{default-directory} tells this.  If the
form @code{(file-remote-p default-directory)} returns non-@code{nil},
the buffer is remote.  See the optional arguments of
@code{file-remote-p} for determining details of the remote connection.


@item
How to save files when a remote host isn't reachable anymore?

If the local machine Emacs is running on changes its network
integration, remote hosts could become unreachable.  This happens, for
example, if the local machine is moved between your office and your
home without restarting Emacs.

In such cases, the command @code{tramp-rename-files} can be used to
alter remote buffers’ method, host, and/or directory names.  This
permits saving their contents in the same location via another network
path, or somewhere else entirely (including locally).  @pxref{Renaming
remote files}.


@item
How to prevent @value{tramp} from clearing the @code{recentf-list}?

When @value{tramp} cleans a connection, it removes the respective
remote file name(s) from @code{recentf-list}.  This is needed, because
an unresponsive remote host could trigger @code{recentf} to connect
that host again and again.

If you find the cleanup disturbing, because the file names in
@code{recentf-list} are precious to you, you can add the following
two forms in your @file{~/.emacs} (after loading the @code{tramp} and
@code{recentf} packages):

@vindex tramp-cleanup-connection-hook
@vindex tramp-cleanup-all-connections-hook
@lisp
@group
(remove-hook
 'tramp-cleanup-connection-hook
 #'tramp-recentf-cleanup)
@end group
@group
(remove-hook
 'tramp-cleanup-all-connections-hook
 #'tramp-recentf-cleanup-all)
@end group
@end lisp


@item
I get a warning @samp{Tramp has been compiled with Emacs a.b, this is Emacs c.d}
@item
I get an error @samp{tramp-file-name-handler: Invalid function:
tramp-compat-with-mutex}

@value{tramp} comes with compatibility code for different Emacs
versions.  When you see such a message (the text might differ), you
don't use the Emacs built-in version of @value{tramp}, and you must
recompile it.  In case you have installed @value{tramp} from GNU ELPA,
@ifset installchapter
@xref{ELPA Installation}.  Otherwise, @xref{Recompilation}.
@end ifset
@ifclear installchapter
see @uref{@value{trampurl}#ELPA-Installation}.  Otherwise, see
@uref{@value{trampurl}#Recompilation}.
@end ifclear


@item
I get an error @samp{Remote file error: Forbidden reentrant call of Tramp}

@vindex remote-file-error
@vindex debug-ignored-errors
Timers, process filters and sentinels, and other event based functions
can run at any time, when a remote file operation is still running.
This can cause @value{tramp} to block.  When such a situation is
detected, this error is triggered.  It should be fixed in the
respective function (sending an error report will help), but for the
time being you can suppress this error by the following code in your
@file{~/.emacs}:

@lisp
@group
(setq debug-ignored-errors
      (cons 'remote-file-error debug-ignored-errors))
@end group
@end lisp


@item
I get an error @samp{Remote file error: Not a valid Tramp file name
function `tramp-FOO-file-name-p'}

@value{tramp} has changed the signature of an internal function.
External packages implementing an own @value{tramp} backend must
follow this change.  Please report this problem to the author of that
package.

For the running session, @value{tramp} disables the external package,
and you can continue to work.  If you don't want to see this error
while activating @value{tramp}, you can suppress it by the same code
as above in your @file{~/.emacs}:

@lisp
@group
(setq debug-ignored-errors
      (cons 'remote-file-error debug-ignored-errors))
@end group
@end lisp


@item
I get an error @samp{unix_listener: path
"/very/long/path/.cache/emacs/tramp.XXX" too long for Unix domain
socket} when connecting via @option{ssh} to a remote host.
<<<<<<< HEAD

@vindex small-temporary-file-directory
By default, @value{tramp} uses the directory @file{~/.cache/emacs/}
for creation of OpenSSH Unix domain sockets.  On GNU/Linux, domain
sockets have a much lower maximum path length (currently 107
characters) than normal files.

You can change this directory by setting the user option
@code{small-temporary-file-directory} to another name, like

@lisp
@group
(unless small-temporary-file-directory
  (customize-set-variable
   'small-temporary-file-directory
   (format "/run/user/%d/emacs/" (user-uid)))
  (make-directory small-temporary-file-directory t))
@end group
@end lisp

@vindex XDG_RUNTIME_DIR@r{, environment variable}
@t{"/run/user/UID"} is the value of the environment variable
@env{XDG_RUNTIME_DIR}, which you can use instead via @code{(getenv
"XDG_RUNTIME_DIR")}.


@item
How to ignore errors when changing file attributes?
=======
>>>>>>> 1224e5fd

@vindex small-temporary-file-directory
By default, @value{tramp} uses the directory @file{~/.cache/emacs/}
for creation of OpenSSH Unix domain sockets.  On GNU/Linux, domain
sockets have a much lower maximum path length (currently 107
characters) than normal files.

You can change this directory by setting the user option
@code{small-temporary-file-directory} to another name, like

@lisp
@group
(unless small-temporary-file-directory
  (customize-set-variable
   'small-temporary-file-directory
   (format "/run/user/%d/emacs/" (user-uid)))
  (make-directory small-temporary-file-directory t))
@end group
@end lisp

@vindex XDG_RUNTIME_DIR@r{, environment variable}
@t{"/run/user/UID"} is the value of the environment variable
@env{XDG_RUNTIME_DIR}, which you can use instead via @code{(getenv
"XDG_RUNTIME_DIR")}.


@item
How to ignore errors when changing file attributes?

@vindex tramp-inhibit-errors-if-setting-file-attributes-fail
Sometimes, for example while saving remote files, errors appear when
changing file attributes like permissions, time stamps, or ownership.
If these errors can be ignored, set user option
@code{tramp-inhibit-errors-if-setting-file-attributes-fail} to a
non-@code{nil} value.  This transforms the error into a warning.


@item
How to disable other packages from calling @value{tramp}?

There are packages that call @value{tramp} without the user ever
entering a remote file name.  Even without applying a remote file
syntax, some packages enable @value{tramp} on their own.  How can users
disable such features.

@itemize @minus
@item
@file{ido.el}

Disable @value{tramp} file name completion:

@lisp
(customize-set-variable 'ido-enable-tramp-completion nil)
@end lisp

@c Obsolete since Emacs 29.1.
@item
@file{rlogin.el}

Disable remote directory tracking mode:

@lisp
(rlogin-directory-tracking-mode -1)
@end lisp
@end itemize


@item
How to disable @value{tramp}?

@itemize @minus
@item
To keep Ange FTP as default the remote files access package, set this
in @file{.emacs}:

@lisp
(customize-set-variable 'tramp-default-method "ftp")
@end lisp

If you want to enable Ange FTP's syntax, add the following form:

@lisp
(tramp-change-syntax 'simplified)
@end lisp

@vindex tramp-ignored-file-name-regexp
@item
To deactivate @value{tramp} for some look-alike remote file names, set
@code{tramp-ignored-file-name-regexp} to a proper regexp in
@file{.emacs}.  @strong{Note}, that we don't use
@code{customize-set-variable}, in order to avoid loading
@value{tramp}.

@lisp
(setq tramp-ignored-file-name-regexp "\\`/ssh:example\\.com:")
@end lisp

This is needed, if you mount for example a virtual file system on your
local host's root directory as @file{/ssh:example.com:}.

@findex inhibit-remote-files
@item
To disable both @value{tramp} (and Ange FTP), type @kbd{M-x
inhibit-remote-files @key{RET}}.  You can also add this to your
@file{.emacs}.

@lisp
(inhibit-remote-files)
@end lisp

@findex without-remote-files
@item
If you write code, which is intended to run only for local files, you
can use the @code{without-remote-files} macro.

@lisp
(without-remote-files @dots{})
@end lisp

This improves performance, because many primitive file name operations
don't check any longer for @value{tramp} file name regexps then.

@findex tramp-unload-tramp
@item
To unload @value{tramp}, type @kbd{M-x tramp-unload-tramp @key{RET}}.
Unloading @value{tramp} resets Ange FTP plugins also.
@end itemize


@item
What is the difference between Ange FTP and @value{tramp}?

The difference is that Ange FTP uses @command{ftp} to transfer files
between the local and the remote host, whereas @value{tramp} uses a
combination of @command{ssh} and @command{scp} or other work-alike
programs.
@end itemize


@c For the developer.
@node Files directories and localnames
@chapter How file names, directories and localnames are mangled and managed

@menu
* Temporary directory::         Where temporary files are kept.
* Localname deconstruction::    Splitting a localname into its component parts.
* External packages::           Integrating with external Lisp packages.
* Extension packages::          Adding new methods to @value{tramp}.
@end menu


@node Temporary directory
@section Where temporary files are kept

@vindex temporary-file-directory
Internally, @value{tramp} uses @t{"~/.cache/emacs"}
as local temporary directory if it exists.  Otherwise, the value of
@code{temporary-file-directory} is used, which is often @t{"/tmp"}.

@vindex tramp-compat-temporary-file-directory
@vindex <TMP>
This local temporary directory is kept in the constant
@code{tramp-compat-temporary-file-directory}.  In this manual, we use
@t{"<TMP>"} for its value.

The temporary directory on a remote host is @t{"/data/local/tmp"} for
the @option{adb} method, @t{"/C$/Temp"} for the @option{smb} method,
and @t{"/tmp"} otherwise.  For some methods, this can be customized.

@vindex tramp-temp-name-prefix
Temporary files have the file name prefix @t{"tramp."}.  If you want
to change this prefix, for example because you want to identify
temporary files produced by @code{file-local-copy} in your package,
you can bind the variable @code{tramp-temp-name-prefix} temporarily:

@example
@group
(let ((tramp-temp-name-prefix "my-prefix."))
  (file-local-copy "@trampfn{ssh,,.emacs}"))
@result{} "/tmp/my-prefix.HDfgDZ"
@end group
@end example


@node Localname deconstruction
@section Splitting a localname into its component parts

@value{tramp} package redefines lisp functions
@code{file-name-directory} and @code{file-name-nondirectory} to
accommodate the unique file naming syntax that @value{tramp} requires.

The replacements dissect the file name, use the original handler for
the localname, take that result, and then re-build the @value{tramp}
file name.  By relying on the original handlers for localnames,
@value{tramp} benefits from platform specific hacks to the original
handlers.


@node External packages
@section Integrating with external Lisp packages

In general, it is not recommended to use @value{tramp} functions and
variables not described in this manual.  They might change their
signature and/or semantics without any announcement.


@subsection File name completion

@vindex non-essential
Sometimes, it is not convenient to open a new connection to a remote
host, including entering the password and alike.  For example, this is
nasty for packages providing file name completion.  Such a package
could signal to @value{tramp}, that they don't want it to establish a
new connection.  Use the variable @code{non-essential} temporarily and
bind it to non-@code{nil} value.

@lisp
@group
(let ((non-essential t))
  @dots{})
@end group
@end lisp


@subsection File attributes cache

@vindex process-file-side-effects
Keeping a local cache of remote file attributes in sync with the
remote host is a time-consuming operation.  Flushing and re-querying
these attributes can tax @value{tramp} to a grinding halt on busy
remote hosts.

To get around these types of slow-downs in @value{tramp}'s
responsiveness, set the @code{process-file-side-effects} to @code{nil}
to stop @value{tramp} from flushing the cache.  This is helpful in
situations where callers to @code{process-file} know there are no file
attribute changes.  The let-bind form to accomplish this:

@lisp
@group
(let (process-file-side-effects)
  @dots{})
@end group
@end lisp

For asynchronous processes, @value{tramp} uses a process sentinel to
flush file attributes cache.  When callers to @code{start-file-process}
know beforehand no file attribute changes are expected, then the
process sentinel should be set to the default state.  In cases where
the caller defines its own process sentinel, @value{tramp}'s process
sentinel is overwritten.  The caller can still flush the file
attributes cache in its process sentinel with this code:

@lisp
@group
(unless (memq (process-status proc) '(run open))
  (dired-uncache remote-directory))
@end group
@end lisp

Since @value{tramp} traverses subdirectories starting with the
root directory, it is most likely sufficient to make the
@code{default-directory} of the process buffer as the root directory.


@subsection Timers, process filters, process sentinels, redisplay

@vindex remote-file-error
Timers run asynchronously at any time when Emacs is waiting for
sending a string to a process, or waiting for process output.  They
can run any remote file operation, which would conflict with the
already running remote file operation, if the same connection is
affected.  @value{tramp} detects this situation, and raises the
@code{remote-file-error} error.  A timer function should avoid this
situation.  As a minimum, it should protect itself against this error, by
wrapping the timer function body as follows:

@lisp
@group
(ignore-error 'remote-file-error
  @dots{})
@end group
@end lisp

A similar problem could happen with process filters, process
sentinels, and redisplay (updating the mode line).


@node Extension packages
@section Adding new methods to @value{tramp}

There are two ways to add new methods to @value{tramp}: writing a new
backend including an own file name handler, or adding the new method,
using the existing @code{tramp-sh-file-name-handler}.  The former
shall happen inside the @value{tramp} repository, and it isn't
discussed here.  The latter means usually a new ELPA package.
@pxref{Customizing Methods} for some examples.


@subsection Writing an own ELPA package

An external ELPA package @file{foo-tramp.el}, which intends to
provide a new @value{tramp} method, say @option{foo}, must add this
new method to the variable @code{tramp-methods}.  This variable is an
alist with elements @code{(@var{name} @var{param1} @var{param2}
@dots{})}.

@var{name} is the method name, @t{"foo"} in this case.
@var{param}@t{x} is a pair of the form @code{(@var{key} @var{value})}.
See the docstring of variable @code{tramp-methods} for possible
@var{key}s and @var{value}s.  An example would be

@lisp
@group
(add-to-list
 'tramp-methods
 `("foo"
   (tramp-login-program ,foo-tramp-executable)
   (tramp-login-args (("exec") ("%h") ("--") ("su - %u")))
   (tramp-remote-shell "/bin/sh")
   (tramp-remote-shell-args ("-i" "-c"))))
@end group
@end lisp

@code{foo-tramp-executable} in this example would be a Lisp constant,
which is the program name of @command{foo}.

Another initialization could tell @value{tramp} which are the default
user and host name for method @option{foo}.  This is done by calling
@code{tramp-set-completion-function}:

@lisp
@group
(tramp-set-completion-function
 "foo"
 '((tramp-foo--completion-function @var{arg})))
@end group
@end lisp

@code{tramp-foo--completion-function} is a function, which returns
completion candidates.  @var{arg}, a string, is the argument for the
completion function, for example a file name to read from.
@pxref{Customizing Completion} for details.

Finally, it might also be helpful to define default user or host names
for method @option{foo}, in case a remote file name leaves them empty.
This can be performed by calling

@lisp
@group
(add-to-list 'tramp-default-user-alist '("foo" nil "root"))
(add-to-list 'tramp-default-host-alist '("foo" nil "localhost"))
@end group
@end lisp

@pxref{Default User} and @ref{Default Host} explaining the user options
@code{tramp-default-user-alist} and @code{tramp-default-host-alist}.


@subsection Making a customized method optional

The settings of the previous subsection are global in the package
@file{foo-tramp.el}, meaning they are activated when loading
@code{foo-tramp}.  Sometimes, it is desired to make these settings
available without loading the whole package @code{foo-tramp}, but
declaring the new method @option{foo} as optional method only.  In
this case, declare a function @code{tramp-enable-foo-method} which
collects the initialization.  This function must be auto loaded.

@lisp
@group
;;;###autoload
(defun tramp-enable-foo-method ()
  (add-to-list 'tramp-methods '("foo" @dots{}))
  (tramp-set-completion-function "foo" @dots{})
  (add-to-list 'tramp-default-user-alist '("foo" @dots{}))
  (add-to-list 'tramp-default-host-alist '("foo" @dots{})))
@end group
@end lisp

Then, you can activate method @option{foo} by calling @kbd{M-x
tramp-enable-method @key{RET} foo @key{RET}}.  @pxref{Optional methods}.


@subsection Activating a customized method without loading the package

If you want to make method @option{foo} known after loading
@value{tramp}, without loading the package @file{foo-tramp.el}, you
must autoload the implementation of function
@code{tramp-enable-foo-method}.  Add the following code in
@file{foo-tramp.el}:

@lisp
@group
;;;###autoload
(progn
  (defun tramp-enable-foo-method ()
    (add-to-list 'tramp-methods '("foo" @dots{}))
    (tramp-set-completion-function "foo" @dots{})
    (add-to-list 'tramp-default-user-alist '("foo" @dots{}))
    (add-to-list 'tramp-default-host-alist '("foo" @dots{}))))

;;;###autoload
(with-eval-after-load 'tramp (tramp-enable-method "foo"))
@end group
@end lisp

The trick is to wrap the function definition of
@code{tramp-enable-foo-method} with @code{progn} for the
@code{;;;###autoload} cookie.


@node Traces and Profiles
@chapter How to Customize Traces
@vindex tramp-verbose
@vindex tramp-debug-to-file
@vindex tramp-debug-command-messages

@value{tramp} messages are raised with verbosity levels ranging from 0
to 10.  @value{tramp} does not display all messages; only those with a
verbosity level less than or equal to @code{tramp-verbose}.

@noindent
The verbosity levels are

@itemize @w{}
@item @w{ 0}  Silent (no @value{tramp} messages at all)
@item @w{ 1}  Errors
@item @w{ 2}  Warnings
@item @w{ 3}  Connection to remote hosts (default verbosity)
@item @w{ 4}  Activities
@item @w{ 5}  Internal
@item @w{ 6}  Sent and received strings
@item @w{ 7}  Connection properties
@item @w{ 8}  File caching
@item @w{ 9}  Test commands
@item @w{10}  Traces (huge)
@item @w{11}  Call traces (maintainer only)
@end itemize

With @code{tramp-verbose} greater than or equal to 4, messages are
also written to the @value{tramp} debug buffer @file{*debug
tramp/foo*}.  Such debug buffers are essential to bug and problem
analyzes.  For @value{tramp} bug reports, set the @code{tramp-verbose}
level to 6 (@pxref{Bug Reports}).

The debug buffer is in
@ifinfo
@ref{Outline Mode, , , emacs}.
@end ifinfo
@ifnotinfo
Outline Mode.
@end ifnotinfo
In this buffer, messages can be filtered by their level.  To see
messages up to verbosity level 5, enter @kbd{C-u 6 C-c C-q}.
@ifinfo
Other navigation keys are described in
@ref{Outline Visibility, , , emacs}.
@end ifinfo

@value{tramp} handles errors internally.  Hence, to get a Lisp backtrace,
the following settings are required:

@lisp
@group
(setq debug-on-error t
      debug-on-signal t)
@end group
@end lisp

@vindex warning-suppress-types
@value{tramp} warnings are displayed in the @file{*Warnings*} buffer,
which pops up.  If you don't want to see this buffer for every
@value{tramp} warning, set @code{warning-suppress-types}:

@lisp
(setq warning-suppress-types '((tramp)))
@end lisp

If @code{tramp-verbose} is greater than or equal to 10, Lisp
backtraces are also added to the @value{tramp} debug buffer in case of
errors.

In very rare cases it could happen, that @value{tramp} blocks Emacs.
Killing Emacs does not allow inspecting the debug buffer.  In that
case, you can instruct @value{tramp} to mirror the debug buffer to
a file:

@lisp
(customize-set-variable 'tramp-debug-to-file t)
@end lisp

The debug buffer is written as a file in your @ref{Temporary
directory}.  Use this option with care, because it could decrease the
performance of @value{tramp} actions.

If @code{tramp-verbose} is greater than or equal to 11, @value{tramp}
function call traces are written to the buffer @file{*trace tramp/foo*}.

When @code{tramp-debug-command-messages} is non-@code{nil}, the debug
buffer contains all messages with verbosity level 6 (sent and received
strings), and the entry and exit messages for the function
@code{tramp-file-name-handler}.  This is intended for @value{tramp}
maintainers, analyzing the remote commands for performance analysis.


@node GNU Free Documentation License
@appendix GNU Free Documentation License
@include doclicense.texi


@node Function Index
@unnumbered Function Index
@printindex fn


@node Variable Index
@unnumbered Variable Index
@printindex vr


@node Concept Index
@unnumbered Concept Index
@printindex cp

@bye

@c TODO
@c
@c * Say something about the .login and .profile files of the remote
@c   shells.
@c
@c * Explain how tramp.el works in principle: open a shell on a remote
@c   host and then send commands to it.
@c
@c * Consistent small or capitalized words especially in menus.<|MERGE_RESOLUTION|>--- conflicted
+++ resolved
@@ -6167,37 +6167,6 @@
 I get an error @samp{unix_listener: path
 "/very/long/path/.cache/emacs/tramp.XXX" too long for Unix domain
 socket} when connecting via @option{ssh} to a remote host.
-<<<<<<< HEAD
-
-@vindex small-temporary-file-directory
-By default, @value{tramp} uses the directory @file{~/.cache/emacs/}
-for creation of OpenSSH Unix domain sockets.  On GNU/Linux, domain
-sockets have a much lower maximum path length (currently 107
-characters) than normal files.
-
-You can change this directory by setting the user option
-@code{small-temporary-file-directory} to another name, like
-
-@lisp
-@group
-(unless small-temporary-file-directory
-  (customize-set-variable
-   'small-temporary-file-directory
-   (format "/run/user/%d/emacs/" (user-uid)))
-  (make-directory small-temporary-file-directory t))
-@end group
-@end lisp
-
-@vindex XDG_RUNTIME_DIR@r{, environment variable}
-@t{"/run/user/UID"} is the value of the environment variable
-@env{XDG_RUNTIME_DIR}, which you can use instead via @code{(getenv
-"XDG_RUNTIME_DIR")}.
-
-
-@item
-How to ignore errors when changing file attributes?
-=======
->>>>>>> 1224e5fd
 
 @vindex small-temporary-file-directory
 By default, @value{tramp} uses the directory @file{~/.cache/emacs/}
