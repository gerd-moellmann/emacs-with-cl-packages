\input texinfo  @comment -*-texinfo-*-
@comment 3.48
@comment %**start of header (This is for running Texinfo on a region.)
@setfilename ../../info/sc
@settitle Supercite User's Manual
@iftex
@finalout
@end iftex

@c @setchapternewpage odd               % For book style double sided manual.
@comment %**end of header (This is for running Texinfo on a region.)

@copying
This document describes Supercite, an Emacs package for citing and
attributing replies to mail and news messages.

Copyright @copyright{} 1993, 2001-2012 Free Software Foundation, Inc.

@quotation
Permission is granted to copy, distribute and/or modify this document
under the terms of the GNU Free Documentation License, Version 1.3 or
any later version published by the Free Software Foundation; with no
Invariant Sections, with the Front-Cover texts being ``A GNU Manual'',
and with the Back-Cover Texts as in (a) below.  A copy of the license
is included in the section entitled ``GNU Free Documentation License''.

(a) The FSF's Back-Cover Text is: ``You have the freedom to copy and
modify this GNU manual.  Buying copies from the FSF supports it in
developing GNU and promoting software freedom.''
@end quotation
@end copying

@c      @smallbook

@dircategory Emacs network features
@direntry
* SC: (sc).                     Supercite lets you cite parts of messages
                                  you're replying to, in flexible ways.
@end direntry

@titlepage
@title Supercite User's Manual
@subtitle cite and attribute mail and
@subtitle news, in flexible ways

@page
@vskip 0pt plus 1filll
@insertcopying
@end titlepage

@summarycontents
@contents

@ifnottex
@node Top
@top Supercite

@insertcopying

The manual is divided
into the following chapters.

@menu
* Introduction::
* Citations::
* Information Keys and the Info Alist::
* Reference Headers::
* Getting Connected::
* Replying and Yanking::
* Selecting an Attribution::
* Configuring the Citation Engine::
* Post-yank Formatting Commands::
* Hints to MUA Authors::
* Thanks and History::

* GNU Free Documentation License::
* Concept Index::
* Command Index::
* Key Index::
* Variable Index::
@end menu
@end ifnottex


@node  Introduction
@chapter Introduction

Supercite is a GNU Emacs package written entirely in Emacs Lisp. It
interfaces to most of the commonly used Emacs mail user agents
(@dfn{MUAs}) and news user agents (@dfn{NUAs}), and provides
sophisticated facilities for the citing and attributing of message
replies.  Supercite has a very specific and limited role in the process
of composing replies to both USENET network news and electronic mail.

The preferred way to spell Supercite is with a capital @samp{S},
lowercase @samp{upercite}.

@menu
* Usage Overview::
* What Supercite Does Not Do::
* What Supercite Does::
@end menu

@cindex MUA
@cindex NUA
Supercite is only useful in conjunction with MUAs and NUAs such as VM,
Gnus, RMAIL, MH-E, etc.  Supercite is typically called by the MUA after a
reply buffer has been setup.  Thereafter, Supercite's many commands and
formatting styles are available in that reply buffer until the reply is
sent.  Supercite is re-initialized in each new reply buffer.


@node Usage Overview
@section Usage Overview
@kindex r
@kindex f
@kindex C-c C-y
@cindex yank
@cindex cite, citing
@cindex attribute, attributing

Typical usage is as follows. You want to reply or followup to a message
in your MUA. You will probably hit @kbd{r} (i.e., ``reply'') or @kbd{f}
(i.e., ``forward'') to begin composing the reply.  In response, the MUA
will create a reply buffer and initialize the outgoing mail headers
appropriately.  The body of the reply will usually be empty at this
point.  You now decide that you would like to include part of the
original message in your reply. To do this, you @dfn{yank} the original
message into the reply buffer, typically with a key stroke such as
@kbd{C-c C-y}.  This sequence will invoke an MUA-specific function which
fills the body of the reply with the original message and then
@dfn{attributes} this text to its author.  This is called @dfn{citing}
and its effect is to prefix every line from the original message with a
special text tag.  Most MUAs provide some default style of citing; by
using Supercite you gain a wider flexibility in the look and style of
citations.  Supercite's only job is to cite the original message.

@node  What Supercite Does Not Do
@section What Supercite Doesn't Do

Because of this clear division of labor, there are useful features which
are the sole responsibility of the MUA, even though it might seem that
Supercite should provide them.  For example, many people would like to
be able to yank (and cite) only a portion of the original message.
Since Supercite only modifies the text it finds in the reply buffer as
set up by the MUA, it is the MUA's responsibility to do partial yanking.
@xref{Reply Buffer Initialization}.@refill

@vindex mail-header-separator
Another potentially useful thing would be for Supercite to set up the
outgoing mail headers with information it gleans from the reply buffer.
But by previously agreed upon convention, any text above the
@code{mail-header-separator} which separates mail headers from message
bodies cannot be modified by Supercite.  Supercite, in fact, doesn't
know anything about the meaning of these headers, and never ventures
outside the designated region. @xref{Hints to MUA Authors}, for more
details.@refill

@node  What Supercite Does
@section What Supercite Does
@findex sc-cite-original

Supercite is invoked for the first time on a reply buffer via your MUA's
reply or forward command.  This command will actually perform citations
by calling a hook variable to which Supercite's top-level function
@code{sc-cite-original} has been added.  When @code{sc-cite-original} is
executed, the original message must be set up in a very specific way,
but this is handled automatically by the MUA.  @xref{Hints to MUA
Authors}.@refill

@cindex info alist
The first thing Supercite does, via @code{sc-cite-original}, is to parse
through the original message's mail headers.  It saves this data in an
@dfn{information association list}, or @dfn{info alist}.  The information
in this list is used in a number of places throughout Supercite.
@xref{Information Keys and the Info Alist}.@refill

@cindex nuking mail headers
@cindex reference header
After the mail header info is extracted, the headers are optionally
removed (@dfn{nuked}) from the reply.  Supercite then writes a
@dfn{reference header} into the buffer.  This reference header is a
string carrying details about the citation it is about to perform.

@cindex modeline
Next, Supercite visits each line in the reply, transforming the line
according to a customizable ``script.''  Lines which were not previously
cited in the original message are given a citation, while already cited
lines remain untouched, or are coerced to your preferred style.
Finally, Supercite installs a keymap into the reply buffer so that you
have access to Supercite's post-yank formatting and reciting commands as
you subsequently edit your reply.  You can tell that Supercite has been
installed into the reply buffer because that buffer's modeline will
display the minor mode string @samp{SC}.

@cindex filladapt
@cindex gin-mode
@vindex fill-prefix
@findex fill-paragraph
When the original message is cited by @code{sc-cite-original}, it will
(optionally) be filled by Supercite.  However, if you manually edit the
cited text and want to re-fill it, you must use an add-on package such
as @cite{filladapt} or @cite{gin-mode}.  These packages can recognize
Supercited text and will fill them appropriately.  Emacs's built-in
filling routines, e.g@. @code{fill-paragraph}, do not recognize cited
text and will not re-fill them properly because it cannot guess the
@code{fill-prefix} being used.
@xref{Post-yank Formatting Commands}, for details.@refill

As mentioned above, Supercite provides commands to recite or uncite
regions of text in the reply buffer, and commands to perform other
beautifications on the cited original text, maintaining consistent and
informative citations throughout.  Supercite tries to be as configurable
as possible to allow for a wide range of personalized citation styles,
but it is also immediately useful with the default configuration, once
it has been properly connected to your MUA.  @xref{Getting Connected},
for more details.@refill

@node  Citations
@chapter Citations
@cindex nested citations
@cindex citation

A @dfn{citation} is the acknowledgement of the original author of a mail
message in the body of the reply.  There are two basic citation styles
which Supercite supports.  The first, called @dfn{nested citations} is
an anonymous form of citation; in other words, an indication is made
that the cited line was written by someone @emph{other} that the current
message author (i.e., other than you, the person composing the reply),
but no reference is made as to the identity of the original author.
This style should look familiar since its use on the net is widespread.
Here's an example of what a message buffer would look like using nested
citations after multiple replies:

@example
>> John originally wrote this
>> and this as well
> Jane said that John didn't know
> what he was talking about
And that's what I think too.
@end example

@menu
* Citation Elements::
* Recognizing Citations::
@end menu

Note that multiple inclusions of the original messages result in a
nesting of the @samp{@code{>}} characters.  This can sometimes be quite
confusing when many levels of citations are included since it may be
difficult or impossible to figure out who actually participated in the
thread, and multiple nesting of @samp{@code{>}} characters can sometimes
make the message very difficult for the eye to scan.

@cindex non-nested citations
In @dfn{non-nested citations}, each cited line begins with an
informative string attributing that line to the original author. Only
the first level of attribution will be shown; subsequent citations don't
nest the citation strings. The above dialog might look like this when
non-nested citations are used:

@example
John> John originally wrote this
John> and this as well
Jane> Jane said that John didn't know
Jane> what he was talking about
And that's what I think too.
@end example

Notice here that my inclusion of Jane's inclusion of John's original
message did not result in a line cited with @samp{Jane>John>}.

@vindex sc-nested-citation-p
@vindex nested-citation-p (sc-)
Supercite supports both styles of citation, and the variable
@code{sc-nested-citation-p} controls which style it will use when citing
previously uncited text. When this variable is @code{nil} (the default),
non-nested citations are used.  When non-@code{nil}, nested citations
are used.


@node  Citation Elements
@section Citation Elements
@cindex citation string

@dfn{Citation strings} are composed of one or more elements. Non-nested
citations are composed of four elements, three of which are directly
user definable.  The elements are concatenated together, in this order:

@cindex citation leader
@vindex citation-leader (sc-)
@vindex sc-citation-leader
@enumerate
@item
The @dfn{citation leader}.  The citation leader is contained in the
variable @code{sc-citation-leader}, and has the default value of a
string containing four spaces.

@cindex attribution string
@item
The @dfn{attribution string}.  This element is supplied automatically by
Supercite, based on your preferences and the original message's mail
headers, though you may be asked to confirm Supercite's choice.
@xref{Selecting an Attribution}, for more details.@refill

@cindex citation delimiter
@vindex sc-citation-delimiter
@vindex citation-delimiter (sc-)
@item
The @dfn{citation delimiter}.  This string, contained in the variable
@code{sc-citation-delimiter} visually separates the citation from the
text of the line.  This variable has a default value of @code{">"} and
for best results, the string should consist of only a single character.

@cindex citation separator
@vindex citation-separator (sc-)
@vindex sc-citation-separator
@item
The @dfn{citation separator}.  The citation separator is contained in
the variable @code{sc-citation-separator}, and has the default value of
a string containing a single space.
@end enumerate

For example, suppose you were using the default values for the above
variables, and Supercite provided the attribution string @samp{Jane}.
In this case, the composed, non-nested citation string used might be
something like
@code{@asis{"    Jane> "}}.
This citation string will be inserted in front of
every line in the original message that is not already cited.@refill

Nested citations, being simpler than non-nested citations, are composed
of the same elements, sans the attribution string.  Supercite is smart
enough to not put additional spaces between citation delimiters for
multi-level nested citations.

@node  Recognizing Citations
@section Recognizing Citations

Supercite also recognizes citations in the original article, and can
transform these already cited lines in a number of ways. This is how
Supercite suppresses the multiple citing of non-nested citations.
Recognition of cited lines is controlled by variables analogous to those
that make up the citation string as mentioned previously.

@vindex sc-citation-leader-regexp
@vindex citation-leader-regexp (sc-)
@vindex sc-citation-delimiter-regexp
@vindex citation-delimiter-regexp (sc-)
@vindex sc-citation-separator-regexp
@vindex citation-separator-regexp (sc-)
@vindex sc-citation-root-regexp
@vindex citation-root-regexp (sc-)
@vindex sc-citation-nonnested-root-regexp
@vindex citation-nonnested-root-regexp (sc-)

The variable @code{sc-citation-leader-regexp} describes how citation
leaders can look, by default it matches any number of spaces or tabs.
Note that since the lisp function @code{looking-at} is used to do the
matching, if you change this variable it need not start with a leading
@code{"^"}.

Similarly, the variables @code{sc-citation-delimiter-regexp} and
@code{sc-citation-separator-regexp} respectively describe how citation
delimiters and separators can look.  They follow the same rule as
@code{sc-citation-leader-regexp} above.

When Supercite composes a citation string, it provides the attribution
automatically.  The analogous variable which handles recognition of the
attribution part of citation strings is @code{sc-citation-root-regexp}.
This variable describes the attribution root for both nested and
non-nested citations.  By default it can match zero-to-many alphanumeric
characters (also ``.'', ``-'', and ``_'').  But in some situations,
Supercite has to determine whether it is looking at a nested or
non-nested citation.  Thus the variable
@code{sc-citation-nonnested-root-regexp} is used to describe only
non-nested citation roots.  It is important to remember that if you
change @code{sc-citation-root-regexp} you should always also change
@code{sc-citation-nonnested-root-regexp}.@refill

@node  Information Keys and the Info Alist
@chapter Information Keys and the Info Alist
@cindex information keys
@cindex Info Alist
@cindex information extracted from mail fields
@findex sc-mail-field
@findex mail-field (sc-)

@dfn{Mail header information keys} are nuggets of information that
Supercite extracts from the various mail headers of the original
message, placed in the reply buffer by the MUA.  Information is kept in
the @dfn{Info Alist} as key-value pairs, and can be retrieved for use in
various places within Supercite, such as in header rewrite functions and
attribution selection.  Other bits of data, composed and created by
Supercite, are also kept as key-value pairs in this alist. In the case
of mail fields, the key is the name of the field, omitting the trailing
colon.  Info keys are always case insensitive (as are mail headers), and
the value for a corresponding key can be retrieved from the alist with
the @code{sc-mail-field} function.  Thus, if the following fields were
present in the original article:@refill

@example
Date:@: 08 April 1991, 17:32:09 EST
Subject:@: Better get out your asbestos suit
@end example

@vindex sc-mumble
@vindex mumble (sc-)
@noindent
then, the following lisp constructs return:

@example
(sc-mail-field "date")
==> "08 April 1991, 17:32:09 EST"

(sc-mail-field "subject")
==> "Better get out your asbestos suit"
@end example

Since the argument to @code{sc-mail-field} can be any string, it is
possible that the mail field will not be present on the info alist
(possibly because the mail header was not present in the original
message). In this case, @code{sc-mail-field} will return the value of
the variable @code{sc-mumble}.

Supercite always places all mail fields found in the yanked original
article into the info alist.  If possible, Supercite will also places
the following keys into the info alist:

@table @code
@cindex sc-attribution info field
@cindex attribution info field (sc-)
@item "sc-attribution"
the selected attribution string.

@cindex sc-citation info field
@cindex citation info field (sc-)
@item "sc-citation"
the non-nested citation string.

@cindex sc-from-address info field
@cindex from-address info field (sc-)
@item "sc-from-address"
email address extracted from the @samp{From:@:} field.

@cindex sc-reply-address info field
@cindex reply-address info field (sc-)
@item "sc-reply-address"
email address extracted from the @samp{Reply-To:@:} field.

@cindex sc-sender-address info field
@cindex sender-address info field (sc-)
@item "sc-sender-address"
email address extracted from the @samp{Sender:@:} field.

@cindex sc-emailname info field
@cindex emailname info field (sc-)
@item "sc-emailname"
email terminus extracted from the @samp{From:@:} field.

@cindex sc-initials info field
@cindex initials info field (sc-)
@item "sc-initials"
the author's initials.

@cindex sc-author info field
@cindex author info field (sc-)
@item "sc-author"
the author's full name.

@cindex sc-firstname info field
@cindex firstname info field (sc-)
@item "sc-firstname"
the author's first name.

@cindex sc-lastname info field
@cindex lastname info field (sc-)
@item "sc-lastname"
the author's last name.

@cindex sc-middlename-1 info field
@cindex middlename-1 info field (sc-)
@item "sc-middlename-1"
the author's first middle name.
@end table

If the author's name has more than one middle name, they will appear as
info keys with the appropriate index (e.g., @code{"sc-middlename-2"},
@dots{}).  @xref{Selecting an Attribution}.@refill

@node  Reference Headers
@chapter Reference Headers
@cindex reference headers

Supercite will insert an informative @dfn{reference header} at the
beginning of the cited body of text, which display more detail about the
original article and provides the mapping between the attribution and
the original author in non-nested citations.  Whereas the citation
string usually only contains a portion of the original author's name,
the reference header can contain such information as the author's full
name, email address, the original article's subject, etc.  In fact any
information contained in the info alist can be inserted into a reference
header.

@menu
* The Built-in Header Rewrite Functions::
* Electric References::
@end menu

@cindex header rewrite functions
@vindex sc-rewrite-header-list
@vindex rewrite-header-list (sc-)
There are a number of built-in @dfn{header rewrite functions} supplied
by Supercite, but you can write your own custom header rewrite functions
(perhaps using the built-in ones as examples). The variable
@code{sc-rewrite-header-list} contains the list of such header rewrite
functions.  This list is consulted both when inserting the initial
reference header, and when displaying @dfn{electric references}.
@xref{Electric References}.

@vindex sc-preferred-header-style
@vindex preferred-header-style (sc-)
When Supercite is initially run on a reply buffer (via
@code{sc-cite-original}), it will automatically call one of these
functions. The one it uses is defined in the variable
@code{sc-preferred-header-style}.  The value of this variable is an
integer which is an index into the @code{sc-rewrite-header-list},
beginning at zero.

@node  The Built-in Header Rewrite Functions
@section The Built-in Header Rewrite Functions
@cindex header rewrite functions, built-in

Below are examples of the various built-in header rewrite functions.
Please note the following:@: first, the text which appears in the
examples below as @var{infokey} indicates that the corresponding value
of the info key from the info alist will be inserted there.
(@pxref{Information Keys and the Info Alist}).  For example, in @code{sc-header-on-said}
below, @var{date} and @var{from} correspond to the values of the
@samp{Date:@:} and @samp{From:@:} mail headers respectively.@refill

@vindex sc-reference-tag-string
@vindex reference-tag-string (sc-)
Also, the string @code{">>>>>"} below is really the value of the
variable @code{sc-reference-tag-string}.  This variable is used in all
built-in header rewrite functions, and you can customize its value to
change the tag string globally.

Finally, the references headers actually written may omit certain parts
of the header if the info key associated with @var{infokey} is not
present in the info alist.  In fact, for all built-in headers, if the
@samp{From:@:} field is not present in the mail headers, the entire
reference header will be omitted (but this usually signals a serious
problem either in your MUA or in Supercite's installation).

@table @code
@findex sc-no-header
@findex no-header (sc-)
@item sc-no-header
This function produces no header. It should be used instead of
@code{nil} to produce a blank header.  This header can possibly contain
a blank line after the @code{mail-header-separator} line.

@item sc-no-blank-line-or-header
@findex sc-no-blank-line-or-header
@findex no-blank-line-or-header (sc-)
This function is similar to @code{sc-no-header} except that any blank
line after the @code{mail-header-separator} line will be removed.

@item sc-header-on-said
@findex sc-header-on-said
@findex header-on-said (sc-)
@code{>>>>> On @var{date}, @var{from} said:}

@item sc-header-inarticle-writes
@findex sc-header-inarticle-writes
@findex header-inarticle-writes (sc-)
@code{>>>>> In article @var{message-id}, @var{from} writes:}

@item sc-header-regarding-adds
@findex sc-header-regarding-adds
@findex header-regarding-adds (sc-)
@code{>>>>> Regarding @var{subject}; @var{from} adds:}

@item sc-header-attributed-writes
@findex sc-header-attributed-writes
@findex header-attributed-writes (sc-)
@code{>>>>> "@var{sc-attribution}" == @var{sc-author} <@var{sc-reply-address}> writes:}

@item sc-header-author-writes
@findex sc-header-author-writes
@findex header-author-writes (sc-)
@code{>>>>> @var{sc-author} writes:}

@item sc-header-verbose
@findex sc-header-verbose
@findex header-verbose (sc-)
@code{>>>>> On @var{date},}@*
@code{>>>>> @var{sc-author}}@*
@code{>>>>> from the organization of @var{organization}}@*
@code{>>>>> who can be reached at:@: @var{sc-reply-address}}@*
@code{>>>>> (whose comments are cited below with:@: "@var{sc-cite}")}@*
@code{>>>>> had this to say in article @var{message-id}}@*
@code{>>>>> in newsgroups @var{newsgroups}}@*
@code{>>>>> concerning the subject of @var{subject}}@*
@code{>>>>> see @var{references} for more details}
@end table

@node  Electric References
@section Electric References
@cindex electric references

By default, when Supercite cites the original message for the first
time, it just goes ahead and inserts the reference header indexed by
@code{sc-preferred-header-style}.  However, you may want to select
different reference headers based on the type of reply or forwarding you
are doing. You may also want to preview the reference header before
deciding whether to insert it into the reply buffer or not. Supercite
provides an optional @dfn{electric reference} mode which you can drop
into to give you this functionality.

@vindex sc-electric-references-p
@vindex electric-references-p (sc-)
If the variable @code{sc-electric-references-p} is non-@code{nil},
Supercite will bring up an electric reference mode buffer and place you
into a recursive edit.  The electric reference buffer is read-only, so
you cannot directly modify the reference text until you exit electric
references and insert the text into the reply buffer.  But you can cycle
through all the reference header rewrite functions in your
@code{sc-rewrite-header-list}.

You can also set a new preferred header style, jump to any header, or
jump to the preferred header. The header will be shown in the electric
reference buffer and the header index and function name will appear in
the echo area.

The following commands are available while in electric reference mode
(shown here with their default key bindings):

@table @asis
@item @code{sc-eref-next} (@kbd{n})
@findex sc-eref-next
@findex eref-next (sc-)
@kindex n
@vindex sc-electric-circular-p
@vindex electric-circular-p (sc-)
Displays the next reference header in the electric reference buffer. If
the variable @code{sc-electric-circular-p} is non-@code{nil}, invoking
@code{sc-eref-next} while viewing the last reference header in the list
will wrap around to the first header.@refill

@item @code{sc-eref-prev} (@kbd{p})
@findex sc-eref-prev
@findex eref-prev (sc-)
@kindex p
Displays the previous reference header in the electric reference buffer.
If the variable @code{sc-electric-circular-p} is non-@code{nil},
invoking @code{sc-eref-prev} will wrap around to the last header.@refill

@item @code{sc-eref-goto} (@kbd{g})
@findex sc-eref-goto
@findex eref-goto (sc-)
@kindex g
Goes to a specified reference header.  The index (into the
@code{sc-rewrite-header-list}) can be specified as a numeric argument to
the command.  Otherwise, Supercite will query you for the index in the
minibuffer.@refill

@item @code{sc-eref-jump} (@kbd{j})
@findex sc-eref-jump
@findex eref-jump (sc-)
@kindex j
Display the preferred reference header, i.e., the one indexed by the current
value of @code{sc-preferred-header-style}.

@item @code{sc-eref-setn} (@kbd{s})
@findex sc-eref-setn
@findex eref-setn (sc-)
@kindex s
Set the preferred reference header (i.e.,
@code{sc-preferred-header-style}) to the currently displayed header.@refill

@item @code{sc-eref-exit} (@kbd{C-j}, @key{RET}, and @key{ESC C-c})
@kindex RET
@kindex C-j
@kindex q
@findex sc-eref-exit
@findex eref-exit (sc-)
Exit from electric reference mode and insert the current header into the
reply buffer.@refill

@item @code{sc-eref-abort} (@kbd{q}, @kbd{x})
@findex sc-eref-abort
@findex eref-abort (sc-)
@kindex x
Exit from electric reference mode without inserting the current header.
@end table

@vindex sc-electric-mode-hook
@vindex electric-mode-hook (sc-)
@noindent
Supercite will execute the hook @code{sc-electric-mode-hook} before
entering electric reference mode.

@node  Getting Connected
@chapter Getting Connected
@cindex citation interface specification

@vindex mail-citation-hook
@cindex .emacs file
In most cases, all that is necessary to begin using Supercite is to add
the following to @file{~.emacs}:

@example
(add-hook 'mail-citation-hook 'sc-cite-original)
@end example

@noindent For more details of the process, read on@dots{}

Hitting @kbd{C-c C-y} in your MUA's reply buffer yanks and cites the
original message into the reply buffer.  In reality, the citation of the
original message is performed via a call through a configurable hook
variable.  The name of this variable has been agreed to in advance as
part of the @dfn{citation interface specification}.  By default this
hook variable has a @code{nil} value, which the MUA recognizes to mean,
``use your default citation function.''  When you add Supercite's
citation function to the hook, thereby giving the variable a
non-@code{nil} value, it tells the MUA to run the hook via
@code{run-hooks} instead of using the default citation.@refill

Early in Supercite's development, the Supercite author, a few MUA
authors, and some early Supercite users got together and agreed upon a
standard interface between MUAs and citation packages (of which
Supercite is currently the only known add-on @t{:-)}.  Supercite can
probably be used with most Emacs MUAs, with a greater or lesser degree
of effort.

To learn exactly how to connect Supercite to the software systems you
are using, read the appropriate following sections.  For details on the
interface specifications, or if you are writing or maintaining an MUA,
@pxref{Hints to MUA Authors}.

@cindex autoload
@cindex .emacs file
@findex sc-cite-original
@findex cite-original (sc-)
The first thing that everyone should do, regardless of the MUA you are
using is to set up Emacs so it will load Supercite at the appropriate
time.  This happens automatically if Supercite is distributed with your
Emacs version.  If not, you can set up an @dfn{autoload} for Supercite.

To do the latter, put the following in your @file{.emacs} file:

@example
(autoload 'sc-cite-original "supercite" nil t)
@end example

@cindex point
@cindex mark
The function @code{sc-cite-original} is the top-level Supercite function
designed to be run from the citation hook.  It expects
@samp{point} and @samp{mark} to be set around the region to cite, and it
expects the original article's mail headers to be present within this
region.  Note that Supercite @emph{never} touches any text outside this
region.  Note further that the region need not be active
for @code{sc-cite-original} to do its job.
@xref{Hints to MUA Authors}.@refill

The other step in the getting connected process is to make sure your
MUA calls @code{sc-cite-original} at the right time.  As mentioned
above, some MUAs handle this differently.  Read the sections that follow
pertaining to the MUAs you are using.

@vindex sc-load-hook
@vindex load-hook (sc-)
@vindex sc-pre-hook
@vindex pre-hook (sc-)
One final note.  After Supercite is loaded into your Emacs session, it
runs the hook @code{sc-load-hook}.  You can put any customizations into
this hook since it is only run once.  This will not work, however, if
your Emacs maintainer has put Supercite into your dumped Emacs image.
In that case, you can use the @code{sc-pre-hook} variable, but this will
get executed every time @code{sc-cite-original} is called.  @xref{Reply
Buffer Initialization}.@refill

@node  Replying and Yanking
@chapter Replying and Yanking

This chapter explains what happens when you reply and yank an original
message from an MUA.

@menu
* Reply Buffer Initialization::
* Filling Cited Text::
@end menu
<<<<<<< HEAD
@end ifinfo
@node  Reply Buffer Initialization
@section Reply Buffer Initialization
=======

@node  Reply Buffer Initialization, Filling Cited Text, Replying and Yanking, Replying and Yanking
>>>>>>> edcdbe4d
@findex sc-cite-original
@findex cite-original (sc-)

Executing @code{sc-cite-original} performs the following steps as it
initializes the reply buffer:

@enumerate
@item
@vindex sc-pre-hook
@vindex pre-hook (sc-)
@emph{Runs @code{sc-pre-hook}.}
This hook variable is run before @code{sc-cite-original} does any other
work.  You could conceivably use this hook to set certain Supercite
variables based on the reply buffer's mode or name (i.e., to do
something different based on whether you are replying or following up to
an article).@refill

@item
@emph{Inserts Supercite's keymap.}
@vindex sc-mode-map-prefix
@vindex mode-map-prefix (sc-)
@kindex C-c C-p
@cindex keymap prefix
Supercite provides a number of commands for performing post-yank
modifications to the reply buffer.  These commands are installed on
Supercite's top-level keymap.  Since Supercite has to interface with a
wide variety of MUAs, it does not install all of its commands directly
into the reply buffer's keymap.  Instead, it puts its commands on a
keymap prefix, then installs this prefix onto the buffer's keymap.  What
this means is that you typically have to type more characters to invoke
a Supercite command, but Supercite's key bindings can be made much more
consistent across MUAs.

You can control what key Supercite uses as its keymap prefix by changing
the variable @code{sc-mode-map-prefix}.  By default, this variable is
set to @code{C-c C-p}; a finger twister perhaps, but unfortunately the
best default due to the scarcity of available key bindings in many MUAs.

@item
@emph{Turns on Supercite minor mode.}
@cindex modeline
The modeline of the reply buffer should indicate that Supercite is
active in that buffer by displaying the string @samp{SC}.

@item
@emph{Sets the ``Undo Boundary.''}
@cindex undo boundary
Supercite sets an undo boundary before it begins to modify the original
yanked text.  This allows you to easily undo Supercite's changes to
affect alternative citing styles.

@item
@emph{Processes the mail headers.}
@vindex sc-confirm-always-p
@vindex confirm-always-p (sc-)
@vindex sc-mail-warn-if-non-rfc822-p
@vindex mail-warn-if-non-rfc822-p (sc-)
All previously retrieved info key-value pairs are deleted from the info
alist, then the mail headers in the body of the yanked message are
scanned. Info key-value pairs are created for each header found. Also,
such useful information as the author's name and email address are
extracted.  If the variable @code{sc-mail-warn-if-non-rfc822-p} is
non-@code{nil}, then Supercite will warn you if it finds a mail header
that does not conform to RFC822.  This is rare and indicates a problem
either with your MUA or the original author's MUA, or some MTA (mail
transport agent) along the way.

@vindex sc-nuke-mail-headers
@vindex sc-nuke-mail-header-list
@vindex nuke-mail-headers (sc-)
@vindex nuke-mail-header-list (sc-)
Once the info keys have been extracted from the mail headers, the
headers are nuked from the reply buffer.  You can control exactly which
headers are removed or kept, but by default, all headers are removed.

There are two variables which control mail header nuking.  The variable
@code{sc-nuke-mail-headers} controls the overall behavior of the header
nuking routines.  By setting this variable to @code{'all}, you
automatically nuke all mail headers.  Likewise, setting this variable to
@code{'none} inhibits nuking of any mail headers.  In between these
extremes, you can tell Supercite to nuke only a specified list of mail
headers by setting this variable to @code{'specified}, or to keep only a
specified list of headers by setting it to @code{'keep}.

If @code{sc-nuke-mail-headers} is set to @code{'specified} or
@code{'keep}, then the variable @code{sc-nuke-mail-header-list} is
consulted for the list of headers to nuke or keep.  This variable
contains a list of regular expressions.  If the mail header line matches
a regular expression in this list, the header will be nuked or kept.
The line is matched against the regexp using @code{looking-at} rooted at
the beginning of the line.

@vindex sc-blank-lines-after-headers
@vindex blank-lines-after-headers (sc-)
If the variable @code{sc-blank-lines-after-headers} is non-@code{nil},
it contains the number of blank lines remaining in the buffer after mail
headers are nuked.  By default, only one blank line is left in the buffer.

@item
@emph{Selects the attribution and citation strings.}
Once the mail headers have been processed, Supercite selects a
attribution string and a citation string which it will use to cite the
original message.  @xref{Selecting an Attribution}, for details.

@item
@emph{Cites the message body.}
@vindex sc-cite-region-limit
@vindex cite-region-limit (sc-)b
After the selection of the attribution and citation strings, Supercite
cites the original message by inserting the citation string prefix in
front of every uncited line.  You may not want Supercite to
automatically cite very long messages however.  For example, some email
could contain a smaller header section followed by a huge uuencoded
message.  It wouldn't make sense to cite the uuencoded message part when
responding to the original author's short preface.  For this reason,
Supercite provides a variable which limits the automatic citation of
long messages to a certain maximum number of lines.  The variable is
called @code{sc-cite-region-limit}.  If this variable contains an
integer, messages with more lines that this will not be cited at all,
and a warning message will be displayed.  Supercite has performed
everything necessary, though, for you to manually cite only the small
portion of the original message that you want to use.

If @code{sc-cite-region-limit} contains a non-@code{nil} value, the
original message will always be cited, regardless of its size.  If the
variable contains the value @code{nil}, the region will never be cited
automatically.  Use this if you always want to be able to edit and cite
the message manually.

@vindex sc-cite-blank-lines-p
@vindex cite-blank-lines-p (sc-)
The variable @code{sc-cite-blank-lines-p} controls whether blank lines
in the original message should be cited or not.  If this variable is
non-@code{nil}, blank lines will be cited just like non-blank lines.
Otherwise, blank lines will be treated as paragraph separators.

Citing of the original message is highly configurable. Supercite's
default setup does a pretty good job of citing many common forms of
previously cited messages.  But there are as many citation styles out
there as people on the net, or just about!  It would be impossible for
Supercite to anticipate every style in existence, and you probably
wouldn't encounter them all anyway.  But you can configure Supercite to
recognize those styles you see often.
@xref{Configuring the Citation Engine}, for details.@refill

@item
@emph{Runs @code{sc-post-hook}.}
@vindex sc-post-hook
@vindex post-hook (sc-)
This variable is very similar to @code{sc-pre-hook}, except that it runs
after @code{sc-cite-original} is finished. This hook is provided mostly
for completeness and backward compatibility. Perhaps it could be used to
reset certain variables set in @code{sc-pre-hook}.@refill
@end enumerate

@node  Filling Cited Text
@section Filling Cited Text
@cindex filling paragraphs
@vindex sc-auto-fill-region-p
@vindex auto-fill-region-p (sc-)
@cindex filladapt
@cindex gin-mode
@findex sc-setup-filladapt
@findex setup-filladapt (sc-)
@vindex sc-load-hook
@vindex load-hook (sc-)

Supercite will automatically fill newly cited text from the original
message unless the variable @code{sc-auto-fill-region-p} has a
@code{nil} value.  Supercite will also re-fill paragraphs when you
manually cite or re-cite text.

However, during normal editing, Supercite itself cannot be used to fill
paragraphs.  This is a change from version 2.  There are other add-on
lisp packages which do filling much better than Supercite ever did.  The
two best known are @dfn{filladapt} and @dfn{gin-mode}.  Both work well
with Supercite and both are available at the normal Emacs Lisp archive
sites.  @dfn{gin-mode} works pretty well out of the box, but if you use
@dfn{filladapt}, you may want to run the function
@code{sc-setup-filladapt} from your @code{sc-load-hook}.  This simply
makes @dfn{filladapt} a little more Supercite savvy than its default
setup.

@vindex sc-fixup-whitespace-p
@vindex fixup-whitespace-p (sc-)
Also, Supercite will collapse leading whitespace between the citation
string and the text on a line when the variable
@code{sc-fixup-whitespace-p} is non-@code{nil}.  The default value for
this variable is @code{nil}.@refill

@vindex fill-prefix
Its important to understand that Supercite's automatic filling (during
the initial citation of the reply) is very fragile.  That is because
figuring out the @code{fill-prefix} for a particular paragraph is a
really hard thing to do automatically.  This is especially the case when
the original message contains code or some other text where leading
whitespace is important to preserve.  For this reason, many Supercite
users typically run with @code{sc-auto-fill-region-p} (and possibly also
@code{sc-fixup-whitespace-p}) set to @code{nil}.  They then manually
fill each cited paragraph in the reply buffer.

I usually run with both these variables containing their default values.
When Supercite's automatic filling breaks on a particular message, I
will use Emacs's undo feature to undo back before the citation was
applied to the original message.  Then I'll toggle the variables and
manually cite those paragraphs that I don't want to fill or collapse
whitespace on.  @xref{Variable Toggling Shortcuts}.@refill

@kindex C-c C-p C-p
If you find that Supercite's automatic filling is just too fragile for
your tastes, you might consider one of these alternate approaches.
Also, to make life easier, a shortcut function to toggle the state of
both of these variables is provided on the key binding
@kbd{C-c C-p C-p} (with the default value of @code{sc-mode-map-prefix};
@pxref{Post-yank Formatting Commands}).@refill

You will noticed that the minor mode string will
show the state of these variables as qualifier characters. When both
variables are @code{nil}, the Supercite minor mode string will display
@samp{SC}.  When just @code{sc-auto-fill-region-p} is non-@code{nil}, the
string will display @samp{SC:f}, and when just
@code{sc-fixup-whitespace-p} is non-@code{nil}, the string will display
@samp{SC:w}.  When both variables are non-@code{nil}, the string will
display @samp{SC:fw}.  Note that the qualifiers chosen are mnemonics for
the default bindings of the toggling function for each respective
variable.
@xref{Variable Toggling Shortcuts}.@refill

Why are these variables not set to @code{nil} by default?  It is because
many users won't manually fill paragraphs that are Supercited, and there
have been widespread complaints on the net about mail and news messages
containing lines greater than about 72 characters.  So the default is to
fill cited text.

@node  Selecting an Attribution
@chapter Selecting an Attribution
@cindex attribution list
@vindex sc-preferred-attribution-list
@vindex preferred-attribution-list (sc-)

As you know, the attribution string is the part of the author's name
that will be used to composed a non-nested citation string. Supercite
scans the various mail headers present in the original article and uses
a number of heuristics to extract strings which it puts into the
@dfn{attribution association list} or @dfn{attribution alist}. This is
analogous, but different than, the info alist previously mentioned. Each
element in the attribution alist is a key-value pair containing such
information as the author's first name, middle names, and last name, the
author's initials, and the author's email terminus.

@menu
* Attribution Preferences::
* Anonymous Attributions::
* Author Names::
@end menu

@node  Attribution Preferences
@section Attribution Preferences

When you cite an original message, you can tell Supercite which part of
the author's name you would prefer it to use as the attribution.  The
variable @code{sc-preferred-attribution-list} controls this; it contains
keys which are matched against the attribution alist in the given order.
The first value of a key that produces a non-@code{nil}, non-empty
string match is used as the attribution string, and if no keys match, a
secondary mechanism is used to generate the attribution.
@xref{Anonymous Attributions}.

The following preferences are always available in the attribution alist
(barring error):

@table @code
@item "emailname"
the author's email terminus.

@item "initials"
the author's initials.

@item "firstname"
the author's first name.

@item "lastname"
the author's last name.

@item "middlename-1"
the author's first middle name.

@item "sc-lastchoice"
the last attribution string you have selected. This is useful when you
recite paragraphs in the reply.@refill

@item "sc-consult"
@vindex sc-attrib-selection-list
@vindex attrib-selection-list (sc-)
consults the customizable list @code{sc-attrib-selection-list} which can
be used to select special attributions based on the value of any info
key.  See below for details.

@item "x-attribution"
the original author's suggestion for attribution string choice. See below
for details.@refill
@end table

Middle name indexes can be any positive integer greater than zero,
though it is unlikely that many authors will have more than one middle
name, if that many.

At this point, let me digress into a discussion of etiquette.  It is my
belief that while the style of the citations is a reflection of the
personal tastes of the replier (i.e., you), the attribution selection is
ultimately the personal choice of the original author.  In a sense it is
his or her ``net nickname'', and therefore the author should have some
say in the selection of attribution string.  Imagine how you would feel
if someone gave you a nickname that you didn't like?

For this reason, Supercite recognizes a special mail header,
@samp{X-Attribution:}, which if present, tells Supercite the attribution
string preferred by the original author.  It is the value of this header
that is associated with the @code{"x-attribution"} key in the
attribution alist.  Currently, you can override the preference of this
key by changing @code{sc-preferred-attribution-list}, but that isn't
polite, and in the future Supercite may hard-code this.  For now, it is
suggested that if you change the order of the keys in this list, that
@code{"x-attribution"} always be first, or possible second behind only
@code{"sc-lastchoice"}.  This latter is the default.

@vindex sc-attrib-selection-list
@vindex attrib-selection-list (sc-)
The value @code{"sc-consult"} in @code{sc-preferred-attribution-list}
has a special meaning during attribution selection.  When Supercite
encounters this preference, it begins processing a customizable list of
attributions, contained in the variable @code{sc-attrib-selection-list}.
Each element in this list contains lists of the following form:

@example
@group
(@var{infokey} ((@var{regexp} @. @var{attribution})
         (@var{regexp} @. @var{attribution})
         (@dots{})))
@end group
@end example

@noindent
@findex sc-mail-field
@findex mail-field (sc-)
where @var{infokey} is a key for @code{sc-mail-field} and @var{regexp}
is a regular expression to match against the @var{infokey}'s value. If
@var{regexp} matches the @var{infokey}'s value, the @var{attribution} is
used as the attribution string.  Actually, @var{attribution} can be a
string or a list; if it is a list, it is @code{eval}uated and the return
value (which must be a string), is used as the attribution.

This can be very useful for when you are replying to net acquaintances
who do not use the @samp{X-Attribution:@:} mail header.  You may know
what nickname they would prefer to use, and you can set up this list to
match against a specific mail field, e.g., @samp{From:@:}, allowing you
to cite your friend's message with the appropriate attribution.

@node  Anonymous Attributions
@section Anonymous Attributions
@vindex sc-default-author-name
@vindex default-author-name (sc-)
@vindex sc-default-attribution
@vindex default-attribution (sc-)

When the author's name cannot be found in the @samp{From:@:} mail
header, a fallback author name and attribution string must be supplied.
The fallback author name is contained in the variable
@code{sc-default-author-name} and the fallback attribution string is
contained in the variable @code{sc-default-attribution}.  Default values
for these variables are @code{"Anonymous"} and @code{"Anon"},
respectively. Note that in most circumstances, getting the default
author name or attribution is a sign that something is set up
incorrectly.

@vindex sc-use-only-preference-p
@vindex use-only-preference-p (sc-)
Also, if the preferred attribution, which you specified in your
@code{sc-preferred-attribution-list} variable cannot be found, a
secondary method can be employed to find a valid attribution string. The
variable @code{sc-use-only-preference-p} controls what happens in this
case.  If the variable's value is non-@code{nil}, then
@code{sc-default-author-name} and @code{sc-default-attribution} are
used, otherwise, the following steps are taken to find a valid
attribution string, and the first step to return a non-@code{nil},
non-empty string becomes the attribution:@refill

@enumerate
@item
Use the last selected attribution, if there is one.

@item
Use the value of the @code{"x-attribution"} key.

@item
Use the author's first name.

@item
Use the author's last name.

@item
Use the author's initials.

@item
Find the first non-@code{nil}, non-empty attribution string in the
attribution alist.

@item
@code{sc-default-attribution} is used.
@end enumerate

@vindex sc-confirm-always-p
@vindex confirm-always-p (sc-)
Once the attribution string has been automatically selected, a number of
things can happen. If the variable @code{sc-confirm-always-p} is
non-@code{nil}, you are queried for confirmation of the chosen
attribution string. The possible values for completion are those strings
in the attribution alist, however you are not limited to these choices.
You can type any arbitrary string at the confirmation prompt. The string
you enter becomes the value associated with the @code{"sc-lastchoice"}
key in the attribution alist.

@vindex sc-downcase-p
@vindex downcase-p (sc-)
Once an attribution string has been selected, Supercite will force the
string to lower case if the variable @code{sc-downcase-p} is
non-@code{nil}.

@vindex sc-attribs-preselect-hook
@vindex attribs-preselect-hook (sc-)
@vindex sc-attribs-postselect-hook
@vindex attribs-postselect-hook (sc-)

Two hook variables provide even greater control of the attribution
selection process.  The hook @code{sc-attribs-preselect-hook} is run
before any attribution is selected.  Likewise, the hook
@code{sc-attribs-postselect-hook} is run after the attribution is
selected (and the corresponding citation string is built), but before
these values are committed for use by Supercite.  During the
post-selection hook, the local variables @code{attribution} and
@code{citation} are bound to the appropriate strings.  By changing these
variables in your hook functions, you change the attribution and
citation strings used by Supercite.  One possible use of this would be
to override any automatically derived attribution string when it is only
one character long; e.g. you prefer to use @code{"initials"} but the
author only has one name.@refill

@node  Author Names
@section Author Names
@cindex author names

Supercite employs a number of heuristics to decipher the author's name
based on value of the @samp{From:@:} mail field of the original message.
Supercite can recognize almost all of the common @samp{From:@:} field
formats in use.  If you encounter a @samp{From:@:} field that Supercite
cannot parse, please report this bug using @kbd{M-x report-emacs-bug}.

@vindex sc-titlecue-regexp
@vindex titlecue-regexp (sc-)
There are a number of Supercite variables that control how author names
are extracted from the @samp{From:@:} header.  Some headers may contain a
descriptive title as in:

@example
From:@: computer!speedy!doe (John Xavier-Doe -- Decent Hacker)
@end example

Supercite knows which part of the @samp{From:@:} header is email address
and which part is author name, but in this case the string @code{"Decent
Hacker"} is not part of the author's name.  You can tell Supercite to
ignore the title, while still recognizing hyphenated names through the
use of a regular expression in the variable @code{sc-titlecue-regexp}.
This variable has the default value of @code{"\\\\s +-+\\\\s +"}.  Any
text after this regexp is encountered is ignored as noise.

@vindex sc-name-filter-alist
@vindex name-filter-alist (sc-)
Some @samp{From:@:} headers may contain extra titles in the name fields
not separated by a title cue, but which are nonetheless not part of the
author's name proper.  Examples include the titles ``Dr.'', ``Mr.'',
``Ms.'', ``Jr.'', ``Sr.'', and ``III'' (e.g., Thurston Howe, the Third).
Also, some companies prepend or append the name of the division,
organization, or project on the author's name.  All of these titles are
noise which should be ignored.  The variable @code{sc-name-filter-alist}
is used for this purpose. As implied by its name, this variable is an
association list, where each element is a cons cell of the form:

@example
(@var{regexp} @. @var{position})
@end example

@noindent
where @var{regexp} is a regular expression that is matched (using
@code{string-match}) against each element of the @samp{From:@:} field's
author name.  @var{position} is a position indicator, starting at zero.
Thus to strip out all titles of ``Dr.'', ``Mr.'', etc. from the name,
@code{sc-name-filter-alist} would have an entry such as:

@example
("^\\(Mr\\|Mrs\\|Ms\\|Dr\\)[.]?$" @. 0)
@end example

@noindent
which only removes them if they appear as the first word in the name.
The position indicator is an integer, or one of the two special symbols
@code{last} or @code{any}.  @code{last} always matches against the last
word in the name field, while @code{any} matches against every word in
the name field.

@node  Configuring the Citation Engine
@chapter Configuring the Citation Engine
@cindex Regi
@cindex frames (Regi)
@cindex entries (Regi)

At the heart of Supercite is a regular expression interpreting engine
called @dfn{Regi}.  Regi operates by interpreting a data structure
called a Regi-frame (or just @dfn{frame}), which is a list of
Regi-entries (or just @dfn{entry}).  Each entry contains a predicate,
typically a regular expression, which is matched against a line of text
in the current buffer.  If the predicate matches true, an associated
expression is @code{eval}uated.  In this way, an entire region of text
can be transformed in an @emph{awk}-like manner.  Regi is used
throughout Supercite, from mail header information extraction, to header
nuking, to citing text.

@menu
* Using Regi::
* Frames You Can Customize::
@end menu

While the details of Regi are discussed below (@pxref{Using Regi}), only
those who wish to customize certain aspects of Supercite need concern
themselves with it.  It is important to understand though, that any
conceivable citation style that can be described by a regular expression
can be recognized by Supercite.  This leads to some interesting
applications.  For example, if you regularly receive email from a
co-worker that uses an uncommon citation style (say one that employs a
@samp{|} or @samp{@}} character at the front of the line), it is
possible for Supercite to recognize this and @emph{coerce} the citation
to your preferred style, for consistency.  In theory, it is possible for
Supercite to recognize such things as uuencoded messages or C code and
cite or fill those differently than normal text.  None of this is
currently part of Supercite, but contributions are welcome!

@node  Using Regi
@section Using Regi
@findex regi-interpret
@findex eval
@findex looking-at

Regi works by interpreting frames with the function
@code{regi-interpret}.  A frame is a list of arbitrary size where each
element is a entry of the following form:

@example
(@var{pred} @var{func} [@var{negate-p} [@var{case-fold-search}]])
@end example

Regi starts with the first entry in a frame, evaluating the @var{pred}
of that entry against the beginning of the line that @samp{point} is on.
If the @var{pred} evaluates to true (or false if the optional
@var{negate-p} is non-@code{nil}), then the @var{func} for that entry is
@code{eval}uated.  How processing continues is determined by the return
value for @var{func}, and is described below.  If @var{pred} was false
the next entry in the frame is checked until all entries have been
matched against the current line.  If no entry matches, @samp{point} is
moved forward one line and the frame is reset to the first entry.

@var{pred} can be a string, a variable, a list or one of the following
symbols: @code{t}, @code{begin}, @code{end}, or @code{every}.  If
@var{pred} is a string, or a variable or list that @code{eval}uates to a
string, it is interpreted as a regular expression.  This regexp is
matched against the current line, from the beginning, using
@code{looking-at}.  This match folds case if the optional
@var{case-fold-search} is non-@code{nil}.  If @var{pred} is not a
string, or does not @code{eval}uate to a string, it is interpreted as a
binary value (@code{nil} or non-@code{nil}).@refill

The four special symbol values for @var{pred} are recognized:

@table @code
@item t
Always produces a true outcome.
@item begin
Always executed before the frame is interpreted. This can be used to
initialize some global variables for example.
@item end
Always executed after frame interpreting is completed. This can be used
to perform any necessary post-processing.
@item every
Executes whenever the frame is reset, usually after the entire frame has
been matched against the current line.
@end table

Note that @var{negate-p} and @var{case-fold-search} are ignored if
@var{pred} is one of these special symbols.  Only the first occurrence of
each symbol in a frame is used; any duplicates are ignored.  Also
note that for performance reasons, the entries associated with these
symbols are removed from the frame during the main interpreting loop.

Your @var{func} can return certain values which control continued Regi
processing.  By default, if your @var{func} returns @code{nil} (as it
should be careful to do explicitly), Regi will reset the frame to the
first entry, and advance @samp{point} to the beginning of the next line.
If a list is returned from your function, it can contain any combination
of the following elements:@refill

@table @asis
@item the symbol @code{continue}
This tells Regi to continue processing entries after a match, instead of
resetting the frame and moving @samp{point}. In this way, lines of text
can have multiple matches, but you have to be careful to avoid entering
infinite loops.

@item the symbol @code{abort}
This tells Regi to terminate frame processing. However, any @code{end}
entry is still processed.

@item the list @code{(frame . @var{newframe})}
This tells Regi to substitute @var{newframe} as the frame it is
interpreting.  In other words, your @var{func} can modify the Regi frame
on the fly.  @var{newframe} can be a variable containing a frame, or it
can be the frame in-lined.@refill

@item the list @code{(step . @var{step})}
Tells Regi to move @var{step} number of lines forward as it continues
processing. By default, Regi moves forward one line.  @var{step} can be
zero or negative of course, but watch out for infinite loops.@refill
@end table

During execution of your @var{func}, the following variables will be
temporarily bound to some useful information:@refill

@table @code
@item curline
The current line in the buffer that Regi is @code{looking-at}, as a string.
@item curframe
The current frame being interpreted.
@item curentry
The current frame entry being interpreted.
@end table

@node  Frames You Can Customize
@section Frames You Can Customize
@vindex sc-nuke-mail-header

As mentioned earlier, Supercite uses various frames to perform
certain jobs such as mail header information extraction and mail header
nuking.  However, these frames are not available for you to customize,
except through abstract interfaces such as @code{sc-nuke-mail-header},
et al.

@vindex sc-default-cite-frame
However, the citation frames Supercite uses provide a lot of customizing
power and are thus available to you to change to suit your needs.  The
workhorse of citation is the frame contained in the variable
@code{sc-default-cite-frame}.  This frame recognizes many situations,
such as blank lines, which it interprets as paragraph separators.  It
also recognizes previously cited nested and non-nested citations in the
original message.  By default it will coerce non-nested citations into
your preferred citation style, and it will add a level of citation to
nested citations.  It will also simply cite uncited lines in your
preferred style.

@cindex unciting
@cindex reciting
@vindex sc-default-uncite-frame
@vindex sc-default-recite-frame
In a similar vein, there are default frames for @dfn{unciting} and
@dfn{reciting}, contained in the variables
@code{sc-default-uncite-frame} and @code{sc-default-recite-frame}
respectively.@refill

As mentioned earlier (@pxref{Recognizing Citations}), citations are
recognized through the values of the regular expressions
@code{sc-citation-root-regexp}, et al.  To recognize odd styles, you
could modify these variables, or you could modify the default citing
frame.  Alternatively, you could set up association lists of frames for
recognizing specific alternative forms.

@vindex sc-cite-frame-alist
@vindex sc-uncite-frame-alist
@vindex sc-recite-frame-alist
For each of the actions -- citing, unciting, and reciting -- an alist is
consulted to find the frame to use (@code{sc-cite-frame-alist},
@code{sc-uncite-frame-alist}, and @code{sc-recite-frame-alist}
respectively).  These frames can contain alists of the form:

@example
((@var{infokey} (@var{regexp} @. @var{frame}) (@var{regexp} @. @var{frame}) @dots{})
 (@var{infokey} (@var{regexp} @. @var{frame}) (@var{regexp} @. @var{frame}) @dots{})
 (@dots{}))
@end example

@vindex sc-mail-field
@findex string-match
Where @var{infokey} is a key suitable for @code{sc-mail-field},
@var{regexp} is a regular expression which is @code{string-match}'d
against the value of the @code{sc-mail-field} key, and @var{frame} is
the frame to use if a match occurred.  @var{frame} can be a variable
containing a frame or a frame in-lined.@refill

When Supercite is about to cite, uncite, or recite a region, it consults
the appropriate alist and attempts to find a frame to use.  If one
is not found from the alist, then the appropriate default frame is used.

@node  Post-yank Formatting Commands
@chapter Post-yank Formatting Commands
@vindex sc-mode-map-prefix
@vindex mode-map-prefix (sc-)
@kindex C-c C-p

Once the original message has been yanked into the reply buffer, and
@code{sc-cite-original} has had a chance to do its thing, a number of
useful Supercite commands will be available to you. Since there is wide
variety in the keymaps that MUAs set up in their reply buffers, it is
next to impossible for Supercite to properly sprinkle its commands into
the existing keymap.  For this reason Supercite places its commands on a
separate keymap, putting this keymap onto a prefix key in the reply
buffer. You can customize the prefix key Supercite uses by changing the
variable @code{sc-mode-map-prefix}.  By default, the
@code{sc-mode-map-prefix} is @kbd{C-c C-p}; granted, not a great choice,
but unfortunately the best general solution so far.  In the rest of this
chapter, we'll assume you've installed Supercite's keymap on the default
prefix.@refill

@menu
* Citing Commands::
* Insertion Commands::
* Variable Toggling Shortcuts::
* Mail Field Commands::
* Miscellaneous Commands::
@end menu

@node   Citing Commands
@section Commands to Manually Cite, Recite, and Uncite
@vindex sc-cite-region-limit

Probably the three most common post-yank formatting operations that you
will perform will be the manual citing, reciting, and unciting of
regions of text in the reply buffer. Often you may want to recite a
paragraph to use a nickname, or manually cite a message when setting
@code{sc-cite-region-limit} to @code{nil}.  The following commands
perform these functions on the region of text between @samp{point} and
@samp{mark}.  Each of them sets the @dfn{undo boundary} before modifying
the region so that the command can be undone in the standard Emacs
way.@refill

Here is the list of Supercite citing commands:

@table @asis
@findex sc-cite-region
@findex cite-region (sc-)
@kindex C-c C-p c
@vindex sc-pre-cite-hook
@vindex pre-cite-hook (sc-)
@vindex sc-confirm-always-p
@vindex confirm-always-p
@kindex C-u
@item @code{sc-cite-region} (@kbd{C-c C-p c})
This command cites each line in the region of text by interpreting the
selected frame from @code{sc-cite-frame-alist}, or the default citing
frame @code{sc-default-cite-frame}.  It runs the hook
@code{sc-pre-cite-hook} before interpreting the frame.  With an optional
universal argument (@kbd{C-u}), it temporarily sets
@code{sc-confirm-always-p} to @code{t} so you can confirm the
attribution string for a single manual citing.
@xref{Configuring the Citation Engine}.@refill

@findex sc-uncite-region
@findex uncite-region (sc-)
@kindex C-c C-p u
@item @code{sc-uncite-region} (@kbd{C-c C-p u})
This command removes any citation strings from the beginning of each
cited line in the region by interpreting the selected frame from
@code{sc-uncite-frame-alist}, or the default unciting frame
@code{sc-default-uncite-frame}.  It runs the hook
@code{sc-pre-uncite-hook} before interpreting the frame.
@xref{Configuring the Citation Engine}.@refill

@findex sc-recite-region
@findex recite-region (sc-)
@kindex C-c C-p r
@item @code{sc-recite-region} (@kbd{C-c C-p r})
This command recites each line the region by interpreting the selected
frame from @code{sc-recite-frame-alist}, or the default reciting frame
@code{sc-default-recite-frame}. It runs the hook
@code{sc-pre-recite-hook} before interpreting the frame.
@xref{Configuring the Citation Engine}.@refill

@vindex sc-confirm-always-p
@vindex confirm-always-p (sc-)
Supercite will always ask you to confirm the attribution when reciting a
region, regardless of the value of @code{sc-confirm-always-p}.
@end table

@node  Insertion Commands
@section Insertion Commands

These two functions insert various strings into the reply buffer.

@table @asis
@findex sc-insert-reference
@findex insert-reference (sc-)
@kindex C-c C-p w
@item @code{sc-insert-reference} (@kbd{C-c C-p w})
@vindex sc-preferred-header-style
@vindex preferred-header-style (sc-)
Inserts a reference header into the reply buffer at @samp{point}.  With
no arguments, the header indexed by @code{sc-preferred-header-style} is
inserted. An optional numeric argument is the index into
@code{sc-rewrite-header-list} indicating which reference header to
write.@refill

With just the universal argument (@kbd{C-u}), electric reference mode is
entered, regardless of the value of @code{sc-electric-references-p}.

@findex sc-insert-citation
@findex insert-citation (sc-)
@kindex C-c C-p i
@item @code{sc-insert-citation} (@kbd{C-c C-p i})
Inserts the current citation string at the beginning of the line that
@samp{point} is on.  If the line is already cited, Supercite will issue
an error and will not cite the line.
@end table

@node  Variable Toggling Shortcuts
@section Variable Toggling Shortcuts
@cindex toggling variables

Supercite defines a number of commands that make it easier for you to
toggle and set various Supercite variables as you are editing the reply
buffer.  For example, you may want to turn off filling or whitespace
cleanup, but only temporarily.  These toggling shortcut commands make
this easy to do.

@kindex C-c C-p C-t
Like Supercite commands in general, the toggling commands are placed on
a keymap prefix within the greater Supercite keymap.  For the default
value of @code{sc-mode-map-prefix}, this will be
@kbd{C-c C-p C-t}.@refill

The following commands toggle the value of certain Supercite variables
which take only a binary value:

@table @kbd
@item C-c C-p C-t b
Toggles the variable @code{sc-mail-nuke-blank-lines-p}.

@item C-c C-p C-t c
Toggles the variable @code{sc-confirm-always-p}.

@item C-c C-p C-t d
Toggles the variable @code{sc-downcase-p}.

@item C-c C-p C-t e
Toggles the variable @code{sc-electric-references-p}.

@item C-c C-p C-t f
Toggles the variable @code{sc-auto-fill-region-p}.

@item C-c C-p C-t o
Toggles the variable @code{sc-electric-circular-p}.

@item C-c C-p C-t s
Toggles the variable @code{sc-nested-citation-p}.

@item C-c C-p C-t u
Toggles the variable @code{sc-use-only-preferences-p}.

@item C-c C-p C-t w
Toggles the variable @code{sc-fixup-whitespace-p}.
@end table

@findex set-variable
The following commands let you set the value of multi-value variables,
in the same way that Emacs's @code{set-variable} does:

@table @kbd
@item C-c C-p C-t a
Sets the value of the variable @code{sc-preferred-attribution-list}.

@item C-c C-p C-t l
Sets the value of the variable @code{sc-cite-region-limit}.

@item C-c C-p C-t n
Sets the value of the variable @code{sc-mail-nuke-mail-headers}.

@item C-c C-p C-t N
Sets the value of the variable @code{sc-mail-header-nuke-list}.

@item C-c C-p C-t p
Sets the value of the variable @code{sc-preferred-header-style}.
@end table

@kindex C-c C-p C-p
One special command is provided to toggle both
@code{sc-auto-fill-region-p} and @code{sc-fixup-whitespace-p} together.
This is because you typically want to run Supercite with either variable
as @code{nil} or non-@code{nil}.  The command to toggle these variables
together is bound on @kbd{C-c C-p C-p}.@refill

Finally, the command @kbd{C-c C-p C-t h} (also @kbd{C-c C-p C-t ?})
brings up a Help message on the toggling keymap.


@node  Mail Field Commands
@section Mail Field Commands

These commands allow you to view, modify, add, and delete various bits
of information from the info alist.
@xref{Information Keys and the Info Alist}.@refill

@table @asis
@kindex C-c C-p f
@findex sc-mail-field-query
@findex mail-field-query (sc-)
@kindex C-c C-p f
@item @code{sc-mail-field-query} (@kbd{C-c C-p f})
Allows you to interactively view, modify, add, and delete info alist
key-value pairs.  With no argument, you are prompted (with completion)
for a info key.  The value associated with that key is displayed in the
minibuffer.  With an argument, this command will first ask if you want
to view, modify, add, or delete an info key. Viewing is identical to
running the command with no arguments.

If you want to modify the value of a key, Supercite will first prompt
you (with completion) for the key of the value you want to change.  It
will then put you in the minibuffer with the key's current value so you
can edit the value as you wish.  When you hit @key{RET}, the key's value
is changed.  Minibuffer history is kept for the values.

If you choose to delete a key-value pair, Supercite will prompt you (with
completion) for the key to delete.

If you choose to add a new key-value pair, Supercite firsts prompts you
for the key to add.  Note that completion is turned on for this prompt,
but you can type any key name here, even one that does not yet exist.
After entering the key, Supercite prompts you for the key's value.  It
is not an error to enter a key that already exists, but the new value
will override any old value.  It will not replace it though; if you
subsequently delete the key-value pair, the old value will reappear.

@findex sc-mail-process-headers
@findex mail-process-headers (sc-)
@kindex C-c C-p g
@item @code{sc-mail-process-headers} (@kbd{C-c C-p g})
This command lets you re-initialize Supercite's info alist from any set
of mail headers in the region between @samp{point} and @samp{mark}.
This function is especially useful for replying to digest messages where
Supercite will initially set up its information for the digest
originator, but you want to cite each component article with the real
message author.  Note that unless an error during processing occurs, any
old information is lost.@refill
@end table

@node  Miscellaneous Commands
@section Miscellaneous Commands

@table @asis
@findex sc-open-line
@findex open-line (sc-)
@findex open-line
@kindex C-c C-p o
@item @code{sc-open-line} (@kbd{C-c C-p o})
Similar to Emacs's standard @code{open-line} commands, but inserts the
citation string in front of the new line.  As with @code{open-line},
an optional numeric argument inserts that many new lines.@refill
@end table

@node  Hints to MUA Authors
@chapter Hints to MUA Authors

In June of 1989, some discussion was held between the various MUA
authors, the Supercite author, and other Supercite users. These
discussions centered around the need for a standard interface between
MUAs and Supercite (or any future Supercite-like packages).  This
interface was formally proposed by Martin Neitzel on Fri, 23 Jun 89, in
a mail message to the Supercite mailing list:

@example
        Martin> Each news/mail-reader should provide a form of
        Martin> mail-yank-original that

        Martin> 1: inserts the original message incl. header into the
        Martin>    reply buffer; no indentation/prefixing is done, the header
        Martin>    tends to be a "full blown" version rather than to be
        Martin>    stripped down.

        Martin> 2: `point' is at the start of the header, `mark' at the
        Martin>    end of the message body.

        Martin> 3: (run-hooks 'mail-yank-hooks)

        Martin> [Supercite] should be run as such a hook and merely
        Martin> rewrite the message.  This way it isn't anymore
        Martin> [Supercite]'s job to gather the original from obscure
        Martin> sources. [@dots{}]
@end example

@vindex mail-citation-hook
@vindex mail-yank-hooks
@cindex sendmail.el
@findex mail-yank-original
@findex defvar
This specification was adopted, but underwent a slight modification with
the release of Emacs 19.  Instead of the variable
@code{mail-yank-hooks}, the hook variable that the MUA should provide is
@code{mail-citation-hook}.  Richard Stallman suggests that the MUAs
should @code{defvar} @code{mail-citation-hook} to @code{nil} and perform
some default citing when that is the case.@refill

If you are writing a new MUA package, or maintaining an existing MUA
package, you should make it conform to this interface so that your users
will be able to link Supercite easily and seamlessly. To do this, when
setting up a reply or forward buffer, your MUA should follow these
steps:

@enumerate
@item
Insert the original message, including the mail headers into the reply
buffer. At this point you should not modify the raw text in any way
(except for any necessary decoding, e.g. of quoted-printable text), and
you should place all the original headers into the body of the reply.
This means that many of the mail headers will be duplicated, one copy
above the @code{mail-header-separator} line and one copy below, however
there will probably be more headers below this line.@refill

@item
Set @samp{point} to the beginning of the line containing the first mail
header in the body of the reply. Set @samp{mark} at the end of the
message text.  It is very important that the region be set around the
text Supercite is to modify and that the mail headers are within this
region.  Supercite will not venture outside the region for any reason,
and anything within the region is fair game, so don't put anything that
@strong{must} remain unchanged inside the region.@refill

@item
Run the hook @code{mail-citation-hook}. You will probably want to
provide some kind of default citation functions in cases where the user
does not have Supercite installed.  By default, your MUA should
@code{defvar} @code{mail-citation-hook} to @code{nil}, and in your
yanking function, check its value.  If it finds
@code{mail-citation-hook} to be @code{nil}, it should perform some
default citing behavior.  User who want to connect to Supercite then
need only add @code{sc-cite-original} to this list of hooks using
@code{add-hook}.@refill
@end enumerate

If you do all this your MUA will join the ranks of those that conform to
this interface ``out of the box.''

@node Thanks and History
@chapter Thanks and History

The Supercite package was derived from its predecessor Superyank 1.11
which was inspired by various bits of code and ideas from Martin Neitzel
and Ashwin Ram. They were the folks who came up with the idea of
non-nested citations and implemented some rough code to provide this
style. Superyank and Supercite version 2 evolved to the point where much
of the attribution selection mechanism was automatic, and features have
been continuously added through the comments and suggestions of the
Supercite mailing list participants.

With version 3, Supercite underwent an almost complete rewrite,
benefiting in a number of ways, including vast improvements in the
speed of performance, a big reduction in size of the code and in the use
of Emacs resources, and a much cleaner and flexible internal
architecture.  Most of this work was internal and not of very great
importance to the casual user.  There were some changes at the
user-visible level, but for the most part, the Supercite configuration
variables from version 2 should still be relevant to version 3.
Hopefully Supercite version 3 is faster, smaller, and much more flexible
than its predecessors.

In the version 2 manual I thanked some specific people for their help in
developing Supercite 2.  You folks know who you are and your continued
support is greatly appreciated.  I wish to thank everyone on the
Supercite mailing list, especially the brave alpha testers, who helped
considerably in testing out the concepts and implementation of Supercite
version 3.  Special thanks go out to the MUA and Emacs authors Kyle
Jones, Stephen Gildea, Richard Stallman, and Jamie Zawinski for coming
to a quick agreement on the new @code{mail-citation-hook} interface, and
for adding the magic lisp to their code to support this.

All who have helped and contributed have been greatly appreciated.

Supercite was written by Barry Warsaw.

@node GNU Free Documentation License
@appendix GNU Free Documentation License
@include doclicense.texi

@node  Concept Index
@unnumbered Concept Index
@printindex cp

@node  Command Index
@unnumbered Command Index

Since all supercite commands are prepended with the string
``@code{sc-}'', each appears under its @code{sc-}@var{command} name and
its @var{command} name.
@iftex
@sp 2
@end iftex
@printindex fn

@node  Key Index
@unnumbered Key Index
@printindex ky

@node Variable Index
@unnumbered Variable Index

Since all supercite variables are prepended with the string
``@code{sc-}'', each appears under its @code{sc-}@var{variable} name and
its @var{variable} name.
@iftex
@sp 2
@end iftex
@printindex vr
@bye<|MERGE_RESOLUTION|>--- conflicted
+++ resolved
@@ -793,14 +793,9 @@
 * Reply Buffer Initialization::
 * Filling Cited Text::
 @end menu
-<<<<<<< HEAD
-@end ifinfo
+
 @node  Reply Buffer Initialization
 @section Reply Buffer Initialization
-=======
-
-@node  Reply Buffer Initialization, Filling Cited Text, Replying and Yanking, Replying and Yanking
->>>>>>> edcdbe4d
 @findex sc-cite-original
 @findex cite-original (sc-)
 
