--- conflicted
+++ resolved
@@ -143,18 +143,11 @@
 pdf: $(PDF_TARGETS)
 ps: $(PS_TARGETS)
 
-<<<<<<< HEAD
-## Note: "<" is not portable in ordinary make rules.
-$(buildinfodir)/elisp$(INFO_EXT): $(srcs)
-	$(mkinfodir)
-	LANG=C $(MAKEINFO) $(MAKEINFO_OPTS) $(INFO_OPTS) -o $@ $(srcdir)/elisp.texi
-=======
 ${buildinfodir}:
 	${MKDIR_P} $@
 
 $(buildinfodir)/elisp.info: $(srcs) | ${buildinfodir}
-	$(AM_V_GEN)$(MAKEINFO) $(MAKEINFO_OPTS) $(INFO_OPTS) -o $@ $<
->>>>>>> d107eda4
+	$(AM_V_GEN)LANG=C $(MAKEINFO) $(MAKEINFO_OPTS) $(INFO_OPTS) -o $@ $<
 
 elisp.dvi: $(srcs)
 	$(ENVADD) $(TEXI2DVI) $<
