@c -*- mode: texinfo; coding: utf-8 -*-
@c This is part of the GNU Emacs Lisp Reference Manual.
@c Copyright (C) 1990--1995, 1998--2025 Free Software Foundation, Inc.
@c See the file elisp.texi for copying conditions.
@node Display
@chapter Emacs Display

  This chapter describes a number of features related to the display
that Emacs presents to the user.

@menu
* Refresh Screen::      Clearing the screen and redrawing everything on it.
* Forcing Redisplay::   Forcing redisplay.
* Truncation::          Folding or wrapping long text lines.
* The Echo Area::       Displaying messages at the bottom of the screen.
* Warnings::            Displaying warning messages for the user.
* Invisible Text::      Hiding part of the buffer text.
* Selective Display::   Hiding part of the buffer text (the old way).
* Temporary Displays::  Displays that go away automatically.
* Overlays::            Use overlays to highlight parts of the buffer.
* Size of Displayed Text::  How large displayed text is.
* Line Height::         Controlling the height of lines.
* Faces::               A face defines a graphics style for text characters:
                          font, colors, etc.
* Fringes::             Controlling window fringes.
* Scroll Bars::         Controlling scroll bars.
* Window Dividers::     Separating windows visually.
* Display Property::    Images, margins, text size, etc.
* Images::              Displaying images in Emacs buffers.
* Icons::               Displaying icons in Emacs buffers.
* Xwidgets::            Displaying native widgets in Emacs buffers.
* Buttons::             Adding clickable buttons to Emacs buffers.
* Abstract Display::    Emacs's Widget for Object Collections.
* Blinking::            How Emacs shows the matching open parenthesis.
* Character Display::   How Emacs displays individual characters.
* Beeping::             Audible signal to the user.
* Window Systems::      Which window system is being used.
* Tooltips::            Tooltip display in Emacs.
* Bidirectional Display:: Display of bidirectional scripts, such as
                             Arabic and Farsi.
@end menu

@node Refresh Screen
@section Refreshing the Screen
@cindex refresh the screen
@cindex screen refresh

  The function @code{redraw-frame} clears and redisplays the entire
contents of a given frame (@pxref{Frames}).  This is useful if the
screen is corrupted.

@defun redraw-frame &optional frame
This function clears and redisplays frame @var{frame}.  If @var{frame}
is omitted or @code{nil}, it redraws the selected frame.
@end defun

  Even more powerful is @code{redraw-display}:

@deffn Command redraw-display
This function clears and redisplays all visible frames.
@end deffn

  In Emacs, processing user input takes priority over redisplay.  If
you call these functions when input is available, they don't redisplay
immediately, but the requested redisplay does happen
eventually---after all the input has been processed.

  On text terminals, suspending and resuming Emacs normally also
refreshes the screen.  Some terminal emulators record separate
contents for display-oriented programs such as Emacs and for ordinary
sequential display.  If you are using such a terminal, you might want
to inhibit the redisplay on resumption.

@defopt no-redraw-on-reenter
@cindex suspend (cf. @code{no-redraw-on-reenter})
@cindex resume (cf. @code{no-redraw-on-reenter})
This variable controls whether Emacs redraws the entire screen after it
has been suspended and resumed.  Non-@code{nil} means there is no need
to redraw, @code{nil} means redrawing is needed.  The default is @code{nil}.
@end defopt

@node Forcing Redisplay
@section Forcing Redisplay
@cindex forcing redisplay

  Emacs normally tries to redisplay the screen whenever it waits for
input.  With the following function, you can request an immediate
attempt to redisplay, in the middle of Lisp code, without actually
waiting for input.

@defun redisplay &optional force
This function tries immediately to redisplay.  The optional argument
@var{force}, if non-@code{nil}, forces the redisplay to be performed,
instead of being preempted if input is pending.

The function returns @code{t} if it actually tried to redisplay, and
@code{nil} otherwise.  A value of @code{t} does not mean that
redisplay proceeded to completion; it could have been preempted by
newly arriving input.
@end defun

  Although @code{redisplay} tries immediately to redisplay, it does
not change how Emacs decides which parts of its frame(s) to redisplay.
By contrast, the following function adds certain windows to the
pending redisplay work (as if their contents had completely changed),
but does not immediately try to perform redisplay.

@defun force-window-update &optional object
This function forces some or all windows to be updated the next time
Emacs does a redisplay.  If @var{object} is a window, that window is
to be updated.  If @var{object} is a buffer or buffer name, all
windows displaying that buffer are to be updated.  If @var{object} is
@code{nil} (or omitted), all windows are to be updated.

This function does not do a redisplay immediately; Emacs does that as
it waits for input, or when the function @code{redisplay} is called.
@end defun

@defvar pre-redisplay-function
A function run just before redisplay.  It is called with one argument,
the set of windows to be redisplayed.  The set can be @code{nil},
meaning only the selected window, or @code{t}, meaning all the
windows.
@end defvar

@defvar pre-redisplay-functions
This hook is run just before redisplay.  It is called once in each
window that is about to be redisplayed, with @code{current-buffer} set
to the buffer displayed in that window.
@end defvar

@node Truncation
@section Truncation
@cindex line wrapping
@cindex line truncation
@cindex continuation lines
@cindex @samp{$} in display
@cindex @samp{\} in display

  When a line of text extends beyond the right edge of a window, Emacs
can @dfn{continue} the line (make it wrap to the next screen
line), or @dfn{truncate} the line (limit it to one screen line).  The
additional screen lines used to display a long text line are called
@dfn{continuation} lines.  Continuation is not the same as filling;
continuation happens on the screen only, not in the buffer contents,
and it breaks a line precisely at the right margin, not at a word
boundary.  @xref{Filling}.

   On a graphical display, tiny arrow images in the window fringes
indicate truncated and continued lines (@pxref{Fringes}).  On a text
terminal, and on a graphical display when @code{fringe-mode} was
turned off, a @samp{$} in the rightmost column of the window indicates
truncation; a @samp{\} on the rightmost column indicates a line that
wraps.  (The display table can specify alternate characters to use
for this; @pxref{Display Tables}).

   Since wrapping and truncation of text contradict each other, Emacs
turns off line truncation when wrapping is requested, and vice versa.

@defopt truncate-lines
If this buffer-local variable is non-@code{nil}, lines that extend
beyond the right edge of the window are truncated; otherwise, they are
continued.  As a special exception, the variable
@code{truncate-partial-width-windows} takes precedence in
@dfn{partial-width} windows (i.e., windows that do not occupy the
entire frame width).
@end defopt

@defopt truncate-partial-width-windows
@cindex partial-width windows
This variable controls line truncation in @dfn{partial-width} windows.
A partial-width window is one that does not occupy the entire frame
width (@pxref{Splitting Windows}).  If the value is @code{nil}, line
truncation is determined by the variable @code{truncate-lines} (see
above).  If the value is an integer @var{n}, lines are truncated if
the partial-width window has fewer than @var{n} columns, regardless of
the value of @code{truncate-lines}; if the partial-width window has
@var{n} or more columns, line truncation is determined by
@code{truncate-lines}.  For any other non-@code{nil} value, lines are
truncated in every partial-width window, regardless of the value of
@code{truncate-lines}.
@end defopt

  When horizontal scrolling (@pxref{Horizontal Scrolling}) is in use in
a window, that forces truncation.

@defvar wrap-prefix
If this buffer-local variable is non-@code{nil}, it defines a
@dfn{wrap prefix} which Emacs displays at the start of every
continuation line.  (If lines are truncated, @code{wrap-prefix} is
never used.)  Its value may be a string or an image (@pxref{Other
Display Specs}), or a stretch of whitespace such as specified by the
@code{:width} or @code{:align-to} display properties (@pxref{Specified
Space}).  The value is interpreted in the same way as a @code{display}
text property, with one important difference: the horizontal position
specified by @code{:align-to} is measured from the visual beginning of
the screen line.  @xref{Display Property}.

A wrap prefix may also be specified for regions of text, using the
@code{wrap-prefix} text or overlay property.  This takes precedence
over the @code{wrap-prefix} variable.  @xref{Special Properties}.
@end defvar

@defvar line-prefix
If this buffer-local variable is non-@code{nil}, it defines a
@dfn{line prefix} which Emacs displays at the start of every
non-continuation line.  Its value may be a string or an image
(@pxref{Other Display Specs}), or a stretch of whitespace such as
specified by the @code{:width} or @code{:align-to} display properties
(@pxref{Specified Space}).  The value is interpreted in the same way
as a @code{display} text property.  @xref{Display Property}.

A line prefix may also be specified for regions of text using the
@code{line-prefix} text or overlay property.  This takes precedence
over the @code{line-prefix} variable.  @xref{Special Properties}.
@end defvar

@ignore
  If your buffer contains only very short lines, you might find it
advisable to set @code{cache-long-scans} to @code{nil}.

@defvar cache-long-scans
If this variable is non-@code{nil} (the default), various indentation
and motion functions, and Emacs redisplay, cache the results of
scanning the buffer, and consult the cache to avoid rescanning regions
of the buffer unless they are modified.

Turning off the cache speeds up processing of short lines somewhat.

This variable is automatically buffer-local in every buffer.
@end defvar
@end ignore

@node The Echo Area
@section The Echo Area
@cindex error display
@cindex echo area

@c FIXME: Why not use @xref{Minibuffers} directly?  --xfq
  The @dfn{echo area} is used for displaying error messages
(@pxref{Errors}), for messages made with the @code{message} primitive,
and for echoing keystrokes.  It is not the same as the minibuffer,
despite the fact that the minibuffer appears (when active) in the same
place on the screen as the echo area.  @xref{Minibuffer,, The
Minibuffer, emacs, The GNU Emacs Manual}.

  Apart from the functions documented in this section, you can print
Lisp objects to the echo area by specifying @code{t} as the output
stream.  @xref{Output Streams}.

@menu
* Displaying Messages:: Explicitly displaying text in the echo area.
* Progress::            Informing user about progress of a long operation.
* Logging Messages::    Echo area messages are logged for the user.
* Echo Area Customization:: Controlling the echo area.
@end menu

@node Displaying Messages
@subsection Displaying Messages in the Echo Area
@cindex display message in echo area

  This section describes the standard functions for displaying
messages in the echo area.

@defun message format-string &rest arguments
This function displays a message in the echo area.
@var{format-string} is a format string, and @var{arguments} are the
objects for its format specifications, like in the @code{format-message}
function (@pxref{Formatting Strings}).  The resulting formatted string
is displayed in the echo area; if it contains @code{face} text
properties, it is displayed with the specified faces (@pxref{Faces}).
The string is also added to the @file{*Messages*} buffer, but without
text properties (@pxref{Logging Messages}).

Typically grave accent and apostrophe in the format translate to
matching curved quotes, e.g., @t{"Missing `%s'"} might result in
@t{"Missing ‘foo’"}.  @xref{Text Quoting Style}, for how to influence
or inhibit this translation.

In batch mode, the message is printed to the standard error stream,
followed by a newline.

When @code{inhibit-message} is non-@code{nil}, no message will be displayed
in the echo area, it will only be logged to @samp{*Messages*}.

If @var{format-string} is @code{nil} or the empty string,
@code{message} clears the echo area; if the echo area has been
expanded automatically, this brings it back to its normal size.  If
the minibuffer is active, this brings the minibuffer contents back
onto the screen immediately.

@example
@group
(message "Reverting `%s'..." (buffer-name))
 @print{} Reverting ‘subr.el’...
@result{} "Reverting ‘subr.el’..."
@end group

@group
---------- Echo Area ----------
Reverting ‘subr.el’...
---------- Echo Area ----------
@end group
@end example

To automatically display a message in the echo area or in a pop-buffer,
depending on its size, use @code{display-message-or-buffer} (see below).

@strong{Warning:} If you want to use your own string as a message
verbatim, don't just write @code{(message @var{string})}.  If
@var{string} contains @samp{%}, @samp{`}, or @samp{'} it may be
reformatted, with undesirable results.  Instead, use @code{(message
"%s" @var{string})}.
@end defun

The following facilities allow users and Lisp programs to control how
echo-area messages are displayed.

@defvar set-message-function
If this variable is non-@code{nil}, it should be a function of one
argument, the text of a message to display in the echo area.  That
function will be called by @code{message} and related functions.  If
the function returns @code{nil}, the message is displayed in the echo
area as usual.  If the function returns a string, that string is
displayed in the echo area @emph{instead} of the original message.  If
the function returns any other non-@code{nil} value, that means the
message was already handled, so @code{message} will not display
anything in the echo area.

The default value calls @code{set-minibuffer-message}, described
below.
@end defvar

@defvar clear-message-function
If this variable is non-@code{nil}, it should be a function of no
arguments; @code{message} and related functions call it when their
argument message is @code{nil} or the empty string, to clear the echo
area.

Usually this function is called when the next input event arrives
after displaying an echo-area message.  The function is expected to
clear the message displayed by its counterpart function specified by
@code{set-message-function}, but doesn't have to.  If the function
wants the echo area to remain uncleared, it should return the symbol
@code{dont-clear-message}; any other value will result in the echo
area being cleared.

The default value is the function that clears the message displayed in
an active minibuffer.
@end defvar

@defopt set-message-functions
The value of this user option is a list of functions to be called for
handling display of echo-area messages.  Each function is called with
one argument, the text of the message to display.  If the function
returns a string, that string replaces the original message, and the
next function in the list is called with the new message text.  If the
function returns @code{nil}, the next function in the list is called
with the same text; if the last function in the list returns
@code{nil}, the message text is displayed in the echo area.  If the
function returns a non-@code{nil} value that is not a string, the
message is considered to be handled, and no further functions in the
list are called.

The three useful functions to be put in the list that is the value of
this option are described below.
@end defopt

@defun set-minibuffer-message message
This function displays @var{message} in the echo-area when the
minibuffer is not active, and at the end of the minibuffer when the
minibuffer is active.  However, if the text shown in the active
minibuffer has the @code{minibuffer-message} text property
(@pxref{Special Properties}) on some character, the message will be
displayed before the first character having that property.

This function is by default the only member of the list in
@code{set-message-functions}.
@end defun

@vindex inhibit-message-regexps
@defun inhibit-message message
If an echo-area @var{message} matches any regexp in the list that is
the value of the user option @code{inhibit-message-regexps}, this
function suppresses the display of that message and returns a
non-@code{nil} value that is not a string.  Thus, if this function is
in the list @code{set-message-functions}, the rest of the functions in
the list will not be called when @var{message} matches the regexps in
@code{inhibit-message-regexps}.  To ensure a matching @var{message}
will never be displayed, make this function be the first element of
the list in @code{set-message-functions}.
@end defun

@vindex multi-message-max
@vindex multi-message-timeout
@defun set-multi-message message
This function accumulates several echo-area messages emitted one after
another, and returns them as a single string in which individual
messages are separated by newlines.  Up to @code{multi-message-max}
recent messages can be accumulated.  The accumulated messages are
discarded when more than @code{multi-message-timeout} seconds have
elapsed since the time the first message was emitted.
@end defun

@defvar inhibit-message
When this variable is non-@code{nil}, @code{message} and related functions
will not display any messages in the Echo Area.  Echo-area messages
are still logged in the @file{*Messages*} buffer, though.
@end defvar

@defmac with-temp-message message &rest body
This construct displays a message in the echo area temporarily, during
the execution of @var{body}.  It displays @var{message}, executes
@var{body}, then returns the value of the last body form while restoring
the previous echo area contents.
@end defmac

@defun message-or-box format-string &rest arguments
This function displays a message like @code{message}, but may display it
in a dialog box instead of the echo area.  If this function is called in
a command that was invoked using the mouse---more precisely, if
@code{last-nonmenu-event} (@pxref{Command Loop Info}) is either
@code{nil} or a list---then it uses a dialog box or pop-up menu to
display the message.  Otherwise, it uses the echo area.  (This is the
same criterion that @code{y-or-n-p} uses to make a similar decision; see
@ref{Yes-or-No Queries}.)

You can force use of the mouse or of the echo area by binding
@code{last-nonmenu-event} to a suitable value around the call.
@end defun

@defun message-box format-string &rest arguments
@anchor{message-box}
This function displays a message like @code{message}, but uses a dialog
box (or a pop-up menu) whenever that is possible.  If it is impossible
to use a dialog box or pop-up menu, because the terminal does not
support them, then @code{message-box} uses the echo area, like
@code{message}.
@end defun

@defun display-message-or-buffer message &optional buffer-name action frame
This function displays the message @var{message}, which may be either a
string or a buffer.  If it is shorter than the maximum height of the
echo area, as defined by @code{max-mini-window-height}, it is displayed
in the echo area, using @code{message}.  Otherwise,
@code{display-buffer} is used to show it in a pop-up buffer.

Returns either the string shown in the echo area, or when a pop-up
buffer is used, the window used to display it.

If @var{message} is a string, then the optional argument
@var{buffer-name} is the name of the buffer used to display it when a
pop-up buffer is used, defaulting to @file{*Message*}.  In the case
where @var{message} is a string and displayed in the echo area, it is
not specified whether the contents are inserted into the buffer anyway.

The optional arguments @var{action} and @var{frame} are as for
@code{display-buffer}, and only used if a buffer is displayed.
@end defun

@defun current-message
This function returns the message currently being displayed in the
echo area, or @code{nil} if there is none.
@end defun

@node Progress
@subsection Reporting Operation Progress
@cindex progress reporting

  When an operation can take a while to finish, you should inform the
user about the progress it makes.  This way the user can estimate
remaining time and clearly see that Emacs is busy working, not hung.
A convenient way to do this is to use a @dfn{progress reporter}.

  Here is a working example that does nothing useful:

@smallexample
(let ((progress-reporter
       (make-progress-reporter "Collecting mana for Emacs..."
                               0  500)))
  (dotimes (k 500)
    (sit-for 0.01)
    (progress-reporter-update progress-reporter k))
  (progress-reporter-done progress-reporter))
@end smallexample

@defun make-progress-reporter message &optional min-value max-value current-value min-change min-time
This function creates and returns a progress reporter object, which
you will use as an argument for the other functions listed below.  The
idea is to precompute as much data as possible to make progress
reporting very fast.

When this progress reporter is subsequently used, it will display
@var{message} in the echo area, followed by progress percentage.
@var{message} is treated as a simple string.  If you need it to depend
on a filename, for instance, use @code{format-message} before calling this
function.

The arguments @var{min-value} and @var{max-value} should be numbers
standing for the starting and final states of the operation.  For
instance, an operation that scans a buffer should set these to the
results of @code{point-min} and @code{point-max} correspondingly.
@var{max-value} should be greater than @var{min-value}.

Alternatively, you can set @var{min-value} and @var{max-value} to
@code{nil}.  In that case, the progress reporter does not report
process percentages; it instead displays a ``spinner'' that rotates a
notch each time you update the progress reporter.

If @var{min-value} and @var{max-value} are numbers, you can give the
argument @var{current-value} a numerical value specifying the initial
progress; if omitted, this defaults to @var{min-value}.

The remaining arguments control the rate of echo area updates.  The
progress reporter will wait for at least @var{min-change} more
percents of the operation to be completed before printing next
message; the default is one percent.  @var{min-time} specifies the
minimum time in seconds to pass between successive prints; the default
is 0.2 seconds.  (On some operating systems, the progress reporter may
handle fractions of seconds with varying precision).

This function calls @code{progress-reporter-update}, so the first
message is printed immediately.
@end defun

@defun progress-reporter-update reporter &optional value suffix
This function does the main work of reporting progress of your
operation.  It displays the message of @var{reporter}, followed by
progress percentage determined by @var{value}.  If percentage is zero,
or close enough according to the @var{min-change} and @var{min-time}
arguments, then it is omitted from the output.

@var{reporter} must be the result of a call to
@code{make-progress-reporter}.  @var{value} specifies the current
state of your operation and must be between @var{min-value} and
@var{max-value} (inclusive) as passed to
@code{make-progress-reporter}.  For instance, if you scan a buffer,
then @var{value} should be the result of a call to @code{point}.

Optional argument @var{suffix} is a string to be displayed after
@var{reporter}'s main message and progress text.  If @var{reporter} is
a non-numerical reporter, then @var{value} should be @code{nil}, or a
string to use instead of @var{suffix}.

This function respects @var{min-change} and @var{min-time} as passed
to @code{make-progress-reporter} and so does not output new messages
on every invocation.  It is thus very fast and normally you should not
try to reduce the number of calls to it: resulting overhead will most
likely negate your effort.
@end defun

@defun progress-reporter-force-update reporter &optional value new-message suffix
This function is similar to @code{progress-reporter-update} except
that it prints a message in the echo area unconditionally.

@var{reporter}, @var{value}, and @var{suffix} have the same meaning as for
@code{progress-reporter-update}.  Optional @var{new-message} allows
you to change the message of the @var{reporter}.  Since this function
always updates the echo area, such a change will be immediately
presented to the user.
@end defun

@defun progress-reporter-done reporter
This function should be called when the operation is finished.  It
prints the message of @var{reporter} followed by word @samp{done} in the
echo area.

You should always call this function and not hope for
@code{progress-reporter-update} to print @samp{100%}.  Firstly, it may
never print it, there are many good reasons for this not to happen.
Secondly, @samp{done} is more explicit.
@end defun

@defmac dotimes-with-progress-reporter (var count [result]) reporter-or-message body@dots{}
This is a convenience macro that works the same way as @code{dotimes}
does, but also reports loop progress using the functions described
above.  It allows you to save some typing.  The argument
@var{reporter-or-message} can be either a string or a progress
reporter object.

You can rewrite the example in the beginning of this subsection using
this macro as follows:

@example
@group
(dotimes-with-progress-reporter
    (k 500)
    "Collecting some mana for Emacs..."
  (sit-for 0.01))
@end group
@end example

Using a reporter object as the @var{reporter-or-message} argument is
useful if you want to specify the optional arguments in
@var{make-progress-reporter}.  For instance, you can write the
previous example as follows:

@example
@group
(dotimes-with-progress-reporter
    (k 500)
    (make-progress-reporter "Collecting some mana for Emacs..." 0 500 0 1 1.5)
  (sit-for 0.01))
@end group
@end example
@end defmac

@defmac dolist-with-progress-reporter (var list [result]) reporter-or-message body@dots{}
This is another convenience macro that works the same way as @code{dolist}
does, but also reports loop progress using the functions described
above.  As in @code{dotimes-with-progress-reporter},
@code{reporter-or-message} can be a progress reporter or a string.
You can rewrite the previous example with this macro as follows:

@example
@group
(dolist-with-progress-reporter
    (k (number-sequence 0 500))
    "Collecting some mana for Emacs..."
  (sit-for 0.01))
@end group
@end example
@end defmac

@defmac with-delayed-message (timeout message) body@dots{}
Sometimes it's unclear whether an operation will take a long time to
execute or not, or it can be inconvenient to implement a progress
reporter.  This macro can be used in those situations.

@lisp
(with-delayed-message (2 (format "Gathering data for %s" entry))
  (setq data (gather-data entry)))
@end lisp

In this example, if the body takes more than two seconds to execute,
the message will be displayed.  If it takes a shorter time than that,
the message won't be displayed.  In either case, the body is evaluated
as normally, and the return value of the final element in the body is
the return value of the macro.

The @var{message} element is evaluated before @var{body}, and is
always evaluated, whether the message is displayed or not.
@end defmac

@node Logging Messages
@subsection Logging Messages in @file{*Messages*}
@cindex logging echo-area messages

  Almost all the messages displayed in the echo area are also recorded
in the @file{*Messages*} buffer so that the user can refer back to
them.  This includes all the messages that are output with
@code{message}.  By default, this buffer is read-only and uses the major
mode @code{messages-buffer-mode}.  Nothing prevents the user from
killing the @file{*Messages*} buffer, but the next display of a message
recreates it.  Any Lisp code that needs to access the
@file{*Messages*} buffer directly and wants to ensure that it exists
should use the function @code{messages-buffer}.

@defun messages-buffer
This function returns the @file{*Messages*} buffer.  If it does not
exist, it creates it, and switches it to @code{messages-buffer-mode}.
@end defun

@defopt message-log-max
This variable specifies how many lines to keep in the @file{*Messages*}
buffer.  The value @code{t} means there is no limit on how many lines to
keep.  The value @code{nil} disables message logging entirely.  Here's
how to display a message and prevent it from being logged:

@example
(let (message-log-max)
  (message @dots{}))
@end example
@end defopt

@defvar messages-buffer-name
This variable has the name of the buffer where messages should be
logged to, and defaults to @file{*Messages*}.  Some packages may find
it useful to temporarily redirect the output to a different buffer
(perhaps to write the buffer out to a log file later), and they can
bind this variable to a different buffer name.  (Note that this buffer
(if it doesn't exist already), will be created and put into
@code{messages-buffer-mode}.)
@end defvar

  To make @file{*Messages*} more convenient for the user, the logging
facility combines successive identical messages.  It also combines
successive related messages for the sake of two cases: question
followed by answer, and a series of progress messages.

  A question followed by an answer has two messages like the
ones produced by @code{y-or-n-p}: the first is @samp{@var{question}},
and the second is @samp{@var{question}...@var{answer}}.  The first
message conveys no additional information beyond what's in the second,
so logging the second message discards the first from the log.

  A series of progress messages has successive messages like
those produced by @code{make-progress-reporter}.  They have the form
@samp{@var{base}...@var{how-far}}, where @var{base} is the same each
time, while @var{how-far} varies.  Logging each message in the series
discards the previous one, provided they are consecutive.

  The functions @code{make-progress-reporter} and @code{y-or-n-p}
don't have to do anything special to activate the message log
combination feature.  It operates whenever two consecutive messages
are logged that share a common prefix ending in @samp{...}.

@node Echo Area Customization
@subsection Echo Area Customization
@cindex echo area customization

  These variables control details of how the echo area works.

@defvar cursor-in-echo-area
This variable controls where the cursor appears when a message is
displayed in the echo area.  If it is non-@code{nil}, then the cursor
appears at the end of the message.  Otherwise, the cursor appears at
point---not in the echo area at all.

The value is normally @code{nil}; Lisp programs bind it to @code{t}
for brief periods of time.
@end defvar

@defvar echo-area-clear-hook
This normal hook is run whenever the echo area is cleared---either by
@code{(message nil)} or for any other reason.
@end defvar

@defopt echo-keystrokes
This variable determines how much time should elapse before command
characters echo.  Its value must be a number, and specifies the
number of seconds to wait before echoing.  If the user types a prefix
key (such as @kbd{C-x}) and then delays this many seconds before
continuing, the prefix key is echoed in the echo area.  (Once echoing
begins in a key sequence, all subsequent characters in the same key
sequence are echoed immediately.)

If the value is zero, then command input is not echoed.
@end defopt

@defvar message-truncate-lines
Normally, displaying a long message resizes the echo area to display
the entire message, wrapping long line as needed.  But if the variable
@code{message-truncate-lines} is non-@code{nil}, long lines of
echo-area message are instead truncated to fit the mini-window width.
@end defvar

  The variable @code{max-mini-window-height}, which specifies the
maximum height for resizing minibuffer windows, also applies to the
echo area (which is really a special use of the minibuffer window;
@pxref{Minibuffer Windows}).

@node Warnings
@section Reporting Warnings
@cindex warnings

  @dfn{Warnings} are a facility for a program to inform the user of a
possible problem, but continue running (as opposed to signaling an
error, @pxref{Errors}).

@menu
* Warning Basics::      Warnings concepts and functions to report them.
* Warning Variables::   Variables programs bind to customize their warnings.
* Warning Options::     Variables users set to control display of warnings.
* Delayed Warnings::    Deferring a warning until the end of a command.
@end menu

@node Warning Basics
@subsection Warning Basics
@cindex severity level

  Every warning is a textual message, which explains the problem for
the user, with the associated @dfn{severity level} which is a symbol.
Here are the supported severity levels, in order of decreasing
severity, and their meanings:

@table @code
@item :emergency
A problem that will seriously impair Emacs operation soon
if the user does not attend to it promptly.
@item :error
A report about data or circumstances that are inherently wrong.
@item :warning
A report about data or circumstances that are not inherently wrong,
but raise suspicion of a possible problem.
@item :debug
A report of information that may be useful if the user is currently
debugging the Lisp program which issues the warning.
@end table

  When your program encounters invalid input data, it can either
signal a Lisp error by calling @code{error} or @code{signal}
(@pxref{Signaling Errors}) or report a warning with severity
@code{:error}.  Signaling a Lisp error is the easiest thing to do, but
it means the signaling program cannot continue execution.  If you want
to take the trouble of implementing a way to continue processing
despite the invalid data, then reporting a warning of severity
@code{:error} is the right way of informing the user of the problem.
For instance, the Emacs Lisp byte compiler can report an error that
way and continue compiling other functions.  (If the program signals a
Lisp error and then handles it with @code{condition-case}, the user
won't see the error message; reporting that as a warning instead
avoids that problem.)

@cindex warning type
  In addition to severity level, each warning has a @dfn{warning type}
to classify it.  The warning type is either a symbol or a list of
symbols.  If it is a symbol, it should be the custom group that you
use for the program's user options; if it is a list, the first element
of the list should be that custom group.  For example, byte compiler
warnings use the warning type @code{(bytecomp)}.  If the warning type
is a list, the elements of the list after the first one, which should
be arbitrary symbols, represent subcategories of the warning: they
will be displayed to the user to better explain the nature of the
warning.

@defun display-warning type message &optional level buffer-name
This function reports a warning, using the string @var{message} as the
warning text and @var{type} as the warning type.  @var{level} should
be the severity level, and defaults to @code{:warning} if omitted or
@code{nil}.

@var{buffer-name}, if non-@code{nil}, specifies the name of the buffer
for logging the warning message.  By default, it is @file{*Warnings*}.
@end defun

@defun lwarn type level message &rest args
This function reports a warning using the value returned by
@w{@code{(format-message @var{message} @var{args}@dots{})}} as the
message text in the @file{*Warnings*} buffer.  In other respects it is
equivalent to @code{display-warning}.
@end defun

@defun warn message &rest args
This function reports a warning using the value returned by
@w{@code{(format-message @var{message} @var{args}@dots{})}} as the
message text, @code{emacs} as the warning type, and @code{:warning} as
the severity level.  It exists for compatibility only; we recommend
not using it, because you should specify a specific warning type.
@end defun

@node Warning Variables
@subsection Warning Variables
@cindex warning variables

  Programs can customize how their warnings appear by binding
the variables described in this section.

@defvar warning-levels
This list defines the meaning and severity order of the warning
severity levels.  Each element defines one severity level,
and they are arranged in order of decreasing severity.

Each element has the form @w{@code{(@var{level} @var{string}
[@var{function}])}}, where @var{level} is the severity level it
defines.  @var{string} specifies the textual description of this
level.  @var{string} should use @samp{%s} to specify where to put the
warning type information, or it can omit the @samp{%s} so as not to
include that information.

The optional @var{function}, if non-@code{nil}, is a function to call
with no arguments, to get the user's attention.  A notable example is
@code{ding} (@pxref{Beeping}).

Normally you should not change the value of this variable.
@end defvar

@defvar warning-prefix-function
If non-@code{nil}, the value is a function to generate prefix text for
warnings.  Programs can bind the variable to a suitable function.
@code{display-warning} calls this function with the warnings buffer
the current buffer, and the function can insert text into it.  That
text becomes the beginning of the warning message.

The function is called with two arguments, the severity level and its
entry in @code{warning-levels}.  It should return a list to use
@emph{instead} of that entry (the value need not be an actual member
of @code{warning-levels}, but it must have the same structure).  By
constructing this value, the function can change the severity of the
warning, or specify different handling for a given severity level.

If the variable's value is @code{nil}, there's no prefix text, before
the warning is displayed, starting with the @var{string} part of the
entry in @code{warning-levels} corresponding to the warning's level.
@end defvar

@defvar warning-series
Programs can bind this variable to @code{t} to say that the next
warning should begin a series.  When several warnings form a series,
that means to leave point on the first warning of the series, rather
than keep moving it for each warning so that it appears on the last one.
The series ends when the local binding of this variable is unbound and
@code{warning-series} becomes @code{nil} again.

The value can also be a symbol with a function definition.  That is
equivalent to @code{t}, except that the next warning will also call
the function with no arguments with the warnings buffer the current
buffer.  The function can, for example, insert text which will serve
as a header for the series of warnings.

Once a series has begun, the value of this variable is a marker which
points to the buffer position in the warnings buffer of the start of
the series.

The variable's normal value is @code{nil}, which means to handle
each warning separately.
@end defvar

@defvar warning-fill-prefix
When this variable is non-@code{nil}, it specifies a fill prefix to
use for filling the text of each warning.
@end defvar

@defvar warning-fill-column
The column at which to fill warnings.
@end defvar

@defvar warning-type-format
This variable specifies the format for displaying the warning type
in the warning text.  The result of formatting the type this way
gets included in the message under the control of the string in the
entry in @code{warning-levels}.  The default value is @code{" (%s)"}.
If you bind it to the empty string @code{""} then the warning type
won't appear at all.
@end defvar

@node Warning Options
@subsection Warning Options
@cindex warning options

  These variables are used by users to control what happens
when a Lisp program reports a warning.

@defopt warning-minimum-level
This user option specifies the minimum severity level that should be
shown immediately to the user, by popping the warnings buffer in some
window.  The default is @code{:warning}, which means to show the
warning buffer for any warning severity except @code{:debug}.  The
warnings of lower severity levels will still be written into the
warnings buffer, but the buffer will not be forced onto display.
@end defopt

@defopt warning-minimum-log-level
This user option specifies the minimum severity level that should be
logged in the warnings buffer.  Warnings of lower severity will be
completely ignored: not written to the warnings buffer and not
displayed.  The default is @code{:warning}, which means to log
warnings of any severity except @code{:debug}.
@end defopt

@defopt warning-suppress-types
This list specifies which warning types should not be displayed
immediately when they occur.  Each element of the list should be a
list of symbols.  If an element of this list has the same elements as
the first elements in a warning type, then the warning of that type
will not be shown on display by popping the warnings buffer in some
window (the warning will still be logged in the warnings buffer).

For example, if the value of this variable is a list like this:

@lisp
((foo) (bar subtype))
@end lisp

@noindent
then warnings whose types are @code{foo} or @code{(foo)} or
@w{@code{(foo something)}} or @w{@code{(bar subtype other)}} will not
be shown to the user.
@end defopt

@defopt warning-suppress-log-types
This list specifies which warning types should be ignored: not logged
in the warnings buffer and not shown to the user.  The structure and
the matching of warning types are the same as for
@code{warning-suppress-types} above.
@end defopt

@cindex warnings, suppressing during startup
@cindex prevent warnings in init files
  During startup, Emacs delays showing any warnings until after it
loads and processes the site-wide and user's init files
(@pxref{Startup Summary}).  Let-binding (@pxref{Local Variables}) the
values of these options around some code in your init files which
might emit a warning will therefore not work, because it will not be
in effect by the time the warning is actually processed.  Thus, if you
want to suppress some warnings during startup, change the values of
the above options in your init file early enough, or put those
let-binding forms in your @code{after-init-hook} or
@code{emacs-startup-hook} functions.  @xref{Init File}.

@node Delayed Warnings
@subsection Delayed Warnings
@cindex delayed warnings
@cindex warnings, delayed

Sometimes, you may wish to avoid showing a warning while a command is
running, and only show it only after the end of the command.  You can
use the function @code{delay-warning} for this.  Emacs automatically
delays any warnings emitted during the early stages of startup, and
shows them only after the init files are processed.

@defun delay-warning type message &optional level buffer-name
This function is the delayed counterpart to @code{display-warning}
(@pxref{Warning Basics}), and it is called with the same arguments.
The warning message is queued into @code{delayed-warnings-list}.
@end defun

@defvar delayed-warnings-list
The value of this variable is a list of warnings to be displayed after
the current command has finished.  Each element must be a list

@smallexample
(@var{type} @var{message} [@var{level} [@var{buffer-name}]])
@end smallexample

@noindent
with the same form, and the same meanings, as the argument list of
@code{display-warning}.  Immediately after running
@code{post-command-hook} (@pxref{Command Overview}), the Emacs
command loop displays all the warnings specified by this variable,
then resets the variable to @code{nil}.
@end defvar

  Programs which need to further customize the delayed warnings
mechanism can change the variable @code{delayed-warnings-hook}:

@defvar delayed-warnings-hook
This is a normal hook which is run by the Emacs command loop, after
@code{post-command-hook}, in order to process and display delayed
warnings.  Emacs also runs this hook during startup, after loading the
site-start and user init files (@pxref{Startup Summary}), because
warnings emitted before that are automatically delayed.

Its default value is a list of two functions:

@smallexample
(collapse-delayed-warnings display-delayed-warnings)
@end smallexample

@findex collapse-delayed-warnings
@findex display-delayed-warnings
@noindent
The function @code{collapse-delayed-warnings} removes repeated entries
from @code{delayed-warnings-list}.  The function
@code{display-delayed-warnings} calls @code{display-warning} on each
of the entries in @code{delayed-warnings-list}, in turn, and then sets
@code{delayed-warnings-list} to @code{nil}.
@end defvar

@node Invisible Text
@section Invisible Text

@cindex invisible text
You can make characters @dfn{invisible}, so that they do not appear on
the screen, with the @code{invisible} property.  This can be either a
text property (@pxref{Text Properties}) or an overlay property
(@pxref{Overlays}).  Cursor motion also partly ignores these
characters; if the command loop finds that point is inside a range of
invisible text after a command, it relocates point to the other side
of the text.

In the simplest case, any non-@code{nil} @code{invisible} property makes
a character invisible.  This is the default case---if you don't alter
the default value of @code{buffer-invisibility-spec}, this is how the
@code{invisible} property works.  You should normally use @code{t}
as the value of the @code{invisible} property if you don't plan
to set @code{buffer-invisibility-spec} yourself.

More generally, you can use the variable @code{buffer-invisibility-spec}
to control which values of the @code{invisible} property make text
invisible.  This permits you to classify the text into different subsets
in advance, by giving them different @code{invisible} values, and
subsequently make various subsets visible or invisible by changing the
value of @code{buffer-invisibility-spec}.

Controlling visibility with @code{buffer-invisibility-spec} is
especially useful in a program to display the list of entries in a
database.  It permits the implementation of convenient filtering
commands to view just a part of the entries in the database.  Setting
this variable is very fast, much faster than scanning all the text in
the buffer looking for properties to change.

@defvar buffer-invisibility-spec
This variable specifies which kinds of @code{invisible} properties
actually make a character invisible.  Setting this variable makes it
buffer-local.

@table @asis
@item @code{t}
A character is invisible if its @code{invisible} property is
non-@code{nil}.  This is the default.

@item a list
Each element of the list specifies a criterion for invisibility; if a
character's @code{invisible} property fits any one of these criteria,
the character is invisible.  The list can have two kinds of elements:

@table @code
@item @var{atom}
A character is invisible if its @code{invisible} property value is
@var{atom} or if it is a list with @var{atom} as a member; comparison
is done with @code{eq}.

@item (@var{atom} . t)
A character is invisible if its @code{invisible} property value is
@var{atom} or if it is a list with @var{atom} as a member; comparison
is done with @code{eq}.  Moreover, a sequence of such characters
displays as an ellipsis.
@end table
@end table
@end defvar

  Two functions are specifically provided for adding elements to
@code{buffer-invisibility-spec} and removing elements from it.

@defun add-to-invisibility-spec element
This function adds the element @var{element} to
@code{buffer-invisibility-spec}.  If @code{buffer-invisibility-spec}
was @code{t}, it changes to a list, @code{(t)}, so that text whose
@code{invisible} property is @code{t} remains invisible.
@end defun

@defun remove-from-invisibility-spec element
This removes the element @var{element} from
@code{buffer-invisibility-spec}.  This does nothing if @var{element}
is not in the list.
@end defun

  A convention for use of @code{buffer-invisibility-spec} is that a
major mode should use the mode's own name as an element of
@code{buffer-invisibility-spec} and as the value of the
@code{invisible} property:

@example
;; @r{If you want to display an ellipsis:}
(add-to-invisibility-spec '(my-symbol . t))
;; @r{If you don't want ellipsis:}
(add-to-invisibility-spec 'my-symbol)

(overlay-put (make-overlay beginning end)
             'invisible 'my-symbol)

;; @r{When done with the invisibility:}
(remove-from-invisibility-spec '(my-symbol . t))
;; @r{Or respectively:}
(remove-from-invisibility-spec 'my-symbol)
@end example

  You can check for invisibility using the following function:

@defun invisible-p pos-or-prop
If @var{pos-or-prop} is a marker or number, this function returns a
non-@code{nil} value if the text at that position is currently
invisible.

If @var{pos-or-prop} is any other kind of Lisp object, that is taken
to mean a possible value of the @code{invisible} text or overlay
property.  In that case, this function returns a non-@code{nil} value
if that value would cause text to become invisible, based on the
current value of @code{buffer-invisibility-spec}.

The return value of this function is @code{t} if the text would be
completely hidden on display, or a non-@code{nil}, non-@code{t} value
if the text would be replaced by an ellipsis.
@end defun

@vindex line-move-ignore-invisible
  Ordinarily, functions that operate on text or move point do not care
whether the text is invisible, they process invisible characters and
visible characters alike.  The user-level line motion commands,
such as @code{next-line}, @code{previous-line}, ignore invisible
newlines if @code{line-move-ignore-invisible} is non-@code{nil} (the
default), i.e., behave like these invisible newlines didn't exist in
the buffer, but only because they are explicitly programmed to do so.

  If a command ends with point inside or at the boundary of
invisible text, the main editing loop relocates point to one of the
two ends of the invisible text.  Emacs chooses the direction of
relocation so that it is the same as the overall movement direction of
the command; if in doubt, it prefers a position where an inserted char
would not inherit the @code{invisible} property.  Additionally, if the
text is not replaced by an ellipsis and the command only moved within
the invisible text, then point is moved one extra character so as to
try and reflect the command's movement by a visible movement of the
cursor.

  Thus, if the command moved point back to an invisible range (with the usual
stickiness), Emacs moves point back to the beginning of that range.  If the
command moved point forward into an invisible range, Emacs moves point forward
to the first visible character that follows the invisible text and then forward
one more character.

  These @dfn{adjustments} of point that ended up in the middle of
invisible text can be disabled by setting @code{disable-point-adjustment}
to a non-@code{nil} value.  @xref{Adjusting Point}.

  Incremental search can make invisible overlays visible temporarily
and/or permanently when a match includes invisible text.  To enable
this, the overlay should have a non-@code{nil}
@code{isearch-open-invisible} property.  The property value should be a
function to be called with the overlay as an argument.  This function
should make the overlay visible permanently; it is used when the match
overlaps the overlay on exit from the search.

  During the search, such overlays are made temporarily visible by
temporarily modifying their invisible and intangible properties.  If you
want this to be done differently for a certain overlay, give it an
@code{isearch-open-invisible-temporary} property which is a function.
The function is called with two arguments: the first is the overlay, and
the second is @code{nil} to make the overlay visible, or @code{t} to
make it invisible again.

@node Selective Display
@section Selective Display
@c @cindex selective display   Duplicates selective-display

  @dfn{Selective display} refers to a pair of related features for
hiding certain lines on the screen.

@cindex explicit selective display
  The first variant, explicit selective display, was designed for use in a Lisp
program: it controls which lines are hidden by altering the text.  This kind of
hiding is now obsolete and deprecated; instead you should use the
@code{invisible} property (@pxref{Invisible Text}) to get the same effect.

  In the second variant, the choice of lines to hide is made
automatically based on indentation.  This variant is designed to be a
user-level feature.

  The way you control explicit selective display is by replacing a
newline (control-j) with a carriage return (control-m).  The text that
was formerly a line following that newline is now hidden.  Strictly
speaking, it is temporarily no longer a line at all, since only
newlines can separate lines; it is now part of the previous line.

  Selective display does not directly affect editing commands.  For
example, @kbd{C-f} (@code{forward-char}) moves point unhesitatingly
into hidden text.  However, the replacement of newline characters with
carriage return characters affects some editing commands.  For
example, @code{next-line} skips hidden lines, since it searches only
for newlines.  Modes that use selective display can also define
commands that take account of the newlines, or that control which
parts of the text are hidden.

  When you write a selectively displayed buffer into a file, all the
control-m's are output as newlines.  This means that when you next read
in the file, it looks OK, with nothing hidden.  The selective display
effect is seen only within Emacs.

@defvar selective-display
This buffer-local variable enables selective display.  This means that
lines, or portions of lines, may be made hidden.

@itemize @bullet
@item
If the value of @code{selective-display} is @code{t}, then the character
control-m marks the start of hidden text; the control-m, and the rest
of the line following it, are not displayed.  This is explicit selective
display.

@item
If the value of @code{selective-display} is a positive integer, then
lines that start with more than that many columns of indentation are not
displayed.
@end itemize

When some portion of a buffer is hidden, the vertical movement
commands operate as if that portion did not exist, allowing a single
@code{next-line} command to skip any number of hidden lines.
However, character movement commands (such as @code{forward-char}) do
not skip the hidden portion, and it is possible (if tricky) to insert
or delete text in a hidden portion.

In the examples below, we show the @emph{display appearance} of the
buffer @code{foo}, which changes with the value of
@code{selective-display}.  The @emph{contents} of the buffer do not
change.

@example
@group
(setq selective-display nil)
     @result{} nil

---------- Buffer: foo ----------
1 on this column
 2on this column
  3n this column
  3n this column
 2on this column
1 on this column
---------- Buffer: foo ----------
@end group

@group
(setq selective-display 2)
     @result{} 2

---------- Buffer: foo ----------
1 on this column
 2on this column
 2on this column
1 on this column
---------- Buffer: foo ----------
@end group
@end example
@end defvar

@defopt selective-display-ellipses
If this buffer-local variable is non-@code{nil}, then Emacs displays
@samp{@dots{}} at the end of a line that is followed by hidden text.
This example is a continuation of the previous one.

@example
@group
(setq selective-display-ellipses t)
     @result{} t

---------- Buffer: foo ----------
1 on this column
 2on this column ...
 2on this column
1 on this column
---------- Buffer: foo ----------
@end group
@end example

You can use a display table to substitute other text for the ellipsis
(@samp{@dots{}}).  @xref{Display Tables}.
@end defopt

@node Temporary Displays
@section Temporary Displays
@cindex temporary display
@cindex temporary buffer display

  Temporary displays are used by Lisp programs to put output into a
buffer and then present it to the user for perusal rather than for
editing.  Many help commands use this feature.

@defmac with-output-to-temp-buffer buffer-name body@dots{}
This function executes the forms in @var{body} while arranging to insert
any output they print into the buffer named @var{buffer-name}, which is
first created if necessary, and put into Help mode.  (See the similar
form @code{with-temp-buffer-window} below.)  Finally, the buffer is
displayed in some window, but that window is not selected.

If the forms in @var{body} do not change the major mode in the output
buffer, so that it is still Help mode at the end of their execution,
then @code{with-output-to-temp-buffer} makes this buffer read-only at
the end, and also scans it for function and variable names to make them
into clickable cross-references.  @xref{Docstring hyperlinks, , Tips for
Documentation Strings}, in particular the item on hyperlinks in
documentation strings, for more details.

The string @var{buffer-name} specifies the temporary buffer, which need
not already exist.  The argument must be a string, not a buffer.  The
buffer is erased initially (with no questions asked), and it is marked
as unmodified after @code{with-output-to-temp-buffer} exits.

@code{with-output-to-temp-buffer} binds @code{standard-output} to the
temporary buffer, then it evaluates the forms in @var{body}.  Output
using the Lisp output functions within @var{body} goes by default to
that buffer (but screen display and messages in the echo area, although
they are ``output'' in the general sense of the word, are not affected).
@xref{Output Functions}.

Several hooks are available for customizing the behavior
of this construct; they are listed below.

The value of the last form in @var{body} is returned.

@example
@group
---------- Buffer: foo ----------
 This is the contents of foo.
---------- Buffer: foo ----------
@end group

@group
(with-output-to-temp-buffer "foo"
    (print 20)
    (print standard-output))
@result{} #<buffer foo>

---------- Buffer: foo ----------

20

#<buffer foo>

---------- Buffer: foo ----------
@end group
@end example
@end defmac

@defopt temp-buffer-show-function
If this variable is non-@code{nil}, @code{with-output-to-temp-buffer}
calls it as a function to do the job of displaying a help buffer.  The
function gets one argument, which is the buffer it should display.

It is a good idea for this function to run @code{temp-buffer-show-hook}
just as @code{with-output-to-temp-buffer} normally would, inside of
@code{save-selected-window} and with the chosen window and buffer
selected.
@end defopt

@defvar temp-buffer-setup-hook
This normal hook is run by @code{with-output-to-temp-buffer} before
evaluating @var{body}.  When the hook runs, the temporary buffer is
current.  This hook is normally set up with a function to put the
buffer in Help mode.
@end defvar

@defvar temp-buffer-show-hook
This normal hook is run by @code{with-output-to-temp-buffer} after
displaying the temporary buffer.  When the hook runs, the temporary buffer
is current, and the window it was displayed in is selected.
@end defvar

@defmac with-temp-buffer-window buffer-or-name action quit-function body@dots{}
This macro is similar to @code{with-output-to-temp-buffer}.  Like that
construct, it executes @var{body} while arranging to insert any output
it prints into the buffer named @var{buffer-or-name} and displays that
buffer in some window.  Unlike @code{with-output-to-temp-buffer},
however, it does not automatically switch that buffer to Help mode.

The argument @var{buffer-or-name} specifies the temporary buffer.  It
can be either a buffer, which must already exist, or a string, in which
case a buffer of that name is created, if necessary.  The buffer is
marked as unmodified and read-only when @code{with-temp-buffer-window}
exits.

This macro does not call @code{temp-buffer-show-function}.  Rather, it
passes the @var{action} argument to @code{display-buffer}
(@pxref{Choosing Window}) in order to display the buffer.

The value of the last form in @var{body} is returned, unless the
argument @var{quit-function} is specified.  In that case, it is called
with two arguments: the window showing the buffer and the result of
@var{body}.  The final return value is then whatever @var{quit-function}
returns.

@vindex temp-buffer-window-setup-hook
@vindex temp-buffer-window-show-hook
This macro uses the normal hooks @code{temp-buffer-window-setup-hook}
and @code{temp-buffer-window-show-hook} in place of the analogous hooks
run by @code{with-output-to-temp-buffer}.
@end defmac

The two constructs described next are mostly identical to
@code{with-temp-buffer-window} but differ from it as specified:

@defmac with-current-buffer-window buffer-or-name action quit-function &rest body
This macro is like @code{with-temp-buffer-window} but unlike that makes
the buffer specified by @var{buffer-or-name} current for running
@var{body}.
@end defmac

A window showing a temporary buffer can be fitted to the size of that
buffer using the following mode:

@defopt temp-buffer-resize-mode
When this minor mode is enabled, windows showing a temporary buffer are
automatically resized to fit their buffer's contents.

A window is resized if and only if it has been specially created for the
buffer.  In particular, windows that have shown another buffer before
are not resized.  By default, this mode uses @code{fit-window-to-buffer}
(@pxref{Resizing Windows}) for resizing.  You can specify a different
function by customizing the options @code{temp-buffer-max-height} and
@code{temp-buffer-max-width} below.

The effect of this option can be overridden by providing a suitable
@code{window-height}, @code{window-width} or @code{window-size} action
alist entry for @code{display-buffer} (@pxref{Buffer Display Action
Alists}).
@end defopt

@defopt temp-buffer-max-height
This option specifies the maximum height (in lines) of a window
displaying a temporary buffer when @code{temp-buffer-resize-mode} is
enabled.  It can also be a function to be called to choose the height
for such a buffer.  It gets one argument, the buffer, and should return
a positive integer.  At the time the function is called, the window to
be resized is selected.
@end defopt

@defopt temp-buffer-max-width
This option specifies the maximum width of a window (in columns)
displaying a temporary buffer when @code{temp-buffer-resize-mode} is
enabled.  It can also be a function to be called to choose the width for
such a buffer.  It gets one argument, the buffer, and should return a
positive integer.  At the time the function is called, the window to be
resized is selected.
@end defopt

The following function uses the current buffer for temporary display:

@defun momentary-string-display string position &optional char message
This function momentarily displays @var{string} in the current buffer at
@var{position}.  It has no effect on the undo list or on the buffer's
modification status.

The momentary display remains until the next input event.  If the next
input event is @var{char}, @code{momentary-string-display} ignores it
and returns.  Otherwise, that event remains buffered for subsequent use
as input.  Thus, typing @var{char} will simply remove the string from
the display, while typing (say) @kbd{C-f} will remove the string from
the display and later (presumably) move point forward.  The argument
@var{char} is a space by default.

The return value of @code{momentary-string-display} is not meaningful.

If the string @var{string} does not contain control characters, you can
do the same job in a more general way by creating (and then subsequently
deleting) an overlay with a @code{before-string} property.
@xref{Overlay Properties}.

If @var{message} is non-@code{nil}, it is displayed in the echo area
while @var{string} is displayed in the buffer.  If it is @code{nil}, a
default message says to type @var{char} to continue.

In this example, point is initially located at the beginning of the
second line:

@example
@group
---------- Buffer: foo ----------
This is the contents of foo.
@point{}Second line.
---------- Buffer: foo ----------
@end group

@group
(momentary-string-display
  "**** Important Message! ****"
  (point) ?\r
  "Type RET when done reading")
@result{} t
@end group

@group
---------- Buffer: foo ----------
This is the contents of foo.
**** Important Message! ****Second line.
---------- Buffer: foo ----------

---------- Echo Area ----------
Type RET when done reading
---------- Echo Area ----------
@end group
@end example
@end defun

@node Overlays
@section Overlays
@cindex overlays
@c FIXME: mention intervals in this section?

You can use @dfn{overlays} to alter the appearance of a buffer's text on
the screen, for the sake of presentation features.  An overlay is an
object that belongs to a particular buffer, and has a specified
beginning and end.  It also has properties that you can examine and set;
these affect the display of the text within the overlaid portion of
the buffer.

Editing the text of the buffer adjusts the beginning and end of each
overlay so that it stays with the text.  When you create the overlay,
you can specify whether text inserted at the beginning should be
inside the overlay or outside, and likewise for the end of the overlay.

@menu
* Managing Overlays::   Creating and moving overlays.
* Overlay Properties::  How to read and set properties.
                          What properties do to the screen display.
* Finding Overlays::    Searching for overlays.
@end menu

@node Managing Overlays
@subsection Managing Overlays
@cindex managing overlays
@cindex overlays, managing

  This section describes the functions to create, delete and move
overlays, and to examine their contents.  Overlay changes are not
recorded in the buffer's undo list, since the overlays are not
considered part of the buffer's contents.

@defun overlayp object
This function returns @code{t} if @var{object} is an overlay.
@end defun

@defun make-overlay start end &optional buffer front-advance rear-advance
This function creates and returns an overlay that belongs to
@var{buffer} and ranges from @var{start} to @var{end}.  Both @var{start}
and @var{end} must specify buffer positions; they may be integers or
markers.  If @var{buffer} is omitted, the overlay is created in the
current buffer.

@cindex empty overlay
@cindex overlay, empty
An overlay whose @var{start} and @var{end} specify the same buffer
position is known as @dfn{empty}.  A non-empty overlay can become
empty if the text between its @var{start} and @var{end} is deleted.
When that happens, the overlay is by default not deleted, but you can
cause it to be deleted by giving it the @samp{evaporate} property
(@pxref{Overlay Properties, evaporate property}).

The arguments @var{front-advance} and @var{rear-advance} specify what
happens when text is inserted at the beginning (i.e., before
@var{start}) and at the end.  If they are both @code{nil}, the
default, then the overlay extends to include any text inserted at the
beginning, but not text inserted at the end.  If @var{front-advance}
is non-@code{nil}, text inserted at the beginning of the overlay is
excluded from the overlay.  If @var{rear-advance} is non-@code{nil},
text inserted at the end of the overlay is included in the overlay.
@end defun

@defun overlay-start overlay
This function returns the position at which @var{overlay} starts,
as an integer.
@end defun

@defun overlay-end overlay
This function returns the position at which @var{overlay} ends,
as an integer.
@end defun

@defun overlay-buffer overlay
This function returns the buffer that @var{overlay} belongs to.  It
returns @code{nil} if @var{overlay} has been deleted.
@end defun

@defun delete-overlay overlay
This function deletes the specified @var{overlay}.  The overlay
continues to exist as a Lisp object, and its property list is
unchanged, but it ceases to be attached to the buffer it belonged to,
and ceases to have any effect on display.

A deleted overlay is not permanently disconnected.  You can give it a
position in a buffer again by calling @code{move-overlay}.
@end defun

@defun move-overlay overlay start end &optional buffer
This function moves @var{overlay} to @var{buffer}, and places its
bounds at @var{start} and @var{end} in that buffer.  Both arguments
@var{start} and @var{end} must specify buffer positions; they may be
integers or markers.

If @var{buffer} is omitted, @var{overlay} stays in the same buffer it
was already associated with; if @var{overlay} was previously deleted
(and thus isn't associated with any buffer), it goes into the current
buffer.

The return value is @var{overlay}.

This function is the only valid way to change the endpoints of an
overlay.
@end defun

@defun remove-overlays &optional start end name value
This function clears the text in the region between @var{start} and
@var{end} of any overlays whose property named @var{name} has the
specified @var{value}, such that no such overlay will affect the text in
the region.  To do this, the function can remove overlays in the region,
or move their endpoints, or split them, or do some combination of these.
Specifically:

@itemize @bullet
@item
Overlays that start at or after @var{start} and end before @var{end}
will be removed completely.

@item
Overlays that start before @var{start} and end after @var{start}, but
before @var{end}, will be altered so that they end at @var{start}.

@item
Overlays that start at or after @var{start} and end after @var{end} will
be altered so that they start at @var{end}.

@item
Overlays that start before @var{start} and end after @var{end} will be
split into two overlays: one that ends at @var{start} and the other that
begins at @var{end}.
@end itemize

If @var{name} is omitted or @code{nil}, it means to delete/modify all
overlays that affect text in the specified region.  If @var{start}
and/or @var{end} are omitted or @code{nil}, they default to the
beginning and end of the buffer, respectively.  Therefore,
@code{(remove-overlays)} removes all the overlays in the current buffer.

Values of the named overlay property are compared using @code{eq}, which
is important if the values are anything but symbols or fixnums
(@pxref{Equality Predicates}).  It means the values passed to the
function must be the same values used to set the overlay property, not
their copies; objects which are different will not compare equal even if
they have identical contents.

The optional arguments @var{name} and @var{value} should either both be
passed and non-@code{nil}, or both omitted or @code{nil}.
@end defun

@defun copy-overlay overlay
This function returns a copy of @var{overlay}.  The copy has the same
endpoints and properties as @var{overlay}.  However, the text
insertion type for the start of the overlay and for the end of the
overlay are set to their default values.
@end defun

  Here are some examples:

@example
@group
;; @r{Create an overlay.}
(setq foo (make-overlay 1 10))
     @result{} #<overlay from 1 to 10 in display.texi>
@end group
@group
(overlay-start foo)
     @result{} 1
@end group
@group
(overlay-end foo)
     @result{} 10
(overlay-buffer foo)
     @result{} #<buffer display.texi>
;; @r{Give it a property we can check later.}
(overlay-put foo 'happy t)
     @result{} t
;; @r{Verify the property is present.}
(overlay-get foo 'happy)
     @result{} t
@end group
@group
;; @r{Move the overlay.}
(move-overlay foo 5 20)
     @result{} #<overlay from 5 to 20 in display.texi>
(overlay-start foo)
     @result{} 5
(overlay-end foo)
     @result{} 20
@end group
@group
;; @r{Delete the overlay.}
(delete-overlay foo)
     @result{} nil
;; @r{Verify it is deleted.}
foo
     @result{} #<overlay in no buffer>
;; @r{A deleted overlay has no position.}
(overlay-start foo)
     @result{} nil
(overlay-end foo)
     @result{} nil
(overlay-buffer foo)
     @result{} nil
@end group
@group
;; @r{Undelete the overlay.}
(move-overlay foo 1 20)
     @result{} #<overlay from 1 to 20 in display.texi>
;; @r{Verify the results.}
(overlay-start foo)
     @result{} 1
(overlay-end foo)
     @result{} 20
(overlay-buffer foo)
     @result{} #<buffer display.texi>
@end group
@group
;; @r{Moving and deleting the overlay does not change its properties.}
(overlay-get foo 'happy)
     @result{} t
@end group
@end example

@node Overlay Properties
@subsection Overlay Properties
@cindex overlay properties

  Overlay properties are like text properties in that the properties that
alter how a character is displayed can come from either source.  But in
most respects they are different.  @xref{Text Properties}, for comparison.

  Text properties are considered a part of the text; overlays and
their properties are specifically considered not to be part of the
text.  Thus, copying text between various buffers and strings
preserves text properties, but does not try to preserve overlays.
Changing a buffer's text properties marks the buffer as modified,
while moving an overlay or changing its properties does not.  Unlike
text property changes, overlay property changes are not recorded in
the buffer's undo list.

  Since more than one overlay can specify a property value for the
same character, Emacs lets you specify a priority value of each
overlay.  The priority value is used to decide which of the
overlapping overlays will ``win''.

  These functions read and set the properties of an overlay:

@defun overlay-get overlay prop
This function returns the value of property @var{prop} recorded in
@var{overlay}, if any.  If @var{overlay} does not record any value for
that property, but it does have a @code{category} property which is a
symbol, that symbol's @var{prop} property is used.  Otherwise, the value
is @code{nil}.
@end defun

@defun overlay-put overlay prop value
This function sets the value of property @var{prop} recorded in
@var{overlay} to @var{value}.  It returns @var{value}.
@end defun

@defun overlay-properties overlay
This returns a copy of the property list of @var{overlay}.
@end defun

  See also the function @code{get-char-property} which checks both
overlay properties and text properties for a given character.
@xref{Examining Properties}.

  Many overlay properties have special meanings; here is a table
of them:

@table @code
@kindex priority @r{(overlay property)}
@item priority
This property's value determines the priority of the overlay.  If you
want to specify a priority value, use either @code{nil} (or zero), or
a positive integer, or a cons of two values.  Any other value triggers
undefined behavior.

The priority matters when two or more overlays cover the same
character and both specify the same property with different values;
the one whose @code{priority} value is higher overrides the other.
(For the @code{face} property, the higher priority overlay's value
does not completely override the other value; instead, its individual
face attributes override the corresponding face attributes of the
@code{face} property whose priority is lower.)  If two overlays have
the same priority value, and one is ``nested'' in the other (i.e.,
covers fewer buffer or string positions), then the inner one will
prevail over the outer one.  If neither is nested in the other then
you should not make assumptions about which overlay will prevail.

When a Lisp program puts overlays with defined priorities on text that
might have overlays without priorities, this could cause undesirable
results, because any overlay with a positive priority value will
override all the overlays without a priority.  Since most Emacs
features that use overlays don't specify priorities for their
overlays, integer priorities should be used with care.  Instead of
using integer priorities and risk overriding other overlays, you can
use priority values of the form @w{@code{(@var{primary} . @var{secondary})}},
where the @var{primary} value is used as described above, and
@var{secondary} is the fallback value used when @var{primary} and the
nesting considerations fail to resolve the precedence between
overlays.  In particular, priority value @w{@code{(nil . @var{n})}},
with @var{n} a positive integer, enables you to have the overlays
ordered by priority when necessary without completely overriding other
overlays.

Currently, all overlays take priority over text properties.

If you need to put overlays in priority order, use the @var{sorted}
argument of @code{overlays-at}.  @xref{Finding Overlays}.

@kindex window @r{(overlay property)}
@item window
If the @code{window} property is non-@code{nil}, then the overlay
applies only on that window.

@kindex category @r{(overlay property)}
@item category
If an overlay has a @code{category} property, we call it the
@dfn{category} of the overlay.  It should be a symbol.  The properties
of the symbol serve as defaults for the properties of the overlay.

@kindex face @r{(overlay property)}
@item face
This property controls the appearance of the text (@pxref{Faces}).
The value of the property can be the following:

@itemize @bullet
@item
A face name (a symbol or string).

@item
An anonymous face: a property list of the form @code{(@var{keyword}
@var{value} @dots{})}, where each @var{keyword} is a face attribute
name and @var{value} is a value for that attribute.

@item
A list of faces.  Each list element should be either a face name or an
anonymous face.  This specifies a face which is an aggregate of the
attributes of each of the listed faces.  Faces occurring earlier in
the list have higher priority.

@item
A cons cell of the form @code{(foreground-color . @var{color-name})}
or @code{(background-color . @var{color-name})}.  This specifies the
foreground or background color, similar to @code{(:foreground
@var{color-name})} or @code{(:background @var{color-name})}.  This
form is supported for backward compatibility only, and should be
avoided.
@end itemize

@kindex mouse-face @r{(overlay property)}
@item mouse-face
This property is used instead of @code{face} when the mouse is within
the range of the overlay.  However, Emacs ignores all face attributes
from this property that alter the text size (e.g., @code{:height},
@code{:weight}, and @code{:slant}); those attributes are always the
same as in the unhighlighted text.

@kindex display @r{(overlay property)}
@item display
This property activates various features that change the
way text is displayed.  For example, it can make text appear taller
or shorter, higher or lower, wider or narrower, or replaced with an image.
@xref{Display Property}.

@kindex help-echo @r{(overlay property)}
@item help-echo
If an overlay has a @code{help-echo} property, then when you move the
mouse onto the text in the overlay, Emacs displays a help string in
the echo area, or as a tooltip.  For details see @ref{Text help-echo}.

@kindex field @r{(overlay property)}
@item field
@c Copied from Special Properties.
Consecutive characters with the same @code{field} property constitute a
@emph{field}.  Some motion functions including @code{forward-word} and
@code{beginning-of-line} stop moving at a field boundary.
@xref{Fields}.

@kindex modification-hooks @r{(overlay property)}
@item modification-hooks
This property's value is a list of functions to be called if any
character within the overlay is changed or if text is inserted strictly
within the overlay.

The hook functions are called both before and after each change.
If the functions save the information they receive, and compare notes
between calls, they can determine exactly what change has been made
in the buffer text.

When called before a change, each function receives four arguments: the
overlay, @code{nil}, and the beginning and end of the text range to be
modified.

When called after a change, each function receives five arguments: the
overlay, @code{t}, the beginning and end of the text range just
modified, and the length of the pre-change text replaced by that range.
(For an insertion, the pre-change length is zero; for a deletion, that
length is the number of characters deleted, and the post-change
beginning and end are equal.)

When these functions are called, @code{inhibit-modification-hooks} is
bound to non-@code{nil}.  If the functions modify the buffer, you
might want to bind @code{inhibit-modification-hooks} to @code{nil}, so
as to cause the change hooks to run for these modifications.  However,
doing this may call your own change hook recursively, so be sure to
prepare for that.  @xref{Change Hooks}.

Text properties also support the @code{modification-hooks} property,
but the details are somewhat different (@pxref{Special Properties}).

@kindex insert-in-front-hooks @r{(overlay property)}
@item insert-in-front-hooks
This property's value is a list of functions to be called before and
after inserting text right at the beginning of the overlay.  The calling
conventions are the same as for the @code{modification-hooks} functions.

@kindex insert-behind-hooks @r{(overlay property)}
@item insert-behind-hooks
This property's value is a list of functions to be called before and
after inserting text right at the end of the overlay.  The calling
conventions are the same as for the @code{modification-hooks} functions.

@kindex invisible @r{(overlay property)}
@item invisible
The @code{invisible} property can make the text in the overlay
invisible, which means that it does not appear on the screen.
@xref{Invisible Text}, for details.

@kindex intangible @r{(overlay property)}
@item intangible
The @code{intangible} property on an overlay works just like the
@code{intangible} text property.  It is obsolete.  @xref{Special
Properties}, for details.

@item isearch-open-invisible
This property tells incremental search (@pxref{Incremental Search,,,
emacs, The GNU Emacs Manual}) how to make an invisible overlay
visible, permanently, if the final match overlaps it.  @xref{Invisible
Text}.

@item isearch-open-invisible-temporary
This property tells incremental search how to make an invisible overlay
visible, temporarily, during the search.  @xref{Invisible Text}.

@kindex before-string @r{(overlay property)}
@item before-string
This property's value is a string to add to the display at the beginning
of the overlay.  The string does not appear in the buffer in any
sense---only on the screen.  Note that if the text at the beginning of
the overlay is made invisible, the string will not be displayed.

@kindex after-string @r{(overlay property)}
@item after-string
This property's value is a string to add to the display at the end of
the overlay.  The string does not appear in the buffer in any
sense---only on the screen.  Note that if the text at the end of the
overlay is made invisible, the string will not be displayed.

@item line-prefix
This property specifies a display spec to prepend to each
non-continuation line at display-time.  @xref{Truncation}.

@item wrap-prefix
This property specifies a display spec to prepend to each continuation
line at display-time.  @xref{Truncation}.

@kindex evaporate @r{(overlay property)}
@item evaporate
If this property is non-@code{nil}, the overlay is deleted automatically
if it becomes empty (i.e., if its length becomes zero).  If you give
an empty overlay (@pxref{Managing Overlays, empty overlay}) a
non-@code{nil} @code{evaporate} property, that deletes it immediately.
Note that, unless an overlay has this property, it will not be deleted
when the text between its starting and ending positions is deleted
from the buffer.

@kindex display-line-numbers-disable @r{(overlay property)}
@item display-line-numbers-disable
This property prevents display of line numbers (@pxref{Display Custom,
display-line-numbers,, emacs, The GNU Emacs Manual}) for the text which
is within an overlay having this property.  One situation where using an
overlay with this property is useful is an empty overlay at
end-of-buffer, since otherwise there's no way of preventing the display
of the line number there.

@cindex keymap of character (and overlays)
@kindex keymap @r{(overlay property)}
@item keymap
If this property is non-@code{nil}, it specifies a keymap for a
portion of the text.  This keymap takes precedence over most other
keymaps (@pxref{Active Keymaps}), and it is used when point is within
the overlay, where the front-
and rear-advance properties define whether the boundaries are
considered as being @emph{within} or not.

@kindex local-map @r{(overlay property)}
@item local-map
The @code{local-map} property is similar to @code{keymap} but replaces the
buffer's local map rather than augmenting existing keymaps.  This also means it
has lower precedence than minor mode keymaps.
@end table

The @code{keymap} and @code{local-map} properties do not affect a
string displayed by the @code{before-string}, @code{after-string}, or
@code{display} properties.  This is only relevant for mouse clicks and
other mouse events that fall on the string, since point is never on
the string.  To bind special mouse events for the string, assign it a
@code{keymap} or @code{local-map} text property.  @xref{Special
Properties}.

@node Finding Overlays
@subsection Searching for Overlays
@cindex searching for overlays
@cindex overlays, searching for

@defun overlays-at pos &optional sorted
This function returns a list of all the overlays that cover the character at
position @var{pos} in the current buffer.  If @var{sorted} is non-@code{nil},
the list is in decreasing order of priority, otherwise it is in no particular
order.  An overlay contains position @var{pos} if it begins at or before
@var{pos}, and ends after @var{pos}.

To illustrate usage, here is a Lisp function that returns a list of the
overlays that specify property @var{prop} for the character at point:

@smallexample
(defun find-overlays-specifying (prop)
  (let ((overlays (overlays-at (point)))
        found)
    (while overlays
      (let ((overlay (car overlays)))
        (if (overlay-get overlay prop)
            (setq found (cons overlay found))))
      (setq overlays (cdr overlays)))
    found))
@end smallexample
@end defun

@defun overlays-in beg end
This function returns a list of the overlays that overlap the region
@var{beg} through @var{end}.  An overlay overlaps with a region if it
contains one or more characters in the region; empty overlays
(@pxref{Managing Overlays, empty overlay}) overlap if they are at
@var{beg}, strictly between @var{beg} and @var{end}, or at @var{end}
when @var{end} denotes the position at the end of the accessible part
of the buffer.
@end defun

@defun next-overlay-change pos
This function returns the buffer position of the next beginning or end
of an overlay, after @var{pos}.  If there is none, it returns
@code{(point-max)}.
@end defun

@defun previous-overlay-change pos
This function returns the buffer position of the previous beginning or
end of an overlay, before @var{pos}.  If there is none, it returns
@code{(point-min)}.
@end defun

  As an example, here's a simplified (and inefficient) version of the
primitive function @code{next-single-char-property-change}
(@pxref{Property Search}).  It searches forward from position
@var{pos} for the next position where the value of a given property
@code{prop}, as obtained from either overlays or text properties,
changes.

@smallexample
(defun next-single-char-property-change (position prop)
  (save-excursion
    (goto-char position)
    (let ((propval (get-char-property (point) prop)))
      (while (and (not (eobp))
                  (eq (get-char-property (point) prop) propval))
        (goto-char (min (next-overlay-change (point))
                        (next-single-property-change (point) prop)))))
    (point)))
@end smallexample

@node Size of Displayed Text
@section Size of Displayed Text
@cindex size of text on display
@cindex character width on display

Since not all characters have the same width, these functions let you
check the width of a character.  @xref{Primitive Indent}, and
@ref{Screen Lines}, for related functions.

@defun char-width char
This function returns the width in columns of the character
@var{char}, if it were displayed in the current buffer (i.e., taking
into account the buffer's display table, if any; @pxref{Display
Tables}).  The width of a tab character is usually @code{tab-width}
(@pxref{Usual Display}).
@end defun

@defun char-uppercase-p char
Return non-@code{nil} if @var{char} is an uppercase character
according to Unicode.
@end defun

@defun string-width string &optional from to
This function returns the width in columns of the string @var{string},
if it were displayed in the current buffer and the selected window.
Optional arguments @var{from} and @var{to} specify the substring of
@var{string} to consider, and are interpreted as in @code{substring}
(@pxref{Creating Strings}).

The return value is an approximation: it only considers the values
returned by @code{char-width} for the constituent characters, always
takes a tab character as taking @code{tab-width} columns, ignores
display properties and fonts, etc.  For these reasons, we recommend
using @code{window-text-pixel-size} or @code{string-pixel-width},
described below, instead.
@end defun

@defun truncate-string-to-width string width &optional start-column padding ellipsis ellipsis-text-property
This function returns a new string that is a truncation of @var{string}
which fits within @var{width} columns on display.

If @var{string} is narrower than @var{width}, the result is equal to
@var{string}; otherwise excess characters are omitted from the result.
If a multi-column character in @var{string} exceeds the goal
@var{width}, that character is omitted from the result.  Thus, the
result can sometimes fall short of @var{width}, but cannot go beyond
it.

The optional argument @var{start-column} specifies the starting
column; it defaults to zero.  If this is non-@code{nil}, then the
first @var{start-column} columns of the string are omitted from the
result.  If one multi-column character in @var{string} extends across
the column @var{start-column}, that character is omitted.

The optional argument @var{padding}, if non-@code{nil}, is a padding
character added at the beginning and end of the result string, to
extend it to exactly @var{width} columns.  The padding character is
appended at the end of the result if it falls short of @var{width}, as
many times as needed to reach @var{width}.  It is also prepended at
the beginning of the result if a multi-column character in
@var{string} extends across the column @var{start-column}.

If @var{ellipsis} is non-@code{nil}, it should be a string which will
replace the end of @var{string} when it is truncated.  In this case,
more characters will be removed from @var{string} to free enough space
for @var{ellipsis} to fit within @var{width} columns.  However, if
the display width of @var{string} is less than the display width of
@var{ellipsis}, @var{ellipsis} will not be appended to the result.  If
@var{ellipsis} is non-@code{nil} and not a string, it stands for the
value returned by the function @code{truncate-string-ellipsis},
described below.

The optional argument @var{ellipsis-text-property}, if non-@code{nil},
means hide the excess parts of @var{string} with a @code{display} text
property (@pxref{Display Property}) showing the ellipsis, instead of
actually truncating the string.

@example
@group
(truncate-string-to-width "\tab\t" 12 4)
     @result{} "ab"
(truncate-string-to-width "\tab\t" 12 4 ?\s)
     @result{} "    ab  "
@end group
@end example

This function uses @code{string-width} and @code{char-width} to find
the suitable truncation point when @var{string} is too wide, so it
suffers from the same basic issues as @code{string-width} does.  In
particular, when character composition happens within @var{string},
the display width of a string could be smaller than the sum of widths
of the constituent characters, and this function might return
inaccurate results.
@end defun

@defun truncate-string-ellipsis
This function returns the string to be used as an ellipses in
@code{truncate-string-to-width} and other similar contexts.  The value
is that of the variable @code{truncate-string-ellipsis}, if it's
non-@code{nil}, the string with the single character @sc{U+2026
HORIZONTAL ELLIPSIS} if that character can be displayed on the
selected frame, and the string @samp{...} otherwise.
@end defun


The following function returns the size in pixels of text as if it were
displayed in a given window.  This function is used by
@code{fit-window-to-buffer} and @code{fit-frame-to-buffer}
(@pxref{Resizing Windows}) to make a window exactly as large as the text
it contains.

@defun window-text-pixel-size &optional window from to x-limit y-limit mode-lines ignore-line-at-end
This function returns the dimensions of the text of @var{window}'s buffer in
pixels.  @var{window} must be a live window and defaults to the
selected one.  The return value is a cons of the maximum pixel-width
of any text line and the maximum pixel-height of all text lines.  This
function exists to allow Lisp programs to adjust the dimensions of
@var{window} to the buffer text it needs to display, and for other
similar situations.

The return value can also optionally (see below) include the buffer
position of the first line whose dimensions were measured.

The optional argument @var{from}, if non-@code{nil}, specifies the
first text position to consider, and defaults to the minimum
accessible position of the buffer.  If @var{from} is @code{t}, it
stands for the minimum accessible position that is not a newline
character.  If @var{from} is a cons, its @code{car} specifies a buffer
position, and its @code{cdr} specifies the vertical offset in pixels
from that position to the first screen line whose text is to be
measured.  (The measurement will start from the visual beginning of
that screen line.)  In that case, the return value will instead be a
list of the pixel-width, pixel-height, and the buffer position of the
first line that was measured.  The optional argument @var{to}, if
non-@code{nil}, specifies the last text position to consider, and
defaults to the maximum accessible position of the buffer.  If
@var{to} is @code{t}, it stands for the maximum accessible position
that is not a newline character.

The optional argument @var{x-limit}, if non-@code{nil}, specifies the
maximum X coordinate beyond which text should be ignored; it is
therefore also the largest value of pixel-width that the function can
return.  If @var{x-limit} @code{nil} or omitted, it means to use the
pixel-width of @var{window}'s body (@pxref{Window Sizes}); this
default means that text of truncated lines wider than the window will
be ignored.  This default is useful when the caller does not intend to
change the width of @var{window}.  Otherwise, the caller should
specify here the maximum width @var{window}'s body may assume; in
particular, if truncated lines are expected and their text needs to be
accounted for, @var{x-limit} should be set to a large value.  Since
calculating the width of long lines can take some time, it's always a
good idea to make this argument as small as needed; in particular, if
the buffer might contain long lines that will be truncated anyway.

The optional argument @var{y-limit}, if non-@code{nil}, specifies the
maximum Y coordinate beyond which text is to be ignored; it is
therefore also the maximum pixel-height that the function can return.
If @var{y-limit} is @code{nil} or omitted, it means to consider all the
lines of text till the buffer position specified by @var{to}.  Since
calculating the pixel-height of a large buffer can take some time, it
makes sense to specify this argument; in particular, if the caller
does not know the size of the buffer.

The optional argument @var{mode-lines} @code{nil} or omitted means to
not include the height of the mode-, tab- or header-line of @var{window}
in the return value.  If it is either the symbol @code{mode-line},
@code{tab-line} or @code{header-line}, include only the height of that
line, if present, in the return value.  If it is @code{t}, include the
height of all of these lines, if present, in the return value.
@end defun

The optional argument @var{ignore-line-at-end} controls whether or
not to count the height of text in @var{to}'s screen line as part of
the returned pixel-height.  This is useful if your Lisp program is
only interested in the dimensions of text up to and excluding the
visual beginning of @var{to}'s screen line.

@code{window-text-pixel-size} treats the text displayed in a window as a
whole and does not care about the size of individual lines.  The
following function does.

@defun window-lines-pixel-dimensions &optional window first last body inverse left
This function calculates the pixel dimensions of each line displayed in
the specified @var{window}.  It does so by walking @var{window}'s
current glyph matrix---a matrix storing the glyph (@pxref{Glyphs}) of
each buffer character currently displayed in @var{window}.  If
successful, it returns a list of cons pairs representing the x- and
y-coordinates of the lower right corner of the last character of each
line.  Coordinates are measured in pixels from an origin (0, 0) at the
top-left corner of @var{window}.  @var{window} must be a live window and
defaults to the selected one.

If the optional argument @var{first} is an integer, it denotes the index
(starting with 0) of the first line of @var{window}'s glyph matrix to be
returned.  Note that if @var{window} has a header line, the line with
index 0 is that header line.  If @var{first} is @code{nil}, the first line to
be considered is determined by the value of the optional argument
@var{body}: If @var{body} is non-@code{nil}, this means to start with
the first line of @var{window}'s body, skipping any header line, if
present.  Otherwise, this function will start with the first line of
@var{window}'s glyph matrix, possibly the header line.

If the optional argument @var{last} is an integer, it denotes the index
of the last line of @var{window}'s glyph matrix that shall be returned.
If @var{last} is @code{nil}, the last line to be considered is determined by
the value of @var{body}: If @var{body} is non-@code{nil}, this means to
use the last line of @var{window}'s body, omitting @var{window}'s mode
line, if present.  Otherwise, this means to use the last line of
@var{window} which may be the mode line.

The optional argument @var{inverse}, if @code{nil}, means that the
y-pixel value returned for any line specifies the distance in pixels
from the left edge (body edge if @var{body} is non-@code{nil}) of
@var{window} to the right edge of the last glyph of that line.
@var{inverse} non-@code{nil} means that the y-pixel value returned for
any line specifies the distance in pixels from the right edge of the
last glyph of that line to the right edge (body edge if @var{body} is
non-@code{nil}) of @var{window}.  This is useful for determining the
amount of slack space at the end of each line.

The optional argument @var{left}, if non-@code{nil} means to return the
x- and y-coordinates of the lower left corner of the leftmost character
on each line.  This is the value that should be used for windows that
mostly display text from right to left.

If @var{left} is non-@code{nil} and @var{inverse} is @code{nil}, this
means that the y-pixel value returned for any line specifies the
distance in pixels from the left edge of the last (leftmost) glyph of
that line to the right edge (body edge if @var{body} is non-@code{nil})
of @var{window}.  If @var{left} and @var{inverse} are both
non-@code{nil}, the y-pixel value returned for any line specifies the
distance in pixels from the left edge (body edge if @var{body} is
non-@code{nil}) of @var{window} to the left edge of the last (leftmost)
glyph of that line.

This function returns @code{nil} if the current glyph matrix of
@var{window} is not up-to-date which usually happens when Emacs is busy,
for example, when processing a command.  The value should be retrievable
though when this function is run from an idle timer with a delay of zero
seconds.
@end defun

@defun buffer-text-pixel-size &optional buffer-or-name window from to x-limit y-limit
This is much like @code{window-text-pixel-size}, but can be used when
the buffer isn't shown in a window.  (@code{window-text-pixel-size} is
faster when it is, so this function shouldn't be used in that case.)

@var{buffer-or-name} must specify a live buffer or the name of a live
buffer and defaults to the current buffer.  @var{window} must be a
live window and defaults to the selected one; the function will
compute the text dimensions as if @var{buffer} is displayed in
@var{window}.  The return value is a cons of the maximum pixel-width
of any text line and the pixel-height of all the text lines of the
buffer specified by @var{buffer-or-name}.

The optional arguments @var{x-limit} and @var{y-limit} have the same
meaning as with @code{window-text-pixel-size}.
@end defun

@defun string-pixel-width string &optional buffer
This is a convenience function that uses @code{window-text-pixel-size}
to compute the width of @var{string} (in pixels).  Caveat: if you call
this function to measure the width of a string with embedded newlines,
it will then return the width of the widest substring that does not
include newlines.  The meaning of this result is the widest line taken
by the string if inserted into a buffer.  If @var{buffer} is
non-@code{nil}, use any face remappings (@pxref{Face Remapping}) from
that buffer when computing the width of @var{string}.
@end defun

@defun line-pixel-height
This function returns the height in pixels of the line at point in the
selected window.  The value includes the line spacing of the line
(@pxref{Line Height}).
@end defun

@cindex grapheme cluster
@defun string-glyph-split string
When character compositions are in effect, sequence of characters can
be composed for display to form @dfn{grapheme clusters}, for example
to display accented characters, or ligatures, or Emoji, or when
complex text shaping requires that for some scripts.  When that
happens, characters no longer map in a simple way to display columns,
and display layout decisions with such strings, such as truncating too
wide strings, can be a complex job.  This function helps in performing
such jobs: it splits up its argument @var{string} into a list of
substrings, where each substring produces a single grapheme cluster
that should be displayed as a unit.  Lisp programs can then use this
list to construct visually-valid substrings of @var{string} which will
look correctly on display, or compute the width of any substring of
@var{string} by adding the width of its constituents in the returned
list, etc.

For instance, if you want to display a string without the first glyph,
you can say:

@example
(apply #'insert (cdr (string-glyph-split string))))
@end example
@end defun

When a buffer is displayed with line numbers (@pxref{Display Custom,,,
emacs, The GNU Emacs Manual}), it is sometimes useful to know the
width taken for displaying the line numbers.  The following function
is for Lisp programs which need this information for layout
calculations.

@defun line-number-display-width &optional pixelwise
This function returns the width used for displaying the line numbers
in the selected window.  If the optional argument @var{pixelwise} is
the symbol @code{columns}, the return value is a float number of the
frame's canonical columns; if @var{pixelwise} is @code{t} or any other
non-@code{nil} value, the value is an integer and is measured in
pixels.  If @var{pixelwise} is omitted or @code{nil}, the value is the
integer number of columns of the font defined for the
@code{line-number} face, and doesn't include the 2 columns used to pad
the numbers on display.  If line numbers are not displayed in the
selected window, the value is zero regardless of the value of
@var{pixelwise}.  Use @code{with-selected-window} (@pxref{Selecting
Windows}) if you need this information about another window.
@end defun


@node Line Height
@section Line Height
@cindex line height
@cindex height of a line

  The total height of each display line consists of the height of the
contents of the line, plus optional additional vertical line spacing
above or below the display line.

  The height of the line contents is the maximum height of any character
or image on that display line, including the final newline if there is
one.  (A display line that is continued doesn't include a final
newline.)  That is the default line height, if you do nothing to specify
a greater height.  (In the most common case, this equals the height of
the corresponding frame's default font, see @ref{Frame Font}.)

  There are several ways to explicitly specify a larger line height,
either by specifying an absolute height for the display line, or by
specifying vertical space.  However, no matter what you specify, the
actual line height can never be less than the default.

@kindex line-height @r{(text property)}
  A newline can have a @code{line-height} text or overlay property
that controls the total height of the display line ending in that
newline.  The property value can be one of several forms:

@table @code
@item t
If the property value is @code{t}, the newline character has no
effect on the displayed height of the line---the visible contents
alone determine the height.  The @code{line-spacing} property of the
newline, described below, is also ignored in this case.  This is
useful for tiling small images (or image slices) without adding blank
areas between the images.

@item (@var{height} @var{total})
If the property value is a list of the form shown, that adds extra
space @emph{below} the display line.  First Emacs uses @var{height} as
a height spec to control extra space @emph{above} the line; then it
adds enough space @emph{below} the line to bring the total line height
up to @var{total}.  In this case, any value of @code{line-spacing}
property for the newline is ignored.
@end table

@cindex height spec
  Any other kind of property value is a height spec, which translates
into a number---the specified line height.  There are several ways to
write a height spec; here's how each of them translates into a number:

@table @code
@item @var{integer}
If the height spec is a positive integer, the height value is that integer.
@item @var{float}
If the height spec is a float, @var{float}, the numeric height value
is @var{float} times the frame's default line height.
@item (@var{face} . @var{ratio})
If the height spec is a cons of the format shown, the numeric height
is @var{ratio} times the height of face @var{face}.  @var{ratio} can
be any type of number, or @code{nil} which means a ratio of 1.
If @var{face} is @code{t}, it refers to the current face.
@item (nil . @var{ratio})
If the height spec is a cons of the format shown, the numeric height
is @var{ratio} times the height of the contents of the line.
@end table

  Thus, any valid height spec determines the height in pixels, one way
or another.  If the line contents' height is less than that, Emacs
adds extra vertical space above the line to achieve the specified
total height.

  If you don't specify the @code{line-height} property, the line's
height consists of the contents' height plus the line spacing.
There are several ways to specify the line spacing for different
parts of Emacs text.

  On graphical terminals, you can specify the line spacing for all
lines in a frame, using the @code{line-spacing} frame parameter
(@pxref{Layout Parameters}).  However, if the default value of
@code{line-spacing} is non-@code{nil}, it overrides the
frame's @code{line-spacing} parameter.  An integer specifies the
number of pixels put below lines.  A floating-point number specifies
the spacing relative to the frame's default line height.

@vindex line-spacing
  You can specify the line spacing for all lines in a buffer via the
buffer-local @code{line-spacing} variable.  An integer specifies
the number of pixels put below lines.  A floating-point number
specifies the spacing relative to the default frame line height.  This
overrides line spacings specified for the frame.

@kindex line-spacing @r{(text property)}
  Finally, a newline can have a @code{line-spacing} text or overlay
property that can enlarge the default frame line spacing and the
buffer local @code{line-spacing} variable: if its value is larger than
the buffer or frame defaults, that larger value is used instead, for
the display line ending in that newline (unless the newline also has
the @code{line-height} property whose value is one of the special
values which cause @code{line-spacing} to be ignored, see above).

  One way or another, these mechanisms specify a Lisp value for the
spacing of each line.  The value is a height spec, and it translates
into a Lisp value as described above.  However, in this case the
numeric height value specifies the line spacing, rather than the line
height.

  On text terminals, the line spacing cannot be altered.

@node Faces
@section Faces
@cindex faces

  A @dfn{face} is a collection of graphical attributes for displaying
text: font, foreground color, background color, optional underlining,
etc.  Faces control how Emacs displays text in buffers, as well as
other parts of the frame such as the mode line.

@cindex anonymous face
  One way to represent a face is as a property list of attributes,
like @code{(:foreground "red" :weight bold)}.  Such a list is called
an @dfn{anonymous face}.  For example, you can assign an anonymous
face as the value of the @code{face} text property, and Emacs will
display the underlying text with the specified attributes.
@xref{Special Properties}.

@cindex face name
  More commonly, a face is referred to via a @dfn{face name}: a Lisp
symbol associated with a set of face attributes@footnote{For backward
compatibility, you can also use a string to specify a face name; that
is equivalent to a Lisp symbol with the same name.}.  Named faces are
defined using the @code{defface} macro (@pxref{Defining Faces}).
Emacs comes with several standard named faces (@pxref{Basic Faces}).

  Some parts of Emacs require named faces (e.g., the functions
documented in @ref{Attribute Functions}).  Unless otherwise stated, we
will use the term @dfn{face} to refer only to named faces.

@defun facep object
This function returns a non-@code{nil} value if @var{object} is a
named face: a Lisp symbol or string which serves as a face name.
Otherwise, it returns @code{nil}.
@end defun

@menu
* Face Attributes::     What is in a face?
* Defining Faces::      How to define a face.
* Attribute Functions::  Functions to examine and set face attributes.
* Displaying Faces::     How Emacs combines the faces specified for a character.
* Face Remapping::      Remapping faces to alternative definitions.
* Face Functions::      How to define and examine faces.
* Auto Faces::          Hook for automatic face assignment.
* Basic Faces::         Faces that are defined by default.
* Font Selection::      Finding the best available font for a face.
* Font Lookup::         Looking up the names of available fonts
                          and information about them.
* Fontsets::            A fontset is a collection of fonts
                          that handle a range of character sets.
* Low-Level Font::      Lisp representation for character display fonts.
@end menu

@node Face Attributes
@subsection Face Attributes
@cindex face attributes

  @dfn{Face attributes} determine the visual appearance of a face.
The following table lists all the face attributes, their possible
values, and their effects.

@cindex unspecified, face attribute value
  Apart from the values given below, each face attribute can have the
value @code{unspecified}.  This special value means that the face
doesn't specify that attribute directly.  An @code{unspecified}
attribute tells Emacs to refer instead to a parent face (see the
description @code{:inherit} attribute below); or, failing that, to an
underlying face (@pxref{Displaying Faces}).  (However,
@code{unspecified} is not a valid value in @code{defface}.)

@cindex reset, face attribute value
  A face attribute can also have the value @code{reset}.  This special
value stands for the value of the corresponding attribute of the
@code{default} face.

  The @code{default} face must explicitly specify all attributes, and
cannot use the special value @code{reset}.

  Some of these attributes are meaningful only on certain kinds of
displays.  If your display cannot handle a certain attribute, the
attribute is ignored.

@table @code
@item :family
Font family name (a string).  @xref{Fonts,,, emacs, The GNU
Emacs Manual}, for more information about font families.  The function
@code{font-family-list} (see below) returns a list of available family
names.

@item :foundry
The name of the @dfn{font foundry} for the font family specified by
the @code{:family} attribute (a string).  @xref{Fonts,,, emacs, The
GNU Emacs Manual}.

@item :width
Relative character width.  This should be one of the symbols
@code{ultra-condensed}, @code{extra-condensed}, @code{condensed},
@code{semi-condensed}, @code{normal}, @code{regular}, @code{medium},
@code{semi-expanded}, @code{expanded}, @code{extra-expanded}, or
@code{ultra-expanded}.

@item :height
The height of the font.  In the simplest case, this is an integer in
units of 1/10 point.

The value can also be floating point or a function, which
specifies the height relative to an @dfn{underlying face}
(@pxref{Displaying Faces}).  A floating-point value
specifies the amount by which to scale the height of the
underlying face.  A function value is called
with one argument, the height of the underlying face, and returns the
height of the new face.  If the function is passed an integer
argument, it must return an integer.

The height of the default face must be specified using an integer;
floating point and function values are not allowed.

@item :weight
Font weight---one of the symbols (from densest to faintest)
@code{ultra-bold}, @code{extra-bold}, @code{bold}, @code{semi-bold},
@code{normal}, @code{semi-light}, @code{light}, @code{extra-light}, or
@code{ultra-light}.  On text terminals which support
variable-brightness text, any weight greater than normal is displayed
as extra bright, and any weight less than normal is displayed as
half-bright.

@cindex italic text
@item :slant
Font slant---one of the symbols @code{italic}, @code{oblique},
@code{normal}, @code{reverse-italic}, or @code{reverse-oblique}.  On
text terminals that support variable-brightness text, slanted text is
displayed as half-bright.

@item :foreground
Foreground color, a string.  The value can be a system-defined color
name, or a hexadecimal color specification.  @xref{Color Names}.  On
black-and-white displays, certain shades of gray are implemented by
stipple patterns.

@item :distant-foreground
Alternative foreground color, a string.  This is like @code{:foreground}
but the color is only used as a foreground when the background color is
near to the foreground that would have been used.  This is useful for
example when marking text (i.e., the region face).  If the text has a foreground
that is visible with the region face, that foreground is used.
If the foreground is near the region face background,
@code{:distant-foreground} is used instead so the text is readable.

@item :background
Background color, a string.  The value can be a system-defined color
name, or a hexadecimal color specification.  @xref{Color Names}.

@cindex underlined text
@item :underline
Whether or not characters should be underlined, and in what
way.  The possible values of the @code{:underline} attribute are:

@table @asis
@item @code{nil}
Don't underline.

@item @code{t}
Underline with the foreground color of the face.

@item @var{color}
Underline in color @var{color}, a string specifying a color.

@item @code{(:color @var{color} :style @var{style} :position @var{position})}
@var{color} is either a string, or the symbol @code{foreground-color},
meaning the foreground color of the face.  Omitting the attribute
@code{:color} means to use the foreground color of the face.
@var{style} is a symbol which sets the line-style to of the underline.
It should be one of @code{line}, @code{double-line}, @code{wave},
@code{dots}, or @code{dashes}.  GUI frames under most window systems
support all the aforementioned underline styles, while on text terminals
@code{double-line}, @code{wave} and @code{dots} are contingent on the
availability of the @code{Smulx} or @code{Su} terminfo capabilities.
Omitting the attribute @code{:style} means to use a straight line.
@var{position}, if non-@code{nil}, means to display the underline at the
descent of the text, instead of at the baseline level.  If it is a
number, then it specifies the amount of pixels above the descent to
display the underline.
@end table

@cindex overlined text
@item :overline
Whether or not characters should be overlined, and in what color.
If the value is @code{t}, overlining uses the foreground color of the
face.  If the value is a string, overlining uses that color.  The
value @code{nil} means do not overline.

@cindex strike-through text
@item :strike-through
Whether or not characters should be strike-through, and in what
color.  The value is used like that of @code{:overline}.

@cindex 2D box
@cindex 3D box
@item :box
Whether or not a box should be drawn around characters, its color, the
width of the box lines, and 3D appearance.  Here are the possible
values of the @code{:box} attribute, and what they mean:

@table @asis
@item @code{nil}
Don't draw a box.

@item @code{t}
Draw a box with lines of width 1, in the foreground color.

@item @var{color}
Draw a box with lines of width 1, in color @var{color}.

@item @code{(:line-width (@var{vwidth} . @var{hwidth}) :color @var{color} :style @var{style})}
You can explicitly specify all aspects of the box with a plist of this
form.  Any element in this plist can be omitted.

The values of @var{vwidth} and @var{hwidth} specify respectively the
width of the vertical and horizontal lines to draw; they default to (1
. 1).  A negative horizontal or vertical width @minus{}@var{n} means
to draw a line of width @var{n} that occupies the space of the
underlying text, thus avoiding any increase in the character height or
width.  For simplification the width could be specified with only a
single number @var{n} instead of a list, such case is equivalent to
@code{((abs @var{n}) . @var{n})}.

The value of @var{color} specifies the color to draw with.  The default
is the background color of the face for 3D boxes and
@code{flat-button}, and the foreground color of the face for other
boxes.

The value of @var{style} specifies whether to draw a 3D box.  If it is
@code{released-button}, the box looks like a 3D button that is not
being pressed.  If it is @code{pressed-button}, the box looks like a
3D button that is being pressed.  If it is @code{nil},
@code{flat-button} or omitted, a plain 2D box is used.
@end table

If you use the @code{:box} face attribute on strings displayed instead
of buffer text via the @code{display} text property, special
considerations might apply if the surrounding buffer text also has the
@code{:box} face attribute.  @xref{Replacing Specs}.  Also note that the
vertical lines of the box are only drawn when @code{:box} attribute
changes from @code{nil} to non-@code{nil} or vice versa; two consecutive
face properties with a non-@code{nil} @code{:box} attribute will be
displayed without the vertical line between them.

@item :inverse-video
Whether or not characters should be displayed in inverse video.  The
value should be @code{t} (yes) or @code{nil} (no).

@item :stipple
The background stipple, a bitmap.

The value can be a string; that should be the name of a file containing
external-format X bitmap data.  The file is found in the directories
listed in the variable @code{x-bitmap-file-path}.

Alternatively, the value can specify the bitmap directly, with a list
of the form @code{(@var{width} @var{height} @var{data})}.  Here,
@var{width} and @var{height} specify the size in pixels, and
@var{data} is a string containing the raw bits of the bitmap, row by
row.  Each row occupies @math{(@var{width} + 7) / 8} consecutive bytes
in the string (which should be a unibyte string for best results).
This means that each row always occupies at least one whole byte.

If the value is @code{nil}, that means use no stipple pattern.

Normally you do not need to set the stipple attribute, because it is
used automatically to handle certain shades of gray.

@item :font
The font used to display the face.  Its value should be a font object
or a fontset.  If it is a font object, it specifies the font to be
used by the face for displaying ASCII characters.  @xref{Low-Level
Font}, for information about font objects, font specs, and font
entities.  @xref{Fontsets}, for information about fontsets.

@anchor{face-font-attribute}
When specifying this attribute using @code{set-face-attribute} or
@code{set-face-font} (@pxref{Attribute Functions}), you may also
supply a font spec, a font entity, or a string.  Emacs converts such
values to an appropriate font object, and stores that font object as
the actual attribute value.  If you specify a string, the contents of
the string should be a font name (@pxref{Fonts,,, emacs, The GNU Emacs
Manual}); if the font name is an XLFD containing wildcards, Emacs
chooses the first font matching those wildcards.  Specifying this
attribute also changes the values of the @code{:family},
@code{:foundry}, @code{:width}, @code{:height}, @code{:weight}, and
@code{:slant} attributes.

@cindex inheritance, for faces
@item :inherit
The name of a face from which to inherit attributes, or a list of face
names.  Attributes from inherited faces are merged into the face like
an underlying face would be, with higher priority than underlying
faces (@pxref{Displaying Faces}).  If the face to inherit from is
@code{unspecified}, it is treated the same as @code{nil}, since Emacs
never merges @code{:inherit} attributes.  If a list of faces is used,
attributes from faces earlier in the list override those from later
faces.

@item :extend
Whether or not this face will be extended beyond end of line and will
affect the display of the empty space between the end of line and the
edge of the window.  The value should be @code{t} to display the empty
space between end of line and edge of the window using this face, or
@code{nil} to not use this face for the space between the end of the
line and the edge of the window.  When Emacs merges several faces for
displaying the empty space beyond end of line, only those faces with
@code{:extend} non-@code{nil} will be merged.  By default, only a
small number of faces, notably, @code{region}, have this attribute
set.  This attribute is different from the others in that when a theme
doesn't specify an explicit value for a face, the value from the
original face definition by @code{defface} is inherited
(@pxref{Defining Faces}).

Some modes, like @code{hl-line-mode}, use a face with an
@code{:extend} property to mark the entire current line.  Note,
however, that Emacs will always allow you to move point after the
final character in a buffer, and if the buffer ends with a newline
character, point can be placed on what is seemingly a line at the end
of the buffer---but Emacs can't highlight that ``line'', because it
doesn't really exist.
@end table

@defun font-family-list &optional frame
This function returns a list of available font family names.  The
optional argument @var{frame} specifies the frame on which the text is
to be displayed; if it is @code{nil}, the selected frame is used.
@end defun

@defopt underline-minimum-offset
This variable specifies the minimum distance between the baseline and
the underline, in pixels, when displaying underlined text.
@end defopt

@defopt x-bitmap-file-path
This variable specifies a list of directories for searching
for bitmap files, for the @code{:stipple} attribute.
@end defopt

@defun bitmap-spec-p object
This returns @code{t} if @var{object} is a valid bitmap specification,
suitable for use with @code{:stipple} (see above).  It returns
@code{nil} otherwise.
@end defun

@node Defining Faces
@subsection Defining Faces
@cindex defining faces

@cindex face spec
  The usual way to define a face is through the @code{defface} macro.
This macro associates a face name (a symbol) with a default @dfn{face
spec}.  A face spec is a construct which specifies what attributes a
face should have on any given terminal; for example, a face spec might
specify one foreground color on high-color terminals, and a different
foreground color on low-color terminals.

  People are sometimes tempted to create a variable whose value is a
face name.  In the vast majority of cases, this is not necessary; the
usual procedure is to define a face with @code{defface}, and then use
its name directly.

@cindex face (non-removability of)
Note that once you have defined a face (usually with @code{defface}),
you cannot later undefine this face safely, except by restarting
Emacs.

@defmac defface face spec doc [keyword value]@dots{}
This macro declares @var{face} as a named face whose default face spec
is given by @var{spec}.  You should not quote the symbol @var{face},
and it should not end in @samp{-face} (that would be redundant).  The
argument @var{doc} is a documentation string for the face.  The
additional @var{keyword} arguments have the same meanings as in
@code{defgroup} and @code{defcustom} (@pxref{Common Keywords}).

If @var{face} already has a default face spec, this macro does
nothing.

The default face spec determines @var{face}'s appearance when no
customizations are in effect (@pxref{Customization}).  If @var{face}
has already been customized (via Custom themes or via customizations
read from the init file), its appearance is determined by the custom
face spec(s), which override the default face spec @var{spec}.
However, if the customizations are subsequently removed, the
appearance of @var{face} will again be determined by its default face
spec.

@cindex @code{eval-defun}, and @code{defface} forms
@cindex @code{eval-last-sexp}, and @code{defface} forms
As an exception, if you evaluate a @code{defface} form with
@kbd{C-M-x} (@code{eval-defun}) or with @kbd{C-x C-e}
(@code{eval-last-sexp}) in Emacs Lisp mode, a special feature of these
commands overrides any custom face specs on the face, causing the face
to reflect exactly what the @code{defface} says.

The @var{spec} argument is a @dfn{face spec}, which states how the
face should appear on different kinds of terminals.  It should be an
alist whose elements each have the form

@example
(@var{display} . @var{plist})
@end example

@noindent
@var{display} specifies a class of terminals (see below).  @var{plist}
is a property list of face attributes and their values, specifying how
the face appears on such terminals.  For backward compatibility, you
can also write an element as @code{(@var{display} @var{plist})}.

The @var{display} part of an element of @var{spec} determines which
terminals the element matches.  If more than one element of @var{spec}
matches a given terminal, the first element that matches is the one
used for that terminal.  There are three possibilities for
@var{display}:

@table @asis
@item @code{default}
This element of @var{spec} doesn't match any terminal; instead, it
specifies defaults that apply to all terminals.  This element, if
used, must be the first element of @var{spec}.  Each of the following
elements can override any or all of these defaults.

@item @code{t}
This element of @var{spec} matches all terminals.  Therefore, any
subsequent elements of @var{spec} are never used.  Normally @code{t}
is used in the last (or only) element of @var{spec}.

@item a list
If @var{display} is a list, each element should have the form
@code{(@var{characteristic} @var{value}@dots{})}.  Here
@var{characteristic} specifies a way of classifying terminals, and the
@var{value}s are possible classifications which @var{display} should
apply to.  Here are the possible values of @var{characteristic}:

@table @code
@item type
The kind of window system the terminal uses---either @code{graphic}
(any graphics-capable display), @code{x}, @code{pc} (for the MS-DOS
console), @code{w32} (for MS Windows 9X/NT/2K/XP), @code{haiku} (for
Haiku), @code{pgtk} (for pure GTK), @code{android} (for Android), or
@code{tty} (a non-graphics-capable display).  @xref{Window Systems,
window-system}.

@item class
What kinds of colors the terminal supports---either @code{color},
@code{grayscale}, or @code{mono}.

@item background
The kind of background---either @code{light} or @code{dark}.

@item min-colors
An integer that represents the minimum number of colors the terminal
should support.  This matches a terminal if its
@code{display-color-cells} value is at least the specified integer.

@item supports
Whether or not the terminal can display the face attributes given in
@var{value}@dots{} (@pxref{Face Attributes}).  @xref{Display Face
Attribute Testing}, for more information on exactly how this testing
is done.
@end table

If an element of @var{display} specifies more than one @var{value} for
a given @var{characteristic}, any of those values is acceptable.  If
@var{display} has more than one element, each element should specify a
different @var{characteristic}; then @emph{each} characteristic of the
terminal must match one of the @var{value}s specified for it in
@var{display}.
@end table
@end defmac

  For example, here's the definition of the standard face
@code{highlight}:

@example
(defface highlight
  '((((class color) (min-colors 88) (background light))
     :background "darkseagreen2")
    (((class color) (min-colors 88) (background dark))
     :background "darkolivegreen")
    (((class color) (min-colors 16) (background light))
     :background "darkseagreen2")
    (((class color) (min-colors 16) (background dark))
     :background "darkolivegreen")
    (((class color) (min-colors 8))
     :background "green" :foreground "black")
    (t :inverse-video t))
  "Basic face for highlighting."
  :group 'basic-faces)
@end example

@kindex face-defface-spec @r{(face symbol property)}
@kindex saved-face @r{(face symbol property)}
@kindex customized-face @r{(face symbol property)}
@kindex theme-face @r{(face symbol property)}
@kindex face-documentation @r{(face symbol property)}
  Internally, Emacs stores each face's default spec in its
@code{face-defface-spec} symbol property (@pxref{Symbol Properties}).
The @code{saved-face} property stores any face spec saved by the user
using the customization buffer; the @code{customized-face} property
stores the face spec customized for the current session, but not
saved; and the @code{theme-face} property stores an alist associating
the active customization settings and Custom themes with the face
specs for that face.  The face's documentation string is stored in the
@code{face-documentation} property.

  Normally, a face is declared just once, using @code{defface}, and
any further changes to its appearance are applied using the Customize
framework (e.g., via the Customize user interface or via the
@code{custom-set-faces} function; @pxref{Applying Customizations}), or
by face remapping (@pxref{Face Remapping}).  In the rare event that
you need to change a face spec directly from Lisp, you can use the
@code{face-spec-set} function.

@defun face-spec-set face spec &optional spec-type
This function applies @var{spec} as a face spec for @code{face}.
@var{spec} should be a face spec, as described in the above
documentation for @code{defface}.

This function also defines @var{face} as a valid face name if it is
not already one, and (re)calculates its attributes on existing frames.

@cindex override spec @r{(for a face)}
The optional argument @var{spec-type} determines which spec to set.
If it is omitted or @code{nil} or @code{face-override-spec}, this
function sets the @dfn{override spec}, which overrides face specs on
@var{face} of all the other types mentioned below.  This is useful
when calling this function outside of Custom code.  If @var{spec-type}
is @code{customized-face} or @code{saved-face}, this function sets the
customized spec or the saved custom spec, respectively.  If it is
@code{face-defface-spec}, this function sets the default face spec
(the same one set by @code{defface}).  If it is @code{reset}, this
function clears out all customization specs and override specs from
@var{face} (in this case, the value of @var{spec} is ignored).  The
effect of any other value of @var{spec-type} on the face specs is
reserved for internal use, but the function will still define
@var{face} itself and recalculate its attributes, as described above.
@end defun

@node Attribute Functions
@subsection Face Attribute Functions
@cindex face attributes, access and modification

  This section describes functions for directly accessing and
modifying the attributes of a named face.

@defun face-attribute face attribute &optional frame inherit
This function returns the value of the @var{attribute} attribute for
@var{face} on @var{frame}.  @xref{Face Attributes}, for the supported
attributes.

If @var{frame} is omitted or @code{nil}, that means the selected frame
(@pxref{Input Focus}).  If @var{frame} is @code{t}, this function
returns the value of the specified attribute for newly-created frames,
i.e.@: the value of the attribute before applying the face spec in the
face's @code{defface} definition (@pxref{Defining Faces}) or the spec
set by @code{face-spec-set}.  This default value of @var{attribute} is
normally @code{unspecified}, unless you have specified some other
value using @code{set-face-attribute}; see below.

If @var{inherit} is @code{nil}, only attributes directly defined by
@var{face} are considered, so the return value may be
@code{unspecified}, or a relative value.  If @var{inherit} is
non-@code{nil}, @var{face}'s definition of @var{attribute} is merged
with the faces specified by its @code{:inherit} attribute; however the
return value may still be @code{unspecified} or relative.  If
@var{inherit} is a face or a list of faces, then the result is further
merged with that face (or faces), until it becomes specified and
absolute.

To ensure that the return value is always specified and absolute, use
a value of @code{default} for @var{inherit}; this will resolve any
unspecified or relative values by merging with the @code{default} face
(which is always completely specified).

For example,

@example
(face-attribute 'bold :weight)
     @result{} bold
@end example
@end defun

@c FIXME: Add an index for "relative face attribute", maybe here?  --xfq
@defun face-attribute-relative-p attribute value
This function returns non-@code{nil} if @var{value}, when used as the
value of the face attribute @var{attribute}, is relative.  This means
it would modify, rather than completely override, any value that comes
from a subsequent face in the face list or that is inherited from
another face.

@code{unspecified} is a relative value for all attributes.  For
@code{:height}, floating point and function values are also relative.

For example:

@example
(face-attribute-relative-p :height 2.0)
     @result{} t
@end example
@end defun

@defun face-all-attributes face &optional frame
This function returns an alist of attributes of @var{face}.  The
elements of the result are name-value pairs of the form
@w{@code{(@var{attr-name} . @var{attr-value})}}.  Optional argument
@var{frame} specifies the frame whose definition of @var{face} to
return; if omitted or @code{nil}, the returned value describes the
default attributes of @var{face} for newly created frames, i.e.@: the
values these attributes have before applying the face spec in the
face's @code{defface} definition or the spec set by
@code{face-spec-set}.  These default values of the attributes are
normally @code{unspecified}, unless you have specified some other
value using @code{set-face-attribute}; see below.
@end defun

@defun merge-face-attribute attribute value1 value2
If @var{value1} is a relative value for the face attribute
@var{attribute}, returns it merged with the underlying value
@var{value2}; otherwise, if @var{value1} is an absolute value for the
face attribute @var{attribute}, returns @var{value1} unchanged.
@end defun

  Normally, Emacs uses the face specs of each face to automatically
calculate its attributes on each frame (@pxref{Defining Faces}).  The
function @code{set-face-attribute} can override this calculation by
directly assigning attributes to a face, either on a specific frame or
for all frames.  This function is mostly intended for internal usage.

@defun set-face-attribute face frame &rest arguments
This function sets one or more attributes of @var{face} for
@var{frame}.  The attributes specified in this way override the face
spec(s) belonging to @var{face}.  @xref{Face Attributes}, for the
supported attributes.

The extra arguments @var{arguments} specify the attributes to set, and
the values for them.  They should consist of alternating attribute
names (such as @code{:family} or @code{:underline}) and values.  Thus,

@example
(set-face-attribute 'foo nil :weight 'bold :slant 'italic)
@end example

@noindent
sets the attribute @code{:weight} to @code{bold} and the attribute
@code{:slant} to @code{italic}.

If @var{frame} is @code{t}, this function sets the default attributes
for newly created frames; they will effectively override the attribute
values specified by @code{defface}.  If @var{frame} is @code{nil},
this function sets the attributes for all existing frames, as well as
for newly created frames.

To @emph{reset} the value of an attribute, that is, to indicate that
the face doesn't by itself specify a value for the attribute, use the
special value @code{unspecified} (@emph{not} @code{nil}!@:) for the
attribute, and set the @var{frame} argument to @code{t}, in addition
to the call with @var{frame} set to @code{nil}.  This is because the
default attributes for newly created frames are merged with the face's
spec in @code{defface} when a new frame is created, and so having
@code{unspecified} in the default attributes for new frames will be
unable to override @code{defface}; the special call to this function
as described above will arrange for @code{defface} to be overridden.

Note that the attribute-value pairs are evaluated in the order they
are specified, with the exception of the @code{:family} and
@code{:foundry} attributes, which are evaluated first.  This means
that if a certain attribute is specified more than once, only the last
value will be used.  It also means that in some cases a different
order of attributes will produce different results.  For example, when
@code{:weight} is placed before @code{:font}, the weight value is
applied to the current font of the face, and might be rounded to the
closest available weight of that font, whereas when @code{:font} is
placed before @code{:weight} the weight value is applied to the
specified font.
@end defun

  The following commands and functions mostly provide compatibility
with old versions of Emacs.  They work by calling
@code{set-face-attribute}.  Values of @code{t} and @code{nil} (or
omitted) for their @var{frame} argument are handled just like
@code{set-face-attribute} and @code{face-attribute}.  The commands
read their arguments using the minibuffer, if called interactively.

@deffn Command set-face-foreground face color &optional frame
@deffnx Command set-face-background face color &optional frame
These set the @code{:foreground} attribute (or @code{:background}
attribute, respectively) of @var{face} to @var{color}.
@end deffn

@deffn Command set-face-stipple face pattern &optional frame
This sets the @code{:stipple} attribute of @var{face} to
@var{pattern}.
@end deffn

@deffn Command set-face-font face font &optional frame
Change the font-related attributes of @var{face} to those of
@var{font} (a string or a font object).  @xref{face-font-attribute},
for the supported formats of the @var{font} argument.  This function
sets the attribute @code{:font} of the face, and indirectly also the
@code{:family}, @code{:foundry}, @code{:width}, @code{:height},
@code{:weight}, and @code{:slant} attributes, as defined by the font.
If @var{frame} is non-@code{nil}, only change the attributes on the
specified frame.
@end deffn

@defun set-face-bold face bold-p &optional frame
This sets the @code{:weight} attribute of @var{face} to @var{normal}
if @var{bold-p} is @code{nil}, and to @var{bold} otherwise.
@end defun

@defun set-face-italic face italic-p &optional frame
This sets the @code{:slant} attribute of @var{face} to @var{normal} if
@var{italic-p} is @code{nil}, and to @var{italic} otherwise.
@end defun

@deffn Command set-face-underline face underline &optional frame
This sets the @code{:underline} attribute of @var{face} to
@var{underline}.
@end deffn

@deffn Command set-face-inverse-video face inverse-video-p &optional frame
This sets the @code{:inverse-video} attribute of @var{face} to
@var{inverse-video-p}.
@end deffn

@deffn Command invert-face face &optional frame
This swaps the foreground and background colors of face @var{face}.
@end deffn

@deffn Command set-face-extend face extend &optional frame
This sets the @code{:extend} attribute of @var{face} to
@var{extend}.
@end deffn

  The following functions examine the attributes of a face.  They
mostly provide compatibility with old versions of Emacs.  If you don't
specify @var{frame}, they refer to the selected frame; @code{t} refers
to the default data for new frames.  They return @code{unspecified} if
the face doesn't define any value for that attribute.  If
@var{inherit} is @code{nil}, only an attribute directly defined by the
face is returned.  If @var{inherit} is non-@code{nil}, any faces
specified by its @code{:inherit} attribute are considered as well, and
if @var{inherit} is a face or a list of faces, then they are also
considered, until a specified attribute is found.  To ensure that the
return value is always specified, use a value of @code{default} for
@var{inherit}.

@defun face-font face &optional frame character
This function returns the name of the font used by the specified
@var{face}.

If the optional argument @var{frame} is specified, it returns the name
of the font of @var{face} for that frame; @var{frame} defaults to the
selected frame if it is @code{nil} or omitted.  If @var{frame} is
@code{t}, the function reports on the font defaults for @var{face} to
be used for new frames.

By default, the returned font is for displaying ASCII characters, but
if @var{frame} is anything but @code{t}, and the optional third
argument @var{character} is supplied, the function returns the font
name used by @var{face} for that character.
@end defun

@defun face-foreground face &optional frame inherit
@defunx face-background face &optional frame inherit
These functions return the foreground color (or background color,
respectively) of face @var{face}, as a string.  If the color is
unspecified, they return @code{nil}.
@end defun

@defun face-stipple face &optional frame inherit
This function returns the name of the background stipple pattern of face
@var{face}, or @code{nil} if it doesn't have one.
@end defun

@defun face-bold-p face &optional frame inherit
This function returns a non-@code{nil} value if the @code{:weight}
attribute of @var{face} is bolder than normal (i.e., one of
@code{semi-bold}, @code{bold}, @code{extra-bold}, or
@code{ultra-bold}).  Otherwise, it returns @code{nil}.
@end defun

@defun face-italic-p face &optional frame inherit
This function returns a non-@code{nil} value if the @code{:slant}
attribute of @var{face} is @code{italic} or @code{oblique}, and
@code{nil} otherwise.
@end defun

@defun face-underline-p face &optional frame inherit
This function returns non-@code{nil} if face @var{face} specifies
a non-@code{nil} @code{:underline} attribute.
@end defun

@defun face-inverse-video-p face &optional frame inherit
This function returns non-@code{nil} if face @var{face} specifies
a non-@code{nil} @code{:inverse-video} attribute.
@end defun

@defun face-extend-p face &optional frame inherit
This function returns non-@code{nil} if face @var{face} specifies
a non-@code{nil} @code{:extend} attribute.  The @var{inherit} argument
is passed to @code{face-attribute}.
@end defun


@node Displaying Faces
@subsection Displaying Faces
@cindex displaying faces
@cindex face merging

  When Emacs displays a given piece of text, the visual appearance of
the text may be determined by faces drawn from different sources.  If
these various sources together specify more than one face for a
particular character, Emacs merges the attributes of the various
faces.  Here is the order in which Emacs merges the faces, from
highest to lowest priority:

@itemize @bullet
@item
If the text consists of a special glyph, the glyph can specify a
particular face.  @xref{Glyphs}.

@item
If the text lies within an active region, Emacs highlights it using
the @code{region} face.  @xref{Standard Faces,,, emacs, The GNU Emacs
Manual}.

@item
If the text lies within an overlay with a non-@code{nil} @code{face}
property, Emacs applies the face(s) specified by that property.  If
the overlay has a @code{mouse-face} property and the mouse is near
enough to the overlay, Emacs applies the face or face attributes
specified by the @code{mouse-face} property instead.  @xref{Overlay
Properties}.

When multiple overlays cover the same character, an overlay with
higher priority overrides those with lower priority.  @xref{Overlays}.

@item
If the text contains a @code{face} or @code{mouse-face} property,
Emacs applies the specified faces and face attributes.  @xref{Special
Properties}.  (This is how Font Lock mode faces are applied.
@xref{Font Lock Mode}.)

@item
If the text lies within the mode line of the selected window, Emacs
applies the @code{mode-line} face.  For the mode line of a
non-selected window, Emacs applies the @code{mode-line-inactive} face.
For a header line, Emacs applies the @code{header-line} face.
For a tab line, Emacs applies the @code{tab-line} face.

@item
If the text comes from an overlay string via @code{before-string} or
@code{after-string} properties (@pxref{Overlay Properties}), or from a
display string (@pxref{Other Display Specs}), and the string doesn't
contain a @code{face} or @code{mouse-face} property, or these
properties leave some face attributes undefined, but the buffer text
affected by the overlay/display property does define a face or those
attributes, Emacs applies the face attributes of the ``underlying''
buffer text.  Note that this is so even if the overlay or display
string is displayed in the display margins (@pxref{Display Margins}).

@item
If any given attribute has not been specified during the preceding
steps, Emacs applies the attribute of the @code{default} face.
@end itemize

  At each stage, if a face has a valid @code{:inherit} attribute,
Emacs treats any attribute with an @code{unspecified} value as having
the corresponding value drawn from the parent face(s).  @pxref{Face
Attributes}.  Note that the parent face(s) may also leave the
attribute unspecified; in that case, the attribute remains unspecified
at the next level of face merging.

@node Face Remapping
@subsection Face Remapping
@cindex face remapping

  The variable @code{face-remapping-alist} is used for buffer-local or
global changes in the appearance of a face.  For instance, it is used
to implement the @code{text-scale-adjust} command (@pxref{Text
Scale,,, emacs, The GNU Emacs Manual}).

@defvar face-remapping-alist
The value of this variable is an alist whose elements have the form
@code{(@var{face} . @var{remapping})}.  This causes Emacs to display
any text having the face @var{face} with @var{remapping}, rather than
the ordinary definition of @var{face}.

@var{remapping} may be any face spec suitable for a @code{face} text
property: either a face (i.e., a face name or a property list of
attribute/value pairs), or a list of faces.  For details, see the
description of the @code{face} text property in @ref{Special
Properties}.  @var{remapping} serves as the complete specification for
the remapped face---it replaces the normal definition of @var{face},
instead of modifying it.

If @code{face-remapping-alist} is buffer-local, its local value takes
effect only within that buffer.  If @code{face-remapping-alist}
includes faces applicable only to certain windows, by using the
@w{@code{(:filtered (:window @var{param} @var{val}) @var{spec})}},
that face takes effect only in windows that match the filter
conditions (@pxref{Special Properties}).  To turn off face filtering
temporarily, bind @code{face-filters-always-match} to a non-@code{nil}
value, then all face filters will match any window.

Note: face remapping is non-recursive.  If @var{remapping} references
the same face name @var{face}, either directly or via the
@code{:inherit} attribute of some other face in @var{remapping}, that
reference uses the normal definition of @var{face}.  For instance, if
the @code{mode-line} face is remapped using this entry in
@code{face-remapping-alist}:

@example
(mode-line italic mode-line)
@end example

@noindent
then the new definition of the @code{mode-line} face inherits from the
@code{italic} face, and the @emph{normal} (non-remapped) definition of
@code{mode-line} face.
@end defvar

@cindex relative remapping, faces
@cindex base remapping, faces
  The following functions implement a higher-level interface to
@code{face-remapping-alist}.  Most Lisp code should use these
functions instead of setting @code{face-remapping-alist} directly, to
avoid trampling on remappings applied elsewhere.  These functions are
intended for buffer-local remappings, so they all make
@code{face-remapping-alist} buffer-local as a side-effect.  They manage
@code{face-remapping-alist} entries of the form

@example
  (@var{face} @var{relative-spec-1} @var{relative-spec-2} @var{...} @var{base-spec})
@end example

@noindent
where, as explained above, each of the @var{relative-spec-N} and
@var{base-spec} is either a face name, or a property list of
attribute/value pairs.  Each of the @dfn{relative remapping} entries,
@var{relative-spec-N}, is managed by the
@code{face-remap-add-relative} and @code{face-remap-remove-relative}
functions; these are intended for simple modifications like changing
the text size.  The @dfn{base remapping} entry, @var{base-spec}, has
the lowest priority and is managed by the @code{face-remap-set-base}
and @code{face-remap-reset-base} functions; it is intended for major
modes to remap faces in the buffers they control.

@defun face-remap-add-relative face &rest specs
This function adds @var{specs} as relative remappings for face
@var{face} in the current buffer.  @var{specs} should be a list where
each element is either a face name, or a property list of
attribute/value pairs.

The return value is a Lisp object that serves as a cookie; you can
pass this object as an argument to @code{face-remap-remove-relative}
if you need to remove the remapping later.

@example
;; Remap the 'escape-glyph' face into a combination
;; of the 'highlight' and 'italic' faces:
(face-remap-add-relative 'escape-glyph 'highlight 'italic)

;; Increase the size of the 'default' face by 50%:
(face-remap-add-relative 'default :height 1.5)
@end example

Note that buffer-local face remapping does not work reliably for
parent faces of basic faces (@pxref{Basic Faces}).  (These are the
faces that are used in mode lines, header lines, and other basic
decorations of windows and frames.)  For instance,
@code{mode-line-inactive} inherits from @code{mode-line}, but
remapping @code{mode-line} won't normally have the desired effect on
@code{mode-line-inactive}, especially if done locally for some
buffers.  Instead you have to remap @code{mode-line-inactive}
directly.
@end defun

@defun face-remap-remove-relative cookie
This function removes a relative remapping previously added by
@code{face-remap-add-relative}.  @var{cookie} should be the Lisp
object returned by @code{face-remap-add-relative} when the remapping
was added.
@end defun

@defun face-remap-set-base face &rest specs
This function sets the base remapping of @var{face} in the current
buffer to @var{specs}.  If @var{specs} is empty, the default base
remapping is restored, similar to calling @code{face-remap-reset-base}
(see below); note that this is different from @var{specs} containing a
single value @code{nil}, which has the opposite result (the global
definition of @var{face} is ignored).

This overwrites the default @var{base-spec}, which inherits the global
face definition, so it is up to the caller to add such inheritance if
so desired.
@end defun

@defun face-remap-reset-base face
This function sets the base remapping of @var{face} to its default
value, which inherits from @var{face}'s global definition.
@end defun

@node Face Functions
@subsection Functions for Working with Faces

  Here are additional functions for creating and working with faces.

@defun face-list
This function returns a list of all defined face names.
@end defun

@cindex face number
@cindex face property of face symbols
@defun face-id face
This function returns the @dfn{face number} of face @var{face}.  This
is a number that uniquely identifies a face at low levels within
Emacs.  It is seldom necessary to refer to a face by its face number.
However, functions that manipulate glyphs, such as
@code{make-glyph-code} and @code{glyph-face} (@pxref{Glyphs}) access
the face numbers internally.  Note that the face number is stored as
the value of the @code{face} property of the face symbol, so we
recommend not to set that property of a face to any value of your own.
@end defun

@defun face-documentation face
This function returns the documentation string of face @var{face}, or
@code{nil} if none was specified for it.
@end defun

@defun face-equal face1 face2 &optional frame
This returns @code{t} if the faces @var{face1} and @var{face2} have the
same attributes for display.
@end defun

@defun face-differs-from-default-p face &optional frame
This returns non-@code{nil} if the face @var{face} displays
differently from the default face.
@end defun

@cindex face alias
@cindex alias, for faces
A @dfn{face alias} provides an equivalent name for a face.  You can
define a face alias by giving the alias symbol the @code{face-alias}
property, with a value of the target face name.  The following example
makes @code{modeline} an alias for the @code{mode-line} face.

@example
(put 'modeline 'face-alias 'mode-line)
@end example

@defmac define-obsolete-face-alias obsolete-face current-face when
This macro defines @code{obsolete-face} as an alias for
@var{current-face}, and also marks it as obsolete, indicating that it
may be removed in future.  @var{when} should be a string indicating
when @code{obsolete-face} was made obsolete (usually a version number
string).
@end defmac

@node Auto Faces
@subsection Automatic Face Assignment
@cindex automatic face assignment
@cindex faces, automatic choice

  This hook is used for automatically assigning faces to text in the
buffer.  It is part of the implementation of Jit-Lock mode, used by
Font-Lock.

@defvar fontification-functions
This variable holds a list of functions that are called by Emacs
redisplay as needed, just before doing redisplay.  They are called even
when Font Lock Mode isn't enabled.  When Font Lock Mode is enabled, this
variable usually holds just one function, @code{jit-lock-function}.

The functions are called in the order listed, with one argument, a
buffer position @var{pos}.  Collectively they should attempt to assign
faces to the text in the current buffer starting at @var{pos}.

The functions should record the faces they assign by setting the
@code{face} property.  They should also add a non-@code{nil}
@code{fontified} property to all the text they have assigned faces to.
That property tells redisplay that faces have been assigned to that text
already.

It is probably a good idea for the functions to do nothing if the
character after @var{pos} already has a non-@code{nil} @code{fontified}
property, but this is not required.  If one function overrides the
assignments made by a previous one, the properties after the last
function finishes are the ones that really matter.

For efficiency, we recommend writing these functions so that they
usually assign faces to around 400 to 600 characters at each call.

Note that, when the buffer text includes very long lines, these
functions are called as if they were in a @code{with-restriction} form
(@pxref{Narrowing}), with a
@code{long-line-optimizations-in-fontification-functions} label and
with the buffer narrowed to a portion around @var{pos}.
@end defvar

@node Basic Faces
@subsection Basic Faces
@cindex basic faces

If your Emacs Lisp program needs to assign some faces to text, it is
often a good idea to use certain existing faces or inherit from them,
rather than defining entirely new faces.  This way, if other users
have customized those existing faces to give Emacs a certain look,
your program will fit in without additional customization.

  Some of the @dfn{basic faces} defined in Emacs are listed below.  In
addition to these, you might want to make use of the Font Lock faces
for syntactic highlighting, if highlighting is not already handled by
Font Lock mode, or if some Font Lock faces are not in use.
@xref{Faces for Font Lock}.

@table @code
@item default
The default face, whose attributes are all specified.  All other faces
implicitly inherit from it: any unspecified attribute defaults to the
attribute on this face (@pxref{Face Attributes}).

@item mode-line-active
@itemx mode-line-inactive
@itemx header-line
@itemx tab-line
Basic faces used for the mode line, header line, and tab line.

@item tool-bar
@itemx tab-bar
@itemx fringe
@itemx scroll-bar
@itemx window-divider
@itemx border
@itemx child-frame-border
Basic faces used for the corresponding decorations of GUI frames.

@item cursor
The basic face used for the text cursor.

@item mouse
The basic face used for displaying mouse-sensitive text when the mouse
pointer is on that text.

@item bold
@itemx italic
@itemx bold-italic
@itemx underline
@itemx fixed-pitch
@itemx fixed-pitch-serif
@itemx variable-pitch
These have the attributes indicated by their names (e.g., @code{bold}
has a bold @code{:weight} attribute), with all other attributes
unspecified (and so given by @code{default}).

@item shadow
For dimmed-out text.  For example, it is used for the ignored
part of a filename in the minibuffer (@pxref{Minibuffer File,,
Minibuffers for File Names, emacs, The GNU Emacs Manual}).

@item link
@itemx link-visited
For clickable text buttons that send the user to a different
buffer or location.

@item highlight
For stretches of text that should temporarily stand out.  For example,
it is commonly assigned to the @code{mouse-face} property for cursor
highlighting (@pxref{Special Properties}).

@item match
@itemx isearch
@itemx lazy-highlight
For text matching (respectively) permanent search matches, interactive
search matches, and lazy highlighting other matches than the current
interactive one.

@item error
@itemx warning
@itemx success
For text concerning errors, warnings, or successes.  For example,
these are used for messages in @file{*Compilation*} buffers.
@end table

@node Font Selection
@subsection Font Selection
@cindex font selection
@cindex selecting a font

  Before Emacs can draw a character on a graphical display, it must
select a @dfn{font} for that character@footnote{In this context, the
term @dfn{font} has nothing to do with Font Lock (@pxref{Font Lock
Mode}).}.  @xref{Fonts,,, emacs, The GNU Emacs Manual}.  Normally,
Emacs automatically chooses a font based on the faces assigned to that
character---specifically, the face attributes @code{:family},
@code{:weight}, @code{:slant}, and @code{:width} (@pxref{Face
Attributes}).  The choice of font also depends on the character to be
displayed; some fonts can only display a limited set of characters.
If no available font exactly fits the requirements, Emacs looks for
the @dfn{closest matching font}.  The variables in this section
control how Emacs makes this selection.

@defopt face-font-family-alternatives
If a given family is specified but does not exist, this variable
specifies alternative font families to try.  Each element should have
this form:

@example
(@var{family} @var{alternate-families}@dots{})
@end example

If @var{family} is specified but not available, Emacs will try the other
families given in @var{alternate-families}, one by one, until it finds a
family that does exist.
@end defopt

@defopt face-font-selection-order
If there is no font that exactly matches all desired face attributes
(@code{:width}, @code{:height}, @code{:weight}, and @code{:slant}),
this variable specifies the order in which these attributes should be
considered when selecting the closest matching font.  The value should
be a list containing those four attribute symbols, in order of
decreasing importance.  The default is @code{(:width :height :weight
:slant)}.

Font selection first finds the best available matches for the first
attribute in the list; then, among the fonts which are best in that
way, it searches for the best matches in the second attribute, and so
on.

The attributes @code{:weight} and @code{:width} have symbolic values in
a range centered around @code{normal}.  Matches that are more extreme
(farther from @code{normal}) are somewhat preferred to matches that are
less extreme (closer to @code{normal}); this is designed to ensure that
non-normal faces contrast with normal ones, whenever possible.

One example of a case where this variable makes a difference is when the
default font has no italic equivalent.  With the default ordering, the
@code{italic} face will use a non-italic font that is similar to the
default one.  But if you put @code{:slant} before @code{:height}, the
@code{italic} face will use an italic font, even if its height is not
quite right.
@end defopt

@defopt face-font-registry-alternatives
This variable lets you specify alternative font registries to try, if a
given registry is specified and doesn't exist.  Each element should have
this form:

@example
(@var{registry} @var{alternate-registries}@dots{})
@end example

If @var{registry} is specified but not available, Emacs will try the
other registries given in @var{alternate-registries}, one by one,
until it finds a registry that does exist.
@end defopt

@cindex scalable fonts
  Emacs can make use of scalable fonts, but by default it does not use
them.

@defopt scalable-fonts-allowed
This variable controls which scalable fonts to use.  A value of
@code{nil}, the default, means do not use scalable fonts.  @code{t}
means to use any scalable font that seems appropriate for the text.

Otherwise, the value must be a list of regular expressions.  Then a
scalable font is enabled for use if its name matches any regular
expression in the list.  For example,

@example
(setq scalable-fonts-allowed '("iso10646-1$"))
@end example

@noindent
allows the use of scalable fonts with registry @code{iso10646-1}.
@end defopt

@defvar face-font-rescale-alist
This variable specifies scaling for certain faces.  Its value should
be a list of elements of the form

@example
(@var{fontname-regexp} . @var{scale-factor})
@end example

If @var{fontname-regexp} matches the font name that is about to be
used, this says to choose a larger similar font according to the
factor @var{scale-factor}.  You would use this feature to normalize
the font size if certain fonts are bigger or smaller than their
nominal heights and widths would suggest.
@end defvar

@node Font Lookup
@subsection Looking Up Fonts
@cindex font lookup
@cindex looking up fonts

@defun x-list-fonts name &optional reference-face frame maximum width
This function returns a list of available font names that match
@var{name}.  @var{name} should be a string containing a font name in
either the Fontconfig, GTK+, or XLFD format (@pxref{Fonts,,, emacs, The
GNU Emacs Manual}).  Within an XLFD string, wildcard characters may be
used: the @samp{*} character matches any substring, and the @samp{?}
character matches any single character.  Case is ignored when matching
font names.

If the optional arguments @var{reference-face} and @var{frame} are
specified, the returned list includes only fonts that are the same
size as @var{reference-face} (a face name) currently is on the frame
@var{frame}.

The optional argument @var{maximum} sets a limit on how many fonts to
return.  If it is non-@code{nil}, then the return value is truncated
after the first @var{maximum} matching fonts.  Specifying a small
value for @var{maximum} can make this function much faster, in cases
where many fonts match the pattern.

The optional argument @var{width} specifies a desired font width.  If
it is non-@code{nil}, the function only returns those fonts whose
characters are (on average) @var{width} times as wide as
@var{reference-face}.
@end defun

@defun x-family-fonts &optional family frame
This function returns a list describing the available fonts for family
@var{family} on @var{frame}.  If @var{family} is omitted or @code{nil},
this list applies to all families, and therefore, it contains all
available fonts.  Otherwise, @var{family} must be a string; it may
contain the wildcards @samp{?} and @samp{*}.

The list describes the display that @var{frame} is on; if @var{frame} is
omitted or @code{nil}, it applies to the selected frame's display
(@pxref{Input Focus}).

Each element in the list is a vector of the following form:

@example
[@var{family} @var{width} @var{point-size} @var{weight} @var{slant}
 @var{fixed-p} @var{full} @var{registry-and-encoding}]
@end example

The first five elements correspond to face attributes; if you
specify these attributes for a face, it will use this font.

The last three elements give additional information about the font.
@var{fixed-p} is non-@code{nil} if the font is fixed-pitch.
@var{full} is the full name of the font, and
@var{registry-and-encoding} is a string giving the registry and
encoding of the font.
@end defun

@node Fontsets
@subsection Fontsets
@cindex fontset

  A @dfn{fontset} is a list of fonts, each assigned to a range of
character codes.  An individual font cannot display the whole range of
characters that Emacs supports, but a fontset can.  Fontsets have names,
just as fonts do, and you can use a fontset name in place of a font name
when you specify the font for a frame or a face.  Here is
information about defining a fontset under Lisp program control.

@defun create-fontset-from-fontset-spec fontset-spec &optional style-variant-p noerror
This function defines a new fontset according to the specification
string @var{fontset-spec}.  The string should have this format:

@smallexample
@var{fontpattern}, @r{[}@var{charset}:@var{font}@r{]@dots{}}
@end smallexample

@noindent
Whitespace characters before and after the commas are ignored.

The first part of the string, @var{fontpattern}, should have the form of
a standard X font name, except that the last two fields should be
@samp{fontset-@var{alias}}.

The new fontset has two names, one long and one short.  The long name is
@var{fontpattern} in its entirety.  The short name is
@samp{fontset-@var{alias}}.  You can refer to the fontset by either
name.  If a fontset with the same name already exists, an error is
signaled, unless @var{noerror} is non-@code{nil}, in which case this
function does nothing.

If optional argument @var{style-variant-p} is non-@code{nil}, that says
to create bold, italic and bold-italic variants of the fontset as well.
These variant fontsets do not have a short name, only a long one, which
is made by altering @var{fontpattern} to indicate the bold and/or italic
status.

The specification string also says which fonts to use in the fontset.
See below for the details.
@end defun

  The construct @samp{@var{charset}:@var{font}} specifies which font to
use (in this fontset) for one particular character set.  Here,
@var{charset} is the name of a character set, and @var{font} is the font
to use for that character set.  You can use this construct any number of
times in the specification string.

  For the remaining character sets, those that you don't specify
explicitly, Emacs chooses a font based on @var{fontpattern}: it replaces
@samp{fontset-@var{alias}} with a value that names one character set.
For the @acronym{ASCII} character set, @samp{fontset-@var{alias}} is replaced
with @samp{ISO8859-1}.

  In addition, when several consecutive fields are wildcards, Emacs
collapses them into a single wildcard.  This is to prevent use of
auto-scaled fonts.  Fonts made by scaling larger fonts are not usable
for editing, and scaling a smaller font is not useful because it is
better to use the smaller font in its own size, which Emacs does.

  Thus if @var{fontpattern} is this,

@example
-*-fixed-medium-r-normal-*-24-*-*-*-*-*-fontset-24
@end example

@noindent
the font specification for @acronym{ASCII} characters would be this:

@example
-*-fixed-medium-r-normal-*-24-*-ISO8859-1
@end example

@noindent
and the font specification for Chinese GB2312 characters would be this:

@example
-*-fixed-medium-r-normal-*-24-*-gb2312*-*
@end example

  You may not have any Chinese font matching the above font
specification.  Most X distributions include only Chinese fonts that
have @samp{song ti} or @samp{fangsong ti} in the @var{family} field.  In
such a case, @samp{Fontset-@var{n}} can be specified as below:

@smallexample
Emacs.Fontset-0: -*-fixed-medium-r-normal-*-24-*-*-*-*-*-fontset-24,\
        chinese-gb2312:-*-*-medium-r-normal-*-24-*-gb2312*-*
@end smallexample

@noindent
Then, the font specifications for all but Chinese GB2312 characters have
@samp{fixed} in the @var{family} field, and the font specification for
Chinese GB2312 characters has a wild card @samp{*} in the @var{family}
field.

@defun set-fontset-font fontset characters font-spec &optional frame add
This function modifies the existing @var{fontset} to use the font
specified by @var{font-spec} for displaying the specified
@var{characters}.

If @var{fontset} is @code{nil}, this function modifies the fontset of
the selected frame or that of @var{frame} if @var{frame} is not
@code{nil}.

If @var{fontset} is @code{t}, this function modifies the default
fontset, whose short name as a string is @samp{fontset-default}.

The @var{characters} argument can be a single character which should
be displayed using @var{font-spec}.  It can also be a cons cell
@w{@code{(@var{from} . @var{to})}}, where @var{from} and @var{to} are
characters.  In that case, use @var{font-spec} for all the characters
in the range @var{from} and @var{to} (inclusive).

@var{characters} may be a charset symbol (@pxref{Character Sets}).  In
that case, use @var{font-spec} for all the characters in the charset.

@vindex use-default-font-for-symbols
@var{characters} may be a script symbol (@pxref{Character Properties,
char-script-table}).  In that case, use @var{font-spec} for all the
characters belonging to the script.  See also
@code{use-default-font-for-symbols}, which affects font selection
when @var{characters} specify or belong to the @code{symbol} script
(which includes symbol and punctuation characters).

@var{characters} may be @code{nil}, which means to use @var{font-spec}
for any character in @var{fontset} for which no font-spec is
specified.

@var{font-spec} may be a font-spec object created by the function
@code{font-spec} (@pxref{Low-Level Font}).

@var{font-spec} may be a cons cell @w{@code{(@var{family}
. @var{registry})}}, where @var{family} is a family name of a font
(possibly including a foundry name at the head), and @var{registry} is
a registry name of a font (possibly including an encoding name at the
tail).

@var{font-spec} may be a font name, a string.

@var{font-spec} may be @code{nil}, which explicitly specifies that
there's no font for the specified @var{characters}.  This is useful,
for example, to avoid expensive system-wide search for fonts for
characters that have no glyphs, like those from the Unicode Private
Use Area (PUA).

The optional argument @var{add}, if non-@code{nil}, specifies how to
add @var{font-spec} to the font specifications previously set for
@var{characters}.  If it is @code{prepend}, @var{font-spec} is
prepended to the existing specs.  If it is @code{append},
@var{font-spec} is appended.  By default, @var{font-spec} overwrites
the previously set font specs.

For instance, this changes the default fontset to use a font whose
family name is @samp{Kochi Gothic} for all characters belonging to
the charset @code{japanese-jisx0208}:

@smallexample
(set-fontset-font t 'japanese-jisx0208
                  (font-spec :family "Kochi Gothic"))
@end smallexample

Note that this function should generally be called from the user's
init files, and more generally before any of @var{characters} were
displayed in the current Emacs session.  That's because for some
scripts, Emacs caches the way they are displayed, and the cached
information includes the font used for them -- once these characters
are displayed once, the cached font will continue to be used
regardless of changes in the fontsets.
@end defun

@defun char-displayable-p char
This function returns non-@code{nil} if Emacs ought to be able to
display @var{char}.  Or more precisely, if the selected frame's fontset
has a font to display the character set that @var{char} belongs to.

Fontsets can specify a font on a per-character basis; when the fontset
does that, this function's value may not be accurate.

This function may return non-@code{nil} even when there is no font
available, since it also checks whether the coding system for the text
terminal can encode the character (@pxref{Terminal I/O Encoding}).
@end defun

@node Low-Level Font
@subsection Low-Level Font Representation
@cindex font property

  Normally, it is not necessary to manipulate fonts directly.  In case
you need to do so, this section explains how.

  In Emacs Lisp, fonts are represented using three different Lisp
object types: @dfn{font objects}, @dfn{font specs}, and @dfn{font
entities}.

@defun fontp object &optional type
Return @code{t} if @var{object} is a font object, font spec, or font
entity.  Otherwise, return @code{nil}.

The optional argument @var{type}, if non-@code{nil}, determines the
exact type of Lisp object to check for.  In that case, @var{type}
should be one of @code{font-object}, @code{font-spec}, or
@code{font-entity}.
@end defun

@cindex font object
  A font object is a Lisp object that represents a font that Emacs has
@dfn{opened}.  Font objects cannot be modified in Lisp, but they can
be inspected.

@defun font-at position &optional window string
Return the font object that is being used to display the character at
position @var{position} in the window @var{window}.  If @var{window}
is @code{nil}, it defaults to the selected window.  If @var{string} is
@code{nil}, @var{position} specifies a position in the current buffer;
otherwise, @var{string} should be a string, and @var{position}
specifies a position in that string.
@end defun

@cindex font spec
  A font spec is a Lisp object that contains a set of specifications
that can be used to find a font.  More than one font may match the
specifications in a font spec.

@defun font-spec &rest arguments
Return a new font spec using the specifications in @var{arguments},
which should come in @code{property}-@code{value} pairs.  The possible
specifications are as follows:

@table @code
@item :name
The font name (a string), in either XLFD, Fontconfig, or GTK+ format.
@xref{Fonts,,, emacs, The GNU Emacs Manual}.

@item :family
@itemx :foundry
@itemx :weight
@itemx :slant
@itemx :width
These have the same meanings as the face attributes of the same name.
@xref{Face Attributes}.  @code{:family} and @code{:foundry} are
strings, while the other three are symbols.  As example values,
@code{:slant} may be @code{italic}, @code{:weight} may be @code{bold}
and @code{:width} may be @code{normal}.

@item :size
The font size---either a non-negative integer that specifies the pixel
size, or a floating-point number that specifies the point size.

@item :adstyle
Additional typographic style information for the font, such as
@samp{sans}.  The value should be a string or a symbol.

@cindex font registry
@item :registry
The charset registry and encoding of the font, such as
@samp{iso8859-1}.  The value should be a string or a symbol.

@item :dpi
The resolution in dots per inch for which the font is designed.  The
value must be a non-negative number.

@item :spacing
The spacing of the font: proportional, dual, mono, or charcell.  The
value should be either an integer (0 for proportional, 90 for dual,
100 for mono, 110 for charcell) or a one-letter symbol (one of
@code{P}, @code{D}, @code{M}, or @code{C}).

@item :avgwidth
The average width of the font in 1/10 pixel units.  The value should
be a non-negative number.

@item :script
The script that the font must support (a symbol).

@item :lang
The language that the font should support.  The value should be a
symbol whose name is a two-letter ISO-639 language name.  On X, the
value is matched against the ``Additional Style'' field of the XLFD
name of a font, if it is non-empty.  On MS-Windows, fonts matching the
spec are required to support codepages needed for the language.
Currently, only a small set of CJK languages is supported with this
property: @samp{ja}, @samp{ko}, and @samp{zh}.

@item :otf
@cindex OpenType font
The font must be an OpenType font that supports these OpenType
features, provided Emacs is compiled with a library, such as
@samp{libotf} on GNU/Linux, that supports complex text layout for
scripts which need that.  The value must be a list of the form

@smallexample
@code{(@var{script-tag} @var{langsys-tag} @var{gsub} @var{gpos})}
@end smallexample

where @var{script-tag} is the OpenType script tag symbol;
@var{langsys-tag} is the OpenType language system tag symbol, or
@code{nil} to use the default language system; @code{gsub} is a list
of OpenType GSUB feature tag symbols, or @code{nil} if none is
required; and @code{gpos} is a list of OpenType GPOS feature tag
symbols, or @code{nil} if none is required.  If @code{gsub} or
@code{gpos} is a list, a @code{nil} element in that list means that
the font must not match any of the remaining tag symbols.  The
@code{gpos} element may be omitted.  For the list of OpenType script,
language, and feature tags, see
@uref{https://docs.microsoft.com/en-us/typography/opentype/spec/ttoreg,
the list of registered OTF tags}.

@item :type
@cindex font backend
The symbol that specifies the @dfn{font backend} used to draw the
characters.  The possible values depend on the platform and on how
Emacs was configured at build time.  Typical values include
@code{ftcrhb} and @code{xfthb} on X, @code{harfbuzz} on MS-Windows,
@code{ns} on GNUstep, etc.  It can also be @code{nil} if left
unspecified, typically in a font-spec.
@end table
@end defun

@defun font-put font-spec property value
Set the font property @var{property} in the font-spec @var{font-spec}
to @var{value}.  The @var{property} can any of the ones described
above.
@end defun

@cindex font entity
  A font entity is a reference to a font that need not be open.  Its
properties are intermediate between a font object and a font spec:
like a font object, and unlike a font spec, it refers to a single,
specific font.  Unlike a font object, creating a font entity does not
load the contents of that font into computer memory.  Emacs may open
multiple font objects of different sizes from a single font entity
referring to a scalable font.

@defun find-font font-spec &optional frame
This function returns a font entity that best matches the font spec
@var{font-spec} on frame @var{frame}.  If @var{frame} is @code{nil},
it defaults to the selected frame.
@end defun

@defun list-fonts font-spec &optional frame num prefer
This function returns a list of all font entities that match the font
spec @var{font-spec}.

The optional argument @var{frame}, if non-@code{nil}, specifies the
frame on which the fonts are to be displayed.  The optional argument
@var{num}, if non-@code{nil}, should be an integer that specifies the
maximum length of the returned list.  The optional argument
@var{prefer}, if non-@code{nil}, should be another font spec, which is
used to control the order of the returned list; the returned font
entities are sorted in order of decreasing closeness to that font
spec.
@end defun

  If you call @code{set-face-attribute} and pass a font spec, font
entity, or font name string as the value of the @code{:font}
attribute, Emacs opens the best matching font that is available
for display.  It then stores the corresponding font object as the
actual value of the @code{:font} attribute for that face.

  The following functions can be used to obtain information about a
font.  For these functions, the @var{font} argument can be a font
object, a font entity, or a font spec.

@defun font-get font property
This function returns the value of the font property @var{property}
for @var{font}.  The @var{property} can any of the ones that
@code{font-spec} supports.

If @var{font} is a font spec and the font spec does not specify
@var{property}, the return value is @code{nil}.  If @var{font} is a
font object or font entity, the value for the @var{:script} property
may be a list of scripts supported by the font, and the value of the
@code{:otf} property is a cons of the form @w{@code{(@var{gsub}
. @var{gpos})}}, where @var{gsub} and @var{gpos} are lists
representing OpenType features  supported by the font, of the form

@smallexample
((@var{script-tag} (@var{langsys-tag} @var{feature}@dots{}) @dots{}) @dots{})
@end smallexample

@noindent where @var{script-tag}, @var{langsys-tag}, and @var{feature}
are symbols representing OpenType layout tags.

If @var{font} is a font object, the special property
@code{:combining-capability} is non-@code{nil} if the font backend of
@var{font} supports rendering of combining characters for non-OpenType
fonts.
@end defun

@defun font-face-attributes font &optional frame
This function returns a list of face attributes corresponding to
@var{font}.  The optional argument @var{frame} specifies the frame on
which the font is to be displayed.  If it is @code{nil}, the selected
frame is used.  The return value has the form

@smallexample
(:family @var{family} :height @var{height} :weight @var{weight}
   :slant @var{slant} :width @var{width})
@end smallexample

where the values of @var{family}, @var{height}, @var{weight},
@var{slant}, and @var{width} are face attribute values.  Some of these
key-attribute pairs may be omitted from the list if they are not
specified by @var{font}.
@end defun

@defun font-xlfd-name font &optional fold-wildcards long-xlfds
This function returns the XLFD (X Logical Font Descriptor), a string,
matching @var{font}.  @xref{Fonts,,, emacs, The GNU Emacs Manual}, for
information about XLFDs.

If the optional argument @var{fold-wildcards} is non-@code{nil},
consecutive wildcards in the XLFD are folded into one.

If the optional argument @var{long-xlfds} is omitted or @code{nil},
then the function returns @code{nil} if the XLFD would exceed 255
characters in length; this is for compatibility with the X protocol,
which mandates that XLFDs are restricted to that length.  If
@var{long-xlfds} is non-@code{nil}, this restriction is lifted, and
the function can return XLFDs of any length.
@end defun

The following two functions return important information about a font.

@defun font-info name &optional frame
This function returns information about a font specified by its
@var{name}, a string, as it is used on @var{frame}.  If @var{frame} is
omitted or @code{nil}, it defaults to the selected frame.

The value returned by the function is a vector of the form
@code{[@var{opened-name} @var{full-name} @var{size} @var{height}
@var{baseline-offset} @var{relative-compose} @var{default-ascent}
@var{max-width} @var{ascent} @var{descent} @var{space-width}
@var{average-width} @var{filename} @var{capability}]}.  Here's the
description of each components of this vector:

@table @var
@item opened-name
The name used to open the font, a string.

@item full-name
The full name of the font, a string.

@item size
The pixel size of the font.

@item height
The height of the font in pixels.

@item baseline-offset
The offset in pixels from the @acronym{ASCII} baseline, positive
upward.

@item relative-compose
@itemx default-ascent
Numbers controlling how to compose characters.

@item max-width
The maximum advance width of the font.

@item ascent
@itemx descent
The ascent and descent of this font.  The sum of these two numbers
should be equal to the value of @var{height} above.

@item space-width
The width, in pixels, of the font's space character.

@item average-width
The average width of the font characters.  Emacs uses this for
calculating text layout on display; if the value of @var{average-width}
is zero, Emacs uses the value of @var{space-width} instead for those
purposes.

@item filename
The file name of the font as a string.  This can be @code{nil} if the
font back-end does not provide a way to find out the font's file name.

@item capability
A list whose first element is a symbol representing the font type, one
of @code{x}, @code{opentype}, @code{truetype}, @code{type1},
@code{pcf}, or @code{bdf}.  For OpenType fonts, the list includes 2
additional elements describing the @sc{gsub} and @sc{gpos} features
supported by the font.  Each of these elements is a list of the form
@code{((@var{script} (@var{langsys} @var{feature} @dots{}) @dots{})
@dots{})}, where @var{script} is a symbol representing an OpenType
script tag, @var{langsys} is a symbol representing an OpenType langsys
tag (or @code{nil}, which stands for the default langsys), and each
@var{feature} is a symbol representing an OpenType feature tag.
@end table
@end defun

@defun query-font font-object
This function returns information about a @var{font-object}.  (This is
in contrast to @code{font-info}, which takes the font name, a string,
as its argument.)

The value returned by the function is a vector of the form
@code{[@var{name} @var{filename} @var{pixel-size} @var{max-width}
@var{ascent} @var{descent} @var{space-width} @var{average-width}
@var{capability}]}.  Here's the description of each components of this
vector:

@table @var
@item name
The font name, a string.

@item filename
The file name of the font as a string.  This can be @code{nil} if the
font back-end does not provide a way to find out the font's file name.

@item pixel-size
The pixel size of the font used to open the font.

@item max-width
The maximum advance width of the font.

@item ascent
@itemx descent
The ascent and descent of this font.  The sum of these two numbers
gives the font height.

@item space-width
The width, in pixels, of the font's space character.

@item average-width
The average width of the font characters.  If this is zero, Emacs uses
the value of @var{space-width} instead, when it calculates text layout
on display.

@item capability
A list whose first element is a symbol representing the font type, one
of @code{x}, @code{opentype}, @code{truetype}, @code{type1},
@code{pcf}, or @code{bdf}.  For OpenType fonts, the list includes 2
additional elements describing the @sc{gsub} and @sc{gpos} features
supported by the font.  Each of these elements is a list of the form
@code{((@var{script} (@var{langsys} @var{feature} @dots{}) @dots{})
@dots{})}, where @var{script} is a symbol representing an OpenType
script tag, @var{langsys} is a symbol representing an OpenType langsys
tag (or @code{nil}, which stands for the default langsys), and each
@var{feature} is a symbol representing an OpenType feature tag.
@end table
@end defun

@cindex font information for layout
The following four functions return size information about fonts used
by various faces, allowing various layout considerations in Lisp
programs.  These functions take face remapping into consideration,
returning information about the remapped face, if the face in question
was remapped.  @xref{Face Remapping}.

@defun default-font-width
This function returns the average width in pixels of the font used by
the current buffer's default face, as that face is defined for the
selected frame.
@end defun

@defun default-font-height
This function returns the height in pixels of the font used by the
current buffer's default face, as that face is defined for the
selected frame.
@end defun

@defun window-font-width &optional window face
This function returns the average width in pixels for the font used by
@var{face} in @var{window}.  The specified @var{window} must be a live
window.  If @code{nil} or omitted, @var{window} defaults to the
selected window, and @var{face} defaults to the default face in
@var{window}.
@end defun

@defun window-font-height &optional window face
This function returns the height in pixels for the font used by
@var{face} in @var{window}.  The specified @var{window} must be a live
window.  If @code{nil} or omitted, @var{window} defaults to the
selected window, and @var{face} defaults to the default face in
@var{window}.
@end defun

@node Fringes
@section Fringes
@cindex fringes

  On graphical displays, Emacs draws @dfn{fringes} next to each
window: thin vertical strips down the sides which can display bitmaps
indicating truncation, continuation, horizontal scrolling, and so on.

@menu
* Fringe Size/Pos::     Specifying where to put the window fringes.
* Fringe Indicators::   Displaying indicator icons in the window fringes.
* Fringe Cursors::      Displaying cursors in the right fringe.
* Fringe Bitmaps::      Specifying bitmaps for fringe indicators.
* Customizing Bitmaps:: Specifying your own bitmaps to use in the fringes.
* Overlay Arrow::       Display of an arrow to indicate position.
@end menu

@node Fringe Size/Pos
@subsection Fringe Size and Position

  The following buffer-local variables control the position and width
of fringes in windows showing that buffer.

@defvar fringes-outside-margins
The fringes normally appear between the display margins and the window
text.  If the value is non-@code{nil}, they appear outside the display
margins.  @xref{Display Margins}.
@end defvar

@defvar left-fringe-width
This variable, if non-@code{nil}, specifies the width of the left
fringe in pixels.  A value of @code{nil} means to use the left fringe
width from the window's frame.
@end defvar

@defvar right-fringe-width
This variable, if non-@code{nil}, specifies the width of the right
fringe in pixels.  A value of @code{nil} means to use the right fringe
width from the window's frame.
@end defvar

  Any buffer which does not specify values for these variables uses
the values specified by the @code{left-fringe} and @code{right-fringe}
frame parameters (@pxref{Layout Parameters}).

  The above variables actually take effect via the function
@code{set-window-buffer} (@pxref{Buffers and Windows}), which calls
@code{set-window-fringes} as a subroutine.  If you change one of these
variables, the fringe display is not updated in existing windows
showing the buffer, unless you call @code{set-window-buffer} again in
each affected window.  You can also use @code{set-window-fringes} to
control the fringe display in individual windows.

@defun set-window-fringes window left &optional right outside-margins persistent
This function sets the fringe widths of window @var{window}.
If @var{window} is @code{nil}, the selected window is used.

The argument @var{left} specifies the width in pixels of the left
fringe, and likewise @var{right} for the right fringe.  A value of
@code{nil} for either one stands for the default width.  If
@var{outside-margins} is non-@code{nil}, that specifies that fringes
should appear outside of the display margins.

If @var{window} is not large enough to accommodate fringes of the
desired width, this leaves the fringes of @var{window} unchanged.

The values specified here may be later overridden by invoking
@code{set-window-buffer} (@pxref{Buffers and Windows}) on @var{window}
with its @var{keep-margins} argument @code{nil} or omitted.  However,
if the optional fifth argument @var{persistent} is non-@code{nil} and
the other arguments are processed successfully, the values specified
here unconditionally survive subsequent invocations of
@code{set-window-buffer}.  This can be used to permanently turn off
fringes in the minibuffer window, consult the description of
@code{set-window-scroll-bars} for an example (@pxref{Scroll Bars}).
@end defun

@defun window-fringes &optional window
This function returns information about the fringes of a window
@var{window}.  If @var{window} is omitted or @code{nil}, the selected
window is used.  The value has the form @code{(@var{left-width}
@var{right-width} @var{outside-margins} @var{persistent})}.
@end defun


@node Fringe Indicators
@subsection Fringe Indicators
@cindex fringe indicators
@cindex indicators, fringe

  @dfn{Fringe indicators} are tiny icons displayed in the window
fringe to indicate truncated or continued lines, buffer boundaries,
etc.

@defopt indicate-empty-lines
@cindex fringes, and empty line indication
@cindex empty lines, indicating
When this is non-@code{nil}, Emacs displays a special glyph in the
fringe of each empty line at the end of the buffer, on graphical
displays.  @xref{Fringes}.  This variable is automatically
buffer-local in every buffer.
@end defopt

@defopt indicate-buffer-boundaries
@cindex buffer boundaries, indicating
This buffer-local variable controls how the buffer boundaries and
window scrolling are indicated in the window fringes.

Emacs can indicate the buffer boundaries---that is, the first and last
line in the buffer---with angle icons when they appear on the screen.
In addition, Emacs can display an up-arrow in the fringe to show
that there is text above the screen, and a down-arrow to show
there is text below the screen.

There are three kinds of basic values:

@table @asis
@item @code{nil}
Don't display any of these fringe icons.
@item @code{left}
Display the angle icons and arrows in the left fringe.
@item @code{right}
Display the angle icons and arrows in the right fringe.
@item any non-alist
Display the angle icons in the left fringe
and don't display the arrows.
@end table

Otherwise the value should be an alist that specifies which fringe
indicators to display and where.  Each element of the alist should
have the form @code{(@var{indicator} . @var{position})}.  Here,
@var{indicator} is one of @code{top}, @code{bottom}, @code{up},
@code{down}, and @code{t} (which covers all the icons not yet
specified), while @var{position} is one of @code{left}, @code{right}
and @code{nil}.

For example, @code{((top . left) (t . right))} places the top angle
bitmap in left fringe, and the bottom angle bitmap as well as both
arrow bitmaps in right fringe.  To show the angle bitmaps in the left
fringe, and no arrow bitmaps, use @code{((top .  left) (bottom . left))}.
@end defopt

@defvar fringe-indicator-alist
This buffer-local variable specifies the mapping from logical fringe
indicators to the actual bitmaps displayed in the window fringes.  The
value is an alist of elements @code{(@var{indicator}
. @var{bitmaps})}, where @var{indicator} specifies a logical indicator
type and @var{bitmaps} specifies the fringe bitmaps to use for that
indicator.

  Each @var{indicator} should be one of the following symbols:

@table @asis
@item @code{truncation}, @code{continuation}.
Used for truncation and continuation lines.

@item @code{up}, @code{down}, @code{top}, @code{bottom}, @code{top-bottom}
Used when @code{indicate-buffer-boundaries} is non-@code{nil}:
@code{up} and @code{down} indicate a buffer boundary lying above or
below the window edge; @code{top} and @code{bottom} indicate the
topmost and bottommost buffer text line; and @code{top-bottom}
indicates where there is just one line of text in the buffer.

@item @code{empty-line}
Used to indicate empty lines after the buffer end when
@code{indicate-empty-lines} is non-@code{nil}.

@item @code{overlay-arrow}
Used for overlay arrows (@pxref{Overlay Arrow}).
@c Is this used anywhere?
@c @item Unknown bitmap indicator:
@c @code{unknown}.
@end table

  Each @var{bitmaps} value may be a list of symbols @code{(@var{left}
@var{right} [@var{left1} @var{right1}])}.  The @var{left} and
@var{right} symbols specify the bitmaps shown in the left and/or right
fringe, for the specific indicator.  @var{left1} and @var{right1} are
specific to the @code{bottom} and @code{top-bottom} indicators, and
are used to indicate that the last text line has no final newline.
Alternatively, @var{bitmaps} may be a single symbol which is used in
both left and right fringes.

  @xref{Fringe Bitmaps}, for a list of standard bitmap symbols and how
to define your own.  In addition, @code{nil} represents the empty
bitmap (i.e., an indicator that is not shown).

  When @code{fringe-indicator-alist} has a buffer-local value, and
there is no bitmap defined for a logical indicator, or the bitmap is
@code{t}, the corresponding value from the default value of
@code{fringe-indicator-alist} is used.
@end defvar

@node Fringe Cursors
@subsection Fringe Cursors
@cindex fringe cursors
@cindex cursor, fringe

  When a line is exactly as wide as the window, Emacs displays the
cursor in the right fringe instead of using two lines.  Different
bitmaps are used to represent the cursor in the fringe depending on
the current buffer's cursor type.

@defopt overflow-newline-into-fringe
If this is non-@code{nil}, lines exactly as wide as the window (not
counting the final newline character) are not continued.  Instead,
when point is at the end of the line, the cursor appears in the right
fringe.
@end defopt

@defvar fringe-cursor-alist
This variable specifies the mapping from logical cursor type to the
actual fringe bitmaps displayed in the right fringe.  The value is an
alist where each element has the form @code{(@var{cursor-type}
. @var{bitmap})}, which means to use the fringe bitmap @var{bitmap} to
display cursors of type @var{cursor-type}.

Each @var{cursor-type} should be one of @code{box}, @code{hollow},
@code{bar}, @code{hbar}, or @code{hollow-small}.  The first four have
the same meanings as in the @code{cursor-type} frame parameter
(@pxref{Cursor Parameters}).  The @code{hollow-small} type is used
instead of @code{hollow} when the normal @code{hollow-rectangle}
bitmap is too tall to fit on a specific display line.

Each @var{bitmap} should be a symbol specifying the fringe bitmap to
be displayed for that logical cursor type.
@iftex
See the next subsection for details.
@end iftex
@ifnottex
@xref{Fringe Bitmaps}.
@end ifnottex

@c FIXME: I can't find the fringes-indicator-alist variable.  Maybe
@c it should be fringe-indicator-alist or fringe-cursor-alist?  --xfq
When @code{fringe-cursor-alist} has a buffer-local value, and there is
no bitmap defined for a cursor type, the corresponding value from the
default value of @code{fringes-indicator-alist} is used.
@end defvar

@node Fringe Bitmaps
@subsection Fringe Bitmaps
@cindex fringe bitmaps
@cindex bitmaps, fringe

  The @dfn{fringe bitmaps} are the actual bitmaps which represent the
logical fringe indicators for truncated or continued lines, buffer
boundaries, overlay arrows, etc.  Each bitmap is represented by a
symbol.
@iftex
These symbols are referred to by the variables
@code{fringe-indicator-alist} and @code{fringe-cursor-alist},
described in the previous subsections.
@end iftex
@ifnottex
These symbols are referred to by the variable
@code{fringe-indicator-alist}, which maps fringe indicators to bitmaps
(@pxref{Fringe Indicators}), and the variable
@code{fringe-cursor-alist}, which maps fringe cursors to bitmaps
(@pxref{Fringe Cursors}).
@end ifnottex

  Lisp programs can also directly display a bitmap in the left or
right fringe, by using a @code{display} property for one of the
characters appearing in the line (@pxref{Other Display Specs}).  Such
a display specification has the form

@example
(@var{fringe} @var{bitmap} [@var{face}])
@end example

@noindent
@var{fringe} is either the symbol @code{left-fringe} or
@code{right-fringe}.  @var{bitmap} is a symbol identifying the bitmap
to display.  The optional @var{face} names a face whose foreground and
background colors are to be used to display the bitmap, using the
attributes of the @code{fringe} face for colors that @var{face} didn't
specify.  If @var{face} is omitted, that means to use the attributes
of the @code{default} face for the colors which the @code{fringe} face
didn't specify.  For predictable results that don't depend on the
attributes of the @code{default} and @code{fringe} faces, we recommend
you never omit @var{face}, but always provide a specific face.  In
particular, if you want the bitmap to be always displayed in the
@code{fringe} face, use @code{fringe} as @var{face}.

  For instance, to display an arrow in the left fringe, using the
@code{warning} face, you could say something like:

@lisp
(overlay-put
 (make-overlay (point) (point))
 'before-string (propertize
                 "x" 'display
                 `(left-fringe right-arrow warning)))
@end lisp

  Here is a list of the standard fringe bitmaps defined in Emacs, and
how they are currently used in Emacs (via
@code{fringe-indicator-alist} and @code{fringe-cursor-alist}):

@table @asis
@item @code{left-arrow}, @code{right-arrow}
Used to indicate truncated lines.

@item @code{left-curly-arrow}, @code{right-curly-arrow}
Used to indicate continued lines.

@item @code{right-triangle}, @code{left-triangle}
The former is used by overlay arrows.  The latter is unused.

@item @code{up-arrow}, @code{down-arrow}
@itemx @code{bottom-left-angle}, @code{bottom-right-angle}
@itemx @code{top-left-angle}, @code{top-right-angle}
@itemx @code{left-bracket}, @code{right-bracket}
@itemx @code{empty-line}
Used to indicate buffer boundaries.

@item @code{filled-rectangle}, @code{hollow-rectangle}
@itemx @code{filled-square}, @code{hollow-square}
@itemx @code{vertical-bar}, @code{horizontal-bar}
Used for different types of fringe cursors.

@item @code{exclamation-mark}, @code{question-mark}
@itemx @code{large-circle}
Not used by core Emacs features.
@end table

@noindent
The next subsection describes how to define your own fringe bitmaps.

@defun fringe-bitmaps-at-pos &optional pos window
This function returns the fringe bitmaps of the display line
containing position @var{pos} in window @var{window}.  The return
value has the form @code{(@var{left} @var{right} @var{ov})}, where @var{left}
is the symbol for the fringe bitmap in the left fringe (or @code{nil}
if no bitmap), @var{right} is similar for the right fringe, and @var{ov}
is non-@code{nil} if there is an overlay arrow in the left fringe.

The value is @code{nil} if @var{pos} is not visible in @var{window}.
If @var{window} is @code{nil}, that stands for the selected window.
If @var{pos} is @code{nil}, that stands for the value of point in
@var{window}.
@end defun

@node Customizing Bitmaps
@subsection Customizing Fringe Bitmaps
@cindex fringe bitmaps, customizing

@defun define-fringe-bitmap bitmap bits &optional height width align
This function defines the symbol @var{bitmap} as a new fringe bitmap,
or replaces an existing bitmap with that name.

The argument @var{bits} specifies the image to use.  It should be
either a string or a vector of integers, where each element (an
integer) corresponds to one row of the bitmap.  Each bit of an integer
corresponds to one pixel of the bitmap, where the low bit corresponds
to the rightmost pixel of the bitmap.  (Note that this order of bits
is opposite of the order in XBM images; @pxref{XBM Images}.)

The height is normally the length of @var{bits}.  However, you
can specify a different height with non-@code{nil} @var{height}.  The width
is normally 8, but you can specify a different width with non-@code{nil}
@var{width}.  The width must be an integer between 1 and 16.

The argument @var{align} specifies the positioning of the bitmap
relative to the range of rows where it is used; the default is to
center the bitmap.  The allowed values are @code{top}, @code{center},
or @code{bottom}.

The @var{align} argument may also be a list @code{(@var{align}
@var{periodic})} where @var{align} is interpreted as described above.
If @var{periodic} is non-@code{nil}, it specifies that the rows in
@code{bits} should be repeated enough times to reach the specified
height.
@end defun

@defun destroy-fringe-bitmap bitmap
This function destroys the fringe bitmap identified by @var{bitmap}.
If @var{bitmap} identifies a standard fringe bitmap, it actually
restores the standard definition of that bitmap, instead of
eliminating it entirely.
@end defun

@defun set-fringe-bitmap-face bitmap &optional face
This sets the face for the fringe bitmap @var{bitmap} to @var{face}.
If @var{face} is @code{nil}, it selects the @code{fringe} face.  The
bitmap's face controls the color to draw it in.

@var{face} is merged with the @code{fringe} face, so normally
@var{face} should specify only the foreground color.
@end defun

@node Overlay Arrow
@subsection The Overlay Arrow
@c @cindex overlay arrow  Duplicates variable names

  The @dfn{overlay arrow} is useful for directing the user's attention
to a particular line in a buffer.  For example, in the modes used for
interface to debuggers, the overlay arrow indicates the line of code
about to be executed.  This feature has nothing to do with
@dfn{overlays} (@pxref{Overlays}).

@defvar overlay-arrow-string
This variable holds the string to display to call attention to a
particular line, or @code{nil} if the arrow feature is not in use.
On a graphical display the contents of the string are ignored if the
left fringe is shown; instead a glyph is displayed in the fringe area
to the left of the display area.
@end defvar

@defvar overlay-arrow-position
This variable holds a marker that indicates where to display the overlay
arrow.  It should point at the beginning of a line.  On a non-graphical
display, or when the left fringe is not shown, the arrow text
appears at the beginning of that line, overlaying any text that would
otherwise appear.  Since the arrow is usually short, and the line
usually begins with indentation, normally nothing significant is
overwritten.

The overlay-arrow string is displayed in any given buffer if the value
of @code{overlay-arrow-position} in that buffer points into that
buffer.  Thus, it is possible to display multiple overlay arrow strings
by creating buffer-local bindings of @code{overlay-arrow-position}.
However, it is usually cleaner to use
@code{overlay-arrow-variable-list} to achieve this result.
@c !!! overlay-arrow-position: but the overlay string may remain in the display
@c of some other buffer until an update is required.  This should be fixed
@c now.  Is it?
@end defvar

  You can do a similar job by creating an overlay with a
@code{before-string} property.  @xref{Overlay Properties}.

  You can define multiple overlay arrows via the variable
@code{overlay-arrow-variable-list}.

@defvar overlay-arrow-variable-list
This variable's value is a list of variables, each of which specifies
the position of an overlay arrow.  The variable
@code{overlay-arrow-position} has its normal meaning because it is on
this list.
@end defvar

Each variable on this list can have properties
@code{overlay-arrow-string} and @code{overlay-arrow-bitmap} that
specify an overlay arrow string (for text terminals or graphical
terminals without the left fringe shown) or fringe bitmap
(for graphical terminals with a left fringe) to display at the
corresponding overlay arrow position.  If either property is not set,
the default @code{overlay-arrow-string} or @code{overlay-arrow} fringe
indicator is used.


@node Scroll Bars
@section Scroll Bars
@cindex scroll bars

Normally the frame parameter @code{vertical-scroll-bars} controls
whether the windows in the frame have vertical scroll bars, and whether
they are on the left or right.  The frame parameter
@code{scroll-bar-width} specifies how wide they are (@code{nil} meaning
the default).

   The frame parameter @code{horizontal-scroll-bars} controls whether
the windows in the frame have horizontal scroll bars.  The frame
parameter @code{scroll-bar-height} specifies how high they are
(@code{nil} meaning the default).  @xref{Layout Parameters}.

@vindex horizontal-scroll-bars-available-p
   Horizontal scroll bars are not available on all platforms.  The
function @code{horizontal-scroll-bars-available-p} which takes no
argument returns non-@code{nil} if they are available on your system.

   The following three functions take as argument a live frame which
defaults to the selected one.

@defun frame-current-scroll-bars &optional frame
This function reports the scroll bar types for frame @var{frame}.  The
value is a cons cell @code{(@var{vertical-type} .@:
@var{horizontal-type})}, where @var{vertical-type} is either
@code{left}, @code{right}, or @code{nil} (which means no vertical scroll
bar.)  @var{horizontal-type} is either @code{bottom} or @code{nil}
(which means no horizontal scroll bar).
@end defun

@defun frame-scroll-bar-width &optional frame
This function returns the width of vertical scroll bars of @var{frame}
in pixels.
@end defun

@defun frame-scroll-bar-height &optional frame
This function returns the height of horizontal scroll bars of
@var{frame} in pixels.
@end defun

You can override the frame specific settings for individual windows by
using the following function:

@defun set-window-scroll-bars window &optional width vertical-type height horizontal-type persistent
This function sets the width and/or height and the types of scroll bars
for window @var{window}.  If @var{window} is @code{nil}, the selected
window is used.

@var{width} specifies the width of the vertical scroll bar in pixels
(@code{nil} means use the width specified for the frame).
@var{vertical-type} specifies whether to have a vertical scroll bar and,
if so, where.  The possible values are @code{left}, @code{right},
@code{t}, which means to use the frame's default, and @code{nil} for no
vertical scroll bar.

@var{height} specifies the height of the horizontal scroll bar in
pixels (@code{nil} means use the height specified for the frame).
@var{horizontal-type} specifies whether to have a horizontal scroll
bar.  The possible values are @code{bottom}, @code{t}, which means to
use the frame's default, and @code{nil} for no horizontal scroll bar.
Note that for a mini window the value @code{t} has the same meaning as
@code{nil}, namely to not show a horizontal scroll bar.  You have to
explicitly specify @code{bottom} in order to show a horizontal scroll
bar in a mini window.

If @var{window} is not large enough to accommodate a scroll bar of the
desired dimension, this leaves the corresponding scroll bar unchanged.

The values specified here may be later overridden by invoking
@code{set-window-buffer} (@pxref{Buffers and Windows}) on @var{window}
with its @var{keep-margins} argument @code{nil} or omitted.  However,
if the optional fifth argument @var{persistent} is non-@code{nil} and
the other arguments are processed successfully, the values specified
here unconditionally survive subsequent invocations of
@code{set-window-buffer}.
@end defun

Using the @var{persistent} argument of @code{set-window-scroll-bars}
and @code{set-window-fringes} (@pxref{Fringe Size/Pos}) you can
reliably and permanently turn off scroll bars and/or fringes in any
minibuffer window by adding the following snippet to your early init
file (@pxref{Init File}).

@smallexample
@group
(add-hook 'after-make-frame-functions
          (lambda (frame)
            (set-window-scroll-bars
             (minibuffer-window frame) 0 nil 0 nil t)
            (set-window-fringes
             (minibuffer-window frame) 0 0 nil t)))
@end group
@end smallexample

The following four functions take as argument a live window which
defaults to the selected one.

@defun window-scroll-bars &optional window
This function returns a list of the form @code{(@var{width}
@var{columns} @var{vertical-type} @var{height} @var{lines}
@var{horizontal-type} @var{persistent})}.

The value @var{width} is the value that was specified for the width of
the vertical scroll bar (which may be @code{nil}); @var{columns} is the
(possibly rounded) number of columns that the vertical scroll bar
actually occupies.

The value @var{height} is the value that was specified for the height of
the horizontal scroll bar (which may be @code{nil}); @var{lines} is the
(possibly rounded) number of lines that the horizontally scroll bar
actually occupies.

The value of @var{persistent} is the value specified for @var{window}
with the last successful invocation of @code{set-window-scroll-bars},
@code{nil} if there never was one.
@end defun

@defun window-current-scroll-bars &optional window
This function reports the scroll bar type for window @var{window}.  The
value is a cons cell @code{(@var{vertical-type} .@:
@var{horizontal-type})}.  Unlike @code{window-scroll-bars}, this reports
the scroll bar type actually used, once frame defaults and
@code{scroll-bar-mode} are taken into account.
@end defun

@defun window-scroll-bar-width &optional window
This function returns the width in pixels of @var{window}'s vertical
scrollbar.
@end defun

@defun window-scroll-bar-height &optional window
This function returns the height in pixels of @var{window}'s horizontal
scrollbar.
@end defun

If you do not specify a window's scroll bar settings via
@code{set-window-scroll-bars}, the buffer-local variables
@code{vertical-scroll-bar}, @code{horizontal-scroll-bar},
@code{scroll-bar-width} and @code{scroll-bar-height} in the buffer being
displayed control the window's scroll bars.  The function
@code{set-window-buffer} examines these variables.  If you change them
in a buffer that is already visible in a window, you can make the window
take note of the new values by calling @code{set-window-buffer}
specifying the same buffer that is already displayed.

You can control the appearance of scroll bars for a particular buffer by
setting the following variables which automatically become buffer-local
when set.

@defvar vertical-scroll-bar
This variable specifies the location of the vertical scroll bar.  The
possible values are @code{left}, @code{right}, @code{t}, which means to
use the frame's default, and @code{nil} for no scroll bar.
@end defvar

@defvar horizontal-scroll-bar
This variable specifies the location of the horizontal scroll bar.  The
possible values are @code{bottom}, @code{t}, which means to use the
frame's default, and @code{nil} for no scroll bar.
@end defvar

@defvar scroll-bar-width
This variable specifies the width of the buffer's vertical scroll bars,
measured in pixels.  A value of @code{nil} means to use the value
specified by the frame.
@end defvar

@defvar scroll-bar-height
This variable specifies the height of the buffer's horizontal scroll
bar, measured in pixels.  A value of @code{nil} means to use the value
specified by the frame.
@end defvar

Finally you can toggle the display of scroll bars on all frames by
customizing the variables @code{scroll-bar-mode} and
@code{horizontal-scroll-bar-mode}.

@defopt scroll-bar-mode
This variable controls whether and where to put vertical scroll bars in
all frames.  The possible values are @code{nil} for no scroll bars,
@code{left} to put scroll bars on the left and @code{right} to put
scroll bars on the right.
@end defopt

@defopt horizontal-scroll-bar-mode
This variable controls whether to display horizontal scroll bars on all
frames.
@end defopt


@node Window Dividers
@section Window Dividers
@cindex window dividers
@cindex right dividers
@cindex bottom dividers

Window dividers are bars drawn between a frame's windows.  A right
divider is drawn between a window and any adjacent windows on the right.
Its width (thickness) is specified by the frame parameter
@code{right-divider-width}.  A bottom divider is drawn between a
window and adjacent windows on the bottom or the echo area.  Its width
is specified by the frame parameter @code{bottom-divider-width}.  In
either case, specifying a width of zero means to not draw such dividers.
@xref{Layout Parameters}.

   Technically, a right divider belongs to the window on its left,
which means that its width contributes to the total width of that
window.  A bottom divider belongs to the window above it, which
means that its width contributes to the total height of that window.
@xref{Window Sizes}.  When a window has both, a right and a bottom
divider, the bottom divider prevails.  This means that a bottom
divider is drawn over the full total width of its window while the right
divider ends above the bottom divider.

   Dividers can be dragged with the mouse and are therefore useful for
adjusting the sizes of adjacent windows with the mouse.  They also serve
to visually set apart adjacent windows when no scroll bars or mode lines
are present.  The following three faces allow the customization of the
appearance of dividers:

@table @code
@item window-divider
When a divider is less than three pixels wide, it is drawn solidly with
the foreground of this face.  For larger dividers this face is used for
the inner part only, excluding the first and last pixel.

@item window-divider-first-pixel
This is the face used for drawing the first pixel of a divider that is
at least three pixels wide.  To obtain a solid appearance, set this to
the same value used for the @code{window-divider} face.

@item window-divider-last-pixel
This is the face used for drawing the last pixel of a divider that is at
least three pixels wide.  To obtain a solid appearance, set this to the
same value used for the @code{window-divider} face.
@end table

You can get the sizes of the dividers of a specific window with the
following two functions.

@defun window-right-divider-width &optional window
Return the width (thickness) in pixels of @var{window}'s right divider.
@var{window} must be a live window and defaults to the selected one.
The return value is always zero for a rightmost window.
@end defun

@defun window-bottom-divider-width &optional window
Return the width (thickness) in pixels of @var{window}'s bottom divider.
@var{window} must be a live window and defaults to the selected one.
The return value is zero for the minibuffer window or a bottommost
window on a minibuffer-less frame.
@end defun


@node Display Property
@section The @code{display} Property
@cindex display specification
@cindex display property
@kindex display @r{(text property)}

  The @code{display} text property (or overlay property) is used to
insert images into text, and to control other aspects of how text
displays.  Display specifications in the same @code{display}
property value generally apply in parallel to the text they cover.

  If several sources (overlays and/or a text property) specify values
for the @code{display} property, only one of the values takes effect,
following the rules of @code{get-char-property}.  @xref{Examining
Properties}.

  The value of the @code{display} property should be a display
specification, or a list or vector containing several display
specifications.

@defun get-display-property position prop &optional object properties
This convenience function can be used to get a specific display
property, no matter whether the @code{display} property is a vector, a
list or a simple property.  This is like @code{get-text-property}
(@pxref{Examining Properties}), but works on the @code{display} property
only.  For properties with a single value (e.g.@: @code{height}, this
returns the value itself; for properties with a list of values (e.g.@:
@code{slice}), this returns the list of values.

@var{position} is the position in the buffer or string to examine, and
@var{prop} is the @code{display} property to return.  The optional
@var{object} argument should be either a string or a buffer, and
defaults to the current buffer.  If the optional @var{properties}
argument is non-@code{nil}, it should be a @code{display} property,
and in that case, @var{position} and @var{object} are ignored.  (This
can be useful if you've already gotten the @code{display} property
with @code{get-char-property}, for instance (@pxref{Examining
Properties}).
@end defun

@defun add-display-text-property start end prop value &optional object
Add @code{display} property @var{prop} of @var{value} to the text from
@var{start} to @var{end}.

If any text in the region has a non-@code{nil} @code{display}
property, those properties are retained.  For instance:

@lisp
(add-display-text-property 4 8 'height 2.0)
(add-display-text-property 2 12 'raise 0.5)
@end lisp

After doing this, the region from 2 to 4 will have the @code{raise}
@code{display} property, the region from 4 to 8 will have both the
@code{raise} and @code{height} @code{display} properties, and finally
the region from 8 to 12 will only have the @code{raise} @code{display}
property.

If @var{object} is non-@code{nil}, it should be a string or a buffer.
If @code{nil}, this defaults to the current buffer.
@end defun

@cindex display property, unsafe evaluation
@cindex security, and display specifications
  Some of the display specifications allow inclusion of Lisp forms,
which are evaluated at display time.  This could be unsafe in certain
situations, e.g., when the display specification was generated by some
external program/agent.  Wrapping a display specification in a list
that begins with the special symbol @code{disable-eval}, as in
@w{@code{(disable-eval @var{spec})}}, will disable evaluation of any
Lisp in @var{spec}, while still supporting all the other display
property features.

  The rest of this section describes several kinds of
display specifications and what they mean.

@menu
* Replacing Specs::      Display specs that replace the text.
* Specified Space::      Displaying one space with a specified width.
* Pixel Specification::  Specifying space width or height in pixels.
* Other Display Specs::     Displaying an image; adjusting the height,
                              spacing, and other properties of text.
* Display Margins::     Displaying text or images to the side of the main text.
@end menu

@node Replacing Specs
@subsection Display Specs That Replace The Text
@cindex replacing display specs

  Some kinds of display specifications specify something to display
instead of the text that has the property.  These are called
@dfn{replacing} display specifications.  Emacs does not allow the user
to interactively move point into the middle of buffer text that is
replaced in this way.

  If a list of display specifications includes more than one replacing
display specification, the first overrides the rest.  Replacing
display specifications make most other display specifications
irrelevant, since those don't apply to the replacement.

  For replacing display specifications, @dfn{the text that has the
property} means all the consecutive characters that have the same
Lisp object as their @code{display} property; these characters are
replaced as a single unit.  If two characters have different Lisp
objects as their @code{display} properties (i.e., objects which are
not @code{eq}), they are handled separately.

  Here is an example which illustrates this point.  A string serves as
a replacing display specification, which replaces the text that has
the property with the specified string (@pxref{Other Display Specs}).
Consider the following function:

@smallexample
(defun foo ()
  (dotimes (i 5)
    (let ((string (concat "A"))
          (start (+ i i (point-min))))
      (put-text-property start (1+ start) 'display string)
      (put-text-property start (+ 2 start) 'display string))))
@end smallexample

@noindent
This function gives each of the first ten characters in the buffer a
@code{display} property which is a string @code{"A"}, but they don't
all get the same string object.  The first two characters get the same
string object, so they are replaced with one @samp{A}; the fact that
the display property was assigned in two separate calls to
@code{put-text-property} is irrelevant.  Similarly, the next two
characters get a second string (@code{concat} creates a new string
object), so they are replaced with one @samp{A}; and so on.  Thus, the
ten characters appear as five A's.

@cindex box face attribute, and @code{display} properties
Note: Using @code{:box} face attribute (@pxref{Face Attributes}) on a
replacing @code{display} string that is adjacent to normal text with
the same @code{:box} style can lead to display artifacts when moving
the cursor across the text with this face attribute.  These can be
avoided by applying the @code{:box} attribute directly to the text
being replaced, rather than (or in addition to) the @code{display}
string itself.  Here's an example:

@smallexample
@group
;; Causes display artifacts when moving the cursor across text
(progn
  (put-text-property 1 2 'display (propertize "  [" 'face '(:box t)))
  (put-text-property 2 3 'face '(:box t))
  (put-text-property 3 4 'display (propertize "]  " 'face '(:box t))))
@end group

@group
;; No display artifacts due to `:box'
(progn
  (add-text-properties 1 2 '(face (:box t) display "  ["))
  (put-text-property 2 3 'face '(:box t))
  (add-text-properties 3 4 '(face (:box t) display "]  ")))
@end group
@end smallexample


@node Specified Space
@subsection Specified Spaces
@cindex spaces, specified height or width
@cindex variable-width spaces

  To display a space of specified width and/or height, use a display
specification of the form @code{(space . @var{props})}, where
@var{props} is a property list (a list of alternating properties and
values).  You can put this property on one or more consecutive
characters; a space of the specified height and width is displayed in
place of @emph{all} of those characters.  These are the properties you
can use in @var{props} to specify the weight of the space:

@table @code
@item :width @var{width}
If @var{width} is a number, it specifies
that the space width should be @var{width} times the normal character
width.  @var{width} can also be a @dfn{pixel width} specification
(@pxref{Pixel Specification}).

@item :relative-width @var{factor}
Specifies that the width of the stretch should be computed from the
first character in the group of consecutive characters that have the
same @code{display} property.  The space width is the pixel width of
that character, multiplied by @var{factor}.  (On text-mode terminals,
the ``pixel width'' of a character is usually 1, but it could be more
for TABs and double-width CJK characters.)

@item :align-to @var{hpos}
Specifies that the space should be wide enough to reach the column
@var{hpos}.  If @var{hpos} is a number, it is a column number, and is
measured in units of the canonical character width (@pxref{Frame
Font}).  @var{hpos} can also be a @dfn{pixel width} specification
(@pxref{Pixel Specification}).  When the current line is wider than
the window, and is either displayed by one or more continuation lines,
or is truncated and possibly scrolled horizontally (@pxref{Horizontal
Scrolling}), @var{hpos} is measured from the beginning of the logical
line, not from the visual beginning of the screen line.  This way,
alignment produced by @code{:align-to} is consistent with functions
that count columns, such as @code{current-column} and
@code{move-to-column} (@pxref{Columns}).  (There's a single exception
from this rule: when @code{:align-to} is used to specify whitespace of
the @code{wrap-prefix} variable or text property, @pxref{Truncation}.)
@end table

  You should use one and only one of the above properties.  You can
also specify the height of the space, with these properties:

@table @code
@item :height @var{height}
Specifies the height of the space.
If @var{height} is a number, it specifies
that the space height should be @var{height} times the normal character
height.  The @var{height} may also be a @dfn{pixel height} specification
(@pxref{Pixel Specification}).

@item :relative-height @var{factor}
Specifies the height of the space, multiplying the ordinary height
of the text having this display specification by @var{factor}.

@item :ascent @var{ascent}
If the value of @var{ascent} is a non-negative number no greater than
100, it specifies that @var{ascent} percent of the height of the space
should be considered as the ascent of the space---that is, the part
above the baseline.  The ascent may also be specified in pixel units
with a @dfn{pixel ascent} specification (@pxref{Pixel Specification}).

@end table

  Don't use both @code{:height} and @code{:relative-height} together.

  The @code{:width} and @code{:align-to} properties are supported on
non-graphic terminals, but the other space properties in this section
are not.

  Note that space properties are treated as paragraph separators for
the purposes of reordering bidirectional text for display.
@xref{Bidirectional Display}, for the details.

@node Pixel Specification
@subsection Pixel Specification for Spaces
@cindex spaces, pixel specification

  The value of the @code{:width}, @code{:align-to}, @code{:height},
and @code{:ascent} properties can be a special kind of expression that
is evaluated during redisplay.  The result of the evaluation is used
as an absolute number of pixels.

  The following expressions are supported:

@smallexample
@group
  @var{expr} ::= @var{num} | (@var{num}) | @var{unit} | @var{elem} | @var{pos} | @var{image} | @var{xwidget} | @var{form}
  @var{num}  ::= @var{integer} | @var{float} | @var{symbol}
  @var{unit} ::= in | mm | cm | width | height
@end group
@group
  @var{elem} ::= left-fringe | right-fringe | left-margin | right-margin
        |  scroll-bar | text
  @var{pos}  ::= left | center | right
  @var{form} ::= (@var{num} . @var{expr}) | (@var{op} @var{expr} ...)
  @var{op}   ::= + | -
@end group
@end smallexample

  The form @var{num} specifies a fraction of the default frame font
height or width.  The form @code{(@var{num})} specifies an absolute
number of pixels.  If @var{num} is a symbol, @var{symbol}, its
buffer-local variable binding is used; that binding can be either a
number or a cons cell of the forms shown above (including yet another
cons cell whose @code{car} is a symbol that has a buffer-local
binding).

  The @code{in}, @code{mm}, and @code{cm} units specify the number of
pixels per inch, millimeter, and centimeter, respectively.  The
@code{width} and @code{height} units correspond to the default width
and height of the current face.  An image specification of the form
@w{@code{(image . @var{props})}} (@pxref{Image Descriptors})
corresponds to the width or height of the specified image.  Similarly,
an xwidget specification of the form @w{@code{(xwidget . @var{props})}}
stands for the width or height of the specified xwidget.
@xref{Xwidgets}.

  The elements @code{left-fringe}, @code{right-fringe},
@code{left-margin}, @code{right-margin}, @code{scroll-bar}, and
@code{text} specify the width of the corresponding area of the window.
When the window displays line numbers (@pxref{Size of Displayed
Text}), the width of the @code{text} area is decreased by the screen
space taken by the line-number display.

  The @code{left}, @code{center}, and @code{right} positions can be
used with @code{:align-to} to specify a position relative to the left
edge, center, or right edge of the text area.  When the window
displays line numbers, and @code{:align-to} is used in display
properties of buffer text (as opposed to header line, see below), the
@code{left} and the @code{center} positions are offset to account for
the screen space taken by the line-number display.

  Any of the above window elements (except @code{text}) can also be
used with @code{:align-to} to specify that the position is relative to
the left edge of the given area.  Once the base offset for a relative
position has been set (by the first occurrence of one of these
symbols), further occurrences of these symbols are interpreted as the
width of the specified area.  For example, to align to the center of
the left-margin, use

@example
:align-to (+ left-margin (0.5 . left-margin))
@end example

  If no specific base offset is set for alignment, it is always
relative to the left edge of the text area.  For example,
@samp{:align-to 0} aligns with the first text column in the text area.
When the window displays line numbers, the text is considered to start
where the space used for line-number display ends.

  A value of the form @code{(@var{num} . @var{expr})} stands for the
product of the values of @var{num} and @var{expr}.  For example,
@code{(2 . in)} specifies a width of 2 inches, while @code{(0.5 .
@var{image})} specifies half the width (or height) of the specified
@var{image} (which should be given by its image spec).

  The form @code{(+ @var{expr} ...)} adds up the value of the
expressions.  The form @code{(- @var{expr} ...)} negates or subtracts
the value of the expressions.

@vindex header-line-format@r{, and } :align-to
@cindex aligning header line, when line numbers are displayed
@cindex header line alignment when line numbers are displayed
  Text shown in the header line that uses @code{:align-to} display
specifications is not automatically realigned when
@code{display-line-numbers-mode} is turned on and off, or when the
width of line numbers on display changes.  To arrange for the
header-line text alignment to be updated, thus keeping the header-line
text aligned with the buffer text, turn on the
@code{header-line-indent-mode} in the buffer and use its two
variables, @code{header-line-indent} and
@code{header-line-indent-width}, in the display specification.
@xref{Header Lines}.  Here's a simple example:

@lisp
(setq header-line-format
      (concat (propertize " "
                          'display
                          '(space :align-to
                                  (+ header-line-indent-width 10)))
              "Column"))
@end lisp

@noindent
This will keep the text @samp{Column} on the header line aligned with
column 10 of buffer text, regardless of whether
@code{display-line-numbers-mode} is on or off, and also when
line-number display changes its width.

@node Other Display Specs
@subsection Other Display Specifications

  Here are the other sorts of display specifications that you can use
in the @code{display} text property.

@table @code
@item @var{string}
Display @var{string} instead of the text that has this property.

Recursive display specifications are not supported---@var{string}'s
@code{display} properties, if any, are not used.

@item (image . @var{image-props})
This kind of display specification is an image descriptor (@pxref{Image Descriptors}).
When used as a display specification, it means to display the image
instead of the text that has the display specification.

@item (slice @var{x} @var{y} @var{width} @var{height})
This specification together with @code{image} specifies a @dfn{slice}
(a partial area) of the image to display.  The elements @var{y} and
@var{x} specify the top left corner of the slice, within the image;
@var{width} and @var{height} specify the width and height of the
slice.  Integers are numbers of pixels.  A floating-point number
in the range 0.0--1.0 stands for that fraction of the width or height
of the entire image.

@item ((margin nil) @var{string})
A display specification of this form means to display @var{string}
instead of the text that has the display specification, at the same
position as that text.  It is equivalent to using just @var{string},
but it is done as a special case of marginal display (@pxref{Display
Margins}).

@item (left-fringe @var{bitmap} @r{[}@var{face}@r{]})
@itemx (right-fringe @var{bitmap} @r{[}@var{face}@r{]})
This display specification on any character of a line of text causes
the specified @var{bitmap} be displayed in the left or right fringes
for that line, instead of the characters that have the display
specification.  The optional @var{face} specifies the face whose
colors are to be used for the bitmap display.  @xref{Fringe Bitmaps},
for the details.

It also possible to add context help for fringe bitmaps through the
@code{show-help-function} mechanism by using @code{left-fringe-help} and
@code{right-fringe-help} text properties (@pxref{Special Properties}).

@item (space-width @var{factor})
This display specification affects all the space characters within the
text that has the specification.  It displays all of these spaces
@var{factor} times as wide as normal.  The element @var{factor} should
be an integer or float.  Characters other than spaces are not affected
at all; in particular, this has no effect on tab characters.

@item (min-width (@var{width}))
This display specification ensures the text that has it takes at least
@var{width} space on display, by adding a stretch of white space to
the end of the text if the text is shorter than @var{width}.  The text
is partitioned using the identity of the parameter, which is why the
parameter is a list with one element.  For instance:

@lisp
(insert (propertize "foo" 'display '(min-width (6.0))))
@end lisp

This will add padding after @samp{foo} bringing the total width up to
the width of six normal characters.  Note that the affected characters
are identified by the @code{(6.0)} list in the display property,
compared with @code{eq}.  The element @var{width} can be either an
integer or a float specifying the required minimum width of the text
(@pxref{Pixel Specification}).

@item (height @var{height})
This display specification makes the text taller or shorter.
Here are the possibilities for @var{height}:

@table @asis
@item @code{(+ @var{n})}
@c FIXME: Add an index for "step"?  --xfq
This means to use a font that is @var{n} steps larger.  A @dfn{step} is
defined by the set of available fonts---specifically, those that match
what was otherwise specified for this text, in all attributes except
height.  Each size for which a suitable font is available counts as
another step.  @var{n} should be an integer.

@item @code{(- @var{n})}
This means to use a font that is @var{n} steps smaller.

@item a number, @var{factor}
A number, @var{factor}, means to use a font that is @var{factor} times
as tall as the default font.

@item a symbol, @var{function}
A symbol is a function to compute the height.  It is called with the
current height as argument, and should return the new height to use.

@item anything else, @var{form}
If the @var{height} value doesn't fit the previous possibilities, it is
a form.  Emacs evaluates it to get the new height, with the symbol
@code{height} bound to the current specified font height.
@end table

@item (raise @var{factor})
This kind of display specification raises or lowers the text
it applies to, relative to the baseline of the line.  It is mainly
meant to support display of subscripts and superscripts.

The @var{factor} must be a number, which is interpreted as a multiple
of the height of the affected text.  If it is positive, that means to
display the characters raised.  If it is negative, that means to
display them lower down.

Note that if the text also has a @code{height} display specification,
which was specified before (i.e.@: to the left of) @code{raise}, the
latter will affect the amount of raising or lowering in pixels,
because that is based on the height of the text being raised.
Therefore, if you want to display a sub- or superscript that is
smaller than the normal text height, consider specifying @code{raise}
before @code{height}.
@end table

@c We put all the '@code{(when ...)}' on one line to encourage
@c makeinfo's end-of-sentence heuristics to DTRT.  Previously, the dot
@c was at eol; the info file ended up with two spaces rendered after it.
  You can make any display specification conditional.  To do that,
package it in another list of the form
@code{(when @var{condition} . @var{spec})}.
Then the specification @var{spec} applies only when
@var{condition} evaluates to a non-@code{nil} value.  During the
evaluation, @code{object} is bound to the string or buffer having the
conditional @code{display} property.  @code{position} and
@code{buffer-position} are bound to the position within @code{object}
and the buffer position where the @code{display} property was found,
respectively.  Both positions can be different when @code{object} is a
string.

Note that @var{condition} will only be evaluated when redisplay
examines the text where this display spec is located, so this feature
is best suited for conditions that are relatively stable, i.e.@:
yield, for each particular buffer position, the same results on every
evaluation.  If the results change for the same text location, e.g.,
if the result depends on the position of point, then the conditional
specification might not do what you want, because redisplay examines
only those parts of buffer text where it has reasons to assume that
something changed since the last display cycle.

@node Display Margins
@subsection Displaying in the Margins
@cindex display margins
@cindex margins, display

  A buffer can have blank areas called @dfn{display margins} on the
left and on the right.  Ordinary text never appears in these areas,
but you can put things into the display margins using the
@code{display} property.  There is currently no way to make text or
images in the margin mouse-sensitive.

  The way to display something in the margins is to specify it in a
margin display specification in the @code{display} property of some
text.  This is a replacing display specification, meaning that the
text you put it on does not get displayed; the margin display appears,
but that text does not.

  A margin display specification looks like @code{((margin
right-margin) @var{spec})} or @code{((margin left-margin) @var{spec})}.
Here, @var{spec} is another display specification that says what to
display in the margin.  Typically it is a string of text to display,
or an image descriptor.

  To display something in the margin @emph{in association with}
certain buffer text, without altering or preventing the display of
that text, put on that text an overlay with a @code{before-string}
property, and put the margin display specification on the contents of
the before-string.

  Note that if the string to be displayed in the margin doesn't
specify a face, its face is determined using the same rules and
priorities as it is for strings displayed in the text area
(@pxref{Displaying Faces}).  If this results in undesirable
``leaking'' of faces into the margin, make sure the string has an
explicit face specified for it.

  Before the display margins can display anything, you must give
them a nonzero width.  The usual way to do that is to set these
variables:

@defvar left-margin-width
This variable specifies the width of the left margin, in character
cell (a.k.a.@: ``column'') units.  It is buffer-local in all buffers.
A value of @code{nil} means no left marginal area.
@end defvar

@defvar right-margin-width
This variable specifies the width of the right margin, in character
cell units.  It is buffer-local in all buffers.  A value of @code{nil}
means no right marginal area.
@end defvar

  Setting these variables does not immediately affect the window.  These
variables are checked when a new buffer is displayed in the window.
Thus, you can make changes take effect by calling
@code{set-window-buffer}.  Do not use these variables to try to
determine the current width of the left or right margin.  Instead, use
the function @code{window-margins}.

  You can also set the margin widths immediately.

@defun set-window-margins window left &optional right
This function specifies the margin widths for window @var{window}, in
character cell units.  The argument @var{left} controls the left
margin, and @var{right} controls the right margin (default @code{0}).

If @var{window} is not large enough to accommodate margins of the
desired width, this leaves the margins of @var{window} unchanged.

The values specified here may be later overridden by invoking
@code{set-window-buffer} (@pxref{Buffers and Windows}) on @var{window}
with its @var{keep-margins} argument @code{nil} or omitted.
@end defun

@defun window-margins &optional window
This function returns the width of the left and right margins of
@var{window} as a cons cell of the form @w{@code{(@var{left}
. @var{right})}}.  If one of the two marginal areas does not exist,
its width is returned as @code{nil}; if neither of the two margins exist,
the function returns @code{(nil)}.  If @var{window} is @code{nil}, the
selected window is used.
@end defun

@node Images
@section Images
@cindex images in buffers

  To display an image in an Emacs buffer, you must first create an image
descriptor, then use it as a display specifier in the @code{display}
property of text that is displayed (@pxref{Display Property}).

  Emacs is usually able to display images when it is run on a
graphical terminal.  Images cannot be displayed in a text terminal, on
certain graphical terminals that lack the support for this, or if
Emacs is compiled without image support.  You can use the function
@code{display-images-p} to determine if images can in principle be
displayed (@pxref{Display Feature Testing}).

@menu
* Image Formats::       Supported image formats.
* Image Descriptors::   How to specify an image for use in @code{:display}.
* XBM Images::          Special features for XBM format.
* XPM Images::          Special features for XPM format.
* ImageMagick Images::  Special features available through ImageMagick.
* SVG Images::          Creating and manipulating SVG images.
* Other Image Types::   Various other formats are supported.
* Defining Images::     Convenient ways to define an image for later use.
* Showing Images::      Convenient ways to display an image once it is defined.
* Multi-Frame Images::  Some images contain more than one frame.
* Image Cache::         Internal mechanisms of image display.
@end menu

@node Image Formats
@subsection Image Formats
@cindex image formats
@cindex image types

  Emacs can display a number of different image formats.  Some of
these image formats are supported only if particular support libraries
are installed.  On some platforms, Emacs can load support libraries on
demand; if so, the variable @code{dynamic-library-alist} can be used
to modify the set of known names for these dynamic libraries.
@xref{Dynamic Libraries}.

  Supported image formats (and the required support libraries) include
PBM and XBM (which do not depend on support libraries and are always
available), XPM (@code{libXpm}), GIF (@code{libgif} or
@code{libungif}), JPEG (@code{libjpeg}), TIFF (@code{libtiff}), PNG
(@code{libpng}), SVG (@code{librsvg}), and WebP (@code{libwebp}).

  Each of these image formats is associated with an @dfn{image type
symbol}.  The symbols for the above formats are, respectively,
@code{pbm}, @code{xbm}, @code{xpm}, @code{gif}, @code{jpeg},
@code{tiff}, @code{png}, @code{svg}, and @code{webp}.

  On some platforms, the built-in image support that doesn't require
any optional libraries includes BMP images.@footnote{
On MS-Windows, this requires @code{w32-use-native-image-API} to be set
non-@code{nil}.
}

  Furthermore, if you build Emacs with ImageMagick
(@code{libMagickWand}) support, Emacs can display any image format
that ImageMagick can.  @xref{ImageMagick Images}.  All images
displayed via ImageMagick have type symbol @code{imagemagick}.

@defvar image-types
This variable contains a list of type symbols for image formats which
are potentially supported in the current configuration.

``Potentially'' means that Emacs knows about the image types, not
necessarily that they can be used (for example, they could depend on
unavailable dynamic libraries).  To know which image types are really
available, use @code{image-type-available-p}.
@end defvar

@defun image-type-available-p type
This function returns non-@code{nil} if images of type @var{type} can
be loaded and displayed.  @var{type} must be an image type symbol.

For image types whose support libraries are statically linked, this
function always returns @code{t}.  For image types whose support
libraries are dynamically loaded, it returns @code{t} if the library
could be loaded and @code{nil} otherwise.
@end defun

@node Image Descriptors
@subsection Image Descriptors
@cindex image descriptor

  An @dfn{image descriptor} is a list which specifies the underlying
data for an image, and how to display it.  It is typically used as the
value of a @code{display} overlay or text property (@pxref{Other
Display Specs}); but @xref{Showing Images}, for convenient helper
functions to insert images into buffers.

  Each image descriptor has the form @code{(image . @var{props})},
where @var{props} is a property list of alternating keyword symbols
and values, including at least the pair @code{:type @var{type}} that
specifies the image type.

  Image descriptors which define image dimensions, @code{:width},
@code{:height}, @code{:max-width} and @code{:max-height}, may take
either an integer, which represents the dimension in pixels, or a pair
@code{(@var{value} . em)}, where @var{value} is the dimension's
length in @dfn{ems}@footnote{In typography an em is a distance
equivalent to the height of the type.  For example when using 12 point
type 1 em is equal to 12 points.  Its use ensures distances and type
remain proportional.}.  One em is equivalent to the size of the font
and @var{value} may be an integer or a float.  Also, dimension can be
specified in @code{(@var{value} . ch)} and @code{(@var{value} . cw)}
forms, where @code{ch} means height of the canonical character and
@code{cw} means width of the canonical character.

  The following is a list of properties that are meaningful for all
image types (there are also properties which are meaningful only for
certain image types, as documented in the following subsections):

@table @code
@item :type @var{type}
The image type.
@ifnottex
@xref{Image Formats}.
@end ifnottex
Every image descriptor must include this property.

@item :file @var{file}
This says to load the image from file @var{file}.  If @var{file} is
not an absolute file name, it is expanded relative to each of the
directories mentioned by @code{image-load-path} (@pxref{Defining
Images}).

@item :data @var{data}
This specifies the raw image data.  Each image descriptor must have
either @code{:data} or @code{:file}, but not both.

For most image types, the value of a @code{:data} property should be a
string containing the image data.  Some image types do not support
@code{:data}; for some others, @code{:data} alone is not enough, so
you need to use other image properties along with @code{:data}.  See
the following subsections for details.

@item :margin @var{margin}
This specifies how many pixels to add as an extra margin around the
image.  The value, @var{margin}, must be a non-negative number, or a
pair @code{(@var{x} . @var{y})} of such numbers.  If it is a pair,
@var{x} specifies how many pixels to add horizontally, and @var{y}
specifies how many pixels to add vertically.  If @code{:margin} is not
specified, the default is zero.

@item :ascent @var{ascent}
This specifies the amount of the image's height to use for its
ascent---that is, the part above the baseline.  The value,
@var{ascent}, must be a number in the range 0 to 100, or the symbol
@code{center}.

If @var{ascent} is a number, that percentage of the image's height is
used for its ascent.

If @var{ascent} is @code{center}, the image is vertically centered
around a centerline which would be the vertical centerline of text drawn
at the position of the image, in the manner specified by the text
properties and overlays that apply to the image.

If this property is omitted, it defaults to 50.

@item :relief @var{relief}
This adds a shadow rectangle around the image.  The value,
@var{relief}, specifies the width of the shadow lines, in pixels.  If
@var{relief} is negative, shadows are drawn so that the image appears
as a pressed button; otherwise, it appears as an unpressed button.

@item :width @var{width}, :height @var{height}
The @code{:width} and @code{:height} keywords are used for scaling the
image.  If only one of them is specified, the other one will be
calculated so as to preserve the aspect ratio.  If both are specified,
aspect ratio may not be preserved.

@item :max-width @var{max-width}, :max-height @var{max-height}
The @code{:max-width} and @code{:max-height} keywords are used for
scaling if the size of the image exceeds these values.  If
@code{:width} is set, it will have precedence over @code{max-width},
and if @code{:height} is set, it will have precedence over
@code{max-height}, but you can otherwise mix these keywords as you
wish.

If both @code{:max-width} and @code{:height} are specified, but
@code{:width} is not, preserving the aspect ratio might require that
width exceeds @code{:max-width}.  If this happens, scaling will use a
smaller value for the height so as to preserve the aspect ratio while
not exceeding @code{:max-width}.  Similarly when both
@code{:max-height} and @code{:width} are specified, but @code{:height}
is not.  For example, if you have a 200x100 image and specify that
@code{:width} should be 400 and @code{:max-height} should be 150,
you'll end up with an image that is 300x150: Preserving the aspect
ratio and not exceeding the ``max'' setting.  This combination of
parameters is a useful way of saying ``display this image as large as
possible, but no larger than the available display area''.

@item :scale @var{scale}
This should be a scaling factor for the image, a number.  Values higher
than 1 mean to increase the image size, and lower values mean to
decrease the size, by multiplying both the width and height of the image
by the factor.  For instance, a value of 0.25 will make the image a
quarter size of what it originally was.  If the scaling makes the image
larger than specified by @code{:max-width} or @code{:max-height}, the
resulting size will not exceed those two values.  If both @code{:scale}
and @code{:height}/@code{:width} are specified, the height/width will be
adjusted by the specified scaling factor.

@vindex image-scaling-factor
The value of @var{scale} can also be the symbol @code{default}, which
means to use the value of @code{image-scaling-factor}.  If that value is
a number, it is the scale factor to use; if it is @code{auto} (the
default), it means to compute the scaling factor based on pixel size of
the font used by the frame's default face (@pxref{Low-Level Font}).
Specifically, if the pixel width of the default face's font is greater
than 10, the image is enlarged by the factor computed as the ratio of
the font width to 10; if the font width is 10 pixels or less, the image
is not scaled.  For example, if the default font's width is 15, the
image will be scaled by the factor 1.5.

If @var{scale} is not provided, @code{create-image} scales the image
according to the value of @code{image-scaling-factor}.

@item :rotation @var{angle}
Specifies a rotation angle in degrees.  Only multiples of 90 degrees
are supported, unless the image type is @code{imagemagick}.  Positive
values rotate clockwise, negative values counter-clockwise.  Rotation
is performed after scaling and cropping.

@item :flip @var{flip}
If this is @code{t}, the image will be horizontally flipped.
Currently it has no effect if the image type is @code{imagemagick}.
Vertical flipping can be achieved by rotating the image 180 degrees
and toggling this value.

@item :transform-smoothing @var{smooth}
If this is @code{t}, any image transform will have smoothing applied;
if @code{nil}, no smoothing will be applied.  The exact algorithm used
is platform dependent, but should be equivalent to bilinear
filtering.  Disabling smoothing will use the nearest neighbor
algorithm.

@vindex image-transform-smoothing
If this property is not specified, @code{create-image} will use the
@code{image-transform-smoothing} user option to say whether smoothing
should be done or not.  This option can be @code{nil} (no smoothing),
@code{t} (use smoothing) or a predicate function that's called with
the image object as the only parameter, and should return either
@code{nil} or @code{t}.  The default is for down-scaling to apply
smoothing, and for large up-scaling to not apply smoothing.

@item :index @var{frame}
@xref{Multi-Frame Images}.

@item :conversion @var{algorithm}
This specifies a conversion algorithm that should be applied to the
image before it is displayed; the value, @var{algorithm}, specifies
which algorithm.

@table @code
@item laplace
@itemx emboss
Specifies the Laplace edge detection algorithm, which blurs out small
differences in color while highlighting larger differences.  People
sometimes consider this useful for displaying the image for a
disabled button.

@item (edge-detection :matrix @var{matrix} :color-adjust @var{adjust})
@cindex edge detection, images
Specifies a general edge-detection algorithm.  @var{matrix} must be
either a nine-element list or a nine-element vector of numbers.  A pixel
at position @math{x/y} in the transformed image is computed from
original pixels around that position.  @var{matrix} specifies, for each
pixel in the neighborhood of @math{x/y}, a factor with which that pixel
will influence the transformed pixel; element @math{0} specifies the
factor for the pixel at @math{x-1/y-1}, element @math{1} the factor for
the pixel at @math{x/y-1} etc., as shown below:
@iftex
@tex
$$\pmatrix{x-1/y-1 & x/y-1  & x+1/y-1 \cr
   x-1/y  &   x/y &    x+1/y \cr
   x-1/y+1&   x/y+1 &  x+1/y+1 \cr}$$
@end tex
@end iftex
@ifnottex
@display
  (x-1/y-1  x/y-1  x+1/y-1
   x-1/y    x/y    x+1/y
   x-1/y+1  x/y+1  x+1/y+1)
@end display
@end ifnottex

The resulting pixel is computed from the color intensity of the color
resulting from summing up the RGB values of surrounding pixels,
multiplied by the specified factors, and dividing that sum by the sum
of the factors' absolute values.

Laplace edge-detection currently uses a matrix of
@iftex
@tex
$$\pmatrix{1 & 0 & 0 \cr
   0&  0 &  0 \cr
   0 & 0 & -1 \cr}$$
@end tex
@end iftex
@ifnottex
@display
  (1  0  0
   0  0  0
   0  0 -1)
@end display
@end ifnottex

Emboss edge-detection uses a matrix of
@iftex
@tex
$$\pmatrix{ 2 & -1 &  0 \cr
   -1 &  0 &  1 \cr
    0  & 1 & -2 \cr}$$
@end tex
@end iftex
@ifnottex
@display
  ( 2 -1  0
   -1  0  1
    0  1 -2)
@end display
@end ifnottex

@item disabled
Specifies transforming the image so that it looks disabled.
@end table

@item :mask @var{mask}
If @var{mask} is @code{heuristic} or @code{(heuristic @var{bg})}, build
a clipping mask for the image, so that the background of a frame is
visible behind the image.  If @var{bg} is not specified, or if @var{bg}
is @code{t}, determine the background color of the image by looking at
the four corners of the image, assuming the most frequently occurring
color from the corners is the background color of the image.  Otherwise,
@var{bg} must be a list @code{(@var{red} @var{green} @var{blue})}
specifying the color to assume for the background of the image.

If @var{mask} is @code{nil}, remove a mask from the image, if it has
one.  Images in some formats include a mask which can be removed by
specifying @code{:mask nil}.

@item :pointer @var{shape}
This specifies the pointer shape when the mouse pointer is over this
image.  @xref{Pointer Shape}, for available pointer shapes.

@item :map @var{map}
@cindex image maps
This associates an image map of @dfn{hot spots} with this image.

An image map is an alist where each element has the format
@code{(@var{area} @var{id} @var{plist})}.  An @var{area} is specified
as either a rectangle, a circle, or a polygon.

A rectangle is a cons
@code{(rect . ((@var{x0} . @var{y0}) . (@var{x1} . @var{y1})))}
which specifies the pixel coordinates of the upper left and bottom right
corners of the rectangle area.

A circle is a cons
@code{(circle . ((@var{x0} . @var{y0}) . @var{r}))}
which specifies the center and the radius of the circle; @var{r} may
be a float or integer.

A polygon is a cons
@code{(poly . [@var{x0} @var{y0} @var{x1} @var{y1} ...])}
where each pair in the vector describes one corner in the polygon.

When the mouse pointer lies on a hot-spot area of an image, the
@var{plist} of that hot-spot is consulted; if it contains a @code{help-echo}
property, that defines a tool-tip for the hot-spot, and if it contains
a @code{pointer} property, that defines the shape of the mouse cursor when
it is on the hot-spot.
@xref{Pointer Shape}, for available pointer shapes.

When you click the mouse when the mouse pointer is over a hot-spot, an
event is composed by combining the @var{id} of the hot-spot with the
mouse event; for instance, @code{[area4 mouse-1]} if the hot-spot's
@var{id} is @code{area4}.

@findex image-compute-scaling-factor
Note that the map's coordinates should reflect the displayed image
after all transforms have been done (rotation, scaling and so on), and
also note that Emacs (by default) performs auto-scaling of images, so
to make things match up, you should either specify @code{:scale 1.0}
when creating the image, or use the result of
@code{image-compute-scaling-factor} to compute the elements of the
map.

When an image's @code{:scale}, @code{:rotation}, or @code{:flip} is
changed, @code{:map} will be recomputed based on the value of
@code{:original-map} and the values of those transformation.

@item :original-map @var{original-map}
@cindex original image map
This specifies the untransformed image map which will be used to
recompute @code{:map} after the image's @code{:scale}, @code{:rotation},
or @code{:flip} is changed.

If @code{:original-map} is not specified when creating an image with
@code{create-image}, it will be computed based on the supplied
@code{:map}, as well as any of @code{:scale}, @code{:rotation}, or
@code{:flip} which are non-@code{nil}.

Conversely, if @code{:original-map} is specified but @code{:map} is not,
@code{:map} will be computed based on @code{:original-map},
@code{:scale}, @code{:rotation}, and @code{:flip}.

@defopt image-recompute-map-p
Set this user option to nil to prevent Emacs from automatically
recomputing an image @code{:map} based on its @code{:original-map}.
@end defopt
@end table

@defun image-mask-p spec &optional frame
This function returns @code{t} if image @var{spec} has a mask bitmap.
@var{frame} is the frame on which the image will be displayed.
@var{frame} @code{nil} or omitted means to use the selected frame
(@pxref{Input Focus}).
@end defun

@defun image-transforms-p &optional frame
This function returns non-@code{nil} if @var{frame} supports image
scaling and rotation.  @var{frame} @code{nil} or omitted means to use
the selected frame (@pxref{Input Focus}).  The returned list includes
symbols that indicate which image transform operations are supported:

@table @code
@item scale
Image scaling is supported by @var{frame} via the @code{:scale},
@code{:width}, @code{:height}, @code{:max-width}, and
@code{:max-height} properties.
@item rotate90
Image rotation is supported by @var{frame} if the rotation angle is an
integral multiple of 90 degrees.
@end table

If image transforms are not supported, @code{:rotation}, @code{:crop},
@code{:width}, @code{:height}, @code{:scale}, @code{:max-width} and
@code{:max-height} will only be usable through ImageMagick, if
available (@pxref{ImageMagick Images}).
@end defun
@node XBM Images
@subsection XBM Images
@cindex XBM

  To use XBM format, specify @code{xbm} as the image type.  This image
format doesn't require an external library, so images of this type are
always supported.

  Additional image properties supported for the @code{xbm} image type are:

@table @code
@item :foreground @var{foreground}
The value, @var{foreground}, should be a string specifying the image
foreground color, or @code{nil} for the default color.  This color is
used for each pixel in the XBM that is 1.  The default is the frame's
foreground color.

@item :background @var{background}
The value, @var{background}, should be a string specifying the image
background color, or @code{nil} for the default color.  This color is
used for each pixel in the XBM that is 0.  The default is the frame's
background color.
@end table

  If you specify an XBM image using data within Emacs instead of an
external file, use the following three properties:

@table @code
@item :data @var{data}
The value, @var{data}, specifies the contents of the image.
There are three formats you can use for @var{data}:

@itemize @bullet
@item
A vector of strings or bool-vectors, each specifying one line of the
image.  Do specify @code{:data-height} and @code{:data-width}.

@item
A string containing the same byte sequence as an XBM file would contain.

@item
A string or a bool-vector containing the bits of the image (plus
perhaps some extra bits at the end that will not be used).  It should
contain at least @w{@code{@var{stride} * @var{height}}} bits, where
@var{stride} is the smallest multiple of 8 greater than or equal to
the width of the image.  In this case, you should specify
@code{:data-height}, @code{:data-width} and @code{:stride}, both to
indicate that the string contains just the bits rather than a whole
XBM file, and to specify the size of the image.
@end itemize

@item :stride @var{stride}
The number of bool vector entries stored for each row; the smallest
multiple of 8 greater than or equal to @var{width}.
@end table

@node XPM Images
@subsection XPM Images
@cindex XPM

  To use XPM format, specify @code{xpm} as the image type.  The
additional image property @code{:color-symbols} is also meaningful with
the @code{xpm} image type:

@table @code
@item :color-symbols @var{symbols}
The value, @var{symbols}, should be an alist whose elements have the
form @code{(@var{name} . @var{color})}.  In each element, @var{name} is
the name of a color as it appears in the image file, and @var{color}
specifies the actual color to use for displaying that name.
@end table

@node ImageMagick Images
@subsection ImageMagick Images
@cindex ImageMagick images
@cindex images, support for more formats

  If your Emacs build has ImageMagick support, you can use the
ImageMagick library to load many image formats (@pxref{File
Conveniences,,, emacs, The GNU Emacs Manual}).  The image type symbol
for images loaded via ImageMagick is @code{imagemagick}, regardless of
the actual underlying image format.

To check for ImageMagick support, use the following:

@lisp
(image-type-available-p 'imagemagick)
@end lisp

@defun imagemagick-types
This function returns a list of image file extensions supported by the
current ImageMagick installation.  Each list element is a symbol
representing an internal ImageMagick name for an image type, such as
@code{BMP} for @file{.bmp} images.
@end defun

@defopt imagemagick-enabled-types
The value of this variable is a list of ImageMagick image types which
Emacs may attempt to render using ImageMagick.  Each list element
should be one of the symbols in the list returned by
@code{imagemagick-types}, or an equivalent string.  Alternatively, a
value of @code{t} enables ImageMagick for all possible image types.
Regardless of the value of this variable,
@code{imagemagick-types-inhibit} (see below) takes precedence.
@end defopt

@defopt imagemagick-types-inhibit
The value of this variable lists the ImageMagick image types which
should never be rendered using ImageMagick, regardless of the value of
@code{imagemagick-enabled-types}.  A value of @code{t} disables
ImageMagick entirely.
@end defopt

@defvar image-format-suffixes
This variable is an alist mapping image types to file name extensions.
Emacs uses this in conjunction with the @code{:format} image property
(see below) to give a hint to the ImageMagick library as to the type
of an image.  Each element has the form @code{(@var{type}
@var{extension})}, where @var{type} is a symbol specifying an image
content-type, and @var{extension} is a string that specifies the
associated file name extension.
@end defvar

  Images loaded with ImageMagick support the following additional
image descriptor properties:

@table @code
@item :background @var{background}
@var{background}, if non-@code{nil}, should be a string specifying a
color, which is used as the image's background color if the image
supports transparency.  If the value is @code{nil}, it defaults to the
frame's background color.

@item :format @var{type}
The value, @var{type}, should be a symbol specifying the type of the
image data, as found in @code{image-format-suffixes}.  This is used
when the image does not have an associated file name, to provide a
hint to ImageMagick to help it detect the image type.

@item :crop @var{geometry}
The value of @var{geometry} should be a list of the form
@code{(@var{width} @var{height} @var{x} @var{y})}.  @var{width} and
@var{height} specify the width and height of the cropped image.  If
@var{x} is a positive number it specifies the offset of the cropped
area from the left of the original image, and if negative the offset
from the right.  If @var{y} is a positive number it specifies the
offset from the top of the original image, and if negative from the
bottom.  If @var{x} or @var{y} are @code{nil} or unspecified the crop
area will be centered on the original image.

If the crop area is outside or overlaps the edge of the image it will
be reduced to exclude any areas outside of the image.  This means it
is not possible to use @code{:crop} to increase the size of the image
by entering large @var{width} or @var{height} values.

Cropping is performed after scaling but before rotation.
@end table

@node SVG Images
@subsection SVG Images
@cindex SVG images

SVG (Scalable Vector Graphics) is an XML format for specifying images.
SVG images support the following additional image descriptor
properties:

@table @code
@item :foreground @var{foreground}
@var{foreground}, if non-@code{nil}, should be a string specifying a
color, which is used as the image's foreground color.  If the value is
@code{nil}, it defaults to the current face's foreground color.

@item :background @var{background}
@var{background}, if non-@code{nil}, should be a string specifying a
color, which is used as the image's background color if the image
supports transparency.  If the value is @code{nil}, it defaults to the
current face's background color.

@item :css @var{css}
@var{css}, if non-@code{nil}, should be a string specifying the CSS to
override the default CSS used when generating the image.
@end table

@subsubheading SVG library

If your Emacs build has SVG support, you can create and manipulate
these images with the following functions from the @file{svg.el}
library.

@defun svg-create width height &rest args
Create a new, empty SVG image with the specified dimensions.
@var{args} is an argument plist with you can specify following:

@table @code
@item :stroke-width
The default width (in pixels) of any lines created.

@item :stroke
The default stroke color on any lines created.
@end table

@cindex SVG object
This function returns an @dfn{SVG object}, a Lisp data structure that
specifies an SVG image, and all the following functions work on that
structure.  The argument @var{svg} in the following functions
specifies such an SVG object.
@end defun

@defun svg-gradient svg id type stops
Create a gradient in @var{svg} with identifier @var{id}.  @var{type}
specifies the gradient type, and can be either @code{linear} or
@code{radial}.  @var{stops} is a list of percentage/color pairs.

The following will create a linear gradient that goes from red at the
start, to green 25% of the way, to blue at the end:

@lisp
(svg-gradient svg "gradient1" 'linear
              '((0 . "red") (25 . "green") (100 . "blue")))
@end lisp

The gradient created (and inserted into the SVG object) can later be
used by all functions that create shapes.
@end defun

All the following functions take an optional list of keyword
parameters that alter the various attributes from their default
values.  Valid attributes include:

@table @code
@item :stroke-width
The width (in pixels) of lines drawn, and outlines around solid
shapes.

@item :stroke-color
The color of lines drawn, and outlines around solid shapes.

@item :fill-color
The color used for solid shapes.

@item :id
The identified of the shape.

@item :gradient
If given, this should be the identifier of a previously defined
gradient object.

@item :clip-path
Identifier of a clip path.
@end table

@defun svg-rectangle svg x y width height &rest args
Add to @var{svg} a rectangle whose upper left corner is at
position @var{x}/@var{y} and whose size is @var{width}/@var{height}.

@lisp
(svg-rectangle svg 100 100 500 500 :gradient "gradient1")
@end lisp
@end defun

@defun svg-circle svg x y radius &rest args
Add to @var{svg} a circle whose center is at @var{x}/@var{y} and whose
radius is @var{radius}.
@end defun

@defun svg-ellipse svg x y x-radius y-radius &rest args
Add to @var{svg} an ellipse whose center is at @var{x}/@var{y}, and
whose horizontal radius is @var{x-radius} and the vertical radius is
@var{y-radius}.
@end defun

@defun svg-line svg x1 y1 x2 y2 &rest args
Add to @var{svg} a line that starts at @var{x1}/@var{y1} and extends
to @var{x2}/@var{y2}.
@end defun

@defun svg-polyline svg points &rest args
Add to @var{svg} a multiple-segment line (a.k.a.@: ``polyline'') that
goes through @var{points}, which is a list of X/Y position pairs.

@lisp
(svg-polyline svg '((200 . 100) (500 . 450) (80 . 100))
              :stroke-color "green")
@end lisp
@end defun

@defun svg-polygon svg points &rest args
Add a polygon to @var{svg} where @var{points} is a list of X/Y pairs
that describe the outer circumference of the polygon.

@lisp
(svg-polygon svg '((100 . 100) (200 . 150) (150 . 90))
             :stroke-color "blue" :fill-color "red")
@end lisp
@end defun

@defun svg-path svg commands &rest args
Add the outline of a shape to @var{svg} according to @var{commands},
see @ref{SVG Path Commands}.

Coordinates by default are absolute.  To use coordinates relative to
the last position, or -- initially -- to the origin, set the attribute
@var{:relative} to @code{t}.  This attribute can be specified for the
function or for individual commands.  If specified for the function,
then all commands use relative coordinates by default.  To make an
individual command use absolute coordinates, set @var{:relative} to
@code{nil}.

@lisp
(svg-path svg
	  '((moveto ((100 . 100)))
	    (lineto ((200 . 0) (0 . 200) (-200 . 0)))
	    (lineto ((100 . 100)) :relative nil))
	  :stroke-color "blue"
	  :fill-color "lightblue"
	  :relative t)
@end lisp
@end defun

@defun svg-text svg text &rest args
Add the specified @var{text} to @var{svg}.

@lisp
(svg-text
 svg "This is a text"
 :font-size "40"
 :font-weight "bold"
 :stroke "black"
 :fill "white"
 :font-family "impact"
 :letter-spacing "4pt"
 :x 300
 :y 400
 :stroke-width 1)
@end lisp
@end defun

@defun svg-embed svg image image-type datap &rest args
Add an embedded (raster) image to @var{svg}.  If @var{datap} is
@code{nil}, @var{image} should be a file name; otherwise it should be a
string containing the image data as raw bytes.  @var{image-type} should be a
@acronym{MIME} image type, for instance @code{"image/jpeg"}.

@lisp
(svg-embed svg "~/rms.jpg" "image/jpeg" nil
           :width "100px" :height "100px"
           :x "50px" :y "75px")
@end lisp
@end defun

@defun svg-embed-base-uri-image svg relative-filename &rest args
To @var{svg} add an embedded (raster) image placed at
@var{relative-filename}.  @var{relative-filename} is searched inside
@code{file-name-directory} of the @code{:base-uri} svg image property.
@code{:base-uri} specifies a (possibly non-existing) file name of the
svg image to be created, thus all the embedded files are searched
relatively to the @code{:base-uri} filename's directory.  If
@code{:base-uri} is omitted, then filename from where svg image is
loaded is used.  Using @code{:base-uri} improves the performance of
embedding large images, comparing to @code{svg-embed}, because all the
work is done directly by librsvg.

@lisp
;; Embedding /tmp/subdir/rms.jpg and /tmp/another/rms.jpg
(svg-embed-base-uri-image svg "subdir/rms.jpg"
           :width "100px" :height "100px"
           :x "50px" :y "75px")
(svg-embed-base-uri-image svg "another/rms.jpg"
           :width "100px" :height "100px"
           :x "75px" :y "50px")
(svg-image svg :scale 1.0
           :base-uri "/tmp/dummy"
           :width 175 :height 175)
@end lisp
@end defun

@defun svg-clip-path svg &rest args
Add a clipping path to @var{svg}.  If applied to a shape via the
@var{:clip-path} property, parts of that shape which lie outside of
the clipping path are not drawn.

@lisp
(let ((clip-path (svg-clip-path svg :id "foo")))
  (svg-circle clip-path 200 200 175))
(svg-rectangle svg 50 50 300 300
               :fill-color "red"
               :clip-path "url(#foo)")
@end lisp
@end defun

@defun svg-node svg tag &rest args
Add the custom node @var{tag} to @var{svg}.

@lisp
(svg-node svg
          'rect
          :width 300 :height 200 :x 50 :y 100 :fill-color "green")
@end lisp
@end defun

@defun svg-remove svg id
Remove the element with identifier @code{id} from the @code{svg}.
@end defun

@defun svg-image svg
Finally, the @code{svg-image} takes an SVG object as its argument and
returns an image object suitable for use in functions like
@code{insert-image}.
@end defun

Here's a complete example that creates and inserts an image with a
circle:

@lisp
(let ((svg (svg-create 400 400 :stroke-width 10)))
  (svg-gradient svg "gradient1" 'linear '((0 . "red") (100 . "blue")))
  (svg-circle svg 200 200 100 :gradient "gradient1"
                  :stroke-color "green")
  (insert-image (svg-image svg)))
@end lisp


@subsubheading SVG Path Commands

@cindex svg path commands
@anchor{SVG Path Commands}
@dfn{SVG paths} allow creation of complex images by combining lines,
curves, arcs, and other basic shapes.  The functions described below
allow invoking SVG path commands from a Lisp program.

@deffn Command moveto points
Move the pen to the first point in @var{points}.  Additional points
are connected with lines.  @var{points} is a list of X/Y coordinate
pairs.  Subsequent @command{moveto} commands represent the start of a
new @dfn{subpath}.

@lisp
(svg-path svg '((moveto ((200 . 100) (100 . 200) (0 . 100))))
          :fill "white" :stroke "black")
@end lisp
@end deffn

@deffn Command closepath
End the current subpath by connecting it back to its initial point.  A
line is drawn along the connection.

@lisp
(svg-path svg '((moveto ((200 . 100) (100 . 200) (0 . 100)))
                (closepath)
                (moveto ((75 . 125) (100 . 150) (125 . 125)))
                (closepath))
          :fill "red" :stroke "black")
@end lisp
@end deffn

@deffn Command lineto points
Draw a line from the current point to the first element in
@var{points}, a list of X/Y position pairs.  If more than one point is
specified, draw a polyline.
@lisp
(svg-path svg '((moveto ((200 . 100)))
                (lineto ((100 . 200) (0 . 100))))
          :fill "yellow" :stroke "red")
@end lisp
@end deffn

@deffn Command horizontal-lineto x-coordinates
Draw a horizontal line from the current point to the first element in
@var{x-coordinates}.  Specifying multiple coordinates is possible,
although this usually doesn't make sense.

@lisp
(svg-path svg '((moveto ((100 . 200)))
                (horizontal-lineto (300)))
          :stroke "green")
@end lisp
@end deffn

@deffn Command vertical-lineto y-coordinates
Draw vertical lines.

@lisp
(svg-path svg '((moveto ((200 . 100)))
                (vertical-lineto (300)))
          :stroke "green")
@end lisp
@end deffn

@deffn Command curveto coordinate-sets
Using the first element in @var{coordinate-sets}, draw a cubic B@'ezier
curve from the current point.  If there are multiple coordinate sets,
draw a polybezier.  Each coordinate set is a list of the form
@code{(@var{x1} @var{y1} @var{x2} @var{y2} @var{x} @var{y})}, where
@w{(@var{x}, @var{y})} is the curve's end point.  @w{(@var{x1},
@var{y1})} and @w{(@var{x2}, @var{y2})} are control points at the
beginning and at the end, respectively.

@lisp
(svg-path svg '((moveto ((100 . 100)))
                (curveto ((200 100 100 200 200 200)
                          (300 200 0 100 100 100))))
          :fill "transparent" :stroke "red")
@end lisp
@end deffn

@deffn Command smooth-curveto coordinate-sets
Using the first element in @var{coordinate-sets}, draw a cubic B@'ezier
curve from the current point.  If there are multiple coordinate sets,
draw a polybezier.  Each coordinate set is a list of the form
@code{(@var{x2} @var{y2} @var{x} @var{y})}, where @w{(@var{x},
@var{y})} is the curve's end point and @w{(@var{x2}, @var{y2})} is the
corresponding control point.  The first control point is the
reflection of the second control point of the previous command
relative to the current point, if that command was @command{curveto}
or @command{smooth-curveto}.  Otherwise the first control point
coincides with the current point.

@lisp
(svg-path svg '((moveto ((100 . 100)))
                (curveto ((200 100 100 200 200 200)))
                (smooth-curveto ((0 100 100 100))))
          :fill "transparent" :stroke "blue")
@end lisp
@end deffn

@deffn Command quadratic-bezier-curveto coordinate-sets
Using the first element in @var{coordinate-sets}, draw a quadratic
B@'ezier curve from the current point.  If there are multiple coordinate
sets, draw a polybezier.  Each coordinate set is a list of the form
@code{(@var{x1} @var{y1} @var{x} @var{y})}, where @w{(@var{x},
@var{y})} is the curve's end point and @w{(@var{x1}, @var{y1})} is the
control point.

@lisp
(svg-path svg '((moveto ((200 . 100)))
                (quadratic-bezier-curveto ((300 100 300 200)))
                (quadratic-bezier-curveto ((300 300 200 300)))
                (quadratic-bezier-curveto ((100 300 100 200)))
                (quadratic-bezier-curveto ((100 100 200 100))))
          :fill "transparent" :stroke "pink")
@end lisp
@end deffn

@deffn Command smooth-quadratic-bezier-curveto coordinate-sets
Using the first element in @var{coordinate-sets}, draw a quadratic
B@'ezier curve from the current point.  If there are multiple coordinate
sets, draw a polybezier.  Each coordinate set is a list of the form
@code{(@var{x} @var{y})}, where @w{(@var{x}, @var{y})} is the curve's
end point.  The control point is the reflection of the control point
of the previous command relative to the current point, if that command
was @command{quadratic-bezier-curveto} or
@command{smooth-quadratic-bezier-curveto}.  Otherwise the control
point coincides with the current point.

@lisp
(svg-path svg '((moveto ((200 . 100)))
                (quadratic-bezier-curveto ((300 100 300 200)))
                (smooth-quadratic-bezier-curveto ((200 300)))
                (smooth-quadratic-bezier-curveto ((100 200)))
                (smooth-quadratic-bezier-curveto ((200 100))))
          :fill "transparent" :stroke "lightblue")
@end lisp
@end deffn

@deffn Command elliptical-arc coordinate-sets
Using the first element in @var{coordinate-sets}, draw an elliptical
arc from the current point.  If there are multiple coordinate sets,
draw a sequence of elliptical arcs.  Each coordinate set is a list of
the form @code{(@var{rx} @var{ry} @var{x} @var{y})}, where
@w{(@var{x}, @var{y})} is the end point of the ellipse, and
@w{(@var{rx}, @var{ry})} are its radii.  Attributes may be appended to
the list:

@table @code
@item :x-axis-rotation
The angle in degrees by which the x-axis of the ellipse is rotated
relative to the x-axis of the current coordinate system.

@item :large-arc
If set to @code{t}, draw an arc sweep greater than or equal to 180
degrees.  Otherwise, draw an arc sweep smaller than or equal to 180
degrees.

@item :sweep
If set to @code{t}, draw an arc in @dfn{positive angle direction}.
Otherwise, draw it in @dfn{negative angle direction}.
@end table

@lisp
(svg-path svg '((moveto ((200 . 250)))
                (elliptical-arc ((75 75 200 350))))
          :fill "transparent" :stroke "red")
(svg-path svg '((moveto ((200 . 250)))
                (elliptical-arc ((75 75 200 350 :large-arc t))))
          :fill "transparent" :stroke "green")
(svg-path svg '((moveto ((200 . 250)))
                (elliptical-arc ((75 75 200 350 :sweep t))))
          :fill "transparent" :stroke "blue")
(svg-path svg '((moveto ((200 . 250)))
                (elliptical-arc ((75 75 200 350 :large-arc t
                                     :sweep t))))
          :fill "transparent" :stroke "gray")
(svg-path svg '((moveto ((160 . 100)))
                (elliptical-arc ((40 100 80 0)))
                (elliptical-arc ((40 100 -40 -70
                                     :x-axis-rotation -120)))
                (elliptical-arc ((40 100 -40 70
                                     :x-axis-rotation -240))))
          :stroke "pink" :fill "lightblue"
          :relative t)
@end lisp
@end deffn


@node Other Image Types
@subsection Other Image Types
@cindex PBM

  For PBM images, specify image type @code{pbm}.  Color, gray-scale and
monochromatic images are supported.   For mono PBM images, two additional
image properties are supported.

@table @code
@item :foreground @var{foreground}
The value, @var{foreground}, should be a string specifying the image
foreground color, or @code{nil} for the default color.  This color is
used for each pixel in the PBM that is 1.  The default is the frame's
foreground color.

@item :background @var{background}
The value, @var{background}, should be a string specifying the image
background color, or @code{nil} for the default color.  This color is
used for each pixel in the PBM that is 0.  The default is the frame's
background color.
@end table

@noindent
The remaining image types that Emacs can support are:

@table @asis
@item GIF
Image type @code{gif}.
Supports the @code{:index} property.  @xref{Multi-Frame Images}.

@item JPEG
Image type @code{jpeg}.

@item PNG
Image type @code{png}.

@item TIFF
Image type @code{tiff}.
Supports the @code{:index} property.  @xref{Multi-Frame Images}.

@item WebP
Image type @code{webp}.
@end table

@node Defining Images
@subsection Defining Images
@cindex define image

  The functions @code{create-image}, @code{defimage} and
@code{find-image} provide convenient ways to create image descriptors.

@defun create-image file-or-data &optional type data-p &rest props
This function creates and returns an image descriptor which uses the
data in @var{file-or-data}.  @var{file-or-data} can be a file name or
a string containing the image data; @var{data-p} should be @code{nil}
for the former case, non-@code{nil} for the latter case.  If
@var{file-or-data} is a relative file name, the function will search
for it in directories mentioned in @code{image-load-path}.

The optional argument @var{type} is a symbol specifying the image type.
If @var{type} is omitted or @code{nil}, @code{create-image} tries to
determine the image type from the file's first few bytes, or else
from the file's name.

The remaining arguments, @var{props}, specify additional image
properties---for example,

@example
(create-image "foo.xpm" 'xpm nil :mask 'heuristic)
@end example

@noindent
@xref{Image Descriptors}, for the list of supported properties.  Some
properties are specific to certain image types, and are described in
subsections specific to those types.

The function returns @code{nil} if images of this type are not
supported.  Otherwise it returns an image descriptor.
@end defun

@defmac defimage symbol specs &optional doc
This macro defines @var{symbol} as an image name.  The arguments
@var{specs} is a list which specifies how to display the image.
The third argument, @var{doc}, is an optional documentation string.

Each argument in @var{specs} has the form of a property list, and each
one should specify at least the @code{:type} property and either the
@code{:file} or the @code{:data} property.  The value of @code{:type}
should be a symbol specifying the image type, the value of
@code{:file} is the file to load the image from, and the value of
@code{:data} is a string containing the actual image data.  Here is an
example:

@example
(defimage test-image
  ((:type xpm :file "~/test1.xpm")
   (:type xbm :file "~/test1.xbm")))
@end example

@code{defimage} tests each argument, one by one, to see if it is
usable---that is, if the type is supported and the file exists.  The
first usable argument is used to make an image descriptor which is
stored in @var{symbol}.

If none of the alternatives will work, then @var{symbol} is defined
as @code{nil}.
@end defmac

@defun image-property image property
Return the value of @var{property} in @var{image}.  Properties can be
set by using @code{setf}.  Setting a property to @code{nil} will
remove the property from the image.
@end defun

@defun find-image specs
This function provides a convenient way to find an image satisfying one
of a list of image specifications @var{specs}.

Each specification in @var{specs} is a property list with contents
depending on image type.  All specifications must at least contain the
properties @code{:type @var{type}} and either @w{@code{:file @var{file}}}
or @w{@code{:data @var{data}}}, where @var{type} is a symbol specifying
the image type, e.g., @code{xbm}, @var{file} is the file to load the
image from, and @var{data} is a string containing the actual image data.
The first specification in the list whose @var{type} is supported, and
@var{file} exists, is used to construct the image specification to be
returned.  If no specification is satisfied, @code{nil} is returned.

The image is looked for in @code{image-load-path}.
@end defun

@defopt image-load-path
This variable's value is a list of locations in which to search for
image files.  If an element is a string or a variable symbol whose
value is a string, the string is taken to be the name of a directory
to search.  If an element is a variable symbol whose value is a list,
that is taken to be a list of directories to search.

The default is to search in the @file{images} subdirectory of the
directory specified by @code{data-directory}, then the directory
specified by @code{data-directory}, and finally in the directories in
@code{load-path}.  Subdirectories are not automatically included in
the search, so if you put an image file in a subdirectory, you have to
supply the subdirectory explicitly.  For example, to find the
image @file{images/foo/bar.xpm} within @code{data-directory}, you
should specify the image as follows:

@example
(defimage foo-image '((:type xpm :file "foo/bar.xpm")))
@end example
@end defopt

@defun image-load-path-for-library library image &optional path no-error
This function returns a suitable search path for images used by the
Lisp package @var{library}.

The function searches for @var{image} first using @code{image-load-path},
excluding @file{@code{data-directory}/images}, and then in
@code{load-path}, followed by a path suitable for @var{library}, which
includes @file{../../etc/images} and @file{../etc/images} relative to
the library file itself, and finally in
@file{@code{data-directory}/images}.

Then this function returns a list of directories which contains first
the directory in which @var{image} was found, followed by the value of
@code{load-path}.  If @var{path} is given, it is used instead of
@code{load-path}.

If @var{no-error} is non-@code{nil} and a suitable path can't be
found, don't signal an error.  Instead, return a list of directories as
before, except that @code{nil} appears in place of the image directory.

Here is an example of using @code{image-load-path-for-library}:

@example
(defvar image-load-path) ; shush compiler
(let* ((load-path (image-load-path-for-library
                    "mh-e" "mh-logo.xpm"))
       (image-load-path (cons (car load-path)
                              image-load-path)))
  (mh-tool-bar-folder-buttons-init))
@end example
@end defun

@vindex image-scaling-factor, and automatic image scaling
Images are automatically scaled when created based on the
@code{image-scaling-factor} variable.  The value is either a floating
point number (where numbers higher than 1 means to increase the size
and lower means to shrink the size), or the symbol @code{auto}, which
will compute a scaling factor based on the font pixel size.  @xref{Image
Descriptors}.

@node Showing Images
@subsection Showing Images
@cindex show image

  You can use an image descriptor by setting up the @code{display}
property yourself, but it is easier to use the functions in this
section.

@defun insert-image image &optional string area slice inhibit-isearch
This function inserts @var{image} in the current buffer at point.  The
value @var{image} should be an image descriptor; it could be a value
returned by @code{create-image}, or the value of a symbol defined with
@code{defimage}.  The argument @var{string} specifies the text to put
in the buffer to hold the image.  If it is omitted or @code{nil},
@code{insert-image} uses @code{" "} by default.

The argument @var{area} specifies whether to put the image in a margin.
If it is @code{left-margin}, the image appears in the left margin;
@code{right-margin} specifies the right margin.  If @var{area} is
@code{nil} or omitted, the image is displayed at point within the
buffer's text.

The argument @var{slice} specifies a slice of the image to insert.  If
@var{slice} is @code{nil} or omitted the whole image is inserted.
(However, note that images are chopped on display at the window's
right edge, because wrapping images is not supported.)  Otherwise,
@var{slice} is a list @code{(@var{x} @var{y} @var{width}
@var{height})} which specifies the @var{x} and @var{y} positions and
@var{width} and @var{height} of the image area to insert.  Integer
values are in units of pixels.  A floating-point number in the range
0.0--1.0 stands for that fraction of the width or height of the entire
image.

Internally, this function inserts @var{string} in the buffer, and gives
it a @code{display} property which specifies @var{image}.  @xref{Display
Property}.  By default, doing interactive searches in the buffer will
consider @var{string} when searching.  If @var{inhibit-isearch} is
non-@code{nil}, this is inhibited.
@end defun

@cindex slice, image
@cindex image slice
@defun insert-sliced-image image &optional string area rows cols
This function inserts @var{image} in the current buffer at point, like
@code{insert-image}, but splits the image into @var{rows}x@var{cols}
equally sized slices.

Emacs displays each slice as a
separate image, and allows more intuitive scrolling up/down, instead of
jumping up/down the entire image when paging through a buffer that
displays (large) images.
@end defun

@defun put-image image pos &optional string area
This function puts image @var{image} in front of @var{pos} in the
current buffer.  The argument @var{pos} should be an integer or a
marker.  It specifies the buffer position where the image should appear.
The argument @var{string} specifies the text that should hold the image
as an alternative to the default @samp{x}.

The argument @var{image} must be an image descriptor, perhaps returned
by @code{create-image} or stored by @code{defimage}.

The argument @var{area} specifies whether to put the image in a margin.
If it is @code{left-margin}, the image appears in the left margin;
@code{right-margin} specifies the right margin.  If @var{area} is
@code{nil} or omitted, the image is displayed at point within the
buffer's text.

Internally, this function creates an overlay, and gives it a
@code{before-string} property containing text that has a @code{display}
property whose value is the image.  (Whew! that was a mouthful@dots{}).
It returns the created overlay upon success, and also sets its
@code{put-image} property to @code{t}.
@end defun

@defun remove-images start end &optional buffer
This function removes images in @var{buffer} between positions
@var{start} and @var{end}.  If @var{buffer} is omitted or @code{nil},
images are removed from the current buffer.

This removes only images that were put into @var{buffer} the way
@code{put-image} does it, not images that were inserted with
@code{insert-image} or in other ways.
@end defun

@defun image-size spec &optional pixels frame
@cindex size of image
This function returns the size of an image as a pair
@w{@code{(@var{width} . @var{height})}}.  @var{spec} is an image
specification.  @var{pixels} non-@code{nil} means return sizes measured
in pixels, otherwise return sizes measured in the default character size
of @var{frame} (@pxref{Frame Font}).  @var{frame} is the frame on which
the image will be displayed.  @var{frame} @code{nil} or omitted means
use the selected frame (@pxref{Input Focus}).
@end defun

@defvar max-image-size
This variable is used to define the maximum size of image that Emacs
will load.  Emacs will refuse to load (and display) any image that is
larger than this limit.

If the value is an integer, it directly specifies the maximum
image height and width, measured in pixels.  If it is floating
point, it specifies the maximum image height and width
as a ratio to the frame height and width.  If the value is
non-numeric, there is no explicit limit on the size of images.

The purpose of this variable is to prevent unreasonably large images
from accidentally being loaded into Emacs.  It only takes effect the
first time an image is loaded.  Once an image is placed in the image
cache, it can always be displayed, even if the value of
@code{max-image-size} is subsequently changed (@pxref{Image Cache}).
@end defvar

@defun image-at-point-p
This function returns @code{t} if point is on an image, and @code{nil}
otherwise.
@end defun

@cindex operations on images
Images inserted with the insertion functions above also get a local
keymap installed in the text properties (or overlays) that span the
displayed image.  This keymap defines the following commands:

@table @kbd
@findex image-increase-size
@item i +
Increase the image size (@code{image-increase-size})

@findex image-decrease-size
@item i -
Decrease the image size (@code{image-decrease-size}).

@findex image-rotate
@item i r
Rotate the image (@code{image-rotate}).

@findex image-flip-horizontally
@item i h
Flip the image horizontally (@code{image-flip-horizontally}).

@findex image-flip-vertically
@item i v
Flip the image vertically (@code{image-flip-vertically}).

@findex image-save
@item i o
Save the image to a file (@code{image-save}).

@findex image-crop
@item i c
Interactively crop the image (@code{image-crop}).

@findex image-cut
@item i x
Interactively cut a rectangle from the image (@code{image-cut}).
@end table

@xref{Image Mode,,, emacs, The GNU Emacs Manual}, for more details
about these image-specific key bindings.

@node Multi-Frame Images
@subsection Multi-Frame Images
@cindex multi-frame images

@cindex animation
@cindex image animation
@cindex image frames
Some image files can contain more than one image.  We say that there
are multiple ``frames'' in the image.  At present, Emacs supports
multiple frames for GIF, TIFF, and certain ImageMagick formats such as
DJVM@.

The frames can be used either to represent multiple pages (this is
usually the case with multi-frame TIFF files, for example), or to
create animation (usually the case with multi-frame GIF files).

A multi-frame image has a property @code{:index}, whose value is an
integer (counting from 0) that specifies which frame is being displayed.

@defun image-multi-frame-p image
This function returns non-@code{nil} if @var{image} contains more than
one frame.  The actual return value is a cons @code{(@var{nimages}
. @var{delay})}, where @var{nimages} is the number of frames and
@var{delay} is the delay in seconds between them, or @code{nil}
if the image does not specify a delay.  Images that are intended to be
animated usually specify a frame delay, whereas ones that are intended
to be treated as multiple pages do not.
@end defun

@defun image-current-frame image
This function returns the index of the current frame number for
@var{image}, counting from 0.
@end defun

@defun image-show-frame image n &optional nocheck
This function switches @var{image} to frame number @var{n}.  It
replaces a frame number outside the valid range with that of the end
of the range, unless @var{nocheck} is non-@code{nil}.  If @var{image}
does not contain a frame with the specified number, the image displays
as a hollow box.
@end defun

@defun image-animate image &optional index limit
This function animates @var{image}.  The optional integer @var{index}
specifies the frame from which to start (default 0).  The optional
argument @var{limit} controls the length of the animation.  If omitted
or @code{nil}, the image animates once only; if @code{t} it loops
forever; if a number animation stops after that many seconds.
@end defun

@vindex image-minimum-frame-delay
@vindex image-default-frame-delay
@noindent Animation operates by means of a timer.  Note that Emacs imposes a
minimum frame delay of 0.01 (@code{image-minimum-frame-delay}) seconds.
If the image itself does not specify a delay, Emacs uses
@code{image-default-frame-delay}.

@defun image-animate-timer image
This function returns the timer responsible for animating @var{image},
if there is one.
@end defun


@node Image Cache
@subsection Image Cache
@cindex image cache

  Emacs caches images so that it can display them again more
efficiently.  When Emacs displays an image, it searches the image
cache for an existing image specification @code{equal} to the desired
specification.  If a match is found, the image is displayed from the
cache.  Otherwise, Emacs loads the image normally.

@defun image-flush spec &optional frame
This function removes the image with specification @var{spec} from the
image cache of frame @var{frame}.  Image specifications are compared
using @code{equal}.  If @var{frame} is @code{nil}, it defaults to the
selected frame.  If @var{frame} is @code{t}, the image is flushed on
all existing frames.

In Emacs's current implementation, each graphical terminal possesses an
image cache, which is shared by all the frames on that terminal
(@pxref{Multiple Terminals}).  Thus, refreshing an image in one frame
also refreshes it in all other frames on the same terminal.
@end defun

  One use for @code{image-flush} is to tell Emacs about a change in an
image file.  If an image specification contains a @code{:file}
property, the image is cached based on the file's contents when the
image is first displayed.  Even if the file subsequently changes,
Emacs continues displaying the old version of the image.  Calling
@code{image-flush} flushes the image from the cache, forcing Emacs to
re-read the file the next time it needs to display that image.

  Another use for @code{image-flush} is for memory conservation.  If
your Lisp program creates a large number of temporary images over a
period much shorter than @code{image-cache-eviction-delay} (see
below), you can opt to flush unused images yourself, instead of
waiting for Emacs to do it automatically.

@defun clear-image-cache &optional filter
This function clears an image cache, removing all the images stored in
it.  If @var{filter} is omitted or @code{nil}, it clears the cache for
the selected frame.  If @var{filter} is a frame, it clears the cache
for that frame.  If @var{filter} is @code{t}, all image caches are
cleared.  Otherwise, @var{filter} is taken to be a file name, and all
images associated with that file name are removed from all image
caches.
@end defun

If an image in the image cache has not been displayed for a specified
period of time, Emacs removes it from the cache and frees the
associated memory.

@defvar image-cache-eviction-delay
This variable specifies the number of seconds an image can remain in
the cache without being displayed.  When an image is not displayed for
this length of time, Emacs removes it from the image cache.

Under some circumstances, if the number of images in the cache grows
too large, the actual eviction delay may be shorter than this.

If the value is @code{nil}, Emacs does not remove images from the cache
except when you explicitly clear it.  This mode can be useful for
debugging.
@end defvar

@defun image-cache-size
This function returns the total size of the current image cache, in
bytes.  An image of size 200x100 with 24 bits per color will have a
cache size of 60000 bytes, for instance.
@end defun

@node Icons
@section Icons

Emacs sometimes uses buttons (for clicking on) or small graphics (to
illustrate something).  Since Emacs is available on a wide variety of
systems with different capabilities, and users have different
preferences, Emacs provides a facility to handle this in a convenient
way, allowing customization, graceful degradation, accessibility, as
well as themability: @dfn{Icons}.

The central macro here is @code{define-icon}, and here's a simple
example:

@lisp
(define-icon outline-open button
  '((image "right.svg" "open.xpm" "open.pbm" :height line)
    (emoji "▶️")
    (symbol "▶" "➤")
    (text "open" :face icon-button))
  "Icon used for buttons for opening a section in outline buffers."
  :version "29.1"
  :help-echo "Open this section")
@end lisp

Which alternative will actually be displayed depends on the value of
the user option @code{icon-preference} (@pxref{Icons,,, emacs, The GNU
Emacs Manual}) and on the results of run-time checks for what the
current frame's terminal can actually display.

The macro in the example above defines @code{outline-open} as an icon,
and inherits properties from the icon called @code{button} (so this is
meant as a clickable button to be inserted in a buffer).  It is
followed by a list of @dfn{icon types} along with the actual icon
shapes themselves.  In addition, there's a doc string and various
keywords that contain additional information and properties.

To instantiate an icon, you use @code{icon-string}, which will
consult the current Customize theming, and the @code{icon-preference}
user option, and finally what the Emacs is able to actually display.
If @code{icon-preference} is @code{(image emoji symbol text)} (i.e.,
allowing all of these forms of icons), in this case,
@code{icon-string} will first check that Emacs is able to display
images at all, and then whether it has support for each of those
different image formats.  If that fails, Emacs will check whether
Emacs can display emojis (in the current frame).  If that fails, it'll
check whether it can display the symbol in question.  If that fails,
it'll use the plain text version.

For instance, if @code{icon-preference} doesn't contain @code{image}
or @code{emoji}, it'll skip those entries.

Code can confidently call @code{icon-string} in all circumstances and
be sure that something readable will appear on the screen, no
matter whether the user is on a graphical terminal or a text terminal,
and no matter which features Emacs was built with.

@defmac define-icon name parent specs doc &rest keywords
Define an icon @var{name}, a symbol, with the display alternatives in
@var{spec}, that can be later instantiated using @code{icon-string}.
The @var{name} is the name of the resulting keyword.

The resulting icon will inherit specs from @var{parent}, and from
their parent's parents, and so on, and the lowest descendent element
wins.

@var{specs} is a list of icon specifications.  The first element of each
specification is the type, and the rest is something that can be used
as an icon of that type, and then optionally followed by a keyword
list.  The following icon types are available:

@cindex icon types
@table @code
@item image
In this case, there may be many images listed as candidates.  Emacs
will choose the first one that the current Emacs instance can show.
If an image is listed is an absolute file name, it's used as is, but it's
otherwise looked up in the list @code{image-load-path}
(@pxref{Defining Images}).

@item emoji
This should be a (possibly colorful) emoji.

@item symbol
This should be a (monochrome) symbol character.

@item text
Icons should also have a textual fallback.  This can also be used for
the visually impaired: if @code{icon-preference} is just
@code{(text)}, all icons will be replaced by text.
@end table

Various keywords may follow the list of icon specifications.  For
instance:

@example
(symbol "▶" "➤" :face icon-button)
@end example

Unknown keywords are ignored.  The following keywords are allowed:

@cindex icon keywords
@table @code
@item :face
The face to be used for the icon.

@item :height
This is only valid for @code{image} icons, and can be either a number
(which specifies the height in pixels), or the symbol @code{line},
which will use the default line height in the currently selected
window.

@item :width
This is only valid for @code{image} icons, and can be either a number
(which specifies the width in pixels), or the symbol @code{font},
which will use the width in pixels of the current buffer's default
face font.
@end table

@var{doc} should be a doc string.

@var{keywords} is a list of keyword/value pairs.  The following
keywords are allowed:

@table @code
@item :version
The (approximate) Emacs version this button first appeared.  (This
keyword is mandatory.)

@item :group
The customization group this icon belongs in.  If not present, it is
inferred.

@item :help-echo
The help string shown when hovering over the icon with the mouse
pointer.
@end table
@end defmac

@defun icon-string icon
This function returns a string suitable for display in the current
buffer for @var{icon}.
@end defun

@defun icon-elements icon
Alternatively, you can get a ``deconstructed'' version of @var{icon}
with this function.  It returns a plist (@pxref{Property Lists}) where
the keys are @code{string}, @code{face} and @var{image}.  (The latter
is only present if the icon is represented by an image.)  This can be
useful if the icon isn't to be inserted directly in the buffer, but
needs some sort of pre-processing first.
@end defun

Icons can be customized with @kbd{M-x customize-icon}.  Themes can
specify changes to icons with, for instance:

@lisp
(custom-theme-set-icons
  'my-theme
  '(outline-open ((image :height 100)
                  (text " OPEN ")))
  '(outline-close ((image :height 100)
                   (text " CLOSE " :face warning))))
@end lisp


@node Xwidgets
@section Embedded Native Widgets
@cindex xwidget
@cindex embedded widgets
@cindex webkit browser widget

  Emacs is able to display native widgets, such as GTK+ WebKit widgets,
in Emacs buffers when it was built with the necessary support
libraries and is running on a graphical terminal.  To test whether
Emacs supports display of embedded widgets, check that the
@code{xwidget-internal} feature is available (@pxref{Named Features}).

  To display an embedded widget in a buffer, you must first create an
xwidget object, and then use that object as the display specifier
in a @code{display} text or overlay property (@pxref{Display
Property}).

  Embedded widgets can send events notifying Lisp code about changes
occurring within them.  (@pxref{Xwidget Events}).

@defun make-xwidget type title width height arguments &optional buffer related
This creates and returns an xwidget object.  If
@var{buffer} is omitted or @code{nil}, it defaults to the current
buffer.  If @var{buffer} names a buffer that doesn't exist, it will be
created.  The @var{type} identifies the type of the xwidget component,
it can be one of the following:

@table @code
@item webkit
The WebKit component.
@end table

The @var{width} and @var{height} arguments specify the widget size in
pixels, and @var{title}, a string, specifies its title.  @var{related}
is used internally by the WebKit widget, and specifies another WebKit
widget that the newly created widget should share settings and
subprocesses with.

The xwidget that is returned will be killed alongside its buffer
(@pxref{Killing Buffers}).  You can also kill it using
@code{kill-xwidget}.  Once it is killed, the xwidget may continue to
exist as a Lisp object and act as a @code{display} property until all
references to it are gone, but most actions that can be performed on
live xwidgets will no longer be available.
@end defun

@defun xwidgetp object
This function returns @code{t} if @var{object} is an xwidget,
@code{nil} otherwise.
@end defun

@defun xwidget-live-p object
This function returns @code{t} if @var{object} is an xwidget that
hasn't been killed, and @code{nil} otherwise.
@end defun

@defun kill-xwidget xwidget
This function kills @var{xwidget}, by removing it from its buffer and
releasing window system resources it holds.
@end defun

@cindex xwidget property list
@defun xwidget-plist xwidget
This function returns the property list of @var{xwidget}.
@end defun

@defun set-xwidget-plist xwidget plist
This function replaces the property list of @var{xwidget} with a new
property list given by @var{plist}.
@end defun

@defun xwidget-buffer xwidget
This function returns the buffer of @var{xwidget}.  If @var{xwidget}
has been killed, it returns @code{nil}.
@end defun

@defun set-xwidget-buffer xwidget buffer
This function sets the buffer of @var{xwidget} to @var{buffer}.
@end defun

@defun get-buffer-xwidgets buffer
This function returns a list of xwidget objects associated with the
@var{buffer}, which can be specified as a buffer object or a name of
an existing buffer, a string.  The value is @code{nil} if @var{buffer}
contains no xwidgets.
@end defun

@defun xwidget-webkit-goto-uri xwidget uri
This function browses the specified @var{uri} in the given
@var{xwidget}.  The @var{uri} is a string that specifies the name of a
file or a URL.  @c FIXME: What else can a URI specify in this context?
@end defun

@defun xwidget-webkit-execute-script xwidget script
This function causes the browser widget specified by @var{xwidget} to
execute the specified JavaScript @code{script}.
@end defun

@defun xwidget-webkit-execute-script-rv xwidget script &optional default
This function executes the specified @var{script} like
@code{xwidget-webkit-execute-script} does, but it also returns the
script's return value as a string.  If @var{script} doesn't return a
value, this function returns @var{default}, or @code{nil} if
@var{default} was omitted.
@end defun

@defun xwidget-webkit-get-title xwidget
This function returns the title of @var{xwidget} as a string.
@end defun

@defun xwidget-resize xwidget width height
This function resizes the specified @var{xwidget} to the size
@var{width}x@var{height} pixels.
@end defun

@defun xwidget-size-request xwidget
This function returns the desired size of @var{xwidget} as a list of
the form @code{(@var{width} @var{height})}.  The dimensions are in
pixels.
@end defun

@defun xwidget-info xwidget
This function returns the attributes of @var{xwidget} as a vector of
the form @code{[@var{type} @var{title} @var{width} @var{height}]}.
The attributes are usually determined by @code{make-xwidget} when the
xwidget is created.
@end defun

@defun set-xwidget-query-on-exit-flag xwidget flag
This function allows you to arrange that Emacs will ask the user for
confirmation before exiting or before killing a buffer that has
@var{xwidget} associated with it.  If @var{flag} is non-@code{nil},
Emacs will query the user, otherwise it will not.
@end defun

@defun xwidget-query-on-exit-flag xwidget
This function returns the current setting of @var{xwidget}s
query-on-exit flag, either @code{t} or @code{nil}.
@end defun

@defun xwidget-perform-lispy-event xwidget event frame
Send an input event @var{event} to @var{xwidget}.  The precise action
performed is platform-specific.  @xref{Input Events}.

You can optionally pass the frame on which the event was generated via
@var{frame}.  On X11, modifier keys in key events will not be
considered if @var{frame} is @code{nil}, and the selected frame is not
an X-Windows frame.

On GTK, only keyboard and function key events are supported.  Mouse,
motion, and click events are dispatched to the xwidget without going
through Lisp code, and as such shouldn't require this function to be
called.
@end defun

@defun xwidget-webkit-search query xwidget &optional case-insensitive backwards wrap-around
Start an incremental search on the WebKit widget @var{xwidget} with
the string @var{query} as the query.  @var{case-insensitive} denotes
whether or not the search is case-insensitive, @var{backwards}
determines if the search is performed backwards towards the start of
the document, and @var{wrap-around} determines whether or not the
search terminates at the end of the document.

If the function is called while a search query is already present,
then the query specified here will replace the existing query.

To stop a search query, use @code{xwidget-webkit-finish-search}.
@end defun

@defun xwidget-webkit-next-result xwidget
Display the next search result in @var{xwidget}.  This function will
signal an error if a search query has not been already started in
@var{xwidget} through @code{xwidget-webkit-search}.

If @code{wrap-around} was non-@code{nil} when @code{xwidget-webkit-search}
was called, then the search will restart from the beginning of the
document when its end is reached.
@end defun

@defun xwidget-webkit-previous-result xwidget
Display the previous search result in @var{xwidget}.  This function
signals an error if a search query has not been already started in
@var{xwidget} through @code{xwidget-webkit-search}.

If @code{wrap-around} was non-@code{nil} when @code{xwidget-webkit-search}
was called, then the search will restart from the end of the
document when its beginning is reached.
@end defun

@defun xwidget-webkit-finish-search xwidget
Finish a search operation started with @code{xwidget-webkit-search} in
@var{xwidget}.  If there is no query currently ongoing, this function
signals an error.
@end defun

@defun xwidget-webkit-load-html xwidget text &optional base-uri
Load @var{text}, a string, into @var{xwidget}, which should be a
WebKit xwidget.  Any HTML markup in @var{text} will be processed
by @var{xwidget} while rendering the text.

Optional argument @var{base-uri}, which should be a string, specifies
the absolute location of the web resources referenced by @var{text},
to be used for resolving relative links in @var{text}.
@end defun

@defun xwidget-webkit-goto-history xwidget rel-pos
Make @var{xwidget}, a WebKit widget, load the @var{rel-pos}th element
in its navigation history.

If @var{rel-pos} is zero, the current page will be reloaded instead.
@end defun

@defun xwidget-webkit-back-forward-list xwidget &optional limit
Return the navigation history of @var{xwidget}, up to @var{limit}
items in each direction.  If not specified, @var{limit} defaults to
50.

The returned value is a list of the form @w{@code{(@var{back}
@var{here} @var{forward})}}, where @var{here} is the current
navigation item, while @var{back} is a list of items containing the
items recorded by WebKit before the current navigation item, and
@var{forward} is a list of items recorded after the current navigation
item.  @var{back}, @var{here} and @var{forward} can all be @code{nil}.

When @var{here} is @code{nil}, it means that no items have been
recorded yet; if @var{back} or @var{forward} are @code{nil}, it means
that there is no history recorded before or after the current item
respectively.

Navigation items are themselves lists of the form @w{@code{(@var{idx}
@var{title} @var{uri})}}.  In these lists, @var{idx} is an index that
can be passed to @code{xwidget-webkit-goto-history}, @var{title} is
the human-readable title of the item, and @var{uri} is the URI of the
item.  The user should normally have no reason to load @var{uri}
manually to reach a specific history item.  Instead, @var{idx} should
be passed as an index to @code{xwidget-webkit-goto-history}.
@end defun

@defun xwidget-webkit-estimated-load-progress xwidget
Return an estimate of how much data is remaining to be transferred
before the page displayed by the WebKit widget @var{xwidget} is fully
loaded.

The value returned is a float ranging between 0.0 and 1.0.
@end defun

@defun xwidget-webkit-set-cookie-storage-file xwidget file
Make the WebKit widget @var{xwidget} store cookies in @var{file}.

@var{file} must be an absolute file name.  The new setting will also
affect any xwidget that was created with @var{xwidget} as the
@code{related} argument to @code{make-xwidget}, and widgets related to
those as well.

If this function is not called at least once on @var{xwidget} or a
related widget, @var{xwidget} will not store cookies on disk at all.
@end defun

@defun xwidget-webkit-stop-loading xwidget
Terminate any data transfer still in progress in the WebKit widget
@var{xwidget} as part of a page-loading operation.  If a page is not
being loaded, this function does nothing.
@end defun

@node Buttons
@section Buttons
@cindex buttons in buffers
@cindex clickable buttons in buffers

  The Button package defines functions for inserting and manipulating
@dfn{buttons} that can be activated with the mouse or via keyboard
commands.  These buttons are typically used for various kinds of
hyperlinks.

  A button is essentially a set of text or overlay properties,
attached to a stretch of text in a buffer.  These properties are
called @dfn{button properties}.  One of these properties, the
@dfn{action property}, specifies a function which is called when the
user invokes the button using the keyboard or the mouse.  The action
function may examine the button and use its other properties as
desired.

  In some ways, the Button package duplicates the functionality in the
Widget package.  @xref{Top, , Introduction, widget, The Emacs Widget
Library}.  The advantage of the Button package is that it is faster,
smaller, and simpler to program.  From the point of view of the user,
the interfaces produced by the two packages are very similar.

@menu
* Button Properties::      Button properties with special meanings.
* Button Types::           Defining common properties for classes of buttons.
* Making Buttons::         Adding buttons to Emacs buffers.
* Manipulating Buttons::   Getting and setting properties of buttons.
* Button Buffer Commands:: Buffer-wide commands and bindings for buttons.
@end menu

@node Button Properties
@subsection Button Properties
@cindex button properties

  Each button has an associated list of properties defining its
appearance and behavior, and other arbitrary properties may be used
for application specific purposes.  The following properties have
special meaning to the Button package:

@table @code
@item action
@kindex action @r{(button property)}
The function to call when the user invokes the button, which is passed
the single argument @var{button}.  By default this is @code{ignore},
which does nothing.

@item mouse-action
@kindex mouse-action @r{(button property)}
This is similar to @code{action}, and when present, will be used
instead of @code{action} for button invocations resulting from
mouse-clicks (instead of the user hitting @key{RET}).  If not
present, mouse-clicks use @code{action} instead.

@item face
@kindex face @r{(button property)}
This is an Emacs face controlling how buttons of this type are
displayed; by default this is the @code{button} face.

@item mouse-face
@kindex mouse-face @r{(button property)}
This is an additional face which controls appearance during
mouse-overs (merged with the usual button face); by default this is
the usual Emacs @code{highlight} face.

@item keymap
@kindex keymap @r{(button property)}
@vindex button-map
The button's keymap, defining bindings active within the button
region.  By default this is the usual button region keymap, stored
in the variable @code{button-map}, which defines @key{RET} and
@key{mouse-2} to invoke the button.

@item type
@kindex type @r{(button property)}
The button type.  @xref{Button Types}.

@item help-echo
@kindex help-echo @r{(button property)}
A string displayed by the Emacs tooltip help system; by default,
@code{"mouse-2, RET: Push this button"}.  Alternatively, a function
that returns, or a form that evaluates to, a string to be displayed or
@code{nil}.  For details see @ref{Text help-echo}.

The function is called with three arguments, @var{window},
@var{object}, and @var{pos}.  The second argument, @var{object}, is
either the overlay that had the property (for overlay buttons), or the
buffer containing the button (for text property buttons).  The other
arguments have the same meaning as for the special text property
@code{help-echo}.

@item follow-link
@kindex follow-link @r{(button property)}
The @code{follow-link} property, defining how a @key{mouse-1} click
behaves on this button, @xref{Clickable Text}.

@item button
@kindex button @r{(button property)}
All buttons have a non-@code{nil} @code{button} property, which may be useful
in finding regions of text that comprise buttons (which is what the
standard button functions do).
@end table

  There are other properties defined for the regions of text in a
button, but these are not generally interesting for typical uses.

@node Button Types
@subsection Button Types
@cindex button types

  Every button has a @dfn{button type}, which defines default values
for the button's properties.  Button types are arranged in a
hierarchy, with specialized types inheriting from more general types,
so that it's easy to define special-purpose types of buttons for
specific tasks.

@defun define-button-type name &rest properties
Define a button type called @var{name} (a symbol).
The remaining arguments
form a sequence of @var{property value} pairs, specifying default
property values for buttons with this type (a button's type may be set
by giving it a @code{type} property when creating the button, using
the @code{:type} keyword argument).

In addition, the keyword argument @code{:supertype} may be used to
specify a button-type from which @var{name} inherits its default
property values.  Note that this inheritance happens only when
@var{name} is defined; subsequent changes to a supertype are not
reflected in its subtypes.
@end defun

  Using @code{define-button-type} to define default properties for
buttons is not necessary---buttons without any specified type use the
built-in button-type @code{button}---but it is encouraged, since
doing so usually makes the resulting code clearer and more efficient.

@node Making Buttons
@subsection Making Buttons
@cindex making buttons

  Buttons are associated with a region of text, using an overlay or
text properties to hold button-specific information, all of which are
initialized from the button's type (which defaults to the built-in
button type @code{button}).  Like all Emacs text, the appearance of
the button is governed by the @code{face} property; by default (via
the @code{face} property inherited from the @code{button} button-type)
this is a simple underline, like a typical web-page link.

  For convenience, there are two sorts of button-creation functions,
those that add button properties to an existing region of a buffer,
called @code{make-...button}, and those that also insert the button
text, called @code{insert-...button}.

  The button-creation functions all take the @code{&rest} argument
@var{properties}, which should be a sequence of @var{property value}
pairs, specifying properties to add to the button; see @ref{Button
Properties}.  In addition, the keyword argument @code{:type} may be
used to specify a button-type from which to inherit other properties;
see @ref{Button Types}.  Any properties not explicitly specified
during creation will be inherited from the button's type (if the type
defines such a property).

  The following functions add a button using an overlay
(@pxref{Overlays}) to hold the button properties:

@defun make-button beg end &rest properties
This makes a button from @var{beg} to @var{end} in the
current buffer, and returns it.
@end defun

@defun insert-button label &rest properties
This inserts a button with the label @var{label} at point,
and returns it.
@end defun

  The following functions are similar, but using text properties
(@pxref{Text Properties}) to hold the button properties.  Such buttons
do not add markers to the buffer, so editing in the buffer does not
slow down if there is an extremely large numbers of buttons.  However,
if there is an existing face text property on the text (e.g., a face
assigned by Font Lock mode), the button face may not be visible.  Both
of these functions return the starting position of the new button.

@defun make-text-button beg end &rest properties
This makes a button from @var{beg} to @var{end} in the current buffer,
using text properties.
@end defun

@defun insert-text-button label &rest properties
This inserts a button with the label @var{label} at point, using text
properties.
@end defun

@defun buttonize string callback &optional data
Sometimes it's more convenient to make a string into a button without
inserting it into a buffer immediately, for instance when creating
data structures that may then, later, be inserted into a buffer.  This
function makes @var{string} into such a string, and @var{callback}
will be called when the user clicks on the button.  The optional
@var{data} parameter will be used as the parameter when @var{callback}
is called.  If @code{nil}, the button is used as the parameter instead.
@end defun

@defun buttonize-region start end callback &optional data help-echo
Sometimes it's more convenient to convert existing text in a buffer to a
button instead of inserting new text.  This function makes the region
between @var{start} and @var{end} into a button.  Arguments
@var{callback} and @var{data} have the same meanings as for
@code{buttonize}.  Optional argument @var{help-echo} is used as the
@code{help-echo} property of the button.
@end defun

@defun unbuttonize-region start end
This function removes all buttons between @var{start} and @var{end} in
the current buffer (both overlay and text-property based ones).
@end defun

@node Manipulating Buttons
@subsection Manipulating Buttons
@cindex manipulating buttons

These are functions for getting and setting properties of buttons.
Often these are used by a button's invocation function to determine
what to do.

Where a @var{button} parameter is specified, it means an object
referring to a specific button, either an overlay (for overlay
buttons), or a buffer-position or marker (for text property buttons).
Such an object is passed as the first argument to a button's
invocation function when it is invoked.

@defun button-start button
Return the position at which @var{button} starts.
@end defun

@defun button-end button
Return the position at which @var{button} ends.
@end defun

@defun button-get button prop
Get the property of button @var{button} named @var{prop}.
@end defun

@defun button-put button prop val
Set @var{button}'s @var{prop} property to @var{val}.
@end defun

@defun button-activate button &optional use-mouse-action
Call @var{button}'s @code{action} property (i.e., invoke the function
that is the value of that property, passing it the single argument
@var{button}).  If @var{use-mouse-action} is non-@code{nil}, try to
invoke the button's @code{mouse-action} property instead of
@code{action}; if the button has no @code{mouse-action} property, use
@code{action} as normal.  If the @code{button-data} property is
present in @var{button}, use that as the argument for the
@code{action} function instead of @var{button}.
@end defun

@defun button-label button
Return @var{button}'s text label.
@end defun

@defun button-type button
Return @var{button}'s button-type.
@end defun

@defun button-has-type-p button type
Return @code{t} if @var{button} has button-type @var{type}, or one of
@var{type}'s subtypes.
@end defun

@defun button-at pos
Return the button at position @var{pos} in the current buffer, or
@code{nil}.  If the button at @var{pos} is a text property button, the
return value is a marker pointing to @var{pos}.
@end defun

@defun button-type-put type prop val
Set the button-type @var{type}'s @var{prop} property to @var{val}.
@end defun

@defun button-type-get type prop
Get the property of button-type @var{type} named @var{prop}.
@end defun

@defun button-type-subtype-p type supertype
Return @code{t} if button-type @var{type} is a subtype of @var{supertype}.
@end defun

@node Button Buffer Commands
@subsection Button Buffer Commands
@cindex button buffer commands

These are commands and functions for locating and operating on
buttons in an Emacs buffer.

@cindex buffer-button-map
@findex button-mode
@code{push-button} is the command that a user uses to actually push
a button, and is bound by default in the button itself to @key{RET}
and to @key{mouse-2} using a local keymap in the button's overlay or
text properties.  Commands that are useful outside the buttons itself,
such as @code{forward-button} and @code{backward-button} are
additionally available in the keymap stored in
@code{button-buffer-map}; a mode which uses buttons may want to use
@code{button-buffer-map} as a parent keymap for its keymap.
Alternatively, the @code{button-mode} can be switched on for much the
same effect: It's a minor mode that does nothing else than install
@code{button-buffer-map} as a minor mode keymap (note that disabling
@code{button-mode} will remove all the buttons in the current buffer).

If the button has a non-@code{nil} @code{follow-link} property, and
@code{mouse-1-click-follows-link} is set, a quick @key{mouse-1} click
will also activate the @code{push-button} command.
@xref{Clickable Text}.

@deffn Command push-button &optional pos use-mouse-action
Perform the action specified by a button at location @var{pos}.
@var{pos} may be either a buffer position or a mouse-event.  If
@var{use-mouse-action} is non-@code{nil}, or @var{pos} is a
mouse-event (@pxref{Mouse Events}), try to invoke the button's
@code{mouse-action} property instead of @code{action}; if the button
has no @code{mouse-action} property, use @code{action} as normal.
@var{pos} defaults to point, except when @code{push-button} is invoked
interactively as the result of a mouse-event, in which case, the mouse
event's position is used.  If there's no button at @var{pos}, do
nothing and return @code{nil}, otherwise return @code{t}.
@end deffn

@deffn Command forward-button n &optional wrap display-message no-error
Move to the @var{n}th next button, or @var{n}th previous button if
@var{n} is negative.  If @var{n} is zero, move to the start of any
button at point.  If @var{wrap} is non-@code{nil}, moving past either
end of the buffer continues from the other end.  If
@var{display-message} is non-@code{nil}, the button's help-echo string
is displayed.  Any button with a non-@code{nil} @code{skip} property
is skipped over.  Returns the button found, and signals an error if no
buttons can be found.  If @var{no-error} is non-@code{nil}, return @code{nil}
instead of signaling the error.
@end deffn

@deffn Command backward-button n &optional wrap display-message no-error
Move to the @var{n}th previous button, or @var{n}th next button if
@var{n} is negative.  If @var{n} is zero, move to the start of any
button at point.  If @var{wrap} is non-@code{nil}, moving past either
end of the buffer continues from the other end.  If
@var{display-message} is non-@code{nil}, the button's help-echo string
is displayed.  Any button with a non-@code{nil} @code{skip} property
is skipped over.  Returns the button found, and signals an error if no
buttons can be found.  If @var{no-error} is non-@code{nil}, return @code{nil}
instead of signaling the error.
@end deffn

@defun next-button pos &optional count-current
@defunx previous-button pos &optional count-current
Return the next button after (for @code{next-button}) or before (for
@code{previous-button}) position @var{pos} in the current buffer.  If
@var{count-current} is non-@code{nil}, count any button at @var{pos}
in the search, instead of starting at the next button.
@end defun

@node Abstract Display
@section Abstract Display
@cindex ewoc
@cindex display, abstract
@cindex display, arbitrary objects
@cindex model/view/controller
@cindex view part, model/view/controller

  The Ewoc package constructs buffer text that represents a structure
of Lisp objects, and updates the text to follow changes in that
structure.  This is like the ``view'' component in the
``model--view--controller'' design paradigm.  Ewoc means ``Emacs's
Widget for Object Collections''.

  An @dfn{ewoc} is a structure that organizes information required to
construct buffer text that represents certain Lisp data.  The buffer
text of the ewoc has three parts, in order: first, fixed @dfn{header}
text; next, textual descriptions of a series of data elements (Lisp
objects that you specify); and last, fixed @dfn{footer} text.
Specifically, an ewoc contains information on:

@itemize @bullet
@item
The buffer which its text is generated in.

@item
The text's start position in the buffer.

@item
The header and footer strings.

@item
@cindex node, ewoc
@c or "@cindex node, abstract display"?
A doubly-linked chain of @dfn{nodes}, each of which contains:

@itemize
@item
A @dfn{data element}, a single Lisp object.

@item
Links to the preceding and following nodes in the chain.
@end itemize

@item
A @dfn{pretty-printer} function which is responsible for
inserting the textual representation of a data
element value into the current buffer.
@end itemize

  Typically, you define an ewoc with @code{ewoc-create}, and then pass
the resulting ewoc structure to other functions in the Ewoc package to
build nodes within it, and display it in the buffer.  Once it is
displayed in the buffer, other functions determine the correspondence
between buffer positions and nodes, move point from one node's textual
representation to another, and so forth.  @xref{Abstract Display
Functions}.

@cindex encapsulation, ewoc
@c or "@cindex encapsulation, abstract display"?
  A node @dfn{encapsulates} a data element much the way a variable
holds a value.  Normally, encapsulation occurs as a part of adding a
node to the ewoc.  You can retrieve the data element value and place a
new value in its place, like so:

@lisp
(ewoc-data @var{node})
@result{} value

(ewoc-set-data @var{node} @var{new-value})
@result{} @var{new-value}
@end lisp

@noindent
You can also use, as the data element value, a Lisp object (list or
vector) that is a container for the real value, or an index into
some other structure.  The example (@pxref{Abstract Display Example})
uses the latter approach.

  When the data changes, you will want to update the text in the
buffer.  You can update all nodes by calling @code{ewoc-refresh}, or
just specific nodes using @code{ewoc-invalidate}, or all nodes
satisfying a predicate using @code{ewoc-map}.  Alternatively, you can
delete invalid nodes using @code{ewoc-delete} or @code{ewoc-filter},
and add new nodes in their place.  Deleting a node from an ewoc deletes
its associated textual description from buffer, as well.

@menu
* Abstract Display Functions::  Functions in the Ewoc package.
* Abstract Display Example::    Example of using Ewoc.
@end menu

@node Abstract Display Functions
@subsection Abstract Display Functions

  In this subsection, @var{ewoc} and @var{node} stand for the
structures described above (@pxref{Abstract Display}), while
@var{data} stands for an arbitrary Lisp object used as a data element.

@defun ewoc-create pretty-printer &optional header footer nosep
This constructs and returns a new ewoc, with no nodes (and thus no data
elements).  @var{pretty-printer} should be a function that takes one
argument, a data element of the sort you plan to use in this ewoc, and
inserts its textual description at point using @code{insert} (and never
@code{insert-before-markers}, because that would interfere with the
Ewoc package's internal mechanisms).

Normally, a newline is automatically inserted after the header,
the footer and every node's textual description.  If @var{nosep}
is non-@code{nil}, no newline is inserted.  This may be useful for
displaying an entire ewoc on a single line, for example, or for
making nodes invisible by arranging for @var{pretty-printer}
to do nothing for those nodes.

An ewoc maintains its text in the buffer that is current when
you create it, so switch to the intended buffer before calling
@code{ewoc-create}.
@end defun

@defun ewoc-buffer ewoc
This returns the buffer where @var{ewoc} maintains its text.
@end defun

@defun ewoc-get-hf ewoc
This returns a cons cell @code{(@var{header} . @var{footer})}
made from @var{ewoc}'s header and footer.
@end defun

@defun ewoc-set-hf ewoc header footer
This sets the header and footer of @var{ewoc} to the strings
@var{header} and @var{footer}, respectively.
@end defun

@defun ewoc-enter-first ewoc data
@defunx ewoc-enter-last ewoc data
These add a new node encapsulating @var{data}, putting it, respectively,
at the beginning or end of @var{ewoc}'s chain of nodes.
@end defun

@defun ewoc-enter-before ewoc node data
@defunx ewoc-enter-after ewoc node data
These add a new node encapsulating @var{data}, adding it to
@var{ewoc} before or after @var{node}, respectively.
@end defun

@defun ewoc-prev ewoc node
@defunx ewoc-next ewoc node
These return, respectively, the previous node and the next node of @var{node}
in @var{ewoc}.
@end defun

@defun ewoc-nth ewoc n
This returns the node in @var{ewoc} found at zero-based index @var{n}.
A negative @var{n} means count from the end.  @code{ewoc-nth} returns
@code{nil} if @var{n} is out of range.
@end defun

@defun ewoc-data node
This extracts the data encapsulated by @var{node} and returns it.
@end defun

@defun ewoc-set-data node data
This sets the data encapsulated by @var{node} to @var{data}.
@end defun

@defun ewoc-locate ewoc &optional pos guess
This determines the node in @var{ewoc} which contains point (or
@var{pos} if specified), and returns that node.  If @var{ewoc} has no
nodes, it returns @code{nil}.  If @var{pos} is before the first node,
it returns the first node; if @var{pos} is after the last node, it returns
the last node.  The optional third arg @var{guess}
should be a node that is likely to be near @var{pos}; this doesn't
alter the result, but makes the function run faster.
@end defun

@defun ewoc-location node
This returns the start position of @var{node}.
@end defun

@defun ewoc-goto-prev ewoc arg
@defunx ewoc-goto-next ewoc arg
These move point to the previous or next, respectively, @var{arg}th node
in @var{ewoc}.  @code{ewoc-goto-prev} does not move if it is already at
the first node or if @var{ewoc} is empty, whereas @code{ewoc-goto-next}
moves past the last node, returning @code{nil}.  Excepting this special
case, these functions return the node moved to.
@end defun

@defun ewoc-goto-node ewoc node
This moves point to the start of @var{node} in @var{ewoc}.
@end defun

@defun ewoc-refresh ewoc
This function regenerates the text of @var{ewoc}.  It works by
deleting the text between the header and the footer, i.e., all the
data elements' representations, and then calling the pretty-printer
function for each node, one by one, in order.
@end defun

@defun ewoc-invalidate ewoc &rest nodes
This is similar to @code{ewoc-refresh}, except that only @var{nodes} in
@var{ewoc} are updated instead of the entire set.
@end defun

@defun ewoc-delete ewoc &rest nodes
This deletes each node in @var{nodes} from @var{ewoc}.
@end defun

@defun ewoc-filter ewoc predicate &rest args
This calls @var{predicate} for each data element in @var{ewoc} and
deletes those nodes for which @var{predicate} returns @code{nil}.
Any @var{args} are passed to @var{predicate}.
@end defun

@defun ewoc-collect ewoc predicate &rest args
This calls @var{predicate} for each data element in @var{ewoc}
and returns a list of those elements for which @var{predicate}
returns non-@code{nil}.  The elements in the list are ordered
as in the buffer.  Any @var{args} are passed to @var{predicate}.
@end defun

@defun ewoc-map map-function ewoc &rest args
This calls @var{map-function} for each data element in @var{ewoc} and
updates those nodes for which @var{map-function} returns non-@code{nil}.
Any @var{args} are passed to @var{map-function}.
@end defun

@node Abstract Display Example
@subsection Abstract Display Example

  Here is a simple example using functions of the ewoc package to
implement a @dfn{color components} display, an area in a buffer that
represents a vector of three integers (itself representing a 24-bit RGB
value) in various ways.

@example
(setq colorcomp-ewoc nil
      colorcomp-data nil
      colorcomp-mode-map nil
      colorcomp-labels ["Red" "Green" "Blue"])

(defun colorcomp-pp (data)
  (if data
      (let ((comp (aref colorcomp-data data)))
        (insert (aref colorcomp-labels data) "\t: #x"
                (format "%02X" comp) " "
                (make-string (ash comp -2) ?#) "\n"))
    (let ((cstr (format "#%02X%02X%02X"
                        (aref colorcomp-data 0)
                        (aref colorcomp-data 1)
                        (aref colorcomp-data 2)))
          (samp " (sample text) "))
      (insert "Color\t: "
              (propertize samp 'face
                          `(foreground-color . ,cstr))
              (propertize samp 'face
                          `(background-color . ,cstr))
              "\n"))))

(defun colorcomp (color)
  "Allow fiddling with COLOR in a new buffer.
The buffer is in Color Components mode."
  (interactive "sColor (name or #RGB or #RRGGBB): ")
  (when (string= "" color)
    (setq color "green"))
  (unless (color-values color)
    (error "No such color: %S" color))
  (switch-to-buffer
   (generate-new-buffer (format "originally: %s" color)))
  (kill-all-local-variables)
  (setq major-mode 'colorcomp-mode
        mode-name "Color Components")
  (use-local-map colorcomp-mode-map)
  (erase-buffer)
  (buffer-disable-undo)
  (let ((data (apply 'vector (mapcar (lambda (n) (ash n -8))
                                     (color-values color))))
        (ewoc (ewoc-create 'colorcomp-pp
                           "\nColor Components\n\n"
                           (substitute-command-keys
                            "\n\\@{colorcomp-mode-map@}"))))
    (set (make-local-variable 'colorcomp-data) data)
    (set (make-local-variable 'colorcomp-ewoc) ewoc)
    (ewoc-enter-last ewoc 0)
    (ewoc-enter-last ewoc 1)
    (ewoc-enter-last ewoc 2)
    (ewoc-enter-last ewoc nil)))
@end example

@cindex controller part, model/view/controller
  This example can be extended to be a color selection widget (in
other words, the ``controller'' part of the ``model--view--controller''
design paradigm) by defining commands to modify @code{colorcomp-data}
and to finish the selection process, and a keymap to tie it all
together conveniently.

@smallexample
(defun colorcomp-mod (index limit delta)
  (let ((cur (aref colorcomp-data index)))
    (unless (= limit cur)
      (aset colorcomp-data index (+ cur delta)))
    (ewoc-invalidate
     colorcomp-ewoc
     (ewoc-nth colorcomp-ewoc index)
     (ewoc-nth colorcomp-ewoc -1))))

(defun colorcomp-R-more () (interactive) (colorcomp-mod 0 255 1))
(defun colorcomp-G-more () (interactive) (colorcomp-mod 1 255 1))
(defun colorcomp-B-more () (interactive) (colorcomp-mod 2 255 1))
(defun colorcomp-R-less () (interactive) (colorcomp-mod 0 0 -1))
(defun colorcomp-G-less () (interactive) (colorcomp-mod 1 0 -1))
(defun colorcomp-B-less () (interactive) (colorcomp-mod 2 0 -1))

(defun colorcomp-copy-as-kill-and-exit ()
  "Copy the color components into the kill ring and kill the buffer.
The string is formatted #RRGGBB (hash followed by six hex digits)."
  (interactive)
  (kill-new (format "#%02X%02X%02X"
                    (aref colorcomp-data 0)
                    (aref colorcomp-data 1)
                    (aref colorcomp-data 2)))
  (kill-buffer nil))

(setq colorcomp-mode-map
      (define-keymap :suppress t
        "i" 'colorcomp-R-less
        "o" 'colorcomp-R-more
        "k" 'colorcomp-G-less
        "l" 'colorcomp-G-more
        "," 'colorcomp-B-less
        "." 'colorcomp-B-more
        "SPC" 'colorcomp-copy-as-kill-and-exit))
@end smallexample

Note that we never modify the data in each node, which is fixed when the
ewoc is created to be either @code{nil} or an index into the vector
@code{colorcomp-data}, the actual color components.

@node Blinking
@section Blinking Parentheses
@cindex parenthesis matching
@cindex blinking parentheses
@cindex balancing parentheses

  This section describes the mechanism by which Emacs shows a matching
open parenthesis when the user inserts a close parenthesis.

@defvar blink-paren-function
The value of this variable should be a function (of no arguments) to
be called whenever a character with close parenthesis syntax is inserted.
The value of @code{blink-paren-function} may be @code{nil}, in which
case nothing is done.
@end defvar

@defopt blink-matching-paren
If this variable is @code{nil}, then @code{blink-matching-open} does
nothing.
@end defopt

@defopt blink-matching-paren-distance
This variable specifies the maximum distance to scan for a matching
parenthesis before giving up.
@end defopt

@defopt blink-matching-delay
This variable specifies the number of seconds to keep indicating the
matching parenthesis.  A fraction of a second often gives good
results, but the default is 1, which works on all systems.
@end defopt

@deffn Command blink-matching-open
This function is the default value of @code{blink-paren-function}.  It
assumes that point follows a character with close parenthesis syntax
and applies the appropriate effect momentarily to the matching opening
character.  If that character is not already on the screen, it
displays the character's context in the echo area.  To avoid long
delays, this function does not search farther than
@code{blink-matching-paren-distance} characters.

Here is an example of calling this function explicitly.

@smallexample
@group
(defun interactive-blink-matching-open ()
  "Indicate momentarily the start of parenthesized sexp before point."
  (interactive)
@end group
@group
  (let ((blink-matching-paren-distance
         (buffer-size))
        (blink-matching-paren t))
    (blink-matching-open)))
@end group
@end smallexample
@end deffn

@node Character Display
@section Character Display

  This section describes how characters are actually displayed by
Emacs.  Typically, a character is displayed as a @dfn{glyph} (a
graphical symbol which occupies one character position on the screen),
whose appearance corresponds to the character itself.  For example,
the character @samp{a} (character code 97) is displayed as @samp{a}.
Some characters, however, are displayed specially.  For example, the
formfeed character (character code 12) is usually displayed as a
sequence of two glyphs, @samp{^L}, while the newline character
(character code 10) starts a new screen line.

  You can modify how each character is displayed by defining a
@dfn{display table}, which maps each character code into a sequence of
glyphs.  @xref{Display Tables}.

@menu
* Usual Display::       The usual conventions for displaying characters.
* Display Tables::      What a display table consists of.
* Active Display Table::  How Emacs selects a display table to use.
* Glyphs::              How to define a glyph, and what glyphs mean.
* Glyphless Chars::     How glyphless characters are drawn.
@end menu

@node Usual Display
@subsection Usual Display Conventions

  Here are the conventions for displaying each character code (in the
absence of a display table, which can override these
@iftex
conventions).
@end iftex
@ifnottex
conventions; @pxref{Display Tables}).
@end ifnottex

@cindex printable ASCII characters
@itemize @bullet
@item
The @dfn{printable @acronym{ASCII} characters}, character codes 32
through 126 (consisting of numerals, English letters, and symbols like
@samp{#}) are displayed literally.

@item
The tab character (character code 9) displays as whitespace stretching
up to the next tab stop column.  @xref{Text Display,,, emacs, The GNU
Emacs Manual}.  The variable @code{tab-width} controls the number of
spaces per tab stop (see below).

@item
The newline character (character code 10) has a special effect: it
ends the preceding line and starts a new line.

@cindex ASCII control characters
@item
The non-printable @dfn{@acronym{ASCII} control characters}---character
codes 0 through 31, as well as the @key{DEL} character (character code
127)---display in one of two ways according to the variable
@code{ctl-arrow}.  If this variable is non-@code{nil} (the default),
these characters are displayed as sequences of two glyphs, where the
first glyph is @samp{^} (a display table can specify a glyph to use
instead of @samp{^}); e.g., the @key{DEL} character is displayed as
@samp{^?}.

If @code{ctl-arrow} is @code{nil}, these characters are displayed as
octal escapes (see below).

This rule also applies to carriage return (character code 13), if that
character appears in the buffer.  But carriage returns usually do not
appear in buffer text; they are eliminated as part of end-of-line
conversion (@pxref{Coding System Basics}).

@cindex octal escapes
@item
@dfn{Raw bytes} are non-@acronym{ASCII} characters with codes 128
through 255 (@pxref{Text Representations}).  These characters display
as @dfn{octal escapes}: sequences of four glyphs, where the first
glyph is the @acronym{ASCII} code for @samp{\}, and the others are
digit characters representing the character code in octal.  (A display
table can specify a glyph to use instead of @samp{\}.)

@item
Each non-@acronym{ASCII} character with code above 255 is displayed
literally, if the terminal supports it.  If the terminal does not
support it, the character is said to be @dfn{glyphless}, and it is
usually displayed using a placeholder glyph.  For example, if a
graphical terminal has no font for a character, Emacs usually displays
a box containing the character code in hexadecimal.  @xref{Glyphless
Chars}.
@end itemize

  The above display conventions apply even when there is a display
table, for any character whose entry in the active display table is
@code{nil}.  Thus, when you set up a display table, you need only
specify the characters for which you want special display behavior.

  The following variables affect how certain characters are displayed
on the screen.  Since they change the number of columns the characters
occupy, they also affect the indentation functions.  They also affect
how the mode line is displayed; if you want to force redisplay of the
mode line using the new values, call the function
@code{force-mode-line-update} (@pxref{Mode Line Format}).

@defopt ctl-arrow
@cindex control characters in display
This buffer-local variable controls how control characters are
displayed.  If it is non-@code{nil}, they are displayed as a caret
followed by the character: @samp{^A}.  If it is @code{nil}, they are
displayed as octal escapes: a backslash followed by three octal
digits, as in @samp{\001}.
@end defopt

@defopt tab-width
The value of this buffer-local variable is the spacing between tab
stops used for displaying tab characters in Emacs buffers.  The value
is in units of columns, and the default is 8.  Note that this feature
is completely independent of the user-settable tab stops used by the
command @code{tab-to-tab-stop}.  @xref{Indent Tabs}.
@end defopt

@node Display Tables
@subsection Display Tables

@cindex display table
  A display table is a special-purpose char-table
(@pxref{Char-Tables}), with @code{display-table} as its subtype, which
is used to override the usual character display conventions.  This
section describes how to make, inspect, and assign elements to a
display table object.  The next section (@pxref{Active Display Table})
describes the various standard display tables and their precedence.

@defun make-display-table
This creates and returns a display table.  The table initially has
@code{nil} in all elements.
@end defun

  The ordinary elements of the display table are indexed by character
codes; the element at index @var{c} says how to display the character
code @var{c}.  The value should be @code{nil} (which means to display
the character @var{c} according to the usual display conventions;
@pxref{Usual Display}), or a vector of glyph codes (which means to
display the character @var{c} as those glyphs; @pxref{Glyphs}).

  @strong{Warning:} if you use the display table to change the display
of newline characters, the whole buffer will be displayed as one long
line.

  The display table also has six @dfn{extra slots} which serve special
purposes.  Here is a table of their meanings; @code{nil} in any slot
means to use the default for that slot, as stated below.

@table @asis
@item 0
The glyph for the end of a truncated screen line (the default for this
is @samp{$}).  @xref{Glyphs}.  On graphical terminals, Emacs by
default uses arrows in the fringes to indicate truncation, so the
display table has no effect, unless you disable the fringes
(@pxref{Fringes,, Window Fringes, emacs, the GNU Emacs Manual}).

@item 1
The glyph for the end of a continued line (the default is @samp{\}).
On graphical terminals, Emacs by default uses curved arrows in the
fringes to indicate continuation, so the display table has no effect,
unless you disable the fringes.

@item 2
The glyph for indicating a character displayed as an octal character
code (the default is @samp{\}).

@item 3
The glyph for indicating a control character (the default is @samp{^}).

@item 4
A vector of glyphs for indicating the presence of invisible lines (the
default is @samp{...}).  @xref{Selective Display}.

@item 5
The glyph used to draw the border between side-by-side windows (the
default is @samp{|}).  @xref{Splitting Windows}.  This currently has
effect only on text terminals; on graphical terminals, if vertical
scroll bars are supported and in use, a scroll bar separates the two
windows, and if there are no vertical scroll bars and no dividers
(@pxref{Window Dividers}), Emacs uses a thin line to indicate the
border.

@item 6 to 11

The glyphs for a single-line border around child frames on a terminal,
in the order of vertical, horizontal, down-right edge, down-left edge,
up-right, and up-left edge glyphs.  The horizontal glyph is also used for
the single-line tty menu separator.

@item 12 to 17

The glyphs for a double-line border, in the order of vertical,
horizontal, down-right edge, down-left edge, up-right, and up-left edge
<<<<<<< HEAD
glyphs. The horizontal glyph is also used for the single-line tty menu
=======
glyphs.  The horizontal glyph is also used for the single-line TTY menu
>>>>>>> 8d11871c
separator, the other glyphs are not yet used.
@end table

  For example, here is how to construct a display table that mimics
the effect of setting @code{ctl-arrow} to a non-@code{nil} value
(@pxref{Glyphs}, for the function @code{make-glyph-code}):

@example
(setq disptab (make-display-table))
(dotimes (i 32)
  (or (= i ?\t)
      (= i ?\n)
      (aset disptab i
            (vector (make-glyph-code ?^ 'escape-glyph)
                    (make-glyph-code (+ i 64) 'escape-glyph)))))
(aset disptab 127
      (vector (make-glyph-code ?^ 'escape-glyph)
              (make-glyph-code ?? 'escape-glyph)))
@end example

@defun display-table-slot display-table slot
This function returns the value of the extra slot @var{slot} of
@var{display-table}.  The argument @var{slot} may be a number from 0 to
17 inclusive, or a slot name, a symbol.
@end defun

@defun set-display-table-slot display-table slot value
This function stores @var{value} in the extra slot @var{slot} of
@var{display-table}.  The argument @var{slot} may be a number from 0 to
17 inclusive, or a slot name, a symbol.
@end defun

Valid slot name symbols are @code{truncation}, @code{wrap},
@code{escape}, @code{control}, @code{selective-display},
@code{vertical-border}, @code{box-vertical}, @code{box-horizontal},
@code{box-down-right}, @code{box-down-left}, @code{box-up-right},
@code{box-up-left}, @code{box-double-vertical},
@code{box-double-horizontal}, @code{box-double-down-right},
<<<<<<< HEAD
@code{box-double-down-left}, @code{box-double-down-left},
=======
@code{box-double-down-left}, @code{box-double-up-right},
>>>>>>> 8d11871c
@code{box-double-up-left}.

@defun describe-display-table display-table
This function displays a description of the display table
@var{display-table} in a help buffer.
@end defun

@defun standard-display-unicode-special-glyphs
This function sets the extra slots of @var{standard-display-table} with
suitable Unicode characters.
@end defun

@deffn Command describe-current-display-table
This command displays a description of the current display table in a
help buffer.
@end deffn

@node Active Display Table
@subsection Active Display Table
@cindex active display table

  Each window can specify a display table, and so can each buffer.
The window's display table, if there is one, takes precedence over the
buffer's display table.  If neither exists, Emacs tries to use the
standard display table; if that is @code{nil}, Emacs uses the usual
character display conventions (@pxref{Usual Display}).  (Emacs does
not ``merge'' display tables: For instance, if the window has a
display table, the buffer's display table and the standard display
table are completely ignored.)

  Note that display tables affect how the mode line is displayed, so
if you want to force redisplay of the mode line using a new display
table, call @code{force-mode-line-update} (@pxref{Mode Line Format}).

@defun window-display-table &optional window
This function returns @var{window}'s display table, or @code{nil} if
there is none.  The default for @var{window} is the selected window.
@end defun

@defun set-window-display-table window table
This function sets the display table of @var{window} to @var{table}.
The argument @var{table} should be either a display table or
@code{nil}.
@end defun

@defvar buffer-display-table
This variable is automatically buffer-local in all buffers; its value
specifies the buffer's display table.  If it is @code{nil}, there is
no buffer display table.
@end defvar

@defvar standard-display-table
The value of this variable is the standard display table, which is
used when Emacs is displaying a buffer in a window with neither a
window display table nor a buffer display table defined, or when Emacs
is outputting text to the standard output or error streams.  Although its
default is typically @code{nil}, in an interactive session if the
terminal cannot display curved quotes, its default maps curved quotes
to ASCII approximations.  @xref{Text Quoting Style}.
@end defvar

The @file{disp-table} library defines several functions for changing
the standard display table.

@node Glyphs
@subsection Glyphs
@cindex glyph

@cindex glyph code
  A @dfn{glyph} is a graphical symbol which occupies a single
character position on the screen.  Each glyph is represented in Lisp
as a @dfn{glyph code}, which specifies a character and optionally a
face to display it in (@pxref{Faces}).  The main use of glyph codes is
as the entries of display tables (@pxref{Display Tables}).  The
following functions are used to manipulate glyph codes:

@defun make-glyph-code char &optional face
This function returns a glyph code representing char @var{char} with
face @var{face}.  If @var{face} is omitted or @code{nil}, the glyph
uses the default face; in that case, the glyph code is an integer.  If
@var{face} is non-@code{nil}, the glyph code is not necessarily an
integer object.
@end defun

@defun glyph-char glyph
This function returns the character of glyph code @var{glyph}.
@end defun

@defun glyph-face glyph
This function returns face of glyph code @var{glyph}, or @code{nil} if
@var{glyph} uses the default face.
@end defun

@ifnottex
  You can set up a @dfn{glyph table} to change how glyph codes are
actually displayed on text terminals.  This feature is semi-obsolete;
use @code{glyphless-char-display} instead (@pxref{Glyphless Chars}).

@defvar glyph-table
The value of this variable, if non-@code{nil}, is the current glyph
table.  It takes effect only on character terminals; on graphical
displays, all glyphs are displayed literally.  The glyph table should
be a vector whose @var{g}th element specifies how to display glyph
code @var{g}, where @var{g} is the glyph code for a glyph whose face
is unspecified.  Each element should be one of the following:

@table @asis
@item @code{nil}
Display this glyph literally.

@item a string
Display this glyph by sending the specified string to the terminal.

@item a glyph code
Display the specified glyph code instead.
@end table

Any integer glyph code greater than or equal to the length of the
glyph table is displayed literally.
@end defvar
@end ifnottex

@node Glyphless Chars
@subsection Glyphless Character Display
@cindex glyphless characters

  @dfn{Glyphless characters} are characters which are displayed in a
special way, e.g., as a box containing a hexadecimal code, instead of
being displayed literally.  These include characters which are
explicitly defined to be glyphless, as well as characters for which
there is no available font (on a graphical display), and characters
which cannot be encoded by the terminal's coding system (on a text
terminal).

@findex glyphless-display-mode
The @code{glyphless-display-mode} minor mode can be used to toggle
displaying glyphless characters in a convenient manner in the current
buffer.  If this mode is enabled, all the glyphless characters are
displayed as boxes that display acronyms of their character names.

@defvar glyphless-char-display
For more fine-grained (and global) control, this variable can be used.
The value of this variable is a char-table which defines glyphless
characters and how they are displayed.  Each entry must be one of the
following display methods:

@table @asis
@item @code{nil}
Display the character in the usual way.

@item @code{zero-width}
Don't display the character.

@item @code{thin-space}
Display a thin space, 1-pixel wide on graphical displays, or
1-character wide on text terminals.

@item @code{empty-box}
Display an empty box.

@item @code{hex-code}
Display a box containing the Unicode codepoint of the character, in
hexadecimal notation.

@item an @acronym{ASCII} string
Display a box containing that string.  The string should contain at
most 6 @acronym{ASCII} characters.  As an exception, if the string
includes just one character, on text-mode terminals that character
will be displayed without a box; this enables treating such
``acronyms'' as replacement characters for characters that cannot be
displayed by the terminal.

@item a cons cell @code{(@var{graphical} . @var{text})}
Display with @var{graphical} on graphical displays, and with
@var{text} on text terminals.  Both @var{graphical} and @var{text}
must be one of the display methods described above.
@end table

@vindex glyphless-char@r{ face}
@noindent
The @code{thin-space}, @code{empty-box}, @code{hex-code}, and
@acronym{ASCII} string display methods are drawn with the
@code{glyphless-char} face.  On text terminals, a box is emulated by
square brackets, @samp{[]}.

The char-table has one extra slot, which determines how to display any
character that cannot be displayed with any available font, or cannot
be encoded by the terminal's coding system.  Its value should be one
of the above display methods, except @code{zero-width}.

If a character has a non-@code{nil} entry in an active display table,
the display table takes effect; in this case, Emacs does not consult
@code{glyphless-char-display} at all.
@end defvar

@defopt glyphless-char-display-control
This user option provides a convenient way to set
@code{glyphless-char-display} for groups of similar characters.  Do
not set its value directly from Lisp code; the value takes effect only
via a custom @code{:set} function (@pxref{Variable Definitions}),
which updates @code{glyphless-char-display}.

Its value should be an alist of elements @code{(@var{group}
. @var{method})}, where @var{group} is a symbol specifying a group of
characters, and @var{method} is a symbol specifying how to display
them.

@var{group} should be one of the following:

@table @code
@item c0-control
@acronym{ASCII} control characters @code{U+0000} to @code{U+001F},
excluding the newline and tab characters (normally displayed as escape
sequences like @samp{^A}; @pxref{Text Display,, How Text Is Displayed,
emacs, The GNU Emacs Manual}).

@item c1-control
Non-@acronym{ASCII}, non-printing characters @code{U+0080} to
@code{U+009F} (normally displayed as octal escape sequences like
@samp{\230}).

@item format-control
Characters of Unicode General Category [Cf], such as U+200E
@sc{left-to-right mark}, but excluding characters that have graphic
images, such as U+00AD @sc{soft hyphen}.

@item bidi-control
This is a subset of @code{format-control}, but only includes
characters that are related to bidirectional formatting control, like
U+2069 @sc{pop directional isolate} and U+202A @sc{left-to-right
embedding}.  @xref{Bidirectional Display}.

Characters of Unicode General Category [Cf], such as U+200E
@sc{left-to-right mark}, but excluding characters that have graphic
images, such as U+00AD @sc{soft hyphen}.

@item variation-selectors
Unicode VS-1 through VS-256 (U+FE00 through U+FE0F and U+E0100 through
U+E01EF), which are used to select between different glyphs for the same
codepoints (typically emojis).

@item no-font
Characters for which there is no suitable font, or which cannot be
encoded by the terminal's coding system, or those for which the
text-mode terminal has no glyphs.
@end table

@c FIXME: this can also be 'acronym', but that's not currently
@c completely implemented; it applies only to the format-control
@c group, and only works if the acronym is in 'char-acronym-table'.
The @var{method} symbol should be one of @code{zero-width},
@code{thin-space}, @code{empty-box}, or @code{hex-code}.  These have
the same meanings as in @code{glyphless-char-display}, above.
@end defopt

@node Beeping
@section Beeping
@cindex bell

  This section describes how to make Emacs ring the bell (or blink the
screen) to attract the user's attention.  Be conservative about how
often you do this; frequent bells can become irritating.  Also be
careful not to use just beeping when signaling an error is more
appropriate (@pxref{Errors}).

@defun ding &optional do-not-terminate
@cindex keyboard macro termination
This function beeps, or flashes the screen (see @code{visible-bell} below).
It also terminates any keyboard macro currently executing unless
@var{do-not-terminate} is non-@code{nil}.
@end defun

@defun beep &optional do-not-terminate
This is a synonym for @code{ding}.
@end defun

@defopt visible-bell
This variable determines whether Emacs should flash the screen to
represent a bell.  Non-@code{nil} means yes, @code{nil} means no.
This is effective on graphical displays, and on text terminals
provided the terminal's Termcap entry defines the visible bell
capability (@samp{vb}).
@end defopt

@defopt ring-bell-function
If this is non-@code{nil}, it specifies how Emacs should ring the
bell.  Its value should be a function of no arguments.  If this is
non-@code{nil}, it takes precedence over the @code{visible-bell}
variable.
@end defopt

@node Window Systems
@section Window Systems

  Emacs works with several window systems, most notably the X Window
System.  Both Emacs and X use the term ``window'', but use it
differently.  An Emacs frame is a single window as far as X is
concerned; the individual Emacs windows are not known to X at all.

@defvar window-system
This terminal-local variable tells Lisp programs what window system
Emacs is using for displaying the frame.  The possible values are

@table @code
@item x
@cindex X Window System
Emacs is displaying the frame using X.
@item w32
Emacs is displaying the frame using native MS-Windows GUI.
@item ns
Emacs is displaying the frame using the Nextstep interface (used on
GNUstep and macOS).
@item pc
Emacs is displaying the frame using MS-DOS direct screen writes.
@item haiku
Emacs is displaying the frame using the Application Kit on Haiku.
@item pgtk
Emacs is displaying the frame using pure GTK facilities.
@item android
Emacs is displaying the frame on Android.
@item nil
Emacs is displaying the frame on a character-based terminal.
@end table
@end defvar

@defvar initial-window-system
This variable holds the value of @code{window-system} used for the
first frame created by Emacs during startup.  (When Emacs is invoked
as a daemon, it does not create any initial
frames, so @code{initial-window-system} is @code{nil}, except on
MS-Windows, where it is still @code{w32}.  @xref{Initial Options,
daemon,, emacs, The GNU Emacs Manual}.)
@end defvar

@defun window-system &optional frame
This function returns a symbol whose name tells what window system is
used for displaying @var{frame} (which defaults to the currently
selected frame).  The list of possible symbols it returns is the same
one documented for the variable @code{window-system} above.
@end defun

  Do @emph{not} use @code{window-system} and
@code{initial-window-system} as predicates or boolean flag variables,
if you want to write code that works differently on text terminals and
graphic displays.  That is because @code{window-system} is not a good
indicator of Emacs capabilities on a given display type.  Instead, use
@code{display-graphic-p} or any of the other @code{display-*-p}
predicates described in @ref{Display Feature Testing}.

@node Tooltips
@section Tooltips
@cindex tooltips
@dfn{Tooltips} are special frames (@pxref{Frames}) that are used to
display helpful hints (a.k.a.@: ``tips'') related to the current
position of the mouse pointer.  Emacs uses tooltips to display help
strings about active portions of text (@pxref{Special Properties}) and
about various UI elements, such as menu items (@pxref{Extended Menu
Items}) and tool-bar buttons (@pxref{Tool Bar}).

@defun tooltip-mode
Tooltip Mode is a minor mode that enables display of tooltips.
Turning off this mode causes the tooltips be displayed in the echo
area.  On text-mode (a.k.a.@: ``TTY'') frames, tooltips are always
displayed in the echo area.
@end defun

@cindex system tooltips
@vindex use-system-tooltips
When Emacs is built with the GTK+ toolkit or Haiku windowing support,
it by default displays tooltips using toolkit functions, and the
appearance of the tooltips is then controlled by the toolkit's
settings.  Toolkit-provided tooltips can be disabled by changing the
value of the variable @code{use-system-tooltips} to @code{nil}.  The
rest of this subsection describes how to control non-toolkit tooltips,
which are presented by Emacs itself.

@cindex tooltip frames
Tooltips are displayed in special frames called tooltip frames, which
have their own frame parameters (@pxref{Frame Parameters}).  Unlike
other frames, the default parameters for tooltip frames are stored in a
special variable.

@defopt tooltip-frame-parameters
This customizable option holds the default frame parameters used for
displaying tooltips.  Any font and color parameters are ignored, and the
corresponding attributes of the @code{tooltip} face are used instead.
If @code{left} or @code{top} parameters are included, they are used as
absolute frame-relative coordinates where the tooltip should be shown.
(Mouse-relative position of the tooltip can be customized using the
variables described in @ref{Tooltips,,, emacs, The GNU Emacs Manual}.)
Note that the @code{left} and @code{top} parameters, if present,
override the values of mouse-relative offsets.
@end defopt

@vindex tooltip@r{ face}
The @code{tooltip} face determines the appearance of text shown in
tooltips.  It should generally use a variable-pitch font of size that
is preferably smaller than the default frame font.

@findex tooltip-help-tips
@defvar tooltip-functions
This abnormal hook is a list of functions to call when Emacs needs to
display a tooltip.  Each function is called with a single argument
@var{event} which is a copy of the last mouse movement event.  If a
function on this list actually displays the tooltip, it should return
non-@code{nil}, and then the rest of the functions will not be
called.  The default value of this variable is a single function
@code{tooltip-help-tips}.
@end defvar

If you write your own function to be put on the
@code{tooltip-functions} list, you may need to know the buffer of the
mouse event that triggered the tooltip display.  The following
function provides that information.

@defun tooltip-event-buffer event
This function returns the buffer over which @var{event} occurred.
Call it with the argument of the function from
@code{tooltip-functions} to obtain the buffer whose text triggered the
tooltip.  Note that the event might occur not over a buffer (e.g.,
over the tool bar), in which case this function will return
@code{nil}.
@end defun

Other aspects of tooltip display are controlled by several
customizable settings; see @ref{Tooltips,,, emacs, The GNU Emacs
Manual}.

@node Bidirectional Display
@section Bidirectional Display
@cindex bidirectional display
@cindex right-to-left text

  Emacs can display text written in scripts, such as Arabic, Farsi,
and Hebrew, whose natural ordering for horizontal text display runs
from right to left.  Furthermore, segments of Latin script and digits
embedded in right-to-left text are displayed left-to-right, while
segments of right-to-left script embedded in left-to-right text
(e.g., Arabic or Hebrew text in comments or strings in a program
source file) are appropriately displayed right-to-left.  We call such
mixtures of left-to-right and right-to-left text @dfn{bidirectional
text}.  This section describes the facilities and options for editing
and displaying bidirectional text.

@cindex logical order
@cindex reading order
@cindex visual order
@cindex unicode bidirectional algorithm
@cindex UBA
@cindex bidirectional reordering
@cindex reordering, of bidirectional text
  Text is stored in Emacs buffers and strings in @dfn{logical} (or
@dfn{reading}) order, i.e., the order in which a human would read
each character.  In right-to-left and bidirectional text, the order in
which characters are displayed on the screen (called @dfn{visual
order}) is not the same as logical order; the characters' screen
positions do not increase monotonically with string or buffer
position.  In performing this @dfn{bidirectional reordering}, Emacs
follows the Unicode Bidirectional Algorithm (a.k.a.@: @acronym{UBA}),
which is described in Annex #9 of the Unicode standard
(@url{https://www.unicode.org/reports/tr9/}).  Emacs provides a ``Full
Bidirectionality'' class implementation of the @acronym{UBA},
consistent with the requirements of the Unicode Standard v9.0.  Note,
however, that the way Emacs displays continuation lines when text
direction is opposite to the base paragraph direction deviates from
the UBA, which requires performing line wrapping before reordering
text for display.

@defvar bidi-display-reordering
If the value of this buffer-local variable is non-@code{nil} (the
default), Emacs performs bidirectional reordering for display.  The
reordering affects buffer text, as well as display strings and overlay
strings from text and overlay properties in the buffer (@pxref{Overlay
Properties}, and @pxref{Display Property}).  If the value is
@code{nil}, Emacs does not perform bidirectional reordering in the
buffer.

The default value of @code{bidi-display-reordering} controls the
reordering of strings which are not directly supplied by a buffer,
including the text displayed in mode lines (@pxref{Mode Line Format})
and header lines (@pxref{Header Lines}).
@end defvar

@cindex unibyte buffers, and bidi reordering
  Emacs never reorders the text of a unibyte buffer, even if
@code{bidi-display-reordering} is non-@code{nil} in the buffer.  This
is because unibyte buffers contain raw bytes, not characters, and thus
lack the directionality properties required for reordering.
Therefore, to test whether text in a buffer will be reordered for
display, it is not enough to test the value of
@code{bidi-display-reordering} alone.  The correct test is this:

@example
 (if (and enable-multibyte-characters
          bidi-display-reordering)
     ;; Buffer is being reordered for display
   )
@end example

  However, unibyte display and overlay strings @emph{are} reordered if
their parent buffer is reordered.  This is because plain-@sc{ascii}
strings are stored by Emacs as unibyte strings.  If a unibyte display
or overlay string includes non-@sc{ascii} characters, these characters
are assumed to have left-to-right direction.

@cindex display properties, and bidi reordering of text
  Text covered by @code{display} text properties, by overlays with
@code{display} properties whose value is a string, and by any other
properties that replace buffer text, is treated as a single unit when
it is reordered for display.  That is, the entire chunk of text
covered by these properties is reordered together.  Moreover, the
bidirectional properties of the characters in such a chunk of text are
ignored, and Emacs reorders them as if they were replaced with a
single character @code{U+FFFC}, known as the @dfn{Object Replacement
Character}.  This means that placing a display property over a portion
of text may change the way that the surrounding text is reordered for
display.  To prevent this unexpected effect, always place such
properties on text whose directionality is identical with text that
surrounds it.

@cindex base direction of a paragraph
  Each paragraph of bidirectional text has a @dfn{base direction},
either right-to-left or left-to-right.  Left-to-right paragraphs are
displayed beginning at the left margin of the window, and are
truncated or continued when the text reaches the right margin.
Right-to-left paragraphs are displayed beginning at the right margin,
and are continued or truncated at the left margin.

@cindex paragraph-start, and bidirectional display
@cindex paragraph-separate, and bidirectional display
  Where exactly paragraphs start and end, for the purpose of the Emacs
@acronym{UBA} implementation, is determined by the following two
buffer-local variables (note that @code{paragraph-start} and
@code{paragraph-separate} have no influence on this).  By default both
of these variables are @code{nil}, and paragraphs are bounded by empty
lines, i.e., lines that consist entirely of zero or more whitespace
characters followed by a newline.

@defvar bidi-paragraph-start-re
If non-@code{nil}, this variable's value should be a regular
expression matching a line that starts or separates two paragraphs.
The regular expression is always matched after a newline, so it is
best to anchor it, i.e., begin it with a @code{"^"}.
@end defvar

@defvar bidi-paragraph-separate-re
If non-@code{nil}, this variable's value should be a regular
expression matching a line separates two paragraphs.  The regular
expression is always matched after a newline, so it is best to anchor
it, i.e., begin it with a @code{"^"}.
@end defvar

  If you modify any of these two variables, you should normally modify
both, to make sure they describe paragraphs consistently.  For
example, to have each new line start a new paragraph for
bidi-reordering purposes, set both variables to @code{"^"}.

  By default, Emacs determines the base direction of each paragraph by
looking at the text at its beginning.  The precise method of
determining the base direction is specified by the @acronym{UBA}; in a
nutshell, the first character in a paragraph that has an explicit
directionality determines the base direction of the paragraph.
However, sometimes a buffer may need to force a certain base direction
for its paragraphs.  For example, buffers containing program source
code should force all paragraphs to be displayed left-to-right.  You
can use following variable to do this:

@defopt bidi-paragraph-direction
If the value of this buffer-local variable is the symbol
@code{right-to-left} or @code{left-to-right}, all paragraphs in the
buffer are assumed to have that specified direction.  Any other value
is equivalent to @code{nil} (the default), which means to determine
the base direction of each paragraph from its contents.

@cindex @code{prog-mode}, and @code{bidi-paragraph-direction}
Modes for program source code should set this to @code{left-to-right}.
Prog mode does this by default, so modes derived from Prog mode do not
need to set this explicitly (@pxref{Basic Major Modes}).
@end defopt

@defun current-bidi-paragraph-direction &optional buffer
This function returns the paragraph direction at point in the named
@var{buffer}.  The returned value is a symbol, either
@code{left-to-right} or @code{right-to-left}.  If @var{buffer} is
omitted or @code{nil}, it defaults to the current buffer.  If the
buffer-local value of the variable @code{bidi-paragraph-direction} is
non-@code{nil}, the returned value will be identical to that value;
otherwise, the returned value reflects the paragraph direction
determined dynamically by Emacs.  For buffers whose value of
@code{bidi-display-reordering} is @code{nil} as well as unibyte
buffers, this function always returns @code{left-to-right}.
@end defun

@cindex visual-order cursor motion
  Sometimes there's a need to move point in strict visual order,
either to the left or to the right of its current screen position.
Emacs provides a primitive to do that.

@defun move-point-visually direction
This function moves point of the currently selected window to the
buffer position that appears immediately to the right or to the left
of point on the screen.  If @var{direction} is positive, point will
move one screen position to the right, otherwise it will move one
screen position to the left.  Note that, depending on the surrounding
bidirectional context, this could potentially move point many buffer
positions away.  If invoked at the end of a screen line, the function
moves point to the rightmost or leftmost screen position of the next
or previous screen line, as appropriate for the value of
@var{direction}.

The function returns the new buffer position as its value.
@end defun

@cindex layout on display, and bidirectional text
@cindex jumbled display of bidirectional text
@cindex concatenating bidirectional strings
  Bidirectional reordering can have surprising and unpleasant effects
when two strings with bidirectional content are juxtaposed in a
buffer, or otherwise programmatically concatenated into a string of
text.  A typical problematic case is when a buffer consists of
sequences of text fields separated by whitespace or punctuation
characters, like Buffer Menu mode or Rmail Summary Mode.  Because the
punctuation characters used as separators have @dfn{weak
directionality}, they take on the directionality of surrounding text.
As result, a numeric field that follows a field with bidirectional
content can be displayed @emph{to the left} of the preceding field,
messing up the expected layout.  There are several ways to avoid this
problem:

@itemize @minus
@item
Append the special character U+200E @sc{left-to-right mark}, or
@acronym{LRM}, to the end of each field that may have bidirectional
content, or prepend it to the beginning of the following field.  The
function @code{bidi-string-mark-left-to-right}, described below, comes
in handy for this purpose.  (In a right-to-left paragraph, use
U+200F @sc{right-to-left mark}, or @acronym{RLM}, instead.)  This
is one of the solutions recommended by the UBA.

@item
Include the tab character in the field separator.  The tab character
plays the role of @dfn{segment separator} in bidirectional reordering,
causing the text on either side to be reordered separately.

@cindex @code{space} display spec, and bidirectional text
@item
Separate fields with a @code{display} property or overlay with a
property value of the form @code{(space . PROPS)} (@pxref{Specified
Space}).  Emacs treats this display specification as a @dfn{paragraph
separator}, and reorders the text on either side separately.
@end itemize

@defun bidi-string-mark-left-to-right string
This function returns its argument @var{string}, possibly modified,
such that the result can be safely concatenated with another string,
or juxtaposed with another string in a buffer, without disrupting the
relative layout of this string and the next one on display.  If the
string returned by this function is displayed as part of a
left-to-right paragraph, it will always appear on display to the left
of the text that follows it.  The function works by examining the
characters of its argument, and if any of those characters could cause
reordering on display, the function appends the @acronym{LRM}
character to the string.  The appended @acronym{LRM} character is made
invisible by giving it an @code{invisible} text property of @code{t}
(@pxref{Invisible Text}).
@end defun

  The reordering algorithm uses the bidirectional properties of the
characters stored as their @code{bidi-class} property
(@pxref{Character Properties}).  Lisp programs can change these
properties by calling the @code{put-char-code-property} function.
However, doing this requires a thorough understanding of the
@acronym{UBA}, and is therefore not recommended.  Any changes to the
bidirectional properties of a character have global effect: they
affect all Emacs frames and windows.

  Similarly, the @code{mirroring} property is used to display the
appropriate mirrored character in the reordered text.  Lisp programs
can affect the mirrored display by changing this property.  Again, any
such changes affect all of Emacs display.

@cindex overriding bidirectional properties
@cindex directional overrides
@cindex LRO
@cindex RLO
  The bidirectional properties of characters can be overridden by
inserting into the text special directional control characters,
LEFT-TO-RIGHT OVERRIDE (@acronym{LRO}) and RIGHT-TO-LEFT OVERRIDE
(@acronym{RLO}).  Any characters between a @acronym{RLO} and the
following newline or POP DIRECTIONAL FORMATTING (@acronym{PDF})
control character, whichever comes first, will be displayed as if they
were strong right-to-left characters, i.e.@: they will be reversed on
display.  Similarly, any characters between @acronym{LRO} and
@acronym{PDF} or newline will display as if they were strong
left-to-right, and will @emph{not} be reversed even if they are strong
right-to-left characters.

@cindex phishing using directional overrides
@cindex malicious use of directional overrides
  These overrides are useful when you want to make some text
unaffected by the reordering algorithm, and instead directly control
the display order.  But they can also be used for malicious purposes,
known as @dfn{phishing}.  Specifically, a URL on a Web page or a link
in an email message can be manipulated to make its visual appearance
unrecognizable, or similar to some popular benign location, while the
real location, interpreted by a browser in the logical order, is very
different.

  Emacs provides a primitive that applications can use to detect
instances of text whose bidirectional properties were overridden so as
to make a left-to-right character display as if it were a
right-to-left character, or vice versa.

@defun bidi-find-overridden-directionality from to &optional object
This function looks at the text of the specified @var{object} between
positions @var{from} (inclusive) and @var{to} (exclusive), and returns
the first position where it finds a strong left-to-right character
whose directional properties were forced to display the character as
right-to-left, or for a strong right-to-left character that was forced
to display as left-to-right.  If it finds no such characters in the
specified region of text, it returns @code{nil}.

The optional argument @var{object} specifies which text to search, and
defaults to the current buffer.  If @var{object} is non-@code{nil}, it
can be some other buffer, or it can be a string or a window.  If it is
a string, the function searches that string.  If it is a window, the
function searches the buffer displayed in that window.  If a buffer
whose text you want to examine is displayed in some window, we
recommend to specify it by that window, rather than pass the buffer to
the function.  This is because telling the function about the window
allows it to correctly account for window-specific overlays, which
might change the result of the function if some text in the buffer is
covered by overlays.
@end defun

@cindex copying bidirectional text, preserve visual order
@cindex visual order, preserve when copying bidirectional text
  When text that includes mixed right-to-left and left-to-right
characters and bidirectional controls is copied into a different
location, it can change its visual appearance, and also can affect the
visual appearance of the surrounding text at destination.  This is
because reordering of bidirectional text specified by the
@acronym{UBA} has non-trivial context-dependent effects both on the
copied text and on the text at copy destination that will surround it.

  Sometimes, a Lisp program may need to preserve the exact visual
appearance of the copied text at destination, and of the text that
surrounds the copy.  Lisp programs can use the following function to
achieve that effect.

@defun buffer-substring-with-bidi-context start end &optional no-properties
This function works similar to @code{buffer-substring} (@pxref{Buffer
Contents}), but it prepends and appends to the copied text bidi
directional control characters necessary to preserve the visual
appearance of the text when it is inserted at another place.  Optional
argument @var{no-properties}, if non-@code{nil}, means remove the text
properties from the copy of the text.
@end defun<|MERGE_RESOLUTION|>--- conflicted
+++ resolved
@@ -8727,11 +8727,7 @@
 
 The glyphs for a double-line border, in the order of vertical,
 horizontal, down-right edge, down-left edge, up-right, and up-left edge
-<<<<<<< HEAD
-glyphs. The horizontal glyph is also used for the single-line tty menu
-=======
 glyphs.  The horizontal glyph is also used for the single-line TTY menu
->>>>>>> 8d11871c
 separator, the other glyphs are not yet used.
 @end table
 
@@ -8770,11 +8766,7 @@
 @code{box-down-right}, @code{box-down-left}, @code{box-up-right},
 @code{box-up-left}, @code{box-double-vertical},
 @code{box-double-horizontal}, @code{box-double-down-right},
-<<<<<<< HEAD
-@code{box-double-down-left}, @code{box-double-down-left},
-=======
 @code{box-double-down-left}, @code{box-double-up-right},
->>>>>>> 8d11871c
 @code{box-double-up-left}.
 
 @defun describe-display-table display-table
