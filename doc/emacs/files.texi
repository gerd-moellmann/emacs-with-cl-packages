@c This is part of the Emacs manual.
@c Copyright (C) 1985--1987, 1993--1995, 1997, 1999--2025 Free Software
@c Foundation, Inc.
@c See file emacs.texi for copying conditions.
@node Files
@chapter File Handling
@cindex files

  The operating system stores data permanently in named @dfn{files}, so
most of the text you edit with Emacs comes from a file and is ultimately
stored in a file.

  To edit a file, you must tell Emacs to read the file and prepare a
buffer containing a copy of the file's text.  This is called
@dfn{visiting} the file.  Editing commands apply directly to text in the
buffer; that is, to the copy inside Emacs.  Your changes appear in the
file itself only when you @dfn{save} the buffer back into the file.

  In addition to visiting and saving files, Emacs can delete, copy,
rename, and append to files, keep multiple versions of them, and operate
on file directories.

@menu
* File Names::          How to type and edit file-name arguments.
* Visiting::            Visiting a file prepares Emacs to edit the file.
* Saving::              Saving makes your changes permanent.
* Reverting::           Reverting cancels all the changes not saved.
* Auto Revert::         Keeping buffers automatically up-to-date.
* Auto Save::           Auto Save periodically protects against loss of data.
* File Aliases::        Handling multiple names for one file.
* Directories::         Creating, deleting, and listing file directories.
* Comparing Files::     Finding where two files differ.
* Diff Mode::           Mode for editing file differences.
* Copying and Naming::  Copying, naming and renaming files.
* Misc File Ops::       Other things you can do on files.
* Compressed Files::    Accessing compressed files.
* File Archives::       Operating on tar, zip, jar etc.@: archive files.
* Remote Files::        Accessing files on other machines.
* Quoted File Names::   Quoting special characters in file names.
* File Name Cache::     Completion against a list of files you often use.
* File Conveniences::   Convenience features for finding files.
* Image Mode::          Viewing image files.
* Filesets::            Handling sets of files.
@end menu

@node File Names
@section File Names
@cindex file names

@cindex default file name
  Many Emacs commands that operate on a file require you to specify
the file name, using the minibuffer (@pxref{Minibuffer File}).

  While in the minibuffer, you can use the usual completion and
history commands (@pxref{Minibuffer}).  Note that file name completion
ignores file names whose extensions appear in the variable
@code{completion-ignored-extensions} (@pxref{Completion Options}).
Note also that most commands use permissive completion with
confirmation for reading file names: you are allowed to submit a
nonexistent file name, but if you type @key{RET} immediately after
completing up to a nonexistent file name, Emacs prints
@samp{[Confirm]} and you must type a second @key{RET} to confirm.
@xref{Completion Exit}, for details.

Minibuffer history commands offer some special features for reading
file names, see @ref{Minibuffer History}.

@cindex default directory, of a buffer
@vindex default-directory
  Each buffer has a @dfn{default directory}, stored in the
buffer-local variable @code{default-directory}.  Whenever Emacs reads
a file name using the minibuffer, it usually inserts the default
directory into the minibuffer as the initial contents.  You can
inhibit this insertion by changing the variable
@code{insert-default-directory} to @code{nil} (@pxref{Minibuffer
File}).  Regardless, Emacs always assumes that any relative file name
is relative to the default directory, e.g., entering a file name
without a directory specifies a file in the default directory.

@findex cd
@findex pwd
  When you visit a file, Emacs sets @code{default-directory} in the
visiting buffer to the directory of its file.  When you create a new
buffer that is not visiting a file, via a command like @kbd{C-x b},
its default directory is usually copied from the buffer that was
current at the time (@pxref{Select Buffer}).  You can use the command
@kbd{M-x pwd} to see the value of @code{default-directory} in the
current buffer.  The command @kbd{M-x cd} prompts for a directory's
name, and sets the buffer's @code{default-directory} to that directory
(doing this does not change the buffer's file name, if any).

  As an example, when you visit the file @file{/u/rms/gnu/gnu.tasks},
the default directory is set to @file{/u/rms/gnu/}.  If you invoke a
command that reads a file name, entering just @samp{foo} in the
minibuffer, with a directory omitted, specifies the file
@file{/u/rms/gnu/foo}; entering @samp{../.login} specifies
@file{/u/rms/.login}; and entering @samp{new/foo} specifies
@file{/u/rms/gnu/new/foo}.

  When typing a file name into the minibuffer, you can make use of a
couple of shortcuts: a double slash ignores everything before the
second slash in the pair, and @samp{~/} is your home directory.
@xref{Minibuffer File}.

@cindex environment variables in file names
@cindex expansion of environment variables
@cindex @code{$} in file names
  @anchor{File Names with $}The character @samp{$} is used to
substitute an environment variable into a file name.  The name of the
environment variable consists of all the alphanumeric characters after
the @samp{$}; alternatively, it can be enclosed in braces after the
@samp{$}.  For example, if you have used the shell command
@command{export FOO=rms/hacks} to set up an environment variable named
@env{FOO}, then both @file{/u/$FOO/test.c} and
@file{/u/$@{FOO@}/test.c} are abbreviations for
@file{/u/rms/hacks/test.c}.  If the environment variable is not
defined, no substitution occurs, so that the character @samp{$} stands
for itself.  Note that environment variables set outside Emacs affect
Emacs only if they are applied before Emacs is started.

  To access a file with @samp{$} in its name, if the @samp{$} causes
expansion, type @samp{$$}.  This pair is converted to a single
@samp{$} at the same time that variable substitution is performed for
a single @samp{$}.  Alternatively, quote the whole file name with
@samp{/:} (@pxref{Quoted File Names}).  File names which begin with a
literal @samp{~} should also be quoted with @samp{/:}.

  You can include non-@acronym{ASCII} characters in file names.
@xref{File Name Coding}.

@node Visiting
@section Visiting Files
@cindex visiting files
@cindex open file

@table @kbd
@item C-x C-f
Visit a file (@code{find-file}).
@item C-x C-r
Visit a file for viewing, without allowing changes to it
(@code{find-file-read-only}).
@item C-x C-v
Visit a different file instead of the one visited last
(@code{find-alternate-file}).
@item C-x 4 f
Visit a file, in another window (@code{find-file-other-window}).  Don't
alter what is displayed in the selected window.
@item C-x 5 f
Visit a file, in a new frame (@code{find-file-other-frame}).  Don't
alter what is displayed in the selected frame.
@item M-x find-file-literally
Visit a file with no conversion of the contents.
@end table

@cindex files, visiting and saving
@cindex saving files
  @dfn{Visiting} a file means reading its contents into an Emacs
buffer so you can edit them.  Emacs makes a new buffer for each file
that you visit.

@kindex C-x C-f
@findex find-file
  To visit a file, type @kbd{C-x C-f} (@code{find-file}) and use the
minibuffer to enter the name of the desired file.  While in the
minibuffer, you can abort the command by typing @kbd{C-g}.  @xref{File
Names}, for details about entering file names into minibuffers.

  If the specified file exists but the system does not allow you to
read it, an error message is displayed in the echo area (on GNU and
Unix systems you might be able to visit such a file using the
@samp{su} or @samp{sudo} methods; @pxref{Remote Files}).  Otherwise,
you can tell that @kbd{C-x C-f} has completed successfully by the
appearance of new text on the screen, and by the buffer name shown in
the mode line (@pxref{Mode Line}).  Emacs normally constructs the
buffer name from the file name, omitting the directory name.  For
example, a file named @file{/usr/rms/emacs.tex} is visited in a buffer
named @samp{emacs.tex}.  If there is already a buffer with that name,
Emacs constructs a unique name; the normal method is to add a suffix
based on the directory name (e.g., @samp{<rms>}, @samp{<tmp>},
and so on), but you can select other methods.  @xref{Uniquify}.

@cindex creating files
  To create a new file, just visit it using the same command, @kbd{C-x
C-f}.  Emacs displays @samp{(New file)} in the echo area, but in other
respects behaves as if you had visited an existing empty file.

@cindex modified (buffer)
  After visiting a file, the changes you make with editing commands are
made in the Emacs buffer.  They do not take effect in the visited
file, until you @dfn{save} the buffer (@pxref{Saving}).  If a buffer
contains changes that have not been saved, we say the buffer is
@dfn{modified}.  This implies that some changes will be lost if the
buffer is not saved.  The mode line displays two stars near the left
margin to indicate that the buffer is modified.

  If you visit a file that is already in Emacs, @kbd{C-x C-f} switches
to the existing buffer instead of making another copy.  Before doing
so, it checks whether the file has changed since you last visited or
saved it.  If the file has changed, Emacs offers to reread it.

@vindex large-file-warning-threshold
@cindex file, warning when size is large
@cindex size of file, warning when visiting
@cindex maximum buffer size exceeded, error message
  If you try to visit a file larger than
@code{large-file-warning-threshold} (the default is 10000000, which is
about 10 megabytes), Emacs asks you for confirmation first.  You can
answer @kbd{y} to proceed with visiting the file or @kbd{l} to visit
the file literally (see below).  Visiting large files literally speeds
up navigation and editing of such files, because various
potentially-expensive features are turned off.  Note, however, that
Emacs cannot visit files that are larger than the maximum Emacs buffer
size, which is limited by the amount of memory Emacs can allocate and
by the integers that Emacs can represent (@pxref{Buffers}).  If you
try, Emacs displays an error message saying that the maximum buffer
size has been exceeded.

@vindex treesit-max-buffer-size
  If you try to visit a file whose major mode (@pxref{Major Modes})
uses the tree-sitter parsing library, Emacs will display a warning if
the file's size in bytes is larger than the value of the variable
@code{treesit-max-buffer-size}.  The default value is 40 megabytes for
64-bit Emacs and 15 megabytes for 32-bit Emacs.  This avoids the
danger of having Emacs run out of memory by preventing the activation
of major modes based on tree-sitter in such large buffers, because a
typical tree-sitter parser needs about 10 times as much memory as the
text it parses.

@cindex wildcard characters in file names
@vindex find-file-wildcards
  If the file name you specify contains shell-style wildcard
characters, Emacs visits all the files that match it.  (On
case-insensitive filesystems, Emacs matches the wildcards disregarding
the letter case.)  Wildcards include @samp{?}, @samp{*}, and
@samp{[@dots{}]} sequences.  To enter the wild card @samp{?} in a file
name in the minibuffer, you need to type @kbd{C-q ?}.  @xref{Quoted
File Names}, for information on how to visit a file whose name
actually contains wildcard characters.  You can disable the wildcard
feature by customizing @code{find-file-wildcards}.

@vindex query-about-changed-file
  If you're asking to visit a file that's already visited in a buffer,
but the file has changed externally, Emacs normally asks you whether
you want to re-read the file from disk.  But if you set
@code{query-about-changed-file} to @code{nil}, Emacs won't query you,
but will instead just display the buffer's contents before the
changes, and show an echo-area message telling you how to revert the
buffer from the file.

@kindex C-x C-v
@findex find-alternate-file
  If you visit the wrong file unintentionally by typing its name
incorrectly, type @kbd{C-x C-v} (@code{find-alternate-file}) to visit
the file you really wanted.  @kbd{C-x C-v} is similar to @kbd{C-x
C-f}, but it kills the current buffer (after first offering to save it
if it is modified).  When @kbd{C-x C-v} reads the file name to visit,
it inserts the entire default file name in the buffer, with point just
after the directory part; this is convenient if you made a slight
error in typing the name.

@vindex find-file-run-dired
  If you visit a file that is actually a directory, Emacs invokes
Dired, the Emacs directory browser.  @xref{Dired}.  You can disable
this behavior by setting the variable @code{find-file-run-dired} to
@code{nil}; in that case, it is an error to try to visit a directory.

  Files which are actually collections of other files, or @dfn{file
archives}, are visited in special modes which invoke a Dired-like
environment to allow operations on archive members.  @xref{File
Archives}, for more about these features.

  If you visit a file that the operating system won't let you modify,
or that is marked read-only, Emacs makes the buffer read-only too, so
that you won't go ahead and make changes that you'll have trouble
saving afterward.  You can make the buffer writable with @kbd{C-x C-q}
(@code{read-only-mode}).  @xref{Misc Buffer}.

@kindex C-x C-r
@findex find-file-read-only
  If you want to visit a file as read-only in order to protect
yourself from entering changes accidentally, visit it with the command
@kbd{C-x C-r} (@code{find-file-read-only}) instead of @kbd{C-x C-f}.

@kindex C-x 4 f
@findex find-file-other-window
  @kbd{C-x 4 f} (@code{find-file-other-window}) is like @kbd{C-x C-f}
except that the buffer containing the specified file is selected in another
window.  The window that was selected before @kbd{C-x 4 f} continues to
show the same buffer it was already showing.  If this command is used when
only one window is being displayed, that window is split in two, with one
window showing the same buffer as before, and the other one showing the
newly requested file.  @xref{Windows}.

@kindex C-x 5 f
@findex find-file-other-frame
  @kbd{C-x 5 f} (@code{find-file-other-frame}) is similar, but opens a
new frame, or selects any existing frame showing the specified file.
@xref{Frames}.

@cindex file selection dialog
  On graphical displays, there are two additional methods for visiting
files.  Firstly, when Emacs is built with a suitable GUI toolkit,
commands invoked with the mouse (by clicking on the menu bar or tool
bar) use the toolkit's standard file selection dialog instead of
prompting for the file name in the minibuffer.  On GNU/Linux and Unix
platforms, Emacs does this when built with GTK+, LessTif, and Motif
toolkits; on MS-Windows and Mac, the GUI version does that by default.
For information on how to customize this, see @ref{Dialog Boxes}.

  Secondly, Emacs supports drag and drop: dropping a file into an
ordinary Emacs window visits the file using that window.  As an
exception, dropping a file into a window displaying a Dired buffer
moves or copies the file into the displayed directory.  For details,
see @ref{Drag and Drop}, and @ref{Misc Dired Features}.

  On text-mode terminals and on graphical displays when Emacs was
built without a GUI toolkit, you can visit files via the menu-bar
@samp{File} menu, which has the @samp{Visit New File} and the
@samp{Open File} items.

  Each time you visit a file, Emacs automatically scans its contents
to detect what character encoding and end-of-line convention it uses,
and converts these to Emacs's internal encoding and end-of-line
convention within the buffer.  When you save the buffer, Emacs
performs the inverse conversion, writing the file to disk with its
original encoding and end-of-line convention.  @xref{Coding Systems}.

@findex find-file-literally
  If you wish to edit a file as a sequence of @acronym{ASCII}
characters with no special encoding or conversion, use the @kbd{M-x
find-file-literally} command.  This visits a file, like @kbd{C-x C-f},
but does not do format conversion (@pxref{Format Conversion,, Format
Conversion, elisp, the Emacs Lisp Reference Manual}), character code
conversion (@pxref{Coding Systems}), or automatic uncompression
(@pxref{Compressed Files}), and does not add a final newline because
of @code{require-final-newline} (@pxref{Customize Save}).  If you have
already visited the same file in the usual (non-literal) manner, this
command asks you whether to visit it literally instead.

@findex find-sibling-file
@vindex find-sibling-rules
Files are sometimes (loosely) tied to other files, and you could call
these files @dfn{sibling files}.  For instance, when editing C files,
if you have a file called @samp{"foo.c"}, you often also have a file
called @samp{"foo.h"}, and that could be its sibling file.  Or you may
have different versions of a file, for instance
@samp{"src/emacs/emacs-27/lisp/allout.el"} and
@samp{"src/emacs/emacs-28/lisp/allout.el"} might be considered
siblings.  Emacs provides the @code{find-sibling-file} command to jump
between sibling files, but it's impossible to guess at which files a
user might want to be considered siblings, so Emacs lets you configure
this freely by altering the @code{find-sibling-rules} user option.
This is a list of match/expansion elements.

For instance, to do the @samp{".c"} to @samp{".h"} mapping, you could
say:

@lisp
(setq find-sibling-rules
      '(("\\([^/]+\\)\\.c\\'" "\\1.h")))
@end lisp

(@code{ff-find-related-file} offers similar functionality especially
geared towards C files, @pxref{Other C Commands}.)

Or, if you want to consider all files under
@samp{"src/emacs/DIR/file-name"} to be siblings of other @var{dir}s,
you could say:

@lisp
(setq find-sibling-rules
      '(("src/emacs/[^/]+/\\(.*\\)\\'" "src/emacs/.*/\\1")))
@end lisp

As you can see, this is a list of @w{@code{(@var{MATCH}
@var{EXPANSION}...)}} elements.  The @var{match} is a regular
expression that matches the visited file name, and each
@var{expansion} may refer to match groups by using @samp{\\1} and so
on.  The resulting expansion string is then applied to the file system
to see if any files match this expansion (interpreted as a regexp).

@vindex find-file-hook
@vindex find-file-not-found-functions
  Two special hook variables allow extensions to modify the operation
of visiting files.  Visiting a file that does not exist runs the
functions in @code{find-file-not-found-functions}; this variable holds
a list of functions, which are called one by one (with no arguments)
until one of them returns non-@code{nil}.  This is not a normal hook,
and the name ends in @samp{-functions} rather than @samp{-hook} to
indicate that fact.

  Successful visiting of any file, whether existing or not, calls the
functions in @code{find-file-hook}, with no arguments.  This variable
is a normal hook.  In the case of a nonexistent file, the
@code{find-file-not-found-functions} are run first.  @xref{Hooks}.

  There are several ways to specify automatically the major mode for
editing the file (@pxref{Choosing Modes}), and to specify local
variables defined for that file (@pxref{File Variables}).

@node Saving
@section Saving Files

  @dfn{Saving} a buffer in Emacs means writing its contents back into the file
that was visited in the buffer.

@menu
* Save Commands::       Commands for saving files.
* Backup::              How Emacs saves the old version of your file.
* Customize Save::      Customizing the saving of files.
* Interlocking::        How Emacs protects against simultaneous editing
                          of one file by two users.
* Shadowing: File Shadowing.  Copying files to ``shadows'' automatically.
* Time Stamps::         Emacs can update time stamps when a file is saved.
@end menu

@node Save Commands
@subsection Commands for Saving Files

  These are the commands that relate to saving and writing files.

@table @kbd
@item C-x C-s
Save the current buffer to its file (@code{save-buffer}).
@item C-x s
Save any or all buffers to their files (@code{save-some-buffers}).
@item M-~
Forget that the current buffer has been changed (@code{not-modified}).
With prefix argument (@kbd{C-u}), mark the current buffer as changed.
@item C-x C-w
Save the current buffer with a specified file name (@code{write-file}).
@item M-x set-visited-file-name
Change the file name under which the current buffer will be saved.
@item M-x rename-visited-file
The same as @kbd{M-x set-visited-file-name}, but also rename the file
the buffer is visiting (if any).
@end table

@kindex C-x C-s
@findex save-buffer
  When you wish to save the file and make your changes permanent, type
@kbd{C-x C-s} (@code{save-buffer}).  After saving is finished, @kbd{C-x C-s}
displays a message like this:

@example
Wrote /u/rms/gnu/gnu.tasks
@end example

@noindent
If the current buffer is not modified (no changes have been made in it
since the buffer was created or last saved), saving is not really
done, because it would have no effect.  Instead, @kbd{C-x C-s}
displays a message like this in the echo area:

@example
(No changes need to be saved)
@end example

With a prefix argument, @kbd{C-u C-x C-s}, Emacs also marks the buffer
to be backed up when the next save is done.  @xref{Backup}.

@kindex C-x s
@findex save-some-buffers
  The command @kbd{C-x s} (@code{save-some-buffers}) offers to save any
or all modified buffers.  It asks you what to do with each buffer.  The
possible responses are analogous to those of @code{query-replace}:

@table @kbd
@item y
@item @key{SPC}
Save this buffer and ask about the rest of the buffers.
@item n
@item @key{DEL}
Don't save this buffer, but ask about the rest of the buffers.
@item !
Save this buffer and all the rest with no more questions.
@item q
@c following generates acceptable underfull hbox
@item @key{RET}
Terminate @code{save-some-buffers} without any more saving.
@item .
Save this buffer, then exit @code{save-some-buffers} without even asking
about other buffers.
@item C-r
View the buffer that you are currently being asked about.  When you exit
View mode, you get back to @code{save-some-buffers}, which asks the
question again.
@item C-f
Exit @code{save-some-buffers} and visit the buffer that you are
currently being asked about.
@item d
Diff the buffer against its corresponding file, so you can see what
changes you would be saving.  This calls the command
@code{diff-buffer-with-file} (@pxref{Comparing Files}).
@item C-h
Display a help message about these options.
@end table

@noindent
@vindex save-some-buffers-default-predicate
You can customize the value of
@code{save-some-buffers-default-predicate} to control which buffers
Emacs will ask about.

  @kbd{C-x C-c}, the key sequence to exit Emacs, invokes
@code{save-some-buffers} and therefore asks the same questions.

@kindex M-~
@findex not-modified
  If you have changed a buffer but do not wish to save the changes,
you should take some action to prevent it.  Otherwise, each time you
use @kbd{C-x s} or @kbd{C-x C-c}, you are liable to save this buffer
by mistake.  One thing you can do is type @kbd{M-~}
(@code{not-modified}), which clears out the indication that the buffer
is modified.  If you do this, none of the save commands will believe
that the buffer needs to be saved.  (@samp{~} is often used as a
mathematical symbol for ``not''; thus @kbd{M-~} is ``not'', metafied.)
Alternatively, you can cancel all the changes made since the file was
visited or saved, by reading the text from the file again.  This is
called @dfn{reverting}.  @xref{Reverting}.  (You could also undo all
the changes by repeating the undo command @kbd{C-x u} until you have
undone all the changes; but reverting is easier.)

@findex set-visited-file-name
  @kbd{M-x set-visited-file-name} alters the name of the file that the
current buffer is visiting.  It reads the new file name using the
minibuffer.  Then it marks the buffer as visiting that file name, and
changes the buffer name correspondingly.  @code{set-visited-file-name}
does not save the buffer in the newly visited file; it just alters the
records inside Emacs in case you do save later.  It also marks the
buffer as modified so that @kbd{C-x C-s} in that buffer
@emph{will} save.

@kindex C-x C-w
@findex write-file
  If you wish to mark the buffer as visiting a different file and save
it right away, use @kbd{C-x C-w} (@code{write-file}).  This is
equivalent to @code{set-visited-file-name} followed by @kbd{C-x C-s},
except that @kbd{C-x C-w} asks for confirmation if the file exists.
@kbd{C-x C-s} used on a buffer that is not visiting a file has the
same effect as @kbd{C-x C-w}; that is, it reads a file name, marks the
buffer as visiting that file, and saves it there.  The default file
name in a buffer that is not visiting a file is made by combining the
buffer name with the buffer's default directory (@pxref{File Names}).

  If the new file name implies a major mode, then @kbd{C-x C-w} switches
to that major mode, in most cases.  The command
@code{set-visited-file-name} also does this.  @xref{Choosing Modes}.

   If you wish to save the current buffer to a different file without
visiting that file, use @code{mark-whole-buffer} (@kbd{C-x h}), then
@w{@kbd{M-x write-region}} (@pxref{Misc File Ops}).

  If Emacs is about to save a file and sees that the date of the latest
version on disk does not match what Emacs last read or wrote, Emacs
notifies you of this fact, because it probably indicates a problem caused
by simultaneous editing and requires your immediate attention.
@xref{Interlocking,, Simultaneous Editing}.

@node Backup
@subsection Backup Files
@cindex backup file
@vindex make-backup-files

  On most operating systems, rewriting a file automatically destroys all
record of what the file used to contain.  Thus, saving a file from Emacs
throws away the old contents of the file---or it would, except that
Emacs carefully copies the old contents to another file, called the
@dfn{backup} file, before actually saving.

  Emacs makes a backup for a file only the first time the file is
saved from the buffer that visits it.  No matter how many times you
subsequently save the file, its backup remains unchanged.  However, if
you kill the buffer and then visit the file again, a new backup file
will be made.

  For most files, the variable @code{make-backup-files} determines
whether to make backup files.  On most operating systems, its default
value is @code{t}, so that Emacs does write backup files.

  For files managed by a version control system (@pxref{Version
Control}), the variable @code{vc-make-backup-files} determines whether
to make backup files.  By default it is @code{nil}, since backup files
are redundant when you store all the previous versions in a version
control system.
@iftex
@xref{General VC Options,,,emacs-xtra, Specialized Emacs Features}.
@end iftex
@ifnottex
@xref{General VC Options}.
@end ifnottex

  At your option, Emacs can keep either a single backup for each file,
or make a series of numbered backup files for each file that you edit.
@xref{Backup Names}.

@vindex backup-enable-predicate
@vindex temporary-file-directory
@vindex small-temporary-file-directory
  The default value of the @code{backup-enable-predicate} variable
prevents backup files being written for files in the directories used
for temporary files, specified by @code{temporary-file-directory} or
@code{small-temporary-file-directory}.

  You can explicitly tell Emacs to make another backup file from a
buffer, even though that buffer has been saved before.  If you save
the buffer with @kbd{C-u C-x C-s}, the version thus saved will be made
into a backup file if you save the buffer again.  @kbd{C-u C-u C-x
C-s} saves the buffer, but first makes the previous file contents into
a new backup file.  @kbd{C-u C-u C-u C-x C-s} does both things: it
makes a backup from the previous contents, and arranges to make
another from the newly saved contents if you save again.

@vindex backup-directory-alist
  You can customize the variable @code{backup-directory-alist} to
specify that files matching certain patterns should be backed up in
specific directories.  A typical use is to add an element @code{("."
. @var{dir})} to make all backups in the directory with absolute name
@var{dir}.  Emacs modifies the backup file names to avoid clashes
between files with the same names originating in different
directories.  Alternatively, adding, @code{("." . ".~")} would make
backups in the invisible subdirectory @file{.~} of the original file's
directory.  Emacs creates the directory, if necessary, to make the
backup.

@menu
* Names: Backup Names.          How backup files are named.
* Deletion: Backup Deletion.    Emacs deletes excess numbered backups.
* Copying: Backup Copying.      Backups can be made by copying or renaming.
@end menu

@node Backup Names
@subsubsection Single or Numbered Backups
@cindex backup file names
@cindex names of backup files

@cindex @file{~}, in names of backup files
@cindex tilde (@file{~}) at end of backup file name
  When Emacs makes a backup file, its name is normally constructed by
appending @samp{~} to the file name being edited; thus, the backup
file for @file{eval.c} would be @file{eval.c~}.

@cindex @file{~/.emacs.d/%backup%~}
  If access control stops Emacs from writing backup files under the
usual names, it writes the backup file as @file{~/.emacs.d/%backup%~}.
Only one such file can exist, so only the most recently made such
backup is available.

  Emacs can also make @dfn{numbered backup files}.  Numbered backup
file names contain @samp{.~}, the number, and another @samp{~} after
the original file name.  Thus, the backup files of @file{eval.c} would
be called @file{eval.c.~1~}, @file{eval.c.~2~}, and so on, all the way
through names like @file{eval.c.~259~} and beyond.

@vindex version-control
  The variable @code{version-control} determines whether to make
single backup files or multiple numbered backup files.  Its possible
values are:

@table @code
@item nil
Make numbered backups for files that have numbered backups already.
Otherwise, make single backups.  This is the default.
@item t
Make numbered backups.
@item never
Never make numbered backups; always make single backups.
@end table

@noindent
The usual way to set this variable is globally, through your init file
or the customization buffer.  However, you can set
@code{version-control} locally in an individual buffer to control the
making of backups for that buffer's file (@pxref{Locals}).  Some
modes, such as Rmail mode, set this variable.  You can also have Emacs
set @code{version-control} locally whenever you visit a given file
(@pxref{File Variables}).

@cindex @env{VERSION_CONTROL} environment variable
  If you set the environment variable @env{VERSION_CONTROL}, to tell
various GNU utilities what to do with backup files, Emacs also obeys the
environment variable by setting the Lisp variable @code{version-control}
accordingly at startup.  If the environment variable's value is @samp{t}
or @samp{numbered}, then @code{version-control} becomes @code{t}; if the
value is @samp{nil} or @samp{existing}, then @code{version-control}
becomes @code{nil}; if it is @samp{never} or @samp{simple}, then
@code{version-control} becomes @code{never}.

@vindex make-backup-file-name-function
  If you set the variable @code{make-backup-file-name-function} to
a suitable Lisp function, you can override the usual way Emacs
constructs backup file names.

@node Backup Deletion
@subsubsection Automatic Deletion of Backups

  To prevent excessive consumption of disk space, Emacs can delete numbered
backup versions automatically.  Generally Emacs keeps the first few backups
and the latest few backups, deleting any in between.  This happens every
time a new backup is made.

@vindex kept-old-versions
@vindex kept-new-versions
  The two variables @code{kept-old-versions} and
@code{kept-new-versions} control this deletion.  Their values are,
respectively, the number of oldest (lowest-numbered) backups to keep
and the number of newest (highest-numbered) ones to keep, each time a
new backup is made.  The backups in the middle (excluding those oldest
and newest) are the excess middle versions---those backups are
deleted.  These variables' values are used when it is time to delete
excess versions, just after a new backup version is made; the newly
made backup is included in the count in @code{kept-new-versions}.  By
default, both variables are 2.

@vindex delete-old-versions
  If @code{delete-old-versions} is @code{t}, Emacs deletes the excess
backup files silently.  If it is @code{nil}, the default, Emacs asks
you whether it should delete the excess backup versions.  If it has
any other value, then Emacs never automatically deletes backups.

  Dired's @kbd{.} (Period) command can also be used to delete old versions.
@xref{Flagging Many Files}.

@node Backup Copying
@subsubsection Copying vs.@: Renaming

  Backup files can be made by copying the old file or by renaming it.
This makes a difference when the old file has multiple names (hard
links).  If the old file is renamed into the backup file, then the
alternate names become names for the backup file.  If the old file is
copied instead, then the alternate names remain names for the file
that you are editing, and the contents accessed by those names will be
the new contents.

  The method of making a backup file may also affect the file's owner
and group.  If copying is used, these do not change.  If renaming is used,
you become the file's owner, and the file's group becomes the default
(different operating systems have different defaults for the group).

@vindex backup-by-copying
@vindex backup-by-copying-when-linked
@vindex backup-by-copying-when-mismatch
@vindex backup-by-copying-when-privileged-mismatch
@cindex file ownership, and backup
@cindex backup, and user-id
  The choice of renaming or copying is made as follows:

@itemize
@item
If the variable @code{backup-by-copying} is non-@code{nil} (the
default is @code{nil}), use copying.

@item
Otherwise, if the variable @code{backup-by-copying-when-linked} is
non-@code{nil} (the default is @code{nil}), and the file has multiple
names, use copying.

@item
Otherwise, if the variable @code{backup-by-copying-when-mismatch} is
non-@code{nil} (the default is @code{t}), and renaming would change
the file's owner or group, use copying.

If you change @code{backup-by-copying-when-mismatch} to @code{nil},
Emacs checks the numeric user-id of the file's owner and the numeric
group-id of the file's group.  If either is
no greater than @code{backup-by-copying-when-privileged-mismatch}, then it
behaves as though @code{backup-by-copying-when-mismatch} is
non-@code{nil} anyway.

@item
Otherwise, renaming is the default choice.
@end itemize

  When a file is managed with a version control system (@pxref{Version
Control}), Emacs does not normally make backups in the usual way for
that file.  But @dfn{committing} (a.k.a.@: @dfn{checking in},
@pxref{VCS Concepts}) new versions of files is similar in some ways
to making backups.  One unfortunate similarity is that these
operations typically break hard links, disconnecting the file name you
visited from any alternate names for the same file.  This has nothing
to do with Emacs---the version control system does it.

  Some file storage services support @dfn{file versioning}: they
record history of previous versions of files, and allow reverting to
those previous versions.  If you want to be able to do that with files
hosted by those services when editing them with Emacs, customize
@code{backup-by-copying} to a non-@code{nil} value.

@vindex file-precious-flag
  Copying the old file for backup is also useful when editing precious
files, because it makes sure the old file keeps its name if something
fails between the backup and the saving of your edits.  Alternatively,
you can customize @code{file-precious-flag} to a non-@code{nil} value,
which implies backups by copying and also protects against I/O errors
while saving your edits.

@node Customize Save
@subsection Customizing Saving of Files

@vindex require-final-newline
  If the value of the variable @code{require-final-newline} is
@code{t}, saving or writing a file silently puts a newline at the end
if there isn't already one there.  If the value is @code{visit}, Emacs
adds a newline at the end of any file that doesn't have one, just
after it visits the file.  (This marks the buffer as modified, and you
can undo it.)  If the value is @code{visit-save}, Emacs adds such
newlines both on visiting and on saving.  If the value is @code{nil},
Emacs leaves the end of the file unchanged; any other non-@code{nil}
value means Emacs asks you whether to add a newline.  The default is
@code{nil}.

@vindex mode-require-final-newline
  Some major modes are designed for specific kinds of files that are
always supposed to end in newlines.  Such major modes set the variable
@code{require-final-newline} to the value of
@code{mode-require-final-newline}, which defaults to @code{t}.  By
setting the latter variable, you can control how these modes handle
final newlines.

@vindex file-preserve-symlinks-on-save
If this option is non-@code{nil} and you're visiting a file via a
symbolic link, Emacs will break the symbolic link upon saving the
buffer, and will write the buffer to a file with the same name as the
symbolic link, if the value of @code{file-precious-flag} is
non-@code{nil} (@pxref{Saving Buffers, file-precious-flag,, elisp, The
Emacs Lisp Reference Manual}).  If you want Emacs to save the buffer
to the file the symbolic link points to (thereby preserving the link)
in these cases, customize the variable
@code{file-preserve-symlinks-on-save} to @code{t}.

@vindex write-region-inhibit-fsync
  Normally, when a program writes a file, the operating system briefly
caches the file's data in main memory before committing the data to
secondary storage.  Although this can greatly improve performance, it
risks data loss if the system loses power before committing the cache,
and on some platforms other processes might not immediately notice the
file's change.

  To lessen this risk, Emacs can invoke the @code{fsync} system call
after saving a file.  Using @code{fsync} does not eliminate the risk
of data loss or slow notification, partly because many systems do not support
@code{fsync} properly, and partly because Emacs's file-saving
procedure typically relies also on directory updates that might not
survive a crash even if @code{fsync} works properly.

  The @code{write-region-inhibit-fsync} variable controls whether
Emacs invokes @code{fsync} after saving a file.  The variable's
default value is @code{t}.

  Emacs never uses @code{fsync} when writing auto-save files, as these
files might lose data anyway.

@node Interlocking
@subsection Protection against Simultaneous Editing

@cindex file dates
@cindex simultaneous editing
  Simultaneous editing occurs when two users visit the same file, both
make changes, and then both save them.  If nobody is informed that
this is happening, whichever user saves first would later find that
their changes were lost.

  On some systems, Emacs notices immediately when the second user starts
to change the file, and issues an immediate warning.  On all systems,
Emacs checks when you save the file, and warns if you are about to
overwrite another user's changes.  You can prevent loss of the other
user's work by taking the proper corrective action instead of saving the
file.

@findex ask-user-about-lock
@cindex locking files
@cindex .#, lock file names
@cindex file locking
  When you make the first modification in an Emacs buffer that is
visiting a file, Emacs records that the file is @dfn{locked} by you.
(It does this by creating a specially-named symbolic link@footnote{If
your file system does not support symbolic links, a regular file is
used.} with special contents in the same directory.  @xref{File
Locks,,, elisp}, for more details.)  Emacs removes the lock when you
save the changes.  The idea is that the file is locked whenever an
Emacs buffer visiting it has unsaved changes.

@vindex create-lockfiles
  You can prevent the creation of lock files by setting the variable
@code{create-lockfiles} to @code{nil}.  @strong{Caution:} by
doing so you will lose the benefits that this feature provides.  You
can also control where lock files are written by using the
@code{lock-file-name-transforms} variable.

@cindex collision
  If you begin to modify the buffer while the visited file is locked by
someone else, this constitutes a @dfn{collision}.  When Emacs detects a
collision, it asks you what to do, by calling the Lisp function
@code{ask-user-about-lock}.  You can redefine this function for the sake
of customization.  The standard definition of this function asks you a
question and accepts three possible answers:

@table @kbd
@item s
Steal the lock.  Whoever was already changing the file loses the lock,
and you gain the lock.
@item p
Proceed.  Go ahead and edit the file despite its being locked by someone else.
@item q
Quit.  This causes an error (@code{file-locked}), and the buffer
contents remain unchanged---the modification you were trying to make
does not actually take place.
@end table

  If Emacs or the operating system crashes, this may leave behind lock
files which are stale, so you may occasionally get warnings about
spurious collisions.  When you determine that the collision is
spurious, just use @kbd{p} to tell Emacs to go ahead anyway.

  Note that locking works on the basis of a file name; if a file has
multiple names, Emacs does not prevent two users from editing it
simultaneously under different names.

  A lock file cannot be written in some circumstances, e.g., if Emacs
lacks the system permissions or cannot create lock files for some
other reason.  In these cases, Emacs can still detect the collision
when you try to save a file, by checking the file's last-modification
date.  If the file has changed since the last time Emacs visited or
saved it, that implies that changes have been made in some other way,
and will be lost if Emacs proceeds with saving.  Emacs then displays a
warning message and asks for confirmation before saving; answer
@kbd{yes} to save, and @kbd{no} or @kbd{C-g} cancel the save.

  If you are notified that simultaneous editing has already taken
place, one way to compare the buffer to its file is the @kbd{M-x
diff-buffer-with-file} command.  @xref{Comparing Files}.

@vindex remote-file-name-inhibit-locks
  You can prevent the creation of remote lock files by setting the
variable @code{remote-file-name-inhibit-locks} to @code{t}.

@cindex lock-file-mode
  The minor mode @code{lock-file-mode}, called interactively, toggles
the local value of @code{create-lockfiles} in the current buffer.

@node File Shadowing
@subsection Shadowing Files
@cindex shadow files
@cindex file shadows
@findex shadow-initialize

  You can arrange to keep identical @dfn{shadow} copies of certain
files in more than one place---possibly on different machines.  To do
this, first you must set up a @dfn{shadow file group}, which is a set
of identically-named files shared between a list of sites.  The file
group is permanent and applies to further Emacs sessions as well as
the current one.  Once the group is set up, every time you exit Emacs,
it will copy the file you edited to the other files in its group.  You
can also do the copying without exiting Emacs, by typing @w{@kbd{M-x
shadow-copy-files}}.

@cindex shadow cluster
A @dfn{shadow cluster} is a group of hosts that share directories, so
that copying to or from one of them is sufficient to update the file
on all of them.  Each shadow cluster has a name, and specifies the
network address of a primary host (the one we copy files to), and a
regular expression that matches the host names of all the other hosts
in the cluster.  You can define a shadow cluster with @w{@kbd{M-x
shadow-define-cluster}}.

@table @kbd
@item M-x shadow-initialize
Set up file shadowing.
@item M-x shadow-define-literal-group
Declare a single file to be shared between sites.
@item M-x shadow-define-regexp-group
Make all files that match each of a group of files be shared between hosts.
@item M-x shadow-define-cluster @key{RET} @var{name} @key{RET}
Define a shadow file cluster @var{name}.
@item M-x shadow-copy-files
Copy all pending shadow files.
@item M-x shadow-cancel
Cancel the instruction to shadow some files.
@end table

To set up a shadow file group, use @w{@kbd{M-x
shadow-define-literal-group}} or @w{@kbd{M-x
shadow-define-regexp-group}}.  See their documentation strings for
further information.

Before copying a file to its shadows, Emacs asks for confirmation.
You can answer ``no'' to bypass copying of this file, this time.  If
you want to cancel the shadowing permanently for a certain file, use
@w{@kbd{M-x shadow-cancel}} to eliminate or change the shadow file group.

File Shadowing is not available on MS Windows.

@node Time Stamps
@subsection Updating Time Stamps Automatically
@cindex time stamps, automatic file timestamps
@cindex modification dates
@cindex last modified time

You can arrange to have a time stamp in a file be updated
automatically each time you save the file.
(A time stamp may also be called a date stamp or a last modified time.)
Having a time stamp in the text of a file ensures that the time the file
was written will be preserved even if the file is copied or transformed
in a way that loses the file system's modification time.

There are two steps to setting up automatic time stamping.
First, the file needs a time stamp template
somewhere in the first eight lines.
The template looks like this:

@example
Time-stamp: <>
@end example

@noindent
or (your choice) like this:

@example
Time-stamp: " "
@end example

@findex time-stamp
With that template in place, you can update the current buffer's time
stamp once immediately with the command @kbd{M-x time-stamp}.
Emacs will check for a template; if a template is found,
Emacs will write the current date, time, author, and/or
other info between the brackets or quotes.
(If the buffer has no template, @code{time-stamp} does nothing.)
After the first time stamp, the line might look like this:

@example
Time-stamp: <1993-07-06 11:05:14 terryg>
@end example

Second, configure Emacs to run @code{time-stamp} any time it saves a
file, by adding @code{time-stamp}
to @code{before-save-hook} (@pxref{Hooks}).
You can either customize the option @code{before-save-hook}
(with @kbd{M-x customize-option}, @pxref{Specific Customization}),
or you can edit your init file adding this line:

@example
(add-hook 'before-save-hook 'time-stamp)
@end example

@menu
* Time Stamp Customization::   How to customize with time-stamp-pattern.
* Time Stamps for One File::   Ensure automatic time-stamp of a specific file.
@end menu

@node Time Stamp Customization
@subsubsection Customizing the Time Stamp

@vindex time-stamp-pattern
To customize the time stamp in a particular file, set the
variable @code{time-stamp-pattern} in that file's local variables
list (@pxref{Specifying File Variables}).
You can change what pattern @code{time-stamp} will match against to
identify a template and where in the file to look for the pattern using
@code{time-stamp-pattern}; for details, see the variable's built-in
documentation (with @kbd{C-h v}, @pxref{Name Help}).

As a simple example, if this line occurs near the top of a file:

@example
publishing_year_and_city = "Published nnnn in Boston, Mass.";
@end example

@noindent
then the following comment at the end of the same file tells
@code{time-stamp} how to identify and update that custom template:

@example
@group
// Local variables:
// time-stamp-pattern: "Published %Y in Boston"
// End:
@end group
@end example

This pattern says that the text before the start of the time stamp is
``Published '', and the text after the end is `` in Boston''.
If @code{time-stamp} finds both in one of the first eight lines,
what is between will be replaced by the current year, as requested by
the @code{%Y} format.

After any change to file-local variables,
type @kbd{M-x normal-mode} to re-read them.

Here is another example, with the time stamp inserted into
the last paragraph of an HTML document.
Since this template is at the end of the document, not in the first
<<<<<<< HEAD
eight lines, @code{time-stamp-format} starts with @code{-10/} to tell
=======
eight lines, @code{time-stamp-pattern} starts with @code{-10/} to tell
>>>>>>> 1224e5fd
@code{time-stamp} to look at the last 10 lines.
The @code{%%} asks for the default format
(specified by @code{time-stamp-format}).

@example
@r{@dots{}}
<p>Last modified: </p>
</body>
</html>
<!--
Local variables:
time-stamp-pattern: "-10/Last modified: %%</p>$"
End:
-->
@end example

@vindex time-stamp-format
By default the time stamp is
formatted according to your locale setting (@pxref{Environment}) and
time zone (@pxref{Time of Day,,, elisp, The Emacs Lisp Reference
Manual}).
See the built-in documentation for the variable @code{time-stamp-format}
for specifics and other variables that affect the formatting.

@node Time Stamps for One File
@subsubsection Forcing Time Stamps for One File

If you are working on a file with multiple authors, and you cannot
be sure the other authors have enabled time-stamping globally in
their Emacs init files, you can force it to be enabled for a
particular file by adding @code{time-stamp} to that buffer's
@code{before-save-hook} in that file's local variables list.
To extend one of the previous examples:

@example
@group
// Local variables:
// eval: (add-hook 'before-save-hook 'time-stamp nil t)
// time-stamp-pattern: "Published %Y in Boston"
// End:
@end group
@end example

@noindent
Although this example shows them both set together,
you can use @code{eval} without also setting @code{time-stamp-pattern}
if you like the default pattern.

@node Reverting
@section Reverting a Buffer
@findex revert-buffer
@findex revert-buffer-with-fine-grain
@cindex drastic changes
@cindex reread a file

  If you have made extensive changes to a file-visiting buffer and
then change your mind, you can @dfn{revert} the changes and go back to
the saved version of the file.  To do this, type @kbd{C-x x g}.  Since
reverting unintentionally could lose a lot of work, Emacs asks for
confirmation first if the buffer is modified.

  The @code{revert-buffer} command tries to position point in such a
way that, if the file was edited only slightly, you will be at
approximately the same part of the text as before.  But if you have
made major changes, point may end up in a totally different location.

  Reverting marks the buffer as not modified.  However, it adds the
reverted changes as a single modification to the buffer's undo history
(@pxref{Undo}).  Thus, after reverting, you can type @kbd{C-/} or its
aliases to bring the reverted changes back, if you happen to change
your mind.

@vindex revert-buffer-with-fine-grain-max-seconds
  To revert a buffer more conservatively, you can use the command
@code{revert-buffer-with-fine-grain}.  This command acts like
@code{revert-buffer}, but it tries to be as non-destructive as
possible, making an effort to preserve all markers, properties and
overlays in the buffer.  Since reverting this way can be very slow
when you have made a large number of changes, you can modify the
variable @code{revert-buffer-with-fine-grain-max-seconds} to
specify a maximum amount of seconds that replacing the buffer
contents this way should take.  Note that it is not ensured that the
whole execution of @code{revert-buffer-with-fine-grain} won't take
longer than this.

  Some kinds of buffers that are not associated with files, such as
Dired buffers, can also be reverted.  For them, reverting means
recalculating their contents.  Buffers created explicitly with
@kbd{C-x b} cannot be reverted; @code{revert-buffer} reports an error
if you try.

@vindex revert-without-query
  When you edit a file that changes automatically and frequently---for
example, a log of output from a process that continues to run---it may
be useful for Emacs to revert the file without querying you.  To
request this behavior, set the variable @code{revert-without-query} to
a list of regular expressions.  When a file name matches one of these
regular expressions, @code{find-file} and @code{revert-buffer} will
revert it automatically if it has changed---provided the buffer itself
is not modified.  (If you have edited the text, it would be wrong to
discard your changes.)

@kindex C-x x g
@vindex revert-buffer-quick-short-answers
@findex revert-buffer-quick
  The @kbd{C-x x g} keystroke is bound to the
@code{revert-buffer-quick} command.  This is like the
@code{revert-buffer} command, but prompts less.  Unlike
@code{revert-buffer}, it will not prompt if the current buffer visits
a file, and the buffer is not modified.  It also respects the
@code{revert-buffer-quick-short-answers} user option.  If this option
is non-@code{nil}, use a shorter @kbd{y/n} query instead of a longer
@kbd{yes/no} query.

  You can also tell Emacs to revert buffers automatically when their
visited files change on disk; @pxref{Auto Revert}.

@vindex major-mode-remap-alist@r{, and reverting a buffer}
  Note that reverting a buffer turns on the major mode appropriate for
visiting the buffer's file, as described in @ref{Choosing Modes}.  Thus,
the major mode actually turned on as result of reverting a buffer
depends on mode remapping, and could be different from the original mode
if you customized @code{major-mode-remap-alist} in-between.

@node Auto Revert
@section Auto Revert: Keeping buffers automatically up-to-date
@cindex Global Auto Revert mode
@cindex mode, Global Auto Revert
@cindex Auto Revert mode
@cindex mode, Auto Revert
@findex global-auto-revert-mode
@findex auto-revert-mode
@findex auto-revert-tail-mode

  A buffer can get out of sync with respect to its visited file on
disk if that file is changed by another program.  To keep it up to
date, you can enable Auto Revert mode by typing @kbd{M-x auto-revert-mode}.
This automatically reverts the buffer when its visited file changes on
disk.  To do the same for all file buffers, type
@kbd{M-x global-auto-revert-mode} to enable Global Auto Revert mode.

  Auto Revert will not revert a buffer if it has unsaved changes, or if
its file on disk is deleted or renamed.

  One use of Auto Revert mode is to ``tail'' a file such as a system
log, so that changes made to that file by other programs are
continuously displayed.  To do this, just move the point to the end of
the buffer, and it will stay there as the file contents change.
However, if you are sure that the file will only change by growing at
the end, use Auto Revert Tail mode instead
(@code{auto-revert-tail-mode}).  It is more efficient for this.
Auto Revert Tail mode also works for remote files.

@vindex auto-revert-verbose
  When a buffer is auto-reverted, a message is generated.  This can be
suppressed by setting @code{auto-revert-verbose} to @code{nil}.

@vindex auto-revert-remote-files
  The Auto Revert modes do not check or revert remote files, because
that is usually too slow.  This behavior can be changed by setting the
variable @code{auto-revert-remote-files} to non-@code{nil}.

@cindex file notifications
@vindex auto-revert-use-notify
@vindex auto-revert-interval
  By default, Auto Revert mode works using @dfn{file notifications},
whereby changes in the filesystem are reported to Emacs by the OS@.
You can disable use of file notifications by customizing the variable
@code{auto-revert-use-notify} to a @code{nil} value, then Emacs will
check for file changes by polling every five seconds.  You can change
the polling interval through the variable @code{auto-revert-interval}.

  Not all systems support file notifications; where they are not
supported, @code{auto-revert-use-notify} will be @code{nil} by
default.

@vindex auto-revert-avoid-polling
@vindex auto-revert-notify-exclude-dir-regexp
  By default, Auto Revert mode will poll files for changes
periodically even when file notifications are used.  Polling is
unnecessary in many cases, and turning it off may save power by
relying on notifications only.  To do so, set the variable
@code{auto-revert-avoid-polling} to non-@code{nil}.  However,
notification is ineffective on certain file systems; mainly network
file system on Unix-like machines, where files can be altered from
other machines.  For such file systems, polling may be necessary.
To force polling when
@code{auto-revert-avoid-polling} is non-@code{nil}, set
@code{auto-revert-notify-exclude-dir-regexp} to match files that
should be excluded from using notification.

  In Dired buffers (@pxref{Dired}), Auto Revert mode refreshes the
buffer when a file is created or deleted in the buffer's directory.

  @xref{VC Undo}, for commands to revert to earlier versions of files
under version control.  @xref{VC Mode Line}, for Auto Revert
peculiarities when visiting files under version control.

@ifnottex
@menu
* Non-File Buffers::    Auto Reverting Non-File Buffers.
@end menu
@include arevert-xtra.texi
@end ifnottex

@node Auto Save
@section Auto-Saving: Protection Against Disasters
@cindex Auto Save mode
@cindex mode, Auto Save
@cindex crashes

  From time to time, Emacs automatically saves each visited file in a
separate file, without altering the file you actually use.  This is
called @dfn{auto-saving}.  It prevents you from losing more than a
limited amount of work if the system crashes.

@vindex auto-save-no-message
  When Emacs determines that it is time for auto-saving, it considers
each buffer, and each is auto-saved if auto-saving is enabled for it
and it has been changed since the last time it was auto-saved.  When
the @code{auto-save-no-message} variable is set to @code{nil} (the
default), the message @samp{Auto-saving...} is displayed in the echo
area during auto-saving, if any files are actually auto-saved; to
disable these messages, customize the variable to a non-@code{nil}
value.  Errors occurring during auto-saving are caught so that they do
not interfere with the execution of commands you have been typing.

@menu
* Files: Auto Save Files.       The file where auto-saved changes are
                                  actually made until you save the file.
* Control: Auto Save Control.   Controlling when and how often to auto-save.
* Recover::                     Recovering text from auto-save files.
@end menu

@node Auto Save Files
@subsection Auto-Save Files

  Auto-saving does not normally save in the files that you visited,
because it can be very undesirable to save a change that you did not
want to make permanent.  Instead, auto-saving is done in a different
file called the @dfn{auto-save file}, and the visited file is changed
only when you request saving explicitly (such as with @kbd{C-x C-s}).

@cindex @file{#}, in auto-save file names
  Normally, the auto-save file name is made by appending @samp{#} to the
front and rear of the visited file name.  Thus, a buffer visiting file
@file{foo.c} is auto-saved in a file @file{#foo.c#}.  Most buffers that
are not visiting files are auto-saved only if you request it explicitly;
when they are auto-saved, the auto-save file name is made by appending
@samp{#} to the front and rear of buffer name, then
adding digits and letters at the end for uniqueness.  For
example, the @file{*mail*} buffer in which you compose messages to be
sent might be auto-saved in a file named @file{#*mail*#704juu}.  Auto-save file
names are made this way unless you reprogram parts of Emacs to do
something different (the functions @code{make-auto-save-file-name} and
@code{auto-save-file-name-p}).  The file name to be used for auto-saving
in a buffer is calculated when auto-saving is turned on in that buffer.

@cindex auto-save for remote files
@vindex auto-save-file-name-transforms
  The variable @code{auto-save-file-name-transforms} allows a degree
of control over the auto-save file name.  It lets you specify a series
of regular expressions and replacements to transform the auto save
file name.  The default value puts the auto-save files for remote
files (@pxref{Remote Files}) into the temporary file directory on the
local machine.

  When you delete a substantial part of the text in a large buffer, auto
save turns off temporarily in that buffer.  This is because if you
deleted the text unintentionally, you might find the auto-save file more
useful if it contains the deleted text.  To reenable auto-saving after
this happens, save the buffer with @kbd{C-x C-s}, or use @kbd{C-u 1 M-x
auto-save-mode}.

@vindex auto-save-visited-mode
  If you want auto-saving to be done in the visited file rather than
in a separate auto-save file, enable the global minor mode
@code{auto-save-visited-mode}.  In this mode, auto-saving is identical
to explicit saving.  Note that this mode is orthogonal to the
@code{auto-save} mode described above; you can enable both at the same
time.  However, if @code{auto-save} mode is active in some buffer and
the obsolete @code{auto-save-visited-file-name} variable is set to a
non-@code{nil} value, that buffer won't be affected by
@code{auto-save-visited-mode}.

  You can use the variable @code{auto-save-visited-interval} to
customize the interval between auto-save operations in
@code{auto-save-visited-mode}; by default it's five seconds.
@code{auto-save-interval} and @code{auto-save-timeout} have no effect
on @code{auto-save-visited-mode}.  @xref{Auto Save Control}, for
details on these variables.

@vindex delete-auto-save-files
  A buffer's auto-save file is deleted when you save the buffer in its
visited file.  (You can inhibit this by setting the variable
@code{delete-auto-save-files} to @code{nil}.)  Changing the visited
file name with @kbd{C-x C-w} or @code{set-visited-file-name} renames
any auto-save file to go with the new visited name.

@vindex kill-buffer-delete-auto-save-files
  Killing a buffer, by default, doesn't remove the buffer's auto-save
file.  If @code{kill-buffer-delete-auto-save-files} is non-@code{nil},
killing a buffer that has an auto-save file will make Emacs prompt the
user for whether the auto-save file should be deleted.  (This is
inhibited if @code{delete-auto-save-files} is @code{nil}.)

@node Auto Save Control
@subsection Controlling Auto-Saving

@vindex auto-save-default
@findex auto-save-mode
  Each time you visit a file, auto-saving is turned on for that file's
buffer if the variable @code{auto-save-default} is non-@code{nil} (but
not in batch mode; @pxref{Initial Options}).  The default for this
variable is @code{t}, so auto-saving is the usual practice for
file-visiting buffers.  To toggle auto-saving in the current buffer,
type @kbd{M-x auto-save-mode}.  Auto Save mode acts as a buffer-local
minor mode (@pxref{Minor Modes}).

@vindex auto-save-interval
  Emacs auto-saves periodically based on how many characters you have
typed since the last auto-save.  The variable
@code{auto-save-interval} specifies how many characters there are
between auto-saves.  By default, it is 300.  Emacs doesn't accept
values that are too small: if you customize @code{auto-save-interval}
to a value less than 20, Emacs will behave as if the value is 20.

@vindex auto-save-timeout
  Auto-saving also takes place when you stop typing for a while.  By
default, it does this after 30 seconds of idleness (at this time,
Emacs may also perform garbage collection; @pxref{Garbage
Collection,,, elisp, The Emacs Lisp Reference Manual}).  To change
this interval, customize the variable @code{auto-save-timeout}.  The
actual time period is longer if the current buffer is long; this is a
heuristic which aims to keep out of your way when you are editing long
buffers, in which auto-save takes an appreciable amount of time.
Auto-saving during idle periods accomplishes two things: first, it
makes sure all your work is saved if you go away from the terminal for
a while; second, it may avoid some auto-saving while you are actually
typing.

@vindex auto-save-visited-interval
  When @code{auto-save-visited-mode} is enabled, Emacs will auto-save
file-visiting buffers after five seconds of idle time.  You can
customize the variable @code{auto-save-visited-interval} to change the
idle time interval.

  Emacs also does auto-saving whenever it gets a fatal error.  This
includes killing the Emacs job with a shell command such as @samp{kill
%emacs}, or disconnecting a phone line or network connection.

@findex do-auto-save
  You can perform an auto-save explicitly with the command @kbd{M-x
do-auto-save}.

@node Recover
@subsection Recovering Data from Auto-Saves

@findex recover-file
  You can use the contents of an auto-save file to recover from a loss
of data with the command @kbd{M-x recover-file @key{RET} @var{file}
@key{RET}}.  This visits @var{file} and then (after your confirmation)
restores the contents from its auto-save file @file{#@var{file}#}.
You can then save with @kbd{C-x C-s} to put the recovered text into
@var{file} itself.  For example, to recover file @file{foo.c} from its
auto-save file @file{#foo.c#}, do:

@example
M-x recover-file @key{RET} foo.c @key{RET}
yes @key{RET}
C-x C-s
@end example

  Before asking for confirmation, @kbd{M-x recover-file} displays a
directory listing describing the specified file and the auto-save file,
so you can compare their sizes and dates.  If the auto-save file
is older, @kbd{M-x recover-file} does not offer to read it.

When @kbd{M-x recover-file} asks for confirmation, if you answer with
@kbd{diff} or @kbd{=}, it shows the diffs between @var{file} and its
auto-save file @file{#@var{file}#} and reprompts you for confirmation.

@findex recover-session
  If Emacs or the computer crashes, you can recover all the files you
were editing from their auto save files with the command @kbd{M-x
recover-session}.  This first shows you a list of recorded interrupted
sessions.  Move point to the one you choose, and type @kbd{C-c C-c}.

  Then @code{recover-session} asks about each of the files that were
being edited during that session, asking whether to recover that file.
If you answer @kbd{y}, it calls @code{recover-file}, which works in its
normal fashion.  It shows the dates of the original file and its
auto-save file, and asks once again whether to recover that file.

  When @code{recover-session} is done, the files you've chosen to
recover are present in Emacs buffers.  You should then save them.  Only
this---saving them---updates the files themselves.

@vindex auto-save-list-file-prefix
  Emacs records information about interrupted sessions in files named
@file{.saves-@var{pid}-@var{hostname}~} in the directory
@file{~/.emacs.d/auto-save-list/}.  This directory is determined by
the variable @code{auto-save-list-file-prefix}.  If you set
@code{auto-save-list-file-prefix} to @code{nil}, sessions are not
recorded for recovery.

@node File Aliases
@section File Name Aliases
@cindex symbolic links (visiting)
@cindex hard links (visiting)

  Symbolic links and hard links both make it possible for several file
names to refer to the same file.  Hard links are alternate names that
refer directly to the file; all the names are equally valid, and no one
of them is preferred.  By contrast, a symbolic link is a kind of defined
alias: when @file{foo} is a symbolic link to @file{bar}, you can use
either name to refer to the file, but @file{bar} is the real name, while
@file{foo} is just an alias.  More complex cases occur when symbolic
links point to directories.

@vindex find-file-existing-other-name
@vindex find-file-suppress-same-file-warnings
  Normally, if you visit a file which Emacs is already visiting under
a different name, Emacs displays a message in the echo area and uses
the existing buffer visiting that file.  This can happen on systems
that support hard or symbolic links, or if you use a long file name on
a system that truncates long file names, or on a case-insensitive file
system.  You can suppress the message by setting the variable
@code{find-file-suppress-same-file-warnings} to a non-@code{nil}
value.  You can disable this feature entirely by setting the variable
@code{find-file-existing-other-name} to @code{nil}: then if you visit
the same file under two different names, you get a separate buffer for
each file name.

@vindex find-file-visit-truename
@cindex truenames of files
@cindex file truenames
  If the variable @code{find-file-visit-truename} is non-@code{nil},
then the file name recorded for a buffer is the file's @dfn{truename}
(made by replacing all symbolic links with their target names), rather
than the name you specify.  Setting @code{find-file-visit-truename} also
implies the effect of @code{find-file-existing-other-name}.

@cindex directory name abbreviation
@vindex directory-abbrev-alist
  Sometimes, a directory is ordinarily accessed through a symbolic
link, and you may want Emacs to preferentially show its linked
name.  To do this, customize @code{directory-abbrev-alist}.  Each
element in this list should have the form @code{(@var{from}
. @var{to})}, which means to replace @var{from} with @var{to} whenever
@var{from} appears in a directory name.  The @var{from} string is a
regular expression (@pxref{Regexps}).  It is matched against directory
names anchored at the first character, and should start with @samp{\`}
(to support directory names with embedded newlines, which would defeat
@samp{^}).  The @var{to} string should be an ordinary absolute
directory name pointing to the same directory.  Do not use @samp{~} to
stand for a home directory in the @var{to} string; Emacs performs
these substitutions separately.  Here's an example, from a system on
which @file{/home/fsf} is normally accessed through a symbolic link
named @file{/fsf}:

@example
(("\\`/home/fsf" . "/fsf"))
@end example

@node Directories
@section File Directories

@cindex file directory
@cindex directory listing
  The file system groups files into @dfn{directories}.  A @dfn{directory
listing} is a list of all the files in a directory.  Emacs provides
commands to create and delete directories, and to make directory
listings in brief format (file names only) and verbose format (sizes,
dates, and other attributes included).  Emacs also includes a
directory browser feature called Dired, which you can invoke with
@kbd{C-x d}; see @ref{Dired}.

@table @kbd
@item C-x C-d @var{dir-or-pattern} @key{RET}
Display a brief directory listing (@code{list-directory}).
@item C-u C-x C-d @var{dir-or-pattern} @key{RET}
Display a verbose directory listing.
@item M-x make-directory @key{RET} @var{dirname} @key{RET}
Create a new directory named @var{dirname}.
@item M-x delete-directory @key{RET} @var{dirname} @key{RET}
Delete the directory named @var{dirname}.  If it isn't empty,
you will be asked whether you want to delete it recursively.
@end table

@findex list-directory
@kindex C-x C-d
  The command to display a directory listing is @kbd{C-x C-d}
(@code{list-directory}).  It reads using the minibuffer a file name
which is either a directory to be listed or a wildcard-containing
pattern for the files to be listed.  For example,

@example
C-x C-d /u2/emacs/etc @key{RET}
@end example

@noindent
lists all the files in directory @file{/u2/emacs/etc}.  Here is an
example of specifying a file name pattern:

@example
C-x C-d /u2/emacs/src/*.c @key{RET}
@end example

  Normally, @kbd{C-x C-d} displays a brief directory listing containing
just file names.  A numeric argument (regardless of value) tells it to
make a verbose listing including sizes, dates, and owners (like
@samp{ls -l}).

@vindex list-directory-brief-switches
@vindex list-directory-verbose-switches
  The text of a directory listing is mostly obtained by running
@code{ls} in an inferior process.  Two Emacs variables control the
switches passed to @code{ls}: @code{list-directory-brief-switches} is
a string giving the switches to use in brief listings (@code{"-CF"} by
default), and @code{list-directory-verbose-switches} is a string
giving the switches to use in a verbose listing (@code{"-l"} by
default).

  In verbose directory listings, Emacs adds information about the
amount of free space on the disk that contains the directory.

  The command @kbd{M-x delete-directory} prompts for a directory's name
using the minibuffer, and deletes the directory if it is empty.  If
the directory is not empty, you will be asked whether you want to
delete it recursively.  On systems that have a ``Trash'' (or ``Recycle
Bin'') feature, you can make this command move the specified directory
to the Trash instead of deleting it outright, by changing the variable
@code{delete-by-moving-to-trash} to @code{t}.  @xref{Misc File Ops},
for more information about using the Trash.

@node Comparing Files
@section Comparing Files
@cindex comparing files

@findex diff
@vindex diff-switches
  The command @kbd{M-x diff} prompts for two file names, using the
minibuffer, and displays the differences between the two files in a
buffer named @file{*diff*}.  This works by running the @command{diff}
program, using options taken from the variable @code{diff-switches}.
The value of @code{diff-switches} should be a string; the default is
@code{"-u"} to specify a unified context diff.
@c Note that the actual name of the info file is diffutils.info,
@c but it adds a dir entry for diff too.
@c On older systems, only "info diff" works, not "info diffutils".
@xref{Top,, Diff, diffutils, Comparing and Merging Files}, for more
information about the @command{diff} program.

  The output of the @code{diff} command is shown using a major mode
called Diff mode.  @xref{Diff Mode}.

  A (much more sophisticated) alternative is @kbd{M-x ediff}
(@pxref{Top, Ediff, Ediff, ediff, The Ediff Manual}).

@findex diff-backup
  The command @kbd{M-x diff-backup} compares a specified file with its
most recent backup.  If you specify the name of a backup file,
@code{diff-backup} compares it with the source file that it is a
backup of.  In all other respects, this behaves like @kbd{M-x diff}.

@findex diff-buffer-with-file
  The command @kbd{M-x diff-buffer-with-file} compares a specified
buffer with its corresponding file.  This shows you what changes you
would make to the file if you save the buffer.

@findex diff-buffers
  The command @kbd{M-x diff-buffers} compares the contents of two
specified buffers.

@findex compare-windows
  The command @kbd{M-x compare-windows} compares the text in the
current window with that in the window that was the selected window
before you selected the current one.  (For more information about
windows in Emacs, @pxref{Windows}.)  Comparison starts at point in
each window, after pushing each initial point value on the mark ring
(@pxref{Mark Ring}) in its respective buffer.  Then it moves point
forward in each window, one character at a time, until it reaches
characters that don't match.  Then the command exits.

  If point in the two windows is followed by non-matching text when
the command starts, @kbd{M-x compare-windows} tries heuristically to
advance up to matching text in the two windows, and then exits.  So if
you use @kbd{M-x compare-windows} repeatedly (@pxref{Repeating}), each
time it either skips one matching range or finds the start of another.

@vindex compare-ignore-case
@vindex compare-ignore-whitespace
  With a numeric argument, @code{compare-windows} ignores changes in
whitespace.  If the variable @code{compare-ignore-case} is
non-@code{nil}, the comparison ignores differences in case as well.
If the variable @code{compare-ignore-whitespace} is non-@code{nil},
@code{compare-windows} by default ignores changes in whitespace, but a
prefix argument turns that off for that single invocation of the
command.

@cindex Smerge mode
@findex smerge-mode
@cindex failed merges
@cindex merges, failed
@cindex comparing 3 files (@code{diff3})
  You can use @kbd{M-x smerge-mode} to turn on Smerge mode, a minor
mode for editing output from the @command{diff3} program.  This is
typically the result of a failed merge from a version control system
update outside VC, due to conflicting changes to a file.  Smerge
mode provides commands to resolve conflicts by selecting specific
changes.

@iftex
@xref{Emerge,,, emacs-xtra, Specialized Emacs Features},
@end iftex
@ifnottex
@xref{Emerge},
@end ifnottex
for the Emerge facility, which provides a powerful interface for
merging files.

@node Diff Mode
@section Diff Mode
@cindex Diff mode
@findex diff-mode
@cindex patches, editing

  Diff mode is a major mode used for the output of @kbd{M-x diff} and
other similar commands.  This kind of output is called a @dfn{patch},
because it can be passed to the @command{patch} command to
automatically apply the specified changes.  To select Diff mode
manually, type @kbd{M-x diff-mode}.

@cindex hunk, diff
  The changes specified in a patch are grouped into @dfn{hunks}, which
are contiguous chunks of text that contain one or more changed lines.
Hunks usually also include unchanged lines to provide context for the
changes.  Each hunk is preceded by a @dfn{hunk header}, which
specifies the old and new line numbers where the hunk's changes occur.
Diff mode highlights each hunk header, to distinguish it from the
actual contents of the hunk.

  The first hunk in a patch is preceded by a file header, which shows
the names of the new and the old versions of the file, and their time
stamps.  If a patch shows changes for more than one file, each file
has such a header before the first hunk of that file's changes.

@vindex diff-update-on-the-fly
  You can edit a Diff mode buffer like any other buffer.  (If it is
read-only, you need to make it writable first; see @ref{Misc Buffer}.)
Whenever you edit a hunk, Diff mode attempts to automatically correct
the line numbers in the hunk headers, to ensure that the patch remains
correct, and could still be applied by @command{patch}.  To disable
automatic line number correction, change the variable
@code{diff-update-on-the-fly} to @code{nil}.

  Diff mode arranges for hunks to be treated as compiler error
messages by @kbd{M-g M-n} and other commands that handle error messages
(@pxref{Compilation Mode}).  Thus, you can use the compilation-mode
commands to visit the corresponding source locations.

  In addition, Diff mode provides the following commands to navigate,
manipulate and apply parts of patches:

@table @kbd
@findex diff-hunk-next
@item M-n
Move to the next hunk-start (@code{diff-hunk-next}).  With prefix
argument @var{n}, move forward to the @var{n}th next hunk.

@vindex diff-refine
By default, Diff mode @dfn{refines} hunks as Emacs displays them,
highlighting their changes with better granularity.  Alternatively, if
you set @code{diff-refine} to the symbol @code{navigation}, Diff mode
only refines the hunk you move to with this command or with
@code{diff-hunk-prev}.

@findex diff-hunk-prev
@item M-p
Move to the previous hunk-start (@code{diff-hunk-prev}).  With prefix
argument @var{n}, move back to the @var{n}th previous hunk.  Like
@kbd{M-n}, this command refines the hunk you move to if you set
@code{diff-refine} to the symbol @code{navigation}.

@findex diff-file-next
@item M-@}
Move to the next file-start, in a multi-file patch
(@code{diff-file-next}).  With prefix argument @var{n}, move forward
to the start of the @var{n}th next file.

@findex diff-file-prev
@item M-@{
Move to the previous file-start, in a multi-file patch
(@code{diff-file-prev}).  With prefix argument @var{n}, move back to
the start of the @var{n}th previous file.

@findex diff-hunk-kill
@item M-k
Kill the hunk at point (@code{diff-hunk-kill}).

@findex diff-file-kill
@item M-K
In a multi-file patch, kill the current file part.
(@code{diff-file-kill}).

@findex diff-apply-hunk
@cindex patches, applying
@item C-c C-a
Apply this hunk to its target file (@code{diff-apply-hunk}).  With a
prefix argument of @kbd{C-u}, revert this hunk, i.e.@: apply the
reverse of the hunk, which changes the ``new'' version into the ``old''
version.  If @code{diff-jump-to-old-file} is non-@code{nil}, apply the
hunk to the ``old'' version of the file instead.

@findex diff-apply-buffer
@item C-c @key{RET} a
Apply all the hunks in the buffer (@code{diff-apply-buffer}).  If the
diffs were applied successfully, save the changed buffers.

@findex diff-refine-hunk
@item C-c C-b
Highlight the changes of the hunk at point with a finer granularity
(@code{diff-refine-hunk}).  This allows you to see exactly which parts
of each changed line were actually changed.

@vindex diff-refine
By default, Diff mode refines hunks as Emacs displays them, so you may
find this command useful if you customize @code{diff-refine} to a
non-default value.

@findex diff-goto-source
@vindex diff-jump-to-old-file
@item C-c C-c
Go to the source file and line corresponding to this hunk
(@code{diff-goto-source}).  By default, this jumps to the ``new''
version of the file, the one shown first on the file header.
With a prefix argument, jump to the ``old'' version instead.  If
@code{diff-jump-to-old-file} is non-@code{nil}, this command by
default jumps to the ``old'' file, and the meaning of the prefix
argument is reversed.  If the prefix argument is a number greater than
8 (e.g., if you type @kbd{C-u C-u C-c C-c}), then this command also
sets @code{diff-jump-to-old-file} for the next invocation.
If the source file is under version control (@pxref{Version Control}),
this jumps to the work file by default.  With a prefix argument, jump
to the ``old'' revision of the file (@pxref{Old Revisions}), when
point is on the old line, or otherwise jump to the ``new'' revision.

@findex diff-ediff-patch
@item C-c C-e
Start an Ediff session with the patch (@code{diff-ediff-patch}).
@xref{Top, Ediff, Ediff, ediff, The Ediff Manual}.

@findex diff-restrict-view
@item C-c C-n
Restrict the view to the current hunk (@code{diff-restrict-view}).
@xref{Narrowing}.  With a prefix argument, restrict the
view to the current file of a multiple-file patch.  To widen again,
use @kbd{C-x n w} (@code{widen}).

@findex diff-reverse-direction
@item C-c C-r
Reverse the direction of comparison for the entire buffer
(@code{diff-reverse-direction}).  With a prefix argument, reverse the
direction only inside the current region (@pxref{Mark}).  Reversing
the direction means changing the hunks and the file-start headers to
produce a patch that would change the ``new'' version into the ``old''
one.

@findex diff-split-hunk
@item C-c C-s
Split the hunk at point (@code{diff-split-hunk}) into two separate
hunks.  This inserts a hunk header and modifies the header of the
current hunk.  This command is useful for manually editing patches,
and only works with the @dfn{unified diff format} produced by the
@option{-u} or @option{--unified} options to the @command{diff}
program.  If you need to split a hunk in the @dfn{context diff format}
produced by the @option{-c} or @option{--context} options to
@command{diff}, first convert the buffer to the unified diff format
with @kbd{C-c C-u}.

@findex diff-unified->context
@item C-c C-d
Convert the entire buffer to the @dfn{context diff format}
(@code{diff-unified->context}).  With a prefix argument, convert only
the hunks within the region.

@findex diff-context->unified
@item C-c C-u
Convert the entire buffer to unified diff format
(@code{diff-context->unified}).  With a prefix argument, convert
unified format to context format.  When the mark is active, convert
only the hunks within the region.

@findex diff-refresh-hunk
@item C-c C-l
Re-generate the current hunk (@code{diff-refresh-hunk}).

@vindex diff-ignore-whitespace-switches
@findex diff-ignore-whitespace-hunk
@item C-c C-w
Re-generate the current hunk, disregarding changes in whitespace.
With a non-@code{nil} prefix arg, re-generate all the hunks
(@code{diff-ignore-whitespace-hunk}).  This calls @code{diff-command}
with @code{diff-ignore-whitespace-switches}, which defaults to
@samp{-b}, meaning ignore changes in whitespace only.

@findex diff-add-change-log-entries-other-window
@findex add-change-log-entry-other-window@r{, in Diff mode}
@item C-x 4 A
Generate a ChangeLog entry, like @kbd{C-x 4 a} does (@pxref{Change
Log}), for each one of the hunks
(@code{diff-add-change-log-entries-other-window}).  This creates a
skeleton of the log of changes that you can later fill with the actual
descriptions of the changes.  @kbd{C-x 4 a} itself in Diff mode
operates on behalf of the current hunk's file, but gets the function
name from the patch itself.  This is useful for making log entries for
functions that are deleted by the patch.
@end table

@c Trailing whitespace is NOT shown by default.
@c Emacs's dir-locals file enables this (for some reason).
@cindex trailing whitespace, in patches
@findex diff-delete-trailing-whitespace
  Patches sometimes include trailing whitespace on modified lines, as
an unintentional and undesired change.  There are two ways to deal
with this problem.  Firstly, if you enable Whitespace mode in a Diff
buffer (@pxref{Useless Whitespace}), it automatically highlights
trailing whitespace in modified lines.  Secondly, you can use the
command @kbd{M-x diff-delete-trailing-whitespace}, which searches for
trailing whitespace in the lines modified by the patch, and removes
that whitespace in both the patch and the patched source file(s).
This command does not save the modifications that it makes, so you can
decide whether to save the changes (the list of modified files is
displayed in the echo area).  With a prefix argument, it tries to
modify the original (``old'') source files rather than the patched
(``new'') source files.

@vindex diff-font-lock-syntax
  If @code{diff-font-lock-syntax} is non-@code{nil}, fragments of
source in hunks are highlighted according to the appropriate major
mode.

@node Copying and Naming
@section Copying, Naming and Renaming Files

  Emacs has several commands for copying, naming, and renaming files.
All of them read two file names, @var{old} (or @var{target}) and
@var{new}, using the minibuffer, and then copy or adjust a file's name
accordingly; they do not accept wildcard file names.

In all these commands, if the argument @var{new} is just a directory
name (@pxref{Directory Names,,, elisp, the Emacs Lisp Reference
Manual}), the real new name is in that directory, with the same
non-directory component as @var{old}.  For example, the command
@w{@kbd{M-x rename-file @key{RET} ~/foo @key{RET} /tmp/ @key{RET}}}
renames @file{~/foo} to @file{/tmp/foo}.  On GNU and other POSIX-like
systems, directory names end in @samp{/}.

All these commands ask for confirmation when the new file name already
exists.

@findex copy-file
@cindex copying files
  @kbd{M-x copy-file} copies the contents of the file @var{old} to the
file @var{new}.

@vindex copy-directory-create-symlink
@findex copy-directory
  @kbd{M-x copy-directory} copies directories, similar to the
@command{cp -r} shell command.  If @var{new} is a directory name, it
creates a copy of the @var{old} directory and puts it in @var{new}.
Otherwise it copies all the contents of @var{old} into a new directory
named @var{new}.  If @code{copy-directory-create-symlink} is
non-@code{nil} and @var{old} is a symbolic link, this command will
copy the symbolic link.  If @code{nil}, this command will follow the
link and copy the contents instead.  (This is the default.)

@cindex renaming files
@findex rename-file
  @kbd{M-x rename-file} renames file @var{old} as @var{new}.  If the
file name @var{new} already exists, you must confirm with @kbd{yes} or
renaming is not done; this is because renaming causes the old meaning
of the name @var{new} to be lost.  If @var{old} and @var{new} are on
different file systems, the file @var{old} is copied and deleted.

@ifnottex
  If a file is under version control (@pxref{Version Control}), you
should rename it using @w{@kbd{M-x vc-rename-file}} instead of
@w{@kbd{M-x rename-file}}.  @xref{VC Delete/Rename}.
@end ifnottex

@findex add-name-to-file
@cindex hard links (creation)
  @kbd{M-x add-name-to-file} adds an additional name to an existing
file without removing the old name.  The new name is created as a hard
link to the existing file.  The new name must belong on the same file
system that the file is on.  On MS-Windows, this command works only if
the file resides in an NTFS file system.  On MS-DOS, and some remote
system types, it works by copying the file.

@findex make-symbolic-link
@cindex symbolic links (creation)
  @kbd{M-x make-symbolic-link} creates a symbolic link named
@var{new}, which points at @var{target}.  The effect is that future
attempts to open file @var{new} will refer to whatever file is named
@var{target} at the time the opening is done, or will get an error if
the name @var{target} is nonexistent at that time.  This command does
not expand the argument @var{target}, so that it allows you to specify
a relative name as the target of the link.  However, this command
does expand leading @samp{~} in @var{target} so that you can easily
specify home directories, and strips leading @samp{/:} so that you can
specify relative names beginning with literal @samp{~} or @samp{/:}.
@xref{Quoted File Names}.  On MS-Windows, this command works only on
MS Windows Vista and later.  When @var{new} is remote,
it works depending on the system type.

@node Misc File Ops
@section Miscellaneous File Operations

  Emacs has commands for performing many other operations on files.
All operate on one file; they do not accept wildcard file names.

@findex delete-file
@cindex deletion (of files)
  @kbd{M-x delete-file} prompts for a file and deletes it.  If you are
deleting many files in one directory, it may be more convenient to use
Dired rather than @code{delete-file}.  @xref{Dired Deletion}.

@cindex trash
@cindex recycle bin
@findex move-file-to-trash
  @kbd{M-x move-file-to-trash} moves a file into the system
@dfn{Trash} (or @dfn{Recycle Bin}).  This is a facility available on
most operating systems; files that are moved into the Trash can be
brought back later if you change your mind.  (The way to restore
trashed files is system-dependent.)

@vindex delete-by-moving-to-trash
  By default, Emacs deletion commands do @emph{not} use the Trash.  To
use the Trash (when it is available) for common deletion commands,
change the variable @code{delete-by-moving-to-trash} to @code{t}.
This affects the commands @kbd{M-x delete-file} and @kbd{M-x
delete-directory} (@pxref{Directories}), as well as the deletion
commands in Dired (@pxref{Dired Deletion}).  Supplying a prefix
argument to @kbd{M-x delete-file} or @kbd{M-x delete-directory} makes
them delete outright, instead of using the Trash, regardless of
@code{delete-by-moving-to-trash}.

  If you have @code{delete-by-moving-to-trash} set, and you want to
delete files manually in Emacs from the Trash directory, using
commands like @kbd{D} (@code{dired-do-delete}) doesn't work well in
the Trash directory (it'll just give the file a new name, but won't
delete anything).  If you want to be able to do this, you should
create a @code{.dir-locals.el} file containing something like the
following in the Trash directory:

@example
((dired-mode . ((delete-by-moving-to-trash . nil))))
@end example

  Note, however, if you use the system ``empty trash'' command, it's
liable to also delete this @code{.dir-locals.el} file, so this should
only be done if you delete files from the Trash directory manually.

@vindex remote-file-name-inhibit-delete-by-moving-to-trash
  If the variable @code{remote-file-name-inhibit-delete-by-moving-to-trash}
is non-@code{nil}, remote files are never moved to the Trash.  They
are deleted instead.

@ifnottex
  If a file is under version control (@pxref{Version Control}), you
should delete it using @kbd{M-x vc-delete-file} instead of @kbd{M-x
delete-file}.  @xref{VC Delete/Rename}.
@end ifnottex

@kindex C-x i
@findex insert-file
  @kbd{M-x insert-file} (also @kbd{C-x i}) inserts a copy of the
contents of the specified file into the current buffer at point,
leaving point unchanged before the contents.  The position after the
inserted contents is added to the mark ring, without activating the
mark (@pxref{Mark Ring}).

@findex insert-file-literally
  @kbd{M-x insert-file-literally} is like @kbd{M-x insert-file},
except the file is inserted literally: it is treated as a sequence
of @acronym{ASCII} characters with no special encoding or conversion,
similar to the @kbd{M-x find-file-literally} command
(@pxref{Visiting}).

@findex write-region
  @kbd{M-x write-region} is the inverse of @kbd{M-x insert-file}; it
copies the contents of the region into the specified file.  @kbd{M-x
append-to-file} adds the text of the region to the end of the
specified file.  @xref{Accumulating Text}.  The variable
@code{write-region-inhibit-fsync} applies to these commands, as well
as saving files; see @ref{Customize Save}.

@findex set-file-modes
@cindex file modes
@cindex file permissions
  @kbd{M-x set-file-modes} reads a file name followed by a @dfn{file
mode}, and applies that file mode to the specified file.  File modes,
also called @dfn{file permissions}, determine whether a file can be
read, written to, or executed, and by whom.  This command reads file
modes using the same symbolic or octal format accepted by the
@command{chmod} command; for instance, @samp{u+x} means to add
execution permission for the user who owns the file.  It has no effect
on operating systems that do not support file modes.  @code{chmod} is a
convenience alias for this function.

@node Compressed Files
@section Accessing Compressed Files
@cindex compression
@cindex uncompression
@cindex Auto Compression mode
@cindex mode, Auto Compression
@pindex gzip

  Emacs automatically uncompresses compressed files when you visit
them, and automatically recompresses them if you alter them and save
them.  Emacs recognizes compressed files by their file names.  File
names ending in @samp{.gz} indicate a file compressed with
@code{gzip}.  Other endings indicate other compression programs.

  Automatic uncompression and compression apply to all the operations in
which Emacs uses the contents of a file.  This includes visiting it,
saving it, inserting its contents into a buffer, loading it, and byte
compiling it.

@findex auto-compression-mode
@vindex auto-compression-mode
  To disable this feature, type the command @kbd{M-x
auto-compression-mode}.  You can disable it permanently by
customizing the variable @code{auto-compression-mode}.

@node File Archives
@section File Archives
@cindex mode, tar
@cindex Tar mode
@cindex file archives

  A file whose name ends in @samp{.tar} is normally an @dfn{archive}
made by the @code{tar} program.  Emacs views these files in a special
mode called Tar mode which provides a Dired-like list of the contents
(@pxref{Dired}).  You can move around through the list just as you
would in Dired, and visit the subfiles contained in the archive.
However, not all Dired commands are available in Tar mode.

  If Auto Compression mode is enabled (@pxref{Compressed Files}), then
Tar mode is used also for compressed archives---files with extensions
@samp{.tgz}, @code{.tar.Z} and @code{.tar.gz}.

  The keys @kbd{e}, @kbd{f} and @key{RET} all extract a component file
into its own buffer.  You can edit it there, and if you save the
buffer, the edited version will replace the version in the Tar buffer.
Clicking with the mouse on the file name in the Tar buffer does
likewise.  @kbd{v} extracts a file into a buffer in View mode
(@pxref{View Mode}).  @kbd{o} extracts the file and displays it in
another window, so you could edit the file and operate on the archive
simultaneously.

  The @kbd{I} key adds a new (regular) file to the archive.  The file
is initially empty, but can readily be edited using the commands
above.  The command inserts the new file before the current one, so
that using it on the topmost line of the Tar buffer makes the new file
the first one in the archive, and using it at the end of the buffer
makes it the last one.

  @kbd{d} marks a file for deletion when you later use @kbd{x}, and
@kbd{u} unmarks a file, as in Dired.  @kbd{C} copies a file from the
archive to disk and @kbd{R} renames a file within the archive.
@kbd{g} reverts the buffer from the archive on disk.  The keys
@kbd{M}, @kbd{G}, and @kbd{O} change the file's permission bits,
group, and owner, respectively.

  Saving the Tar buffer writes a new version of the archive to disk with
the changes you made to the components.

  You don't need the @code{tar} program to use Tar mode---Emacs reads
the archives directly.  However, accessing compressed archives
requires the appropriate uncompression program.

@cindex Archive mode
@cindex mode, archive
@pindex arc
@pindex jar
@pindex zip
@pindex rar
@pindex lzh
@pindex zoo
@pindex 7z
@cindex Java class archives
@cindex unzip archives
  A separate but similar Archive mode is used for @code{arc},
@code{jar}, @code{lzh}, @code{zip}, @code{rar}, @code{7z}, and
@code{zoo} archives, as well as @code{exe} files that are
self-extracting executables.

  The key bindings of Archive mode are similar to those in Tar mode,
with the addition of the @kbd{m} key which marks a file for subsequent
operations, and @kbd{M-@key{DEL}} which unmarks all the marked files.
Also, the @kbd{a} key toggles the display of detailed file
information, for those archive types where it won't fit in a single
line.  Operations such as renaming a subfile, or changing its mode or
owner, are supported only for some of the archive formats.

  Unlike Tar mode, Archive mode runs the archiving programs to unpack
and repack archives.  However, you don't need these programs to look
at the archive table of contents, only to extract or manipulate the
subfiles in the archive.  Details of the program names and their
options can be set in the @samp{Archive} Customize group
(@pxref{Customization Groups}).

@node Remote Files
@section Remote Files

@cindex Tramp
@cindex FTP
@cindex remote file access
  You can refer to files on other machines using a special file name
syntax:

@example
@group
/@var{method}:@var{host}:@var{filename}
/@var{method}:@var{user}@@@var{host}:@var{filename}
/@var{method}:@var{user}@@@var{host}#@var{port}:@var{filename}
@end group
@end example

@noindent
To carry out this request, Emacs uses a remote-login program such as
@command{ssh}.
You must always specify in the file name which method to use---for
example, @file{/ssh:@var{user}@@@var{host}:@var{filename}} uses
@command{ssh}.  When you specify the pseudo method @samp{-} in the
file name, Emacs chooses the method as follows:

@enumerate
@item
If the host name starts with @samp{ftp.} (with dot), Emacs uses FTP.
@item
If the user name is @samp{ftp} or @samp{anonymous}, Emacs uses FTP.
@item
If the variable @code{tramp-default-method} is set to @samp{ftp},
Emacs uses FTP.
@item
If @command{ssh-agent} is running, Emacs uses @command{scp}.
@item
Otherwise, Emacs uses @command{ssh}.
@end enumerate

@cindex disabling remote files
@cindex inhibit-remote-files
@noindent
You can entirely turn off the remote file name feature by running
@kbd{M-x inhibit-remote-files}.  You can turn off the feature in
individual cases by quoting the file name with @samp{/:}
(@pxref{Quoted File Names}).

@cindex @code{ange-ftp}
  Remote file access through FTP is handled by the Ange-FTP package, which
is documented in the following.  Remote file access through the other
methods is handled by the Tramp package, which has its own manual.
@xref{Top, The Tramp Manual,, tramp, The Tramp Manual}.

@vindex ange-ftp-default-user
@cindex user name for remote file access
  When the Ange-FTP package is used, Emacs logs in through FTP using
the name @var{user}, if that is specified in the remote file name.  If
@var{user} is unspecified, Emacs logs in using your user name on the
local system; but if you set the variable @code{ange-ftp-default-user}
to a string, that string is used instead.  When logging in, Emacs may
also ask for a password.

@cindex backups for remote files
@vindex ange-ftp-make-backup-files
  For performance reasons, Emacs does not make backup files for files
accessed via FTP by default.  To make it do so, change the variable
@code{ange-ftp-make-backup-files} to a non-@code{nil} value.

  By default, auto-save files for remote files are made in the
temporary file directory on the local machine, as specified by the
variable @code{auto-save-file-name-transforms}.  @xref{Auto Save
Files}.

@cindex anonymous FTP
@vindex ange-ftp-generate-anonymous-password
  To visit files accessible by anonymous FTP, you use special user
names @samp{anonymous} or @samp{ftp}.  Passwords for these user names
are handled specially.  The variable
@code{ange-ftp-generate-anonymous-password} controls what happens: if
the value of this variable is a string, then that string is used as
the password; if non-@code{nil} (the default), then the value of
@code{user-mail-address} is used; if @code{nil}, then Emacs prompts
you for a password as usual (@pxref{Passwords}).

@cindex firewall, and accessing remote files
@cindex gateway, and remote file access with @code{ange-ftp}
@vindex ange-ftp-smart-gateway
@vindex ange-ftp-gateway-host
  Sometimes you may be unable to access files on a remote machine
because a @dfn{firewall} in between blocks the connection for security
reasons.  If you can log in on a @dfn{gateway} machine from which the
target files @emph{are} accessible, and whose FTP server supports
gatewaying features, you can still use remote file names; all you have
to do is specify the name of the gateway machine by setting the
variable @code{ange-ftp-gateway-host}, and set
@code{ange-ftp-smart-gateway} to @code{t}.  Otherwise you may be able
to make remote file names work, but the procedure is complex.  You can
read the instructions by typing @kbd{M-x finder-commentary @key{RET}
ange-ftp @key{RET}}.

@node Quoted File Names
@section Quoted File Names

@cindex quoting file names
@cindex file names, quote special characters
  You can @dfn{quote} an absolute file name to prevent special
characters and syntax in it from having their special effects.
The way to do this is to add @samp{/:} at the beginning.

  For example, you can quote a local file name which appears remote, to
prevent it from being treated as a remote file name.  Thus, if you have
a directory named @file{/foo:} and a file named @file{bar} in it, you
can refer to that file in Emacs as @samp{/:/foo:/bar}.

  If you want to quote only special characters in the local part of a
remote file name, you can quote just the local part.
@samp{/ssh:baz:/:/foo:/bar} refers to the file @file{bar} of directory
@file{/foo:} on the host @file{baz}.

  @samp{/:} can also prevent @samp{~} from being treated as a special
character for a user's home directory.  For example, @file{/:/tmp/~hack}
refers to a file whose name is @file{~hack} in directory @file{/tmp}.

  Quoting with @samp{/:} is also a way to enter in the minibuffer a
file name that contains @samp{$}.  In order for this to work, the
@samp{/:} must be at the beginning of the minibuffer contents.  (You
can also double each @samp{$}; see @ref{File Names with $}.)

  You can also quote wildcard characters with @samp{/:}, for visiting.
For example, @file{/:/tmp/foo*bar} visits the file
@file{/tmp/foo*bar}.

  Another method of getting the same result is to enter
@file{/tmp/foo[*]bar}, which is a wildcard specification that matches
only @file{/tmp/foo*bar}.  However, in many cases there is no need to
quote the wildcard characters because even unquoted they give the
right result.  For example, if the only file name in @file{/tmp} that
starts with @samp{foo} and ends with @samp{bar} is @file{foo*bar},
then specifying @file{/tmp/foo*bar} will visit only
@file{/tmp/foo*bar}.

@node File Name Cache
@section File Name Cache

@cindex file name caching
@cindex cache of file names
@pindex find
@kindex C-TAB
@findex file-cache-minibuffer-complete
  You can use the @dfn{file name cache} to make it easy to locate a
file by name, without having to remember exactly where it is located.
When typing a file name in the minibuffer, @kbd{C-@key{TAB}}
(@code{file-cache-minibuffer-complete}) completes it using the file
name cache.  If you repeat @kbd{C-@key{TAB}}, that cycles through the
possible completions of what you had originally typed.  (However, note
that the @kbd{C-@key{TAB}} character cannot be typed on most text
terminals.)

  The file name cache does not fill up automatically.  Instead, you
load file names into the cache using these commands:

@findex file-cache-add-directory
@table @kbd
@item M-x file-cache-add-directory @key{RET} @var{directory} @key{RET}
Add each file name in @var{directory} to the file name cache.
@item M-x file-cache-add-directory-using-find @key{RET} @var{directory} @key{RET}
Add each file name in @var{directory} and all of its nested
subdirectories to the file name cache.
@item M-x file-cache-add-directory-using-locate @key{RET} @var{directory} @key{RET}
Add each file name in @var{directory} and all of its nested
subdirectories to the file name cache, using @command{locate} to find
them all.
@item M-x file-cache-add-directory-list @key{RET} @var{variable} @key{RET}
Add each file name in each directory listed in @var{variable} to the
file name cache.  @var{variable} should be a Lisp variable whose value
is a list of directories, like @code{load-path}.
@item M-x file-cache-clear-cache @key{RET}
Clear the cache; that is, remove all file names from it.
@end table

  The file name cache is not persistent: it is kept and maintained
only for the duration of the Emacs session.  You can view the contents
of the cache with the @code{file-cache-display} command.

@node File Conveniences
@section Convenience Features for Finding Files

  In this section, we introduce some convenient facilities for finding
recently-opened files, reading file names from a buffer.

@findex recentf-mode
@vindex recentf-mode
@findex recentf-open
@findex recentf-save-list
@findex recentf-edit-list
  If you enable Recentf mode, with @kbd{M-x recentf-mode}, Emacs
maintains a list of recently opened files.  To open a file from this
list, use the @kbd{M-x recentf-open} command.  When this mode is
enabled, the @samp{File} menu will include a submenu that you can use
to visit one of these files.  @kbd{M-x recentf-save-list} saves the
current @code{recentf-list} to a file, and @kbd{M-x recentf-edit-list}
edits it.

@vindex remote-file-name-access-timeout
  If you use remote files, you might also consider customizing
@code{remote-file-name-access-timeout}, which is the number of
seconds after which the check whether a remote file shall be used
in Recentf is stopped.  This prevents Emacs being blocked.

@c FIXME partial-completion-mode (complete.el) is obsolete.
  The @kbd{M-x ffap} command generalizes @code{find-file} with more
powerful heuristic defaults (@pxref{FFAP}), often based on the text at
point.  Partial Completion mode offers other features extending
@code{find-file}, which can be used with @code{ffap}.
@xref{Completion Options}.

@node Image Mode
@section Viewing Image Files

@findex image-mode
@findex image-toggle-display
@cindex images, viewing
  Visiting image files automatically selects Image mode.  In this
major mode, you can type @kbd{C-c C-c} (@code{image-toggle-display})
to toggle between displaying the file as an image in the Emacs buffer,
and displaying its underlying text (or raw byte) representation.
Additionally you can type @kbd{C-c C-x} (@code{image-toggle-hex-display})
to toggle between displaying the file as an image in the Emacs buffer,
and displaying it in hex representation.  Displaying the file as an
image works only if Emacs is compiled with support for displaying
such images.

@vindex image-auto-resize
@vindex image-auto-resize-on-window-resize
If the displayed image is wider or taller than the window in which it
is displayed, the usual point motion keys (@kbd{C-f}, @kbd{C-p}, and
so forth) cause different parts of the image to be displayed.
However, by default images are resized automatically to fit the
window, so this is only necessary if you customize the default
behavior by using the options @code{image-auto-resize} and
@code{image-auto-resize-on-window-resize}.

@findex image-transform-fit-to-window
@kindex s w (Image mode)
@findex image-transform-set-percent
@kindex s p (Image mode)
@findex image-transform-set-scale
@kindex s s (Image mode)
@findex image-transform-reset-to-initial
@kindex s 0 (Image mode)
@findex image-transform-reset-to-original
@kindex s o (Image mode)
To resize the image manually you can use the command
@code{image-transform-fit-to-window} bound to @kbd{s w} that fits the
image to both the window height and width.  To scale the image to a
percentage of its original size, use the command
@code{image-transform-set-percent} bound to @kbd{s p}.  To scale the
image specifying a scale factor, use the command
@code{image-transform-set-scale} bound to @kbd{s s}.  To reset all
transformations to the initial state, use
@code{image-transform-reset-to-initial} bound to @kbd{s 0}, or
@code{image-transform-reset-to-original} bound to @kbd{s o}.

@findex image-next-file
@findex image-previous-file
You can press @kbd{n} (@code{image-next-file}) and @kbd{p}
(@code{image-previous-file}) to visit the next image file and the
previous image file in the same directory, respectively.  These
commands will consult the ``parent'' dired buffer to determine what
the next/previous image file is.  These commands also work when
opening a file from archive files (like zip or tar files), and will
then instead consult the archive mode buffer.  If neither an archive
nor a dired ``parent'' buffer can be found, a dired buffer is opened.

@findex image-mode-mark-file
@findex image-mode-unmark-file
@findex image-mode-copy-file-name-as-kill
  When looking through images, it's sometimes convenient to be able to
mark the files for later processing (for instance, if you want to
select a group of images to copy somewhere else).  The @kbd{m}
(@code{image-mode-mark-file}) command will mark the current file in
any Dired buffer(s) that display the current file's directory.  If no
such buffer is open, the directory is opened in a new buffer.  To
unmark files, use the @kbd{u} (@code{image-mode-unmark-file}) command.
Finally, if you just want to copy the current buffers file name to the
kill ring, you can use the @kbd{w}
(@code{image-mode-copy-file-name-as-kill}) command.

@findex image-toggle-animation
@findex image-next-frame
@findex image-previous-frame
@findex image-goto-frame
@findex image-increase-speed
@findex image-decrease-speed
@findex image-reset-speed
@findex image-reverse-speed
@vindex image-animate-loop
@cindex image animation
@cindex animated images
  If the image can be animated, the command @key{RET}
(@code{image-toggle-animation}) starts or stops the animation.
Animation plays once, unless the option @code{image-animate-loop} is
non-@code{nil}.  With @kbd{f} (@code{image-next-frame}) and @kbd{b}
(@code{image-previous-frame}) you can step through the individual
frames.  Both commands accept a numeric prefix to step through several
frames at once.  You can go to a specific frame with @kbd{F}
(@code{image-goto-frame}).  Frames are indexed from 1.  Typing @kbd{a
+} (@code{image-increase-speed}) increases the speed of the animation,
@kbd{a -} (@code{image-decrease-speed}) decreases it, and @kbd{a r}
(@code{image-reverse-speed}) reverses it.  The command @kbd{a 0}
(@code{image-reset-speed}) resets the speed to the original value.

In addition to the above key bindings, which are specific to Image
mode, images shown in any Emacs buffer have special key bindings when
point is at or inside the image:

@table @kbd
@cindex resize images
@cindex image resize
@findex image-increase-size
@kindex i + (Image mode)
@item i +
Increase the image size (@code{image-increase-size}) by 20%.  Prefix
numeric argument controls the increment; the value of @var{n} means to
multiply the size by the factor of @w{@code{1 + @var{n} / 10}}, so
@w{@kbd{C-u 5 i +}} means to increase the size by 50%.

@findex image-decrease-size
@kindex i - (Image mode)
@item i -
Decrease the image size (@code{image-decrease-size}) by 20%.  Prefix
numeric argument controls the decrement; the value of @var{n} means to
multiply the size by the factor of @w{@code{1 - @var{n} / 10}}, so
@w{@kbd{C-u 3 i -}} means to decrease the size by 30%.

@cindex rotating images
@cindex image rotation
@findex image-rotate
@kindex i r (Image mode)
@item i r
Rotate the image by 90 degrees clockwise (@code{image-rotate}).
With the prefix argument, rotate by 90 degrees counter-clockwise instead.
Note that this command is not available for sliced images.

@findex image-flip-horizontally
@kindex i h (Image mode)
@item i h
Flip the image horizontally (@code{image-flip-horizontally}).  This
presents the image as if reflected in a vertical mirror.
Note that this command is not available for sliced images.

@findex image-flip-vertically
@kindex i v (Image mode)
@item i v
Flip the image vertically (@code{image-flip-vertically}).  This
presents the image as if reflected in a horizontal mirror.
Note that this command is not available for sliced images.

@findex image-save
@kindex i o (Image mode)
@item i o
Save the image to a file (@code{image-save}).  This command prompts
you for the name of the file to save the image.

@cindex cropping images
@vindex image-crop-crop-command
@findex image-crop
@kindex i c (Image mode)
@item i c
Crop the image (@code{image-crop}).  This command is available only if
your system has an external program installed that can be used for
cropping and cutting of images; the user option
@code{image-crop-crop-command} determines what program to use, and
defaults to the ImageMagick's @command{convert} program.  The command
displays the image with a rectangular frame superimposed on it, and
lets you use the mouse to move and resize the frame.  Type @kbd{m} to
cause mouse movements to move the frame instead of resizing it; type
@kbd{s} to move a square frame instead.  When you are satisfied with
the position and size of the cropping frame, type @kbd{@key{RET}} to
actually crop the part under the frame; or type @kbd{q} to exit
without cropping.  You can then save the cropped image using @w{@kbd{i
o}} or @w{@kbd{M-x image-save}}.

@findex image-cut
@kindex i x (Image mode)
@vindex image-cut-color
@vindex image-crop-cut-command
@item i x
Cut a rectangle from the image (@code{image-cut}).  This works the
same as @code{image-crop} (and also requires an external program,
defined by the variable @code{image-crop-cut-command}, to perform the
image cut), but instead of cropping the image, it removes the part
inside the frame and fills that part with the color specified by
@code{image-cut-color}.  With prefix argument, the command prompts for
the color to use.
@end table

The size and rotation commands are ``repeating'', which means that you
can continue adjusting the image without using the @kbd{i} prefix.

@cindex ImageMagick support
@vindex imagemagick-enabled-types
@vindex imagemagick-types-inhibit
  If Emacs was compiled with support for the ImageMagick library, it
can use ImageMagick to render a wide variety of images.  The variable
@code{imagemagick-enabled-types} lists the image types that Emacs may
render using ImageMagick; each element in the list should be an
internal ImageMagick name for an image type, as a symbol or an
equivalent string (e.g., @code{BMP} for @file{.bmp} images).  To
enable ImageMagick for all possible image types, change
@code{imagemagick-enabled-types} to @code{t}.  The variable
@code{imagemagick-types-inhibit} lists the image types which should
never be rendered using ImageMagick, regardless of the value of
@code{imagemagick-enabled-types} (the default list includes types like
@code{C} and @code{HTML}, which ImageMagick can render as an image
but Emacs should not).  To disable ImageMagick entirely, change
@code{imagemagick-types-inhibit} to @code{t}.

@vindex image-use-external-converter
  If Emacs doesn't have native support for the image format in
question, and @code{image-use-external-converter} is non-@code{nil},
Emacs will try to determine whether there are external utilities that
can be used to transform the image in question to @acronym{PNG} before
displaying.  GraphicsMagick, ImageMagick and @command{ffmpeg} are
currently supported for image conversions.

@findex image-converter-add-handler
  In addition, you may wish to add special handlers for certain image
formats.  These can be added with the
@code{image-converter-add-handler} function.  For instance, to allow
viewing Krita files as simple images, you could say something like:

@lisp
(image-converter-add-handler
 "kra"
 (lambda (file data-p)
   (if data-p
       (error "Can't decode non-files")
     (call-process "unzip" nil t nil
                   "-qq" "-c" "-x" file "mergedimage.png"))))
@end lisp

The function takes two parameters, where the first is a file name
suffix, and the second is a function to do the ``conversion''.  This
function takes two parameters, where the first is the file name or a
string with the data, and the second says whether the first parameter
is data or not, and should output an image in
@code{image-convert-to-format} format in the current buffer.

@findex thumbs-mode
@cindex mode, Thumbs
  The Image-Dired package can also be used to view images as
thumbnails.  @xref{Image-Dired}.

@node Filesets
@section Filesets
@cindex filesets
@cindex sets of files

@findex filesets-init
  If you regularly edit a certain group of files, you can define them
as a @dfn{fileset}.  This lets you perform certain operations, such as
visiting, @code{query-replace}, and shell commands on all the files at
once.  To make use of filesets, you must first add the expression
@code{(filesets-init)} to your init file (@pxref{Init File}).  This
adds a @samp{Filesets} sub-menu to the menu bar's @samp{File} menu.

@findex filesets-add-buffer
@findex filesets-remove-buffer
  The simplest way to define a fileset is by adding files to it one at
a time.  To add a file to fileset @var{name}, visit the file and type
@kbd{M-x filesets-add-buffer @key{RET} @var{name} @key{RET}}.  If
there is no fileset @var{name}, this creates a new one, which
initially contains only the current file.  The command @kbd{M-x
filesets-remove-buffer} removes the current file from a fileset.

  You can also edit the list of filesets directly, with @kbd{M-x
filesets-edit} (or by choosing @samp{Edit Filesets} from the
@samp{Filesets} menu).  The editing is performed in a Customize buffer
(@pxref{Easy Customization}).  Normally, a fileset is a simple list of
files, but you can also define a fileset as a regular expression
matching file names.  Some examples of these more complicated filesets
are shown in the Customize buffer.  Remember to select @samp{Save for
future sessions} if you want to use the same filesets in future Emacs
sessions.

  You can use the command @kbd{M-x filesets-open} to visit all the
files in a fileset, and @kbd{M-x filesets-close} to close them.  Use
@kbd{M-x filesets-run-cmd} to run a shell command on all the files in
a fileset.  These commands are also available from the @samp{Filesets}
menu, where each existing fileset is represented by a submenu.

   @xref{Version Control}, for a different concept of filesets:
groups of files bundled together for version control operations.
Filesets of that type are unnamed, and do not persist across Emacs
sessions.<|MERGE_RESOLUTION|>--- conflicted
+++ resolved
@@ -1090,11 +1090,7 @@
 Here is another example, with the time stamp inserted into
 the last paragraph of an HTML document.
 Since this template is at the end of the document, not in the first
-<<<<<<< HEAD
-eight lines, @code{time-stamp-format} starts with @code{-10/} to tell
-=======
 eight lines, @code{time-stamp-pattern} starts with @code{-10/} to tell
->>>>>>> 1224e5fd
 @code{time-stamp} to look at the last 10 lines.
 The @code{%%} asks for the default format
 (specified by @code{time-stamp-format}).
