\input texinfo  @c -*- coding: utf-8 -*-

@setfilename ../../info/emacs.info
@settitle GNU Emacs Manual
@include docstyle.texi

@c The edition number appears in more than one place in this file
@c I don't really know what it means...
@c For example, it has said "Sixteenth" since sometime in the Emacs 22
@c series, all through 23, and into 24.  So it is not very useful IMO,
@c and offers nothing that EMACSVER does not.  I guess it relates
@c mainly to the published book sold by the FSF.  Hence no longer
@c bother including it except iftex.  Really, I think it should not be
@c here at all (since anyone can make a pdf version), but should just
@c be something added by the FSF during the publishing process.
@c Also, the lispref uses a float (3.0), whereas this uses an ordinal,
@c so the format is not even consistent.
@set EDITION   Seventeenth
@include emacsver.texi

@copying
@iftex
This is the @value{EDITION} edition of the @cite{GNU Emacs Manual},@*
@end iftex
@ifnottex
This is the @cite{GNU Emacs Manual},
@end ifnottex
updated for Emacs version @value{EMACSVER}.

Copyright @copyright{} 1985--1987, 1993--2016 Free Software Foundation, Inc.

@quotation
Permission is granted to copy, distribute and/or modify this document
under the terms of the GNU Free Documentation License, Version 1.3 or
any later version published by the Free Software Foundation; with the
Invariant Sections being ``The GNU Manifesto,'' ``Distribution'' and
``GNU GENERAL PUBLIC LICENSE,'' with the Front-Cover Texts being ``A GNU
Manual,'' and with the Back-Cover Texts as in (a) below.  A copy of the
license is included in the section entitled ``GNU Free Documentation
License.''

(a) The FSF's Back-Cover Text is: ``You have the freedom to copy and
modify this GNU manual.  Buying copies from the FSF supports it in
developing GNU and promoting software freedom.''
@end quotation
@end copying

@dircategory Emacs
@direntry
* Emacs: (emacs).               The extensible self-documenting text editor.
@end direntry

@c in general, keep the following line commented out, unless doing a
@c copy of this manual that will be published.  The manual should go
@c onto the distribution in the full, 8.5 x 11" size.
@c @set smallbook

@ifset smallbook
@smallbook
@end ifset

@c per rms and peterb, use 10pt fonts for the main text, mostly to
@c save on paper cost.
@c Do this inside @tex for now, so current makeinfo does not complain.
@tex
@ifset smallbook
@fonttextsize 10
@end ifset
\global\hbadness=6666 % don't worry about not-too-underfull boxes
@end tex

@defcodeindex op
@synindex pg cp

@iftex
@kbdinputstyle code

@shorttitlepage GNU Emacs Manual
@end iftex

@titlepage
@sp 6
@center @titlefont{GNU Emacs Manual}
@sp 4
@center @value{EDITION} Edition, Updated for Emacs Version @value{EMACSVER}.
@sp 5
@center Richard Stallman et al.
@page
@vskip 0pt plus 1filll
@insertcopying

@sp 2
Published by the Free Software Foundation @*
51 Franklin Street, Fifth Floor @*
Boston, MA 02110-1301 USA @*
ISBN 978-0-9831592-5-4

@sp 2
Cover art by Etienne Suvasa; cover design by Matt Lee.

@end titlepage


@summarycontents
@contents


@ifnottex
@node Top
@top The Emacs Editor

Emacs is the extensible, customizable, self-documenting real-time
display editor.  This manual describes how to edit with Emacs and
some of the ways to customize it; it corresponds to GNU Emacs version
@value{EMACSVER}.

@c See 'manual-html-mono' and 'manual-html-node' in admin/admin.el.
@ifset WWW_GNU_ORG
@html
The homepage for GNU Emacs is at
<a href="/software/emacs/">http://www.gnu.org/software/emacs/</a>.<br>
To view this manual in other formats, click
<a href="/software/emacs/manual/emacs.html">here</a>.<br>
You can also purchase a printed copy from the
<a href="http://shop.fsf.org/product/emacs-manual/">FSF store</a>.
@end html
@end ifset

@ifinfo
If you are reading this in Emacs, type @kbd{h} to read a basic
introduction to the Info documentation system.
@end ifinfo

For information on extending Emacs, see @ref{Top, Emacs Lisp,, elisp, The
Emacs Lisp Reference Manual}.

@insertcopying
@end ifnottex

@c Note that the TeX version generates its own TOC, so the ifnottex's
@c here are not really necessary.
@menu
* Distrib::             How to get the latest Emacs distribution.
* Intro::               An introduction to Emacs concepts.

Important General Concepts
* Screen::              How to interpret what you see on the screen.
* User Input::          Kinds of input events (characters, buttons,
                          function keys).
* Keys::                Key sequences: what you type to request one
                          editing action.
* Commands::            Named functions run by key sequences to do editing.
* Entering Emacs::      Starting Emacs from the shell.
* Exiting::             Stopping or killing Emacs.

Fundamental Editing Commands
* Basic::               The most basic editing commands.
* Minibuffer::          Entering arguments that are prompted for.
* M-x::                 Invoking commands by their names.
* Help::                Commands for asking Emacs about its commands.

Important Text-Changing Commands
* Mark::                The mark: how to delimit a region of text.
* Killing::             Killing (cutting) and yanking (copying) text.
* Registers::           Saving a text string or a location in the buffer.
* Display::             Controlling what text is displayed.
* Search::              Finding or replacing occurrences of a string.
* Fixit::               Commands especially useful for fixing typos.
* Keyboard Macros::     Recording a sequence of keystrokes to be replayed.

Major Structures of Emacs
* Files::               All about handling files.
* Buffers::             Multiple buffers; editing several files at once.
* Windows::             Viewing multiple pieces of text in one frame.
* Frames::              Using multiple windows on your display.
* International::       Using non-@acronym{ASCII} character sets.

Advanced Features
* Modes::               Major and minor modes alter Emacs's basic behavior.
* Indentation::         Editing the white space at the beginnings of lines.
* Text::                Commands and modes for editing human languages.
* Programs::            Commands and modes for editing programs.
* Building::            Compiling, running and debugging programs.
* Maintaining::         Features for maintaining large programs.
* Abbrevs::             Defining text abbreviations to reduce typing.
* Dired::               Directory and file manager.
* Calendar/Diary::      Calendar and diary facilities.
* Sending Mail::        Sending mail in Emacs.
* Rmail::               Reading mail in Emacs.
* Gnus::                A flexible mail and news reader.
* Host Security::       Security issues on a single computer.
* Network Security::    Managing the network security.
* Document View::       Viewing PDF, PS and DVI files.
* EWW::                 A web browser in Emacs.
* Embedded WebKit Widgets:: Embedding browser widgets in Emacs buffers.
* Shell::               Executing shell commands from Emacs.
* Emacs Server::        Using Emacs as an editing server.
* Printing::            Printing hardcopies of buffers or regions.
* Sorting::             Sorting lines, paragraphs or pages within Emacs.
@ifnottex
* Picture Mode::        Editing pictures made up of text characters.
@end ifnottex
* Editing Binary Files::  Editing binary files with Hexl mode.
* Saving Emacs Sessions:: Saving Emacs state from one session to the next.
* Recursive Edit::      Performing edits while within another command.
* Hyperlinking::        Following links in buffers.
* Amusements::          Various games and hacks.
* Packages::            Installing additional features.
* Customization::       Modifying the behavior of Emacs.

Recovery from Problems
* Quitting::            Quitting and aborting.
* Lossage::             What to do if Emacs is hung or malfunctioning.
* Bugs::                How and when to report a bug.
* Contributing::        How to contribute improvements to Emacs.
* Service::             How to get help for your own Emacs needs.

Appendices
* Copying::             The GNU General Public License gives you permission
                          to redistribute GNU Emacs on certain terms;
                          it also explains that there is no warranty.
* GNU Free Documentation License:: The license for this documentation.
* Emacs Invocation::    Hairy startup options.
* X Resources::         X resources for customizing Emacs.
<<<<<<< HEAD
* Antinews::            Information about Emacs version 23.
* Mac Port::            Using Emacs under Mac OS X with the Mac port.
=======
* Antinews::            Information about Emacs version 24.
>>>>>>> 3d981ddd
* Mac OS / GNUstep::    Using Emacs under Mac OS and GNUstep.
* Microsoft Windows::   Using Emacs on Microsoft Windows and MS-DOS.
* Manifesto::           What's GNU?  Gnu's Not Unix!

* Glossary::            Terms used in this manual.
@ifnottex
* Acknowledgments::     Major contributors to GNU Emacs.
@end ifnottex

Indexes (each index contains a large menu)
* Key Index::           An item for each standard Emacs key sequence.
* Option Index::        An item for every command-line option.
* Command Index::       An item for each command name.
* Variable Index::      An item for each documented variable.
* Concept Index::       An item for each concept.

@c Do NOT modify the following 3 lines!  They must have this form to
@c be correctly identified by 'texinfo-multiple-files-update'.  In
@c particular, the detailed menu header line MUST be identical to the
@c value of 'texinfo-master-menu-header'.  See texnfo-upd.el.

@detailmenu
 --- The Detailed Node Listing ---
 ---------------------------------

Here are some other nodes which are really subnodes of the ones
already listed, mentioned here so you can get to them in one step:

The Organization of the Screen

* Point::               The place in the text where editing commands operate.
* Echo Area::           Short messages appear at the bottom of the screen.
* Mode Line::           Interpreting the mode line.
* Menu Bar::            How to use the menu bar.

Basic Editing Commands

* Inserting Text::      Inserting text by simply typing it.
* Moving Point::        Moving the cursor to the place where you want to
                        change something.
* Erasing::             Deleting and killing text.
* Basic Undo::          Undoing recent changes in the text.
* Basic Files::         Visiting, creating, and saving files.
* Basic Help::          Asking what a character does.
* Blank Lines::         Making and deleting blank lines.
* Continuation Lines::  How Emacs displays lines too wide for the screen.
* Position Info::       What line, row, or column is point on?
* Arguments::           Numeric arguments for repeating a command N times.
* Repeating::           Repeating the previous command quickly.

The Minibuffer

* Basic Minibuffer::      Basic usage of the minibuffer.
* Minibuffer File::     Entering file names with the minibuffer.
* Minibuffer Edit::     How to edit in the minibuffer.
* Completion::          An abbreviation facility for minibuffer input.
* Minibuffer History::  Reusing recent minibuffer arguments.
* Repetition::          Re-executing commands that used the minibuffer.
* Passwords::           Entering passwords in the echo area.
* Yes or No Prompts::   Replying yes or no in the echo area.

Completion

* Completion Example::  Examples of using completion.
* Completion Commands:: A list of completion commands.
* Completion Exit::     Completion and minibuffer text submission.
* Completion Styles::   How completion matches are chosen.
* Completion Options::  Options for completion.

Help

* Help Summary::        Brief list of all Help commands.
* Key Help::            Asking what a key does in Emacs.
* Name Help::           Asking about a command, variable or function name.
* Apropos::             Asking what pertains to a given topic.
* Help Mode::           Special features of Help mode and Help buffers.
* Package Keywords::    Finding Lisp libraries by keywords (topics).
* Language Help::       Help relating to international language support.
* Misc Help::           Other help commands.
* Help Files::          Commands to display auxiliary help files.
* Help Echo::           Help on active text and tooltips.

The Mark and the Region

* Setting Mark::        Commands to set the mark.
* Marking Objects::     Commands to put region around textual units.
* Using Region::        Summary of ways to operate on contents of the region.
* Mark Ring::           Previous mark positions saved so you can go back there.
* Global Mark Ring::    Previous mark positions in various buffers.
* Shift Selection::     Using shifted cursor motion keys.
* Disabled Transient Mark:: Leaving regions unhighlighted by default.

Killing and Moving Text

* Deletion and Killing:: Commands that remove text.
* Yanking::             Commands that insert text.
* Cut and Paste::       Clipboard and selections on graphical displays.
* Accumulating Text::   Other methods to add text to the buffer.
* Rectangles::          Operating on text in rectangular areas.
* CUA Bindings::        Using @kbd{C-x}/@kbd{C-c}/@kbd{C-v} to kill and yank.

Deletion and Killing

* Deletion::            Commands for deleting small amounts of text and
                          blank areas.
* Killing by Lines::    How to kill entire lines of text at one time.
* Other Kill Commands:: Commands to kill large regions of text and
                          syntactic units such as words and sentences.
* Kill Options::        Options that affect killing.

Yanking

* Kill Ring::           Where killed text is stored.
* Earlier Kills::       Yanking something killed some time ago.
* Appending Kills::     Several kills in a row all yank together.

Cut and Paste Operations on Graphical Displays

* Clipboard::           How Emacs uses the system clipboard.
* Primary Selection::   The temporarily selected text selection.
* Secondary Selection:: Cutting without altering point and mark.

Registers

* Position Registers::       Saving positions in registers.
* Text Registers::           Saving text in registers.
* Rectangle Registers::      Saving rectangles in registers.
* Configuration Registers::  Saving window configurations in registers.
* Number Registers::         Numbers in registers.
* File Registers::           File names in registers.
* Keyboard Macro Registers:: Keyboard macros in registers.
* Bookmarks::                Bookmarks are like registers, but persistent.

Controlling the Display

* Scrolling::              Commands to move text up and down in a window.
* Recentering::            A scroll command that centers the current line.
* Auto Scrolling::         Redisplay scrolls text automatically when needed.
* Horizontal Scrolling::   Moving text left and right in a window.
* Narrowing::              Restricting display and editing to a portion
                             of the buffer.
* View Mode::              Viewing read-only buffers.
* Follow Mode::            Follow mode lets two windows scroll as one.
* Faces::                  How to change the display style using faces.
* Colors::                 Specifying colors for faces.
* Standard Faces::         The main predefined faces.
* Text Scale::             Increasing or decreasing text size in a buffer.
* Font Lock::              Minor mode for syntactic highlighting using faces.
* Highlight Interactively:: Tell Emacs what text to highlight.
* Fringes::                Enabling or disabling window fringes.
* Displaying Boundaries::  Displaying top and bottom of the buffer.
* Useless Whitespace::     Showing possibly spurious trailing whitespace.
* Selective Display::      Hiding lines with lots of indentation.
* Optional Mode Line::     Optional mode line display features.
* Text Display::           How text characters are normally displayed.
* Cursor Display::         Features for displaying the cursor.
* Line Truncation::        Truncating lines to fit the screen width instead
                             of continuing them to multiple screen lines.
* Visual Line Mode::       Word wrap and screen line-based editing.
* Display Custom::         Information on variables for customizing display.

Searching and Replacement

* Incremental Search::     Search happens as you type the string.
* Nonincremental Search::  Specify entire string and then search.
* Word Search::            Search for sequence of words.
* Symbol Search::          Search for a source code symbol.
* Regexp Search::          Search for match for a regexp.
* Regexps::                Syntax of regular expressions.
* Regexp Backslash::       Regular expression constructs starting with `\'.
* Regexp Example::         A complex regular expression explained.
* Lax Search::                Search ignores some distinctions between
                                similar characters, like letter-case.
* Replace::                Search, and replace some or all matches.
* Other Repeating Search:: Operating on all matches for some regexp.
* Search Customizations::  Various search customizations.

Incremental Search

* Basic Isearch::        Basic incremental search commands.
* Repeat Isearch::       Searching for the same string again.
* Isearch Yank::         Commands that grab text into the search string
                           or else edit the search string.
* Error in Isearch::     When your string is not found.
* Special Isearch::      Special input in incremental search.
* Not Exiting Isearch::  Prefix argument and scrolling commands.
* Isearch Minibuffer::   Incremental search of the minibuffer history.

Replacement Commands

* Unconditional Replace::  Replacing all matches for a string.
* Regexp Replace::         Replacing all matches for a regexp.
* Replacement and Lax Matches::
                           Lax searching for text to replace.
* Query Replace::          How to use querying.

Commands for Fixing Typos

* Undo::                The Undo commands.
* Transpose::           Exchanging two characters, words, lines, lists...
* Fixing Case::         Correcting case of last word entered.
* Spelling::            Apply spelling checker to a word, or a whole file.

Keyboard Macros

* Basic Keyboard Macro::     Defining and running keyboard macros.
* Keyboard Macro Ring::      Where previous keyboard macros are saved.
* Keyboard Macro Counter::   Inserting incrementing numbers in macros.
* Keyboard Macro Query::     Making keyboard macros do different things each
                                time.
* Save Keyboard Macro::      Giving keyboard macros names; saving them in
                                files.
* Edit Keyboard Macro::      Editing keyboard macros.
* Keyboard Macro Step-Edit:: Interactively executing and editing a keyboard
                                macro.

File Handling

* File Names::          How to type and edit file-name arguments.
* Visiting::            Visiting a file prepares Emacs to edit the file.
* Saving::              Saving makes your changes permanent.
* Reverting::           Reverting cancels all the changes not saved.
@ifnottex
* Autorevert::          Auto Reverting non-file buffers.
@end ifnottex
* Auto Save::           Auto Save periodically protects against loss of data.
* File Aliases::        Handling multiple names for one file.
* Directories::         Creating, deleting, and listing file directories.
* Comparing Files::     Finding where two files differ.
* Diff Mode::           Mode for editing file differences.
* Misc File Ops::       Other things you can do on files.
* Compressed Files::    Accessing compressed files.
* File Archives::       Operating on tar, zip, jar etc. archive files.
* Remote Files::        Accessing files on other machines.
* Quoted File Names::   Quoting special characters in file names.
* File Name Cache::     Completion against a list of files you often use.
* File Conveniences::   Convenience Features for Finding Files.
* Filesets::            Handling sets of files.

Saving Files

* Save Commands::       Commands for saving files.
* Backup::              How Emacs saves the old version of your file.
* Customize Save::      Customizing the saving of files.
* Interlocking::        How Emacs protects against simultaneous editing
                          of one file by two users.
* File Shadowing::      Copying files to shadows automatically.
* Time Stamps::         Emacs can update time stamps on saved files.

Backup Files

* Backup Names::        How backup files are named.
* Backup Deletion::     Emacs deletes excess numbered backups.
* Backup Copying::      Backups can be made by copying or renaming.

@ifnottex
Auto Reverting Non-File Buffers

* Auto Reverting the Buffer Menu:: Auto Revert of the Buffer Menu.
* Auto Reverting Dired::           Auto Revert of Dired buffers.
* Supporting additional buffers::  How to add more Auto Revert support.
@end ifnottex

Auto-Saving: Protection Against Disasters

* Auto Save Files::     The file where auto-saved changes are
                          actually made until you save the file.
* Auto Save Control::   Controlling when and how often to auto-save.
* Recover::             Recovering text from auto-save files.

Using Multiple Buffers

* Select Buffer::       Creating a new buffer or reselecting an old one.
* List Buffers::        Getting a list of buffers that exist.
* Misc Buffer::         Renaming; changing read-only status; copying text.
* Kill Buffer::         Killing buffers you no longer need.
* Several Buffers::     How to go through the list of all buffers
                          and operate variously on several of them.
* Indirect Buffers::    An indirect buffer shares the text of another buffer.
* Buffer Convenience::  Convenience and customization features for
                          buffer handling.

Convenience Features and Customization of Buffer Handling

* Uniquify::            Making buffer names unique with directory parts.
* Icomplete::           Fast minibuffer selection.
* Buffer Menus::        Configurable buffer menu.

Multiple Windows

* Basic Window::        Introduction to Emacs windows.
* Split Window::        New windows are made by splitting existing windows.
* Other Window::        Moving to another window or doing something to it.
* Pop Up Window::       Finding a file or buffer in another window.
* Change Window::       Deleting windows and changing their sizes.
* Displaying Buffers::  How Emacs picks a window for displaying a buffer.
* Temporary Displays::  Displaying non-editable buffers.
* Window Convenience::  Convenience functions for window handling.

Displaying a Buffer in a Window

* Window Choice::       How @code{display-buffer} works.

Frames and Graphical Displays

* Mouse Commands::      Moving, cutting, and pasting, with the mouse.
* Word and Line Mouse:: Mouse commands for selecting whole words or lines.
* Mouse References::    Using the mouse to select an item from a list.
* Menu Mouse Clicks::   Mouse clicks that bring up menus.
* Mode Line Mouse::     Mouse clicks on the mode line.
* Creating Frames::     Creating additional Emacs frames with various contents.
* Frame Commands::      Iconifying, deleting, and switching frames.
* Fonts::               Changing the frame font.
* Speedbar::            How to make and use a speedbar frame.
* Multiple Displays::   How one Emacs instance can talk to several displays.
* Frame Parameters::    Changing the colors and other modes of frames.
* Scroll Bars::         How to enable and disable scroll bars; how to use them.
* Window Dividers::     Window separators that can be dragged with the mouse.
* Drag and Drop::       Using drag and drop to open files and insert text.
* Menu Bars::           Enabling and disabling the menu bar.
* Tool Bars::           Enabling and disabling the tool bar.
* Dialog Boxes::        Controlling use of dialog boxes.
* Tooltips::            Displaying information at the current mouse position.
* Mouse Avoidance::     Preventing the mouse pointer from obscuring text.
* Non-Window Terminals::  Multiple frames on terminals that show only one.
* Text-Only Mouse::     Using the mouse in text terminals.

International Character Set Support

* International Chars::     Basic concepts of multibyte characters.
* Language Environments::   Setting things up for the language you use.
* Input Methods::           Entering text characters not on your keyboard.
* Select Input Method::     Specifying your choice of input methods.
* Coding Systems::          Character set conversion when you read and
                              write files, and so on.
* Recognize Coding::        How Emacs figures out which conversion to use.
* Specify Coding::          Specifying a file's coding system explicitly.
* Output Coding::           Choosing coding systems for output.
* Text Coding::             Choosing conversion to use for file text.
* Communication Coding::    Coding systems for interprocess communication.
* File Name Coding::        Coding systems for file @emph{names}.
* Terminal Coding::         Specifying coding systems for converting
                              terminal input and output.
* Fontsets::                Fontsets are collections of fonts
                              that cover the whole spectrum of characters.
* Defining Fontsets::       Defining a new fontset.
* Modifying Fontsets::      Modifying an existing fontset.
* Undisplayable Characters::When characters don't display.
* Unibyte Mode::            You can pick one European character set
                              to use without multibyte characters.
* Charsets::                How Emacs groups its internal character codes.
* Bidirectional Editing::   Support for right-to-left scripts.

Major and Minor Modes

* Major Modes::         Text mode vs. Lisp mode vs. C mode...
* Minor Modes::         Each minor mode is a feature you can turn on
                          independently of any others.
* Choosing Modes::      How modes are chosen when visiting files.

Indentation

* Indentation Commands::  More commands for performing indentation.
* Tab Stops::             Stop points for indentation in Text modes.
* Just Spaces::           Using only space characters for indentation.
* Indent Convenience::    Optional indentation features.

Commands for Human Languages

* Words::               Moving over and killing words.
* Sentences::           Moving over and killing sentences.
* Paragraphs::          Moving over paragraphs.
* Pages::               Moving over pages.
* Quotation Marks::     Inserting quotation marks.
* Filling::             Filling or justifying text.
* Case::                Changing the case of text.
* Text Mode::           The major modes for editing text files.
* Outline Mode::        Editing outlines.
* Org Mode::            The Emacs organizer.
* TeX Mode::            Editing TeX and LaTeX files.
* HTML Mode::           Editing HTML and SGML files.
* Nroff Mode::          Editing input to the nroff formatter.
* Enriched Text::       Editing text enriched with fonts, colors, etc.
* Text Based Tables::   Commands for editing text-based tables.
* Two-Column::          Splitting text columns into separate windows.

Filling Text

* Auto Fill::           Auto Fill mode breaks long lines automatically.
* Fill Commands::       Commands to refill paragraphs and center lines.
* Fill Prefix::         Filling paragraphs that are indented
                          or in a comment, etc.
* Adaptive Fill::       How Emacs can determine the fill prefix automatically.

Outline Mode

* Outline Format::      What the text of an outline looks like.
* Outline Motion::      Special commands for moving through outlines.
* Outline Visibility::  Commands to control what is visible.
* Outline Views::       Outlines and multiple views.
* Foldout::             Folding means zooming in on outlines.

Org Mode

* Org Organizer::       Managing TODO lists and agendas.
* Org Authoring::       Exporting Org buffers to various formats.

@TeX{} Mode

* TeX Editing::         Special commands for editing in TeX mode.
* LaTeX Editing::       Additional commands for LaTeX input files.
* TeX Print::           Commands for printing part of a file with TeX.
* TeX Misc::            Customization of TeX mode, and related features.

Enriched Text

* Enriched Mode::           Entering and exiting Enriched mode.
* Hard and Soft Newlines::  There are two different kinds of newlines.
* Editing Format Info::     How to edit text properties.
* Enriched Faces::          Bold, italic, underline, etc.
* Enriched Indentation::    Changing the left and right margins.
* Enriched Justification::  Centering, setting text flush with the
                              left or right margin, etc.
* Enriched Properties::     The ``Special text properties'' submenu.

@c The automatic texinfo menu update inserts some duplicate items here
@c (faces, colors, indentation, justification, properties), because
@c they are listed in two menus.  But we already have them above, no
@c need to list them twice.

Editing Text-based Tables

* Table Definition::    What is a text based table.
* Table Creation::      How to create a table.
* Table Recognition::   How to activate and deactivate tables.
* Cell Commands::       Cell-oriented commands in a table.
* Cell Justification::  Justifying cell contents.
* Table Rows and Columns:: Inserting and deleting rows and columns.
* Table Conversion::    Converting between plain text and tables.
* Table Misc::          Table miscellany.

Editing Programs

* Program Modes::       Major modes for editing programs.
* Defuns::              Commands to operate on major top-level parts
                          of a program.
* Program Indent::      Adjusting indentation to show the nesting.
* Parentheses::         Commands that operate on parentheses.
* Comments::            Inserting, killing, and aligning comments.
* Documentation::       Getting documentation of functions you plan to call.
* Hideshow::            Displaying blocks selectively.
* Symbol Completion::   Completion on symbol names of your program or language.
* MixedCase Words::     Dealing with identifiersLikeThis.
* Semantic::            Suite of editing tools based on source code parsing.
* Misc for Programs::   Other Emacs features useful for editing programs.
* C Modes::             Special commands of C, C++, Objective-C,
                          Java, IDL, Pike and AWK modes.
* Asm Mode::            Asm mode and its special features.
@ifnottex
* Fortran::             Fortran mode and its special features.
@end ifnottex

Top-Level Definitions, or Defuns

* Left Margin Paren::   An open-paren or similar opening delimiter
                          starts a defun if it is at the left margin.
* Moving by Defuns::    Commands to move over or mark a major definition.
* Imenu::               Making buffer indexes as menus.
* Which Function::      Which Function mode shows which function you are in.

Indentation for Programs

* Basic Indent::        Indenting a single line.
* Multi-line Indent::   Commands to reindent many lines at once.
* Lisp Indent::         Specifying how each Lisp function should be indented.
* C Indent::            Extra features for indenting C and related modes.
* Custom C Indent::     Controlling indentation style for C and related modes.

Commands for Editing with Parentheses

* Expressions::         Expressions with balanced parentheses.
* Moving by Parens::    Commands for moving up, down and across
                          in the structure of parentheses.
* Matching::            Insertion of a close-delimiter flashes matching open.

Manipulating Comments

* Comment Commands::    Inserting, killing, and aligning comments.
* Multi-Line Comments:: Commands for adding and editing multi-line comments.
* Options for Comments::Customizing the comment features.

Documentation Lookup

* Info Lookup::        Looking up library functions and commands in Info files.
* Man Page::           Looking up man pages of library functions and commands.
* Lisp Doc::           Looking up Emacs Lisp functions, etc.

C and Related Modes

* Motion in C::         Commands to move by C statements, etc.
* Electric C::          Colon and other chars can automatically reindent.
* Hungry Delete::       A more powerful DEL command.
* Other C Commands::    Filling comments, viewing expansion of macros,
                          and other neat features.

@ifnottex
Fortran Mode

* Fortran Motion::      Moving point by statements or subprograms.
* Fortran Indent::      Indentation commands for Fortran.
* Fortran Comments::    Inserting and aligning comments.
* Fortran Autofill::    Auto fill support for Fortran.
* Fortran Columns::     Measuring columns for valid Fortran.
* Fortran Abbrev::      Built-in abbrevs for Fortran keywords.

Fortran Indentation

* ForIndent Commands::  Commands for indenting and filling Fortran.
* ForIndent Cont::      How continuation lines indent.
* ForIndent Num::       How line numbers auto-indent.
* ForIndent Conv::      Conventions you must obey to avoid trouble.
* ForIndent Vars::      Variables controlling Fortran indent style.
@end ifnottex

Compiling and Testing Programs

* Compilation::         Compiling programs in languages other
                          than Lisp (C, Pascal, etc.).
* Compilation Mode::    The mode for visiting compiler errors.
* Compilation Shell::   Customizing your shell properly
                          for use in the compilation buffer.
* Grep Searching::      Searching with grep.
* Flymake::             Finding syntax errors on the fly.
* Debuggers::           Running symbolic debuggers for non-Lisp programs.
* Executing Lisp::      Various modes for editing Lisp programs,
                          with different facilities for running
                          the Lisp programs.
* Lisp Libraries::      How Lisp programs are loaded into Emacs.
* Lisp Eval::           Executing a single Lisp expression in Emacs.
* Lisp Interaction::    Executing Lisp in an Emacs buffer.
* External Lisp::       Communicating through Emacs with a separate Lisp.

Running Debuggers Under Emacs

* Starting GUD::        How to start a debugger subprocess.
* Debugger Operation::  Connection between the debugger and source buffers.
* Commands of GUD::     Key bindings for common commands.
* GUD Customization::   Defining your own commands for GUD.
* GDB Graphical Interface::  An enhanced mode that uses GDB features to
                          implement a graphical debugging environment.

GDB Graphical Interface

* GDB User Interface Layout::   Control the number of displayed buffers.
* Source Buffers::              Use the mouse in the fringe/margin to
                                control your program.
* Breakpoints Buffer::          A breakpoint control panel.
* Threads Buffer::              Displays your threads.
* Stack Buffer::                Select a frame from the call stack.
* Other GDB Buffers::           Other buffers for controlling the GDB state.
* Watch Expressions::           Monitor variable values in the speedbar.
* Multithreaded Debugging::     Debugging programs with several threads.

Maintaining Large Programs

* Version Control::     Using version control systems.
* Change Log::          Maintaining a change history for your program.
* Xref::                Find definitions and references of any function,
                          method, struct, macro, @dots{} in your program.
* EDE::                 An integrated development environment for Emacs.
@ifnottex
* Emerge::              A convenient way of merging two versions of a program.
@end ifnottex

Version Control

* Introduction to VC::  How version control works in general.
* VC Mode Line::        How the mode line shows version control status.
* Basic VC Editing::    How to edit a file under version control.
* Log Buffer::          Features available in log entry buffers.
* Registering::         Putting a file under version control.
* Old Revisions::       Examining and comparing old versions.
* VC Change Log::       Viewing the VC Change Log.
* VC Undo::             Canceling changes before or after committing.
* VC Ignore::           Ignore files under version control system.
* VC Directory Mode::   Listing files managed by version control.
* Branches::            Multiple lines of development.
@ifnottex
* Miscellaneous VC::    Various other commands and features of VC.
* Customizing VC::      Variables that change VC's behavior.
@end ifnottex

Introduction to Version Control

* Why Version Control?::    Understanding the problems it addresses.
* Version Control Systems:: Supported version control back-end systems.
* VCS Concepts::            Words and concepts related to version control.
* VCS Merging::             How file conflicts are handled.
* VCS Changesets::          How changes are grouped.
* VCS Repositories::        Where version control repositories are stored.
* Types of Log File::       The VCS log in contrast to the ChangeLog.

Basic Editing under Version Control

* VC With A Merging VCS::  Without locking: default mode for CVS.
* VC With A Locking VCS::  RCS in its default mode, SCCS, and optionally CVS.
* Advanced C-x v v::       Advanced features available with a prefix argument.

VC Directory Mode

* VC Directory Buffer::   What the buffer looks like and means.
* VC Directory Commands:: Commands to use in a VC directory buffer.

Version Control Branches

* Switching Branches::    How to get to another existing branch.
* Pulling / Pushing::     Receiving/sending changes from/to elsewhere.
* Merging::               Transferring changes between branches.
* Creating Branches::     How to start a new branch.

@ifnottex
Miscellaneous Commands and Features of VC

* Change Logs and VC::    Generating a change log file from log entries.
* VC Delete/Rename::      Deleting and renaming version-controlled files.
* Revision Tags::         Symbolic names for revisions.
* Version Headers::       Inserting version control headers into working files.

Customizing VC

* General VC Options::    Options that apply to multiple back ends.
* RCS and SCCS::          Options for RCS and SCCS.
* CVS Options::           Options for CVS.
@end ifnottex

Change Logs

* Change Log Commands:: Commands for editing change log files.
* Format of ChangeLog:: What the change log file looks like.

Xref

* Find Identifiers::    Commands to find where an identifier is defined
                          or referenced, to list identifiers, etc.
* Tags Tables::         Tags table records which file defines a symbol.
* Select Tags Table::   How to visit a specific tags table.

Find Identifiers

* Looking Up Identifiers:: Commands to find the definition of a specific tag.
* Xref Commands::          Commands in the @file{*xref*} buffer.
* Identifier Search::      Searching and replacing identifiers.
* List Identifiers::       Listing identifiers and completing on them.

Tags Tables

* Tag Syntax::          Tag syntax for various types of code and text files.
* Create Tags Table::   Creating a tags table with @command{etags}.
* Etags Regexps::       Create arbitrary tags using regular expressions.

@ifnottex
Merging Files with Emerge

* Overview of Emerge::  How to start Emerge.  Basic concepts.
* Submodes of Emerge::  Fast mode vs. Edit mode.
                          Skip Prefers mode and Auto Advance mode.
* State of Difference:: You do the merge by specifying state A or B
                          for each difference.
* Merge Commands::      Commands for selecting a difference,
                          changing states of differences, etc.
* Exiting Emerge::      What to do when you've finished the merge.
* Combining in Emerge::     How to keep both alternatives for a difference.
* Fine Points of Emerge::   Miscellaneous issues.
@end ifnottex

Abbrevs

* Abbrev Concepts::     Fundamentals of defined abbrevs.
* Defining Abbrevs::    Defining an abbrev, so it will expand when typed.
* Expanding Abbrevs::   Controlling expansion: prefixes, canceling expansion.
* Editing Abbrevs::     Viewing or editing the entire list of defined abbrevs.
* Saving Abbrevs::      Saving the entire list of abbrevs for another session.
* Dynamic Abbrevs::     Abbreviations for words already in the buffer.
* Dabbrev Customization:: What is a word, for dynamic abbrevs.  Case handling.

@ifnottex
Editing Pictures

* Basic Picture::         Basic concepts and simple commands of Picture Mode.
* Insert in Picture::     Controlling direction of cursor motion
                            after self-inserting characters.
* Tabs in Picture::       Various features for tab stops and indentation.
* Rectangles in Picture:: Clearing and superimposing rectangles.
@end ifnottex

Dired, the Directory Editor

* Dired Enter::              How to invoke Dired.
* Dired Navigation::         Special motion commands in the Dired buffer.
* Dired Deletion::           Deleting files with Dired.
* Flagging Many Files::      Flagging files based on their names.
* Dired Visiting::           Other file operations through Dired.
* Marks vs Flags::           Flagging for deletion vs marking.
* Operating on Files::       How to copy, rename, print, compress, etc.
                               either one file or several files.
* Shell Commands in Dired::  Running a shell command on the marked files.
* Transforming File Names::  Using patterns to rename multiple files.
* Comparison in Dired::      Running @code{diff} by way of Dired.
* Subdirectories in Dired::  Adding subdirectories to the Dired buffer.
@ifnottex
* Subdir Switches::          Subdirectory switches in Dired.
@end ifnottex
* Subdirectory Motion::      Moving across subdirectories, and up and down.
* Hiding Subdirectories::    Making subdirectories visible or invisible.
* Dired Updating::           Discarding lines for files of no interest.
* Dired and Find::           Using @code{find} to choose the files for Dired.
* Wdired::                   Operating on files by editing the Dired buffer.
* Image-Dired::              Viewing image thumbnails in Dired.
* Misc Dired Features::      Various other features.

The Calendar and the Diary

* Calendar Motion::     Moving through the calendar; selecting a date.
* Scroll Calendar::     Bringing earlier or later months onto the screen.
* Counting Days::       How many days are there between two dates?
* General Calendar::    Exiting or recomputing the calendar.
* Writing Calendar Files:: Writing calendars to files of various formats.
* Holidays::            Displaying dates of holidays.
* Sunrise/Sunset::      Displaying local times of sunrise and sunset.
* Lunar Phases::        Displaying phases of the moon.
* Other Calendars::     Converting dates to other calendar systems.
* Diary::               Displaying events from your diary.
* Appointments::        Reminders when it's time to do something.
* Importing Diary::     Converting diary events to/from other formats.
* Daylight Saving::     How to specify when daylight saving time is active.
* Time Intervals::      Keeping track of time intervals.
@ifnottex
* Advanced Calendar/Diary Usage:: Advanced Calendar/Diary customization.
@end ifnottex

Movement in the Calendar

* Calendar Unit Motion::      Moving by days, weeks, months, and years.
* Move to Beginning or End::  Moving to start/end of weeks, months, and years.
* Specified Dates::           Moving to the current date or another
                                specific date.

Conversion To and From Other Calendars

* Calendar Systems::       The calendars Emacs understands
                             (aside from Gregorian).
* To Other Calendar::      Converting the selected date to various calendars.
* From Other Calendar::    Moving to a date specified in another calendar.

The Diary

* Format of Diary File::   Entering events in your diary.
* Displaying the Diary::   Viewing diary entries and associated calendar dates.
* Date Formats::           Various ways you can specify dates.
* Adding to Diary::        Commands to create diary entries.
* Special Diary Entries::  Anniversaries, blocks of dates, cyclic entries, etc.

@ifnottex
More advanced features of the Calendar and Diary

* Calendar Customizing::   Calendar layout and hooks.
* Holiday Customizing::    Defining your own holidays.
* Mayan Calendar::         Moving to a date specified in a Mayan calendar.
* Date Display Format::    Changing the format.
* Time Display Format::    Changing the format.
* Diary Customizing::      Defaults you can set.
* Non-Gregorian Diary::    Diary entries based on other calendars.
* Diary Display::          A choice of ways to display the diary.
* Fancy Diary Display::    Sorting diary entries, using included diary files.
* Sexp Diary Entries::     More flexible diary entries.
@end ifnottex

Sending Mail

* Mail Format::         Format of a mail message.
* Mail Headers::        Details of some standard mail header fields.
* Mail Aliases::        Abbreviating and grouping mail addresses.
* Mail Commands::       Special commands for editing mail being composed.
* Mail Signature::      Adding a signature to every message.
* Mail Amusements::     Distracting the NSA; adding fortune messages.
* Mail Methods::        Using alternative mail-composition methods.

Mail Commands

* Mail Sending::        Commands to send the message.
* Header Editing::      Commands to move to header fields and edit them.
* Citing Mail::         Quoting a message you are replying to.
* Mail Misc::           Attachments, spell checking, etc.

Reading Mail with Rmail

* Rmail Basics::        Basic concepts of Rmail, and simple use.
* Rmail Scrolling::     Scrolling through a message.
* Rmail Motion::        Moving to another message.
* Rmail Deletion::      Deleting and expunging messages.
* Rmail Inbox::         How mail gets into the Rmail file.
* Rmail Files::         Using multiple Rmail files.
* Rmail Output::        Copying message out to files.
* Rmail Labels::        Classifying messages by labeling them.
* Rmail Attributes::    Certain standard labels, called attributes.
* Rmail Reply::         Sending replies to messages you are viewing.
* Rmail Summary::       Summaries show brief info on many messages.
* Rmail Sorting::       Sorting messages in Rmail.
* Rmail Display::       How Rmail displays a message; customization.
* Rmail Coding::        How Rmail handles decoding character sets.
* Rmail Editing::       Editing message text and headers in Rmail.
* Rmail Digest::        Extracting the messages from a digest message.
* Rmail Rot13::         Reading messages encoded in the rot13 code.
* Movemail::            More details of fetching new mail.
* Remote Mailboxes::    Retrieving mail from remote mailboxes.
* Other Mailbox Formats:: Retrieving mail from local mailboxes in
                          various formats.

Rmail Summaries

* Rmail Make Summary::  Making various sorts of summaries.
* Rmail Summary Edit::  Manipulating messages from the summary.

Gnus

* Buffers of Gnus::     The group, summary, and article buffers.
* Gnus Startup::        What you should know about starting Gnus.
* Gnus Group Buffer::   A short description of Gnus group commands.
* Gnus Summary Buffer:: A short description of Gnus summary commands.

Document Viewing

* DocView Navigation::  Navigating DocView buffers.
* DocView Searching::   Searching inside documents.
* DocView Slicing::     Specifying which part of a page is displayed.
* DocView Conversion::  Influencing and triggering conversion.

Running Shell Commands from Emacs

* Single Shell::        How to run one shell command and return.
* Interactive Shell::   Permanent shell taking input via Emacs.
* Shell Mode::          Special Emacs commands used with permanent shell.
* Shell Prompts::       Two ways to recognize shell prompts.
* Shell History::       Repeating previous commands in a shell buffer.
* Directory Tracking::  Keeping track when the subshell changes directory.
* Shell Options::       Options for customizing Shell mode.
* Terminal emulator::   An Emacs window as a terminal emulator.
* Term Mode::           Special Emacs commands used in Term mode.
* Remote Host::         Connecting to another computer.
* Serial Terminal::     Connecting to a serial port.

Shell Command History

* Shell Ring::           Fetching commands from the history list.
* Shell History Copying::Moving to a command and then copying it.
* History References::   Expanding @samp{!}-style history references.

Using Emacs as a Server

* Invoking emacsclient:: Connecting to the Emacs server.
* emacsclient Options::  Emacs client startup options.

Printing Hard Copies

* PostScript::           Printing buffers or regions as PostScript.
* PostScript Variables:: Customizing the PostScript printing commands.
* Printing Package::     An optional advanced printing interface.

Hyperlinking and Navigation Features

* Browse-URL::          Following URLs.
* Goto Address mode::   Activating URLs.
* FFAP::                Finding files etc. at point.

Emacs Lisp Packages

* Package Menu::         Buffer for viewing and managing packages.
* Package Installation:: Options for package installation.
* Package Files::        Where packages are installed.

Customization

* Easy Customization::  Convenient way to browse and change settings.
* Variables::           Many Emacs commands examine Emacs variables
                          to decide what to do; by setting variables,
                          you can control their functioning.
* Key Bindings::        The keymaps say what command each key runs.
                          By changing them, you can redefine keys.
* Init File::           How to write common customizations in the
                          initialization file.

Easy Customization Interface

* Customization Groups::     How settings are classified.
* Browsing Custom::          Browsing and searching for settings.
* Changing a Variable::      How to edit an option's value and set the option.
* Saving Customizations::    Saving customizations for future Emacs sessions.
* Face Customization::       How to edit the attributes of a face.
* Specific Customization::   Customizing specific settings or groups.
* Custom Themes::            Collections of customization settings.
* Creating Custom Themes::   How to create a new custom theme.

Variables

* Examining::           Examining or setting one variable's value.
* Hooks::               Hook variables let you specify programs for parts
                          of Emacs to run on particular occasions.
* Locals::              Per-buffer values of variables.
* File Variables::      How files can specify variable values.
* Directory Variables:: How variable values can be specified by directory.

Local Variables in Files

* Specifying File Variables:: Specifying file local variables.
* Safe File Variables::       Making sure file local variables are safe.

Customizing Key Bindings

* Keymaps::             Generalities.  The global keymap.
* Prefix Keymaps::      Keymaps for prefix keys.
* Local Keymaps::       Major and minor modes have their own keymaps.
* Minibuffer Maps::     The minibuffer uses its own local keymaps.
* Rebinding::           How to redefine one key's meaning conveniently.
* Init Rebinding::      Rebinding keys with your initialization file.
* Modifier Keys::       Using modifier keys in key bindings.
* Function Keys::       Rebinding terminal function keys.
* Named ASCII Chars::   Distinguishing @key{TAB} from @kbd{C-i}, and so on.
* Mouse Buttons::       Rebinding mouse buttons in Emacs.
* Disabling::           Disabling a command means confirmation is required
                          before it can be executed.  This is done to protect
                          beginners from surprises.

The Emacs Initialization File

* Init Syntax::         Syntax of constants in Emacs Lisp.
* Init Examples::       How to do some things with an init file.
* Terminal Init::       Each terminal type can have an init file.
* Find Init::           How Emacs finds the init file.
* Init Non-ASCII::      Using non-@acronym{ASCII} characters in an init file.

Dealing with Emacs Trouble

* DEL Does Not Delete:: What to do if @key{DEL} doesn't delete.
* Stuck Recursive::     '[...]' in mode line around the parentheses.
* Screen Garbled::      Garbage on the screen.
* Text Garbled::        Garbage in the text.
* Memory Full::         How to cope when you run out of memory.
* Crashing::            What Emacs does when it crashes.
* After a Crash::       Recovering editing in an Emacs session that crashed.
* Emergency Escape::    What to do if Emacs stops responding.

Reporting Bugs

* Known Problems::      How to read about known problems and bugs.
* Bug Criteria::        Have you really found a bug?
* Understanding Bug Reporting:: How to report a bug effectively.
* Checklist::           Steps to follow for a good bug report.
* Sending Patches::     How to send a patch for GNU Emacs.

Contributing to Emacs Development

* Coding Standards::     Gnu Emacs coding standards.
* Copyright Assignment:: Assigning copyright to the FSF.

Command Line Arguments for Emacs Invocation

* Action Arguments::    Arguments to visit files, load libraries,
                          and call functions.
* Initial Options::     Arguments that take effect while starting Emacs.
* Command Example::     Examples of using command line arguments.
* Environment::         Environment variables that Emacs uses.
* Display X::           Changing the default display and using remote login.
* Font X::              Choosing a font for text, under X.
* Colors X::            Choosing display colors.
* Window Size X::       Start-up window size, under X.
* Borders X::           Internal and external borders, under X.
* Title X::             Specifying the initial frame's title.
* Icons X::             Choosing what sort of icon to use, under X.
* Misc X::              Other display options.

Environment Variables

* General Variables::   Environment variables that all versions of Emacs use.
* Misc Variables::      Certain system-specific variables.
* MS-Windows Registry:: An alternative to the environment on MS-Windows.

X Options and Resources

* Resources::           Using X resources with Emacs (in general).
* Table of Resources::  Table of specific X resources that affect Emacs.
* Lucid Resources::     X resources for Lucid menus.
* Motif Resources::     X resources for Motif and LessTif menus.
* GTK resources::       Resources for GTK widgets.

GTK resources

* GTK Resource Basics::   Basic usage of GTK+ resources.
* GTK Widget Names::      How GTK+ widgets are named.
* GTK Names in Emacs::    GTK widgets used by Emacs.
* GTK styles::            What can be customized in a GTK widget.

Emacs and Mac OS X with the Mac port

* Mac Invocation::        Invocation of Emacs Mac port.
* Mac Input::             Keyboard and mouse input on the Mac port.
* Mac Fonts::             Specifying fonts on the Mac port.
* Mac Images and Colors:: Images and colors on the Mac port.
* Mac Fullscreen::        Fullscreen support on the Mac port.
* Mac Functions::         Lisp functions specific to the Mac port.

Emacs and Mac OS / GNUstep

* Mac / GNUstep Basics::        Basic Emacs usage under GNUstep or Mac OS.
* Mac / GNUstep Customization:: Customizations under GNUstep or Mac OS.
* Mac / GNUstep Events::        How window system events are handled.
* GNUstep Support::             Details on status of GNUstep support.

Emacs and Microsoft Windows/MS-DOS

* Windows Startup::     How to start Emacs on Windows.
* Text and Binary::     Text files use CRLF to terminate lines.
* Windows Files::       File-name conventions on Windows.
* ls in Lisp::          Emulation of @code{ls} for Dired.
* Windows HOME::        Where Emacs looks for your @file{.emacs} and
                          where it starts up.
* Windows Keyboard::    Windows-specific keyboard features.
* Windows Mouse::       Windows-specific mouse features.
* Windows Processes::   Running subprocesses on Windows.
* Windows Printing::    How to specify the printer on MS-Windows.
* Windows Fonts::       Specifying fonts on MS-Windows.
* Windows Misc::        Miscellaneous Windows features.
@ifnottex
* MS-DOS::              Using Emacs on MS-DOS.

Emacs and MS-DOS

* MS-DOS Keyboard::     Keyboard conventions on MS-DOS.
* MS-DOS Mouse::        Mouse conventions on MS-DOS.
* MS-DOS Display::      Fonts, frames and display size on MS-DOS.
* MS-DOS File Names::   File name conventions on MS-DOS.
* MS-DOS Printing::     Printing specifics on MS-DOS.
* MS-DOS and MULE::     Support for internationalization on MS-DOS.
* MS-DOS Processes::    Running subprocesses on MS-DOS.
@end ifnottex

@end detailmenu
@end menu

@iftex
@unnumbered Preface

  This manual documents the use and simple customization of the Emacs
editor.  Simple Emacs customizations do not require you to be a
programmer, but if you are not interested in customizing, you can
ignore the customization hints.

  This is primarily a reference manual, but can also be used as a
primer.  If you are new to Emacs, we recommend you start with
the integrated, learn-by-doing tutorial, before reading the manual.  To
run the tutorial, start Emacs and type @kbd{C-h t}.  The tutorial
describes commands, tells you when to try them, and explains the
results.  The tutorial is available in several languages.

  On first reading, just skim chapters 1 and 2, which describe the
notational conventions of the manual and the general appearance of the
Emacs display screen.  Note which questions are answered in these
chapters, so you can refer back later.  After reading chapter 4, you
should practice the commands shown there.  The next few chapters
describe fundamental techniques and concepts that are used constantly.
You need to understand them thoroughly, so experiment with them
until you are fluent.

  Chapters 14 through 19 describe intermediate-level features that are
useful for many kinds of editing.  Chapter 20 and following chapters
describe optional but useful features; read those chapters when you
need them.

  Read the Common Problems chapter if Emacs does not seem to be
working properly.  It explains how to cope with several common
problems (@pxref{Lossage,, Dealing with Emacs Trouble}), as well as
when and how to report Emacs bugs (@pxref{Bugs}).

  To find the documentation of a particular command, look in the index.
Keys (character commands) and command names have separate indexes.
There is also a glossary, with a cross reference for each term.

  This manual is available as a printed book and also as an Info file.
The Info file is for reading from Emacs itself, or with the Info program.
Info is the principal format for documentation in the GNU system.
The Info file and the printed book contain substantially the same text
and are generated from the same source files, which are also
distributed with GNU Emacs.

  GNU Emacs is a member of the Emacs editor family.  There are many
Emacs editors, all sharing common principles of organization.  For
information on the underlying philosophy of Emacs and the lessons
learned from its development, see @cite{Emacs, the Extensible,
Customizable Self-Documenting Display Editor}, available from
@url{ftp://publications.ai.mit.edu/ai-publications/pdf/AIM-519A.pdf}.

This version of the manual is mainly intended for use with GNU Emacs
installed on GNU and Unix systems.  GNU Emacs can also be used on
MS-DOS, Microsoft Windows, and Macintosh systems.  The Info file
version of this manual contains some more information about using
Emacs on those systems.  Those systems use different file name syntax;
in addition MS-DOS does not support all GNU Emacs features.
@xref{Microsoft Windows}, for information about using Emacs on
Windows.  @xref{Mac OS / GNUstep}, for information about using Emacs
on Macintosh (and GNUstep).
@end iftex

@node Distrib
@unnumbered Distribution

GNU Emacs is @dfn{free software}; this means that everyone is free to
use it and free to redistribute it under certain conditions.  GNU Emacs
is not in the public domain; it is copyrighted and there are
restrictions on its distribution, but these restrictions are designed
to permit everything that a good cooperating citizen would want to do.
What is not allowed is to try to prevent others from further sharing
any version of GNU Emacs that they might get from you.  The precise
conditions are found in the GNU General Public License that comes with
Emacs and also appears in this manual@footnote{This manual is itself
covered by the GNU Free Documentation License.  This license is
similar in spirit to the General Public License, but is more suitable
for documentation.  @xref{GNU Free Documentation License}.}.
@xref{Copying}.

One way to get a copy of GNU Emacs is from someone else who has it.
You need not ask for our permission to do so, or tell any one else;
just copy it.  If you have access to the Internet, you can get the
latest distribution version of GNU Emacs by anonymous FTP; see
@url{http://www.gnu.org/software/emacs} on our website for more
information.

You may also receive GNU Emacs when you buy a computer.  Computer
manufacturers are free to distribute copies on the same terms that apply to
everyone else.  These terms require them to give you the full sources,
including whatever changes they may have made, and to permit you to
redistribute the GNU Emacs received from them under the usual terms of the
General Public License.  In other words, the program must be free for you
when you get it, not just free for the manufacturer.

If you find GNU Emacs useful, please @strong{send a donation} to the
Free Software Foundation to support our work.  Donations to the Free
Software Foundation are tax deductible in the US@.  If you use GNU Emacs
at your workplace, please suggest that the company make a donation.
To donate, see @url{https://my.fsf.org/donate/}.
For other ways in which you can help, see
@url{http://www.gnu.org/help/help.html}.

@c The command view-order-manuals uses this anchor.
@anchor{Printed Books}
We also sell hardcopy versions of this manual and @cite{An
Introduction to Programming in Emacs Lisp}, by Robert J. Chassell.
You can visit our online store at @url{http://shop.fsf.org/}.
The income from sales goes to support the foundation's purpose: the
development of new free software, and improvements to our existing
programs including GNU Emacs.

If you need to contact the Free Software Foundation, see
@url{http://www.fsf.org/about/contact/}, or write to

@display
Free Software Foundation
51 Franklin Street, Fifth Floor
Boston, MA 02110-1301
USA
@end display

@iftex
@node Acknowledgments
@unnumberedsec Acknowledgments

@c It's hard to update this fairly.
@c I wonder if it would be better to drop it in favor of AUTHORS?
Contributors to GNU Emacs include Jari Aalto, Per Abrahamsen, Tomas
Abrahamsson, Jay K. Adams, Alon Albert, Michael Albinus, Nagy
Andras, Benjamin Andresen, Ralf Angeli, Dmitry Antipov, Joe Arceneaux, Emil Åström,
Miles Bader, David Bakhash, Juanma Barranquero, Eli Barzilay, Thomas
Baumann, Steven L. Baur, Jay Belanger, Alexander L. Belikoff,
Thomas Bellman, Scott Bender, Boaz Ben-Zvi, Sergey Berezin, Stephen Berman, Karl
Berry, Anna M. Bigatti, Ray Blaak, Martin Blais, Jim Blandy, Johan
Bockgård, Jan Böcker, Joel Boehland, Lennart Borgman, Per Bothner,
Terrence Brannon, Frank Bresz, Peter Breton, Emmanuel Briot, Kevin
Broadey, Vincent Broman, Michael Brouwer, David M. Brown, Stefan Bruda,
Georges Brun-Cottan, Joe Buehler, Scott Byer, Włodek Bzyl,
Bill Carpenter, Per Cederqvist, Hans Chalupsky, Chris Chase, Bob
Chassell, Andrew Choi, Chong Yidong, Sacha Chua, Stewart Clamen, James
Clark, Mike Clarkson, Glynn Clements, Andrew Cohen, Daniel Colascione,
Christoph Conrad, Ludovic Courtès, Andrew Csillag,
Toby Cubitt, Baoqiu Cui, Doug Cutting, Mathias Dahl, Julien Danjou, Satyaki
Das, Vivek Dasmohapatra, Dan Davison, Michael DeCorte, Gary Delp, Nachum
Dershowitz, Dave Detlefs, Matthieu Devin, Christophe de Dinechin, Eri
Ding, Jan Djärv, Lawrence R. Dodd, Carsten Dominik, Scott Draves,
Benjamin Drieu, Viktor Dukhovni, Jacques Duthen, Dmitry Dzhus, John
Eaton, Rolf Ebert, Carl Edman, David Edmondson, Paul Eggert, Stephen
Eglen, Christian Egli, Torbjörn Einarsson, Tsugutomo Enami, David
Engster, Hans Henrik Eriksen, Michael Ernst, Ata Etemadi, Frederick
Farnbach, Oscar Figueiredo, Fred Fish, Steve Fisk, Karl Fogel, Gary
Foster, Eric S. Fraga, Romain Francoise, Noah Friedman, Andreas
Fuchs, Shigeru Fukaya, Xue Fuqiao, Hallvard Furuseth, Keith Gabryelski, Peter S.
Galbraith, Kevin Gallagher, Fabián E. Gallina, Kevin Gallo, Juan León Lahoz García,
Howard Gayle, Daniel German, Stephen Gildea, Julien Gilles, David
Gillespie, Bob Glickstein, Deepak Goel, David De La Harpe Golden, Boris
Goldowsky, David Goodger, Chris Gray, Kevin Greiner, Michelangelo Grigni, Odd
Gripenstam, Kai Großjohann, Michael Gschwind, Bastien Guerry, Henry
Guillaume, Dmitry Gutov, Doug Gwyn, Bruno Haible, Ken'ichi Handa, Lars Hansen, Chris
Hanson, Jesper Harder, Alexandru Harsanyi, K. Shane Hartman, John
Heidemann, Jon K. Hellan, Magnus Henoch, Markus Heritsch, Dirk
Herrmann, Karl Heuer, Manabu Higashida, Konrad Hinsen, Anders Holst,
Jeffrey C. Honig, Tassilo Horn, Kurt Hornik, Tom Houlder, Joakim
Hove, Denis Howe, Lars Ingebrigtsen, Andrew Innes, Seiichiro Inoue,
Philip Jackson, Martyn Jago, Pavel Janik, Paul Jarc, Ulf Jasper,
Thorsten Jolitz, Michael K. Johnson, Kyle Jones, Terry Jones, Simon
Josefsson, Alexandre Julliard, Arne Jørgensen, Tomoji Kagatani,
Brewster Kahle, Tokuya Kameshima, Lute Kamstra, Ivan Kanis, David
Kastrup, David Kaufman, Henry Kautz, Taichi Kawabata, Taro Kawagishi,
Howard Kaye, Michael Kifer, Richard King, Peter Kleiweg, Karel
Klíč, Shuhei Kobayashi, Pavel Kobyakov, Larry K. Kolodney, David
M. Koppelman, Koseki Yoshinori, Robert Krawitz, Sebastian Kremer,
Ryszard Kubiak, Igor Kuzmin, David Kågedal, Daniel LaLiberte, Karl
Landstrom, Mario Lang, Aaron Larson, James R. Larus, Vinicius Jose
Latorre, Werner Lemberg, Frederic Lepied, Peter Liljenberg, Christian
Limpach, Lars Lindberg, Chris Lindblad, Anders Lindgren, Thomas Link,
Juri Linkov, Francis Litterio, Sergey Litvinov, Leo Liu, Emilio C. Lopes,
Martin Lorentzon, Dave Love, Eric Ludlam, Károly Lőrentey, Sascha
Lüdecke, Greg McGary, Roland McGrath, Michael McNamara, Alan Mackenzie,
Christopher J. Madsen, Neil M. Mager, Ken Manheimer, Bill Mann,
Brian Marick, Simon Marshall, Bengt Martensson, Charlie Martin,
Yukihiro Matsumoto, Tomohiro Matsuyama, David Maus, Thomas May, Will Mengarini, David
Megginson, Stefan Merten, Ben A. Mesander, Wayne Mesard, Brad
Miller, Lawrence Mitchell, Richard Mlynarik, Gerd Möllmann, Dani Moncayo, Stefan
Monnier, Keith Moore, Jan Moringen, Morioka Tomohiko, Glenn Morris,
Don Morrison, Diane Murray, Riccardo Murri, Sen Nagata, Erik Naggum,
Gergely Nagy, Nobuyoshi Nakada, Thomas Neumann, Mike Newton, Thien-Thi Nguyen,
Jurgen Nickelsen, Dan Nicolaescu, Hrvoje Nikšić, Jeff Norden,
Andrew Norman, Edward O'Connor, Kentaro Ohkouchi, Christian Ohler,
Kenichi Okada, Alexandre Oliva, Bob Olson, Michael Olson, Takaaki Ota,
Pieter E. J. Pareit, Ross Patterson, David Pearson, Juan Pechiar,
Jeff Peck, Damon Anton Permezel, Tom Perrine, William M. Perry, Per
Persson, Jens Petersen, Daniel Pfeiffer, Justus Piater, Richard L.
Pieri, Fred Pierresteguy, François Pinard, Daniel Pittman, Christian
Plaunt, Alexander Pohoyda, David Ponce, Francesco A. Potortì,
Michael D. Prange, Mukesh Prasad, Ken Raeburn, Marko Rahamaa, Ashwin
Ram, Eric S. Raymond, Paul Reilly, Edward M. Reingold, David
Reitter, Alex Rezinsky, Rob Riepel, Lara Rios, Adrian Robert, Nick
Roberts, Roland B. Roberts, John Robinson, Denis B. Roegel, Danny
Roozendaal, Sebastian Rose, William Rosenblatt, Markus Rost, Guillermo
J. Rozas, Martin Rudalics, Ivar Rummelhoff, Jason Rumney, Wolfgang
Rupprecht, Benjamin Rutt, Kevin Ryde, James B. Salem, Masahiko Sato,
Timo Savola, Jorgen Schäfer, Holger Schauer, William Schelter, Ralph
Schleicher, Gregor Schmid, Michael Schmidt, Ronald S. Schnell,
Philippe Schnoebelen, Jan Schormann, Alex Schroeder, Stefan Schoef,
Rainer Schöpf, Raymond Scholz, Eric Schulte, Andreas Schwab, Randal
Schwartz, Oliver Seidel, Manuel Serrano, Paul Sexton, Hovav Shacham,
Stanislav Shalunov, Marc Shapiro, Richard Sharman, Olin Shivers, Tibor
Šimko, Espen Skoglund, Rick Sladkey, Lynn Slater, Chris Smith,
David Smith, Paul D. Smith, Wilson Snyder, William Sommerfeld, Simon
South, Andre Spiegel, Michael Staats, Thomas Steffen, Ulf Stegemann,
Reiner Steib, Sam Steingold, Ake Stenhoff, Peter Stephenson, Ken
Stevens, Andy Stewart, Jonathan Stigelman, Martin Stjernholm, Kim F.
Storm, Steve Strassmann, Christopher Suckling, Olaf Sylvester, Naoto
Takahashi, Steven Tamm, Jan Tatarik, Luc Teirlinck, Jean-Philippe Theberge, Jens
T. Berger Thielemann, Spencer Thomas, Jim Thompson, Toru Tomabechi,
David O'Toole, Markus Triska, Tom Tromey, Enami Tsugutomo, Eli
Tziperman, Daiki Ueno, Masanobu Umeda, Rajesh Vaidheeswarran, Neil
W. Van Dyke, Didier Verna, Joakim Verona, Ulrik Vieth, Geoffrey
Voelker, Johan Vromans, Inge Wallin, John Paul Wallington, Colin
Walters, Barry Warsaw, Christoph Wedler, Ilja Weis, Zhang Weize,
Morten Welinder, Joseph Brian Wells, Rodney Whitby, John Wiegley,
Sascha Wilde, Ed Wilkinson, Mike Williams, Roland Winkler, Bill
Wohler, Steven A. Wood, Dale R. Worley, Francis J. Wright, Felix
S. T. Wu, Tom Wurgler, Yamamoto Mitsuharu, Katsumi Yamaoka,
Masatake Yamato, Jonathan Yavner, Ryan Yeske, Ilya Zakharevich, Milan
Zamazal, Victor Zandy, Eli Zaretskii, Jamie Zawinski, Andrew Zhilin,
Shenghuo Zhu, Piotr Zieliński, Ian T. Zimmermann, Reto Zimmermann,
Neal Ziring, Teodor Zlatanov, and Detlev Zundel.
@end iftex

@node Intro
@unnumbered Introduction

  You are reading about GNU Emacs, the GNU incarnation of the
advanced, self-documenting, customizable, extensible editor Emacs.
(The @samp{G} in
@c Workaround makeinfo 4 bug.
@c http://lists.gnu.org/archive/html/bug-texinfo/2004-08/msg00009.html
@iftex
@acronym{GNU, @acronym{GNU}'s Not Unix}
@end iftex
@ifnottex
@acronym{GNU, GNU's Not Unix}
@end ifnottex
is not silent.)

  We call Emacs @dfn{advanced} because it can do much more than simple
insertion and deletion of text.  It can control subprocesses, indent
programs automatically, show multiple files at once, and more.
Emacs editing commands operate in terms of characters, words, lines,
sentences, paragraphs, and pages, as well as expressions and comments
in various programming languages.

  @dfn{Self-documenting} means that at any time you can use special
commands, known as @dfn{help commands}, to find out what your options
are, or to find out what any command does, or to find all the
commands that pertain to a given topic.  @xref{Help}.

  @dfn{Customizable} means that you can easily alter the behavior of
Emacs commands in simple ways.  For instance, if you use a programming
language in which comments start with @samp{<**} and end with
@samp{**>}, you can tell the Emacs comment manipulation commands to
use those strings (@pxref{Comments}).  To take another example, you
can rebind the basic cursor motion commands (up, down, left and right)
to any keys on the keyboard that you find comfortable.
@xref{Customization}.

  @dfn{Extensible} means that you can go beyond simple customization
and create entirely new commands.  New commands are simply programs
written in the Lisp language, which are run by Emacs's own Lisp
interpreter.  Existing commands can even be redefined in the middle of
an editing session, without having to restart Emacs.  Most of the
editing commands in Emacs are written in Lisp; the few exceptions
could have been written in Lisp but use C instead for efficiency.
Writing an extension is programming, but non-programmers can use it
afterwards.  @xref{Top, Emacs Lisp Intro, Preface, eintr, An
Introduction to Programming in Emacs Lisp}, if you want to learn Emacs
Lisp programming.

@include screen.texi
@include commands.texi
@include entering.texi
@include basic.texi
@include mini.texi
@include m-x.texi
@include help.texi
@include mark.texi
@include killing.texi
@include regs.texi
@include display.texi
@include search.texi
@include fixit.texi
@include kmacro.texi
@c Includes arevert-xtra.
@include files.texi
@include buffers.texi
@include windows.texi
@include frames.texi
@include mule.texi
@include modes.texi
@include indent.texi
@include text.texi
@c Includes fortran-xtra.
@include programs.texi
@include building.texi
@c Includes vc1-xtra, emerge-xtra.
@include maintaining.texi
@include abbrevs.texi
@c Includes dired-xtra.
@include dired.texi
@c Includes cal-xtra.
@include calendar.texi
@include sending.texi
@include rmail.texi
@c Includes picture-xtra.texi
@include misc.texi
@include package.texi
@include custom.texi
@include trouble.texi

@node Copying
@appendix GNU GENERAL PUBLIC LICENSE
@include gpl.texi

@node GNU Free Documentation License
@appendix GNU Free Documentation License
@include doclicense.texi

@include cmdargs.texi
@include xresources.texi

@include anti.texi
@include macport.texi
@include macos.texi
@c Includes msdos-xtra.
@include msdos.texi
@include gnu.texi
@include glossary.texi
@ifnottex
@include ack.texi
@end ifnottex

@c The Option Index is produced only in the on-line version,
@c because the index entries related to command-line options
@c tend to point to the same pages and all begin with a dash.

@node Key Index
@unnumbered Key (Character) Index
@printindex ky

@ifnottex
@node Option Index
@unnumbered Command-Line Options Index
@printindex op
@end ifnottex

@node Command Index
@unnumbered Command and Function Index
@printindex fn

@node Variable Index
@unnumbered Variable Index
@printindex vr

@node Concept Index
@unnumbered Concept Index
@printindex cp

@bye<|MERGE_RESOLUTION|>--- conflicted
+++ resolved
@@ -222,12 +222,8 @@
 * GNU Free Documentation License:: The license for this documentation.
 * Emacs Invocation::    Hairy startup options.
 * X Resources::         X resources for customizing Emacs.
-<<<<<<< HEAD
-* Antinews::            Information about Emacs version 23.
+* Antinews::            Information about Emacs version 24.
 * Mac Port::            Using Emacs under Mac OS X with the Mac port.
-=======
-* Antinews::            Information about Emacs version 24.
->>>>>>> 3d981ddd
 * Mac OS / GNUstep::    Using Emacs under Mac OS and GNUstep.
 * Microsoft Windows::   Using Emacs on Microsoft Windows and MS-DOS.
 * Manifesto::           What's GNU?  Gnu's Not Unix!
