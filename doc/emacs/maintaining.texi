--- conflicted
+++ resolved
@@ -1243,8 +1243,6 @@
 Display the changeset diff between the revision at point and the next
 earlier revision (@code{log-view-diff-changeset}).  This shows the
 changes to all files made in that revision.
-<<<<<<< HEAD
-=======
 
 @item w
 Copy to the kill ring (@pxref{Kill Ring}) the revision ID of the log
@@ -1252,7 +1250,6 @@
 (@code{log-view-copy-revision-as-kill}).  If several revisions are
 marked, the command copies to the kill ring the IDs of all of them,
 separated by spaces.
->>>>>>> 6312088f
 
 @item @key{RET}
 In a compact-style log buffer (e.g., the one created by @kbd{C-x v L}),
